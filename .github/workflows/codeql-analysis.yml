--- conflicted
+++ resolved
@@ -32,11 +32,7 @@
     strategy:
       fail-fast: false
       matrix:
-<<<<<<< HEAD
-        language: ['javascript', 'python', 'ruby' ]
-=======
         language: [ 'javascript', 'python', 'ruby' ]
->>>>>>> ae3f8efb
         # CodeQL supports [ 'cpp', 'csharp', 'go', 'java', 'javascript', 'python', 'ruby' ]
         # Learn more about CodeQL language support at https://git.io/codeql-language-support
 
