--- conflicted
+++ resolved
@@ -17,7 +17,6 @@
     - 'Parsers/ASimRegistryEvent/Parsers/**'
     - 'Parsers/ASimUserManagement/Parsers/**'
     - 'Parsers/ASimDhcpEvent/Parsers/**'
-    - 'Parsers/ASimAlertEvent/Parsers/**'
     
   # Allows you to run this workflow manually from the Actions tab
   workflow_dispatch:
@@ -48,58 +47,7 @@
           python-version: '3.x'
       - name: Install required Python packages
         run: |
-<<<<<<< HEAD
           pip install azure-identity openai pydantic
-=======
-              filePath=".script/tests/asimParsersTest/VerifyASimParserTemplate.py"
-              url="https://raw.githubusercontent.com/Azure/Azure-Sentinel/master/.script/tests/asimParsersTest/VerifyASimParserTemplate.py" 
-              # Check if file exists and delete if it does
-              if [ -f "$filePath" ]; then
-                rm -f "$filePath"
-              fi
-              # Download the file
-              echo "Downloading script from the master: $url"
-              curl -o "$filePath" "$url"
-              # Execute the script
-              python "$filePath" 
-  Run-ASim-Sample-Data-Ingest:
-    needs: Run-ASim-TemplateValidation
-    name: Run ASim Sample Data Ingestion
-    runs-on: ubuntu-latest
-    steps:
-      - name: Checkout pull request branch
-        uses: actions/checkout@v4
-        with:
-            ref: ${{github.event.pull_request.head.ref}}
-            repository: ${{github.event.pull_request.head.repo.full_name}}
-            persist-credentials: false # otherwise, the token used is the GITHUB_TOKEN, instead of your personal access token.
-            fetch-depth: 0 # otherwise, there would be errors pushing refs to the destination repository.
-      - name: Setup git config
-        run: |
-              git config --local user.name "github-actions[bot]"
-              git config --local user.email "<>"
-      - name: Merge master into pull request branch
-        run: |
-              git merge origin/master
-              Conflicts=$(git ls-files -u | wc -l)
-              if [ "$Conflicts" -gt 0 ] ; then
-                echo "There is a merge conflict. Aborting"
-                git merge --abort
-                exit 1
-              fi
-      - name: Set up Python
-        uses: actions/setup-python@v5
-        with:
-          python-version: '3.x'
-      - name: Install dependencies
-        run: |
-              python -m pip install --upgrade pip
-              pip install azure-identity
-              pip install requests
-              pip install PyYAML
-              pip install azure-monitor-ingestion
-              pip install azure-core
->>>>>>> 55e38c19
       - name: Login to Azure Public Cloud
         uses: azure/login@v2
         with:
@@ -230,7 +178,6 @@
   #         git config --local user.name "github-actions[bot]"
   #         git config --local user.email "<>"
 
-<<<<<<< HEAD
   #     - name: Merge master into pull request branch
   #       run: |
   #         git merge origin/master
@@ -321,95 +268,4 @@
     #       echo "Downloading script from the master: $url"
     #       curl -o "$filePath" "$url"
     #       # Execute the script
-    #       python "$filePath"
-=======
-      - name: Merge master into pull request branch
-        run: |
-          git merge origin/master
-          Conflicts=$(git ls-files -u | wc -l)
-          if [ "$Conflicts" -gt 0 ] ; then
-            echo "There is a merge conflict. Aborting"
-            git merge --abort
-            exit 1
-          fi
-      - name: Run ASIM Schema and Data tests PowerShell script
-        uses: azure/powershell@v2
-        with:
-          inlineScript: |
-            $filePath = ".script/tests/asimParsersTest/runAsimTesters.ps1"
-            $url = "https://raw.githubusercontent.com/Azure/Azure-Sentinel/master/.script/tests/asimParsersTest/runAsimTesters.ps1"
-            # Check if file exists and delete if it does
-            if (Test-Path $filePath) {
-              Remove-Item $filePath -Force
-            }
-            # Download the runAsimTesters file
-            Write-Host "Downloading script from the master: $url"
-            Invoke-WebRequest -Uri $url -OutFile $filePath
-            # download the convertYamlToObject.ps1 script form master
-            $filePath_convert_yaml = ".script/tests/asimParsersTest/convertYamlToObject.ps1"
-            $url_convert_yaml = "https://raw.githubusercontent.com/Azure/Azure-Sentinel/master/.script/tests/asimParsersTest/convertYamlToObject.ps1"
-            # Check if file exists and delete if it does
-            if (Test-Path $filePath_convert_yaml) {
-              Remove-Item $filePath_convert_yaml -Force
-            }
-            # Download the convertYamlToObject file
-            Write-Host "Downloading script from the master: $url_convert_yaml"
-            Invoke-WebRequest -Uri $url_convert_yaml -OutFile $filePath_convert_yaml 
-            # Execute the script
-            & $filePath
-          azPSVersion: "latest"
-  Run-ASim-Parser-Filtering-Tests:
-    needs: Run-ASim-Sample-Data-Ingest
-    name: Run ASim Parser Filtering tests
-    runs-on: ubuntu-latest
-    steps:
-      - name: Checkout pull request branch
-        uses: actions/checkout@v3
-        with:
-          ref: ${{ github.event.pull_request.head.ref }}
-          repository: ${{ github.event.pull_request.head.repo.full_name }}
-          persist-credentials: false # otherwise, the token used is the GITHUB_TOKEN, instead of your personal access token.
-          fetch-depth: 0 # otherwise, there would be errors pushing refs to the destination repository.
-      - name: Setup git config
-        run: |
-              git config --local user.name "github-actions[bot]"
-              git config --local user.email "<>"
-      - name: Merge master into pull request branch
-        run: |
-          git merge origin/master
-          Conflicts=$(git ls-files -u | wc -l)
-          if [ "$Conflicts" -gt 0 ] ; then
-            echo "There is a merge conflict. Aborting"
-            git merge --abort
-            exit 1
-          fi
-      - name: Setup Python
-        uses: actions/setup-python@v2
-        with:
-          python-version: '3.x'
-      - name: Install dependencies
-        run: |
-              python -m pip install --upgrade pip
-              pip install PyYAML
-              pip install azure-identity
-              pip install azure-monitor-query
-      - name: Login to Azure Public Cloud
-        uses: azure/login@v2
-        with:
-          client-id: ${{ secrets.AZURE_ASIM_CLIENT_ID }}
-          tenant-id: ${{ secrets.AZURE_TENANT_ID }}
-          allow-no-subscriptions: true
-      - name: Run ASim parsers filtering tests python script
-        run: |
-          filePath=".script/tests/asimParsersTest/ASimFilteringTest.py"
-          url="https://raw.githubusercontent.com/Azure/Azure-Sentinel/master/.script/tests/asimParsersTest/ASimFilteringTest.py"
-          # Check if file exists and delete if it does
-          if [ -f "$filePath" ]; then
-            rm -f "$filePath"
-          fi
-          # Download the file
-          echo "Downloading script from the master: $url"
-          curl -o "$filePath" "$url"
-          # Execute the script
-          python "$filePath"
->>>>>>> 55e38c19
+    #       python "$filePath"