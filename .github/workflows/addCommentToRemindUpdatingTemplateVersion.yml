  
name: run script on changing detections

on:
  pull_request:
    branches:
<<<<<<< HEAD
      - test-detection-pr2
=======
      - test-detection-pr1
>>>>>>> 04b66a10
    paths:
      - Detections/**
jobs:
  add-comment:
    runs-on: ubuntu-latest
    permissions:
      pull-requests: write
    steps:
      - uses: mshick/add-pr-comment@v2
        with:
          message: |
            **Hello how are you I am GitHub bot**
            😀😀
            I see that you changed templates under the detections folder. Did you remember to update the version of the templates you changed?
            If not, and if you want customers to be aware that a new version of this template is available, please update the ``version`` property of the template you changed.
          repo-token-user-login: 'github-actions[bot]' # The user.login for temporary GitHub tokens
          allow-repeats: false # This is the default<|MERGE_RESOLUTION|>--- conflicted
+++ resolved
@@ -4,11 +4,7 @@
 on:
   pull_request:
     branches:
-<<<<<<< HEAD
-      - test-detection-pr2
-=======
       - test-detection-pr1
->>>>>>> 04b66a10
     paths:
       - Detections/**
 jobs:
