--- conflicted
+++ resolved
@@ -1,6 +1,3 @@
-<<<<<<< HEAD
-# This workflow is disabled, please use runAsimSchemaAndDataTesters.yaml instead.
-=======
 name: Run ASIM testers on "eco-connector-test" workspace
 on:
   pull_request:
@@ -58,5 +55,4 @@
             & ".script/tests/asimParsersTest/runAsimTesters.ps1"
           azPSVersion: "latest"
           errorActionPreference : continue
-          failOnStandardError: false
->>>>>>> 443df569
+          failOnStandardError: false