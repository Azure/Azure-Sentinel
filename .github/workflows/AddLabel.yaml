--- conflicted
+++ resolved
@@ -25,14 +25,7 @@
   Labeler:
     runs-on: ubuntu-latest
     needs: solutionPublisherDetail
-<<<<<<< HEAD
-    permissions:
-      contents: read
-      pull-requests: write
-    if: ${{success() && !contains(fromJson(vars.INTERNAL_PUBLISHERS),needs.solutionPublisherDetail.outputs.solutionPublisherId) && !github.event.pull_request.head.repo.fork }}
-=======
     if: ${{success() && !contains(fromJson(vars.INTERNAL_PUBLISHERS),needs.solutionPublisherDetail.outputs.solutionPublisherId)}}
->>>>>>> 860b39ed
     steps:
       - name: Add Label Notification
         uses: actions/github-script@v6
