--- conflicted
+++ resolved
@@ -13,11 +13,8 @@
 
 ## Data Connectors
 
-**This solution does not include data connectors.**
+This solution provides **1 data connector(s)**.
 
-<<<<<<< HEAD
-This solution may contain other components such as analytics rules, workbooks, hunting queries, or playbooks.
-=======
 ### [Microsoft 365 Insider Risk Management](../connectors/officeirm.md)
 
 **Publisher:** Microsoft
@@ -80,6 +77,5 @@
 | Table | Used By Connectors |
 |-------|-------------------|
 | `SecurityAlert` | [Microsoft 365 Insider Risk Management](../connectors/officeirm.md) |
->>>>>>> 56e5417e
 
 [← Back to Solutions Index](../solutions-index.md)