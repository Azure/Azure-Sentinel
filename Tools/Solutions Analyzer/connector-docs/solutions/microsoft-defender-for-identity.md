# Microsoft Defender For Identity

## Solution Information

| | |
|------------------------|-------|
| **Publisher** | Microsoft Corporation |
| **Support Tier** | Microsoft |
| **Support Link** | [https://support.microsoft.com/](https://support.microsoft.com/) |
| **Categories** | domains |
| **First Published** | 2022-04-20 |
| **Solution Folder** | [https://github.com/Azure/Azure-Sentinel/blob/master/Solutions/Microsoft%20Defender%20For%20Identity](https://github.com/Azure/Azure-Sentinel/blob/master/Solutions/Microsoft%20Defender%20For%20Identity) |

## Data Connectors

**This solution does not include data connectors.**

<<<<<<< HEAD
This solution may contain other components such as analytics rules, workbooks, hunting queries, or playbooks.
=======
### [Microsoft Defender for Identity](../connectors/azureadvancedthreatprotection.md)

**Publisher:** Microsoft

Connect Microsoft Defender for Identity to gain visibility into the events and user analytics. Microsoft Defender for Identity identifies, detects, and helps you investigate advanced threats, compromised identities, and malicious insider actions directed at your organization. Microsoft Defender for Identity enables SecOp analysts and security professionals struggling to detect advanced attacks in hybrid environments to:



-   Monitor users, entity behavior, and activities with learning-based analytics​

-   Protect user identities and credentials stored in Active Directory

-   Identify and investigate suspicious user activities and advanced attacks throughout the kill chain

-   Provide clear incident information on a simple timeline for fast triage



[Try now >](https://aka.ms/AtpTryNow)



[Deploy now >](https://aka.ms/AzureATP_Deploy)



For more information, see the [Microsoft Sentinel documentation >](https://go.microsoft.com/fwlink/p/?linkid=2220069&wt.mc_id=sentinel_dataconnectordocs_content_cnl_csasci).

**Permissions:**

**Resource Provider Permissions:**
- **Workspace** (Workspace): read and write permissions.

**Licenses:**
- Microsoft Defender for Identity

**Tenant Permissions:**
Requires SecurityAdmin, GlobalAdmin on the workspace's tenant

**Setup Instructions:**

> ⚠️ **Note**: These instructions were automatically generated from the connector's user interface definition file using AI and may not be fully accurate. Please verify all configuration steps in the Microsoft Sentinel portal.

**1. Connect Microsoft Defender for Identity to Microsoft Sentinel**

If your tenant is running [Microsoft Defender for Identity](https://aka.ms/Sentinel/MDI/Preview)  in Microsoft Defender for Cloud Apps, connect here to stream your Microsoft Defender for Identity alerts into Microsoft Sentinel

> In order to integrate with Microsoft Defender for Identity alerts, use  **global administrator**, or  **security administrator**  permission.
- Connect Microsoft Defender for Identity

| | |
|--------------------------|---|
| **Tables Ingested** | `SecurityAlert` |
| **Connector Definition Files** | [MicrosoftDefenderforIdentity.JSON](https://github.com/Azure/Azure-Sentinel/blob/master/Solutions/Microsoft%20Defender%20For%20Identity/Data%20Connectors/MicrosoftDefenderforIdentity.JSON) |

[→ View full connector details](../connectors/azureadvancedthreatprotection.md)

## Tables Reference

This solution ingests data into **1 table(s)**:

| Table | Used By Connectors |
|-------|-------------------|
| `SecurityAlert` | [Microsoft Defender for Identity](../connectors/azureadvancedthreatprotection.md) |
>>>>>>> 56e5417e

[← Back to Solutions Index](../solutions-index.md)<|MERGE_RESOLUTION|>--- conflicted
+++ resolved
@@ -13,11 +13,8 @@
 
 ## Data Connectors
 
-**This solution does not include data connectors.**
+This solution provides **1 data connector(s)**.
 
-<<<<<<< HEAD
-This solution may contain other components such as analytics rules, workbooks, hunting queries, or playbooks.
-=======
 ### [Microsoft Defender for Identity](../connectors/azureadvancedthreatprotection.md)
 
 **Publisher:** Microsoft
@@ -82,6 +79,5 @@
 | Table | Used By Connectors |
 |-------|-------------------|
 | `SecurityAlert` | [Microsoft Defender for Identity](../connectors/azureadvancedthreatprotection.md) |
->>>>>>> 56e5417e
 
 [← Back to Solutions Index](../solutions-index.md)