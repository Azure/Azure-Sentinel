# Azure Web Application Firewall (WAF)

## Solution Information

| | |
|------------------------|-------|
| **Publisher** | Microsoft Corporation |
| **Support Tier** | Microsoft |
| **Support Link** | [https://support.microsoft.com/](https://support.microsoft.com/) |
| **Categories** | domains |
| **First Published** | 2022-05-18 |
| **Solution Folder** | [https://github.com/Azure/Azure-Sentinel/blob/master/Solutions/Azure%20Web%20Application%20Firewall%20%28WAF%29](https://github.com/Azure/Azure-Sentinel/blob/master/Solutions/Azure%20Web%20Application%20Firewall%20%28WAF%29) |

## Data Connectors

**This solution does not include data connectors.**

<<<<<<< HEAD
This solution may contain other components such as analytics rules, workbooks, hunting queries, or playbooks.
=======
### [Azure Web Application Firewall (WAF)](../connectors/waf.md)

**Publisher:** Microsoft

Connect to the Azure Web Application Firewall (WAF) for Application Gateway, Front Door, or CDN. This WAF protects your applications from common web vulnerabilities such as SQL injection and cross-site scripting, and lets you customize rules to reduce false positives. Follow these instructions to stream your Microsoft Web application firewall logs into Microsoft Sentinel. For more information, see the [Microsoft Sentinel documentation](https://go.microsoft.com/fwlink/p/?linkid=2223546&wt.mc_id=sentinel_dataconnectordocs_content_cnl_csasci).

**Permissions:**

**Resource Provider Permissions:**
- **Workspace** (Workspace): read and write permissions.

**Setup Instructions:**

> ⚠️ **Note**: These instructions were automatically generated from the connector's user interface definition file using AI and may not be fully accurate. Please verify all configuration steps in the Microsoft Sentinel portal.

**1. Connect Azure WAF to Microsoft Sentinel**

Go to each WAF resource type and choose your WAF.
- **Configure Web Application Firewall**
- **Configure Azure Front Door**
- **Configure CDN Profile**

Inside your WAF resource:

1.  Select **Diagnostic logs.​**
2.  Select **+ Add diagnostic setting.​**
3.  In the **Diagnostic setting** blade:
    -   Type a **Name**.
    -   Select **Send to Log Analytics**.
    -   Choose the log destination workspace.​
    -   Select the categories that you want to analyze (recommended: ApplicationGatewayAccessLog, ApplicationGatewayFirewallLog, FrontdoorAccessLog, FrontdoorWebApplicationFirewallLog, WebApplicationFirewallLogs).​
    -   Click **Save**.

| | |
|--------------------------|---|
| **Tables Ingested** | `AzureDiagnostics` |
| **Connector Definition Files** | [template_WAF.JSON](https://github.com/Azure/Azure-Sentinel/blob/master/Solutions/Azure%20Web%20Application%20Firewall%20%28WAF%29/Data%20Connectors/template_WAF.JSON) |

[→ View full connector details](../connectors/waf.md)

## Tables Reference

This solution ingests data into **1 table(s)**:

| Table | Used By Connectors |
|-------|-------------------|
| `AzureDiagnostics` | [Azure Web Application Firewall (WAF)](../connectors/waf.md) |
>>>>>>> 56e5417e

[← Back to Solutions Index](../solutions-index.md)<|MERGE_RESOLUTION|>--- conflicted
+++ resolved
@@ -13,11 +13,8 @@
 
 ## Data Connectors
 
-**This solution does not include data connectors.**
+This solution provides **1 data connector(s)**.
 
-<<<<<<< HEAD
-This solution may contain other components such as analytics rules, workbooks, hunting queries, or playbooks.
-=======
 ### [Azure Web Application Firewall (WAF)](../connectors/waf.md)
 
 **Publisher:** Microsoft
@@ -65,6 +62,5 @@
 | Table | Used By Connectors |
 |-------|-------------------|
 | `AzureDiagnostics` | [Azure Web Application Firewall (WAF)](../connectors/waf.md) |
->>>>>>> 56e5417e
 
 [← Back to Solutions Index](../solutions-index.md)