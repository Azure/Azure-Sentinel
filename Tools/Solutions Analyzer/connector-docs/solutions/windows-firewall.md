--- conflicted
+++ resolved
@@ -13,11 +13,8 @@
 
 ## Data Connectors
 
-**This solution does not include data connectors.**
+This solution provides **2 data connector(s)**.
 
-<<<<<<< HEAD
-This solution may contain other components such as analytics rules, workbooks, hunting queries, or playbooks.
-=======
 ### [Windows Firewall](../connectors/windowsfirewall.md)
 
 **Publisher:** Microsoft
@@ -73,6 +70,5 @@
 |-------|-------------------|
 | `ASimNetworkSessionLogs` | [Windows Firewall Events via AMA](../connectors/windowsfirewallama.md) |
 | `WindowsFirewall` | [Windows Firewall](../connectors/windowsfirewall.md) |
->>>>>>> 56e5417e
 
 [← Back to Solutions Index](../solutions-index.md)