--- conflicted
+++ resolved
@@ -13,11 +13,8 @@
 
 ## Data Connectors
 
-**This solution does not include data connectors.**
+This solution provides **2 data connector(s)**.
 
-<<<<<<< HEAD
-This solution may contain other components such as analytics rules, workbooks, hunting queries, or playbooks.
-=======
 ### [Cisco ASA via Legacy Agent](../connectors/ciscoasa.md)
 
 **Publisher:** Cisco
@@ -62,6 +59,5 @@
 | Table | Used By Connectors |
 |-------|-------------------|
 | `CommonSecurityLog` | [Cisco ASA via Legacy Agent](../connectors/ciscoasa.md), [Cisco ASA/FTD via AMA](../connectors/ciscoasaama.md) |
->>>>>>> 56e5417e
 
 [← Back to Solutions Index](../solutions-index.md)