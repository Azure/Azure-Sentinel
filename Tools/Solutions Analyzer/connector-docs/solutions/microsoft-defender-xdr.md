# Microsoft Defender XDR

## Solution Information

| | |
|------------------------|-------|
| **Publisher** | Microsoft Corporation |
| **Support Tier** | Microsoft |
| **Support Link** | [https://support.microsoft.com](https://support.microsoft.com) |
| **Categories** | domains |
| **First Published** | 2022-05-02 |
| **Solution Folder** | [https://github.com/Azure/Azure-Sentinel/blob/master/Solutions/Microsoft%20Defender%20XDR](https://github.com/Azure/Azure-Sentinel/blob/master/Solutions/Microsoft%20Defender%20XDR) |

## Data Connectors

**This solution does not include data connectors.**

<<<<<<< HEAD
This solution may contain other components such as analytics rules, workbooks, hunting queries, or playbooks.
=======
### [Microsoft Defender XDR](../connectors/microsoftthreatprotection.md)

**Publisher:** Microsoft

Microsoft Defender XDR is a unified, natively integrated, pre- and post-breach enterprise defense suite that protects endpoint, identity, email, and applications and helps you detect, prevent, investigate, and automatically respond to sophisticated threats.



Microsoft Defender XDR suite includes: 

- Microsoft Defender for Endpoint

- Microsoft Defender for Identity

- Microsoft Defender for Office 365

- Threat & Vulnerability Management

- Microsoft Defender for Cloud Apps



For more information, see the [Microsoft Sentinel documentation](https://go.microsoft.com/fwlink/p/?linkid=2220004&wt.mc_id=sentinel_dataconnectordocs_content_cnl_csasci).

**Permissions:**

**Resource Provider Permissions:**
- **Workspace** (Workspace): read and write permissions.

**Custom Permissions:**
- **License**: M365 E5, M365 A5 or any other Microsoft Defender XDR eligible license.

**Tenant Permissions:**
Requires GlobalAdmin, SecurityAdmin on the workspace's tenant

**Setup Instructions:**

> ⚠️ **Note**: These instructions were automatically generated from the connector's user interface definition file using AI and may not be fully accurate. Please verify all configuration steps in the Microsoft Sentinel portal.

**1. Connect incidents & alerts**

Connect Microsoft Defender XDR incidents to your Microsoft Sentinel. Incidents will appear in the incidents queue.
> 📋 **Additional Configuration Step**: This connector includes a configuration step of type `MicrosoftThreatProtection`. Please refer to the Microsoft Sentinel portal for detailed configuration options for this step.

**2. Connect events**
> 📋 **Additional Configuration Step**: This connector includes a configuration step of type `MicrosoftDefenderATPEvents`. Please refer to the Microsoft Sentinel portal for detailed configuration options for this step.

| | |
|--------------------------|---|
| **Tables Ingested** | `AlertEvidence` |
| | `CloudAppEvents` |
| | `DeviceEvents` |
| | `DeviceFileCertificateInfo` |
| | `DeviceFileEvents` |
| | `DeviceImageLoadEvents` |
| | `DeviceInfo` |
| | `DeviceLogonEvents` |
| | `DeviceNetworkEvents` |
| | `DeviceNetworkInfo` |
| | `DeviceProcessEvents` |
| | `DeviceRegistryEvents` |
| | `EmailAttachmentInfo` |
| | `EmailEvents` |
| | `EmailPostDeliveryEvents` |
| | `EmailUrlInfo` |
| | `IdentityDirectoryEvents` |
| | `IdentityLogonEvents` |
| | `IdentityQueryEvents` |
| | `SecurityAlert` |
| | `SecurityIncident` |
| | `UrlClickEvents` |
| **Connector Definition Files** | [MicrosoftThreatProtection.JSON](https://github.com/Azure/Azure-Sentinel/blob/master/Solutions/Microsoft%20Defender%20XDR/Data%20Connectors/MicrosoftThreatProtection.JSON) |

[→ View full connector details](../connectors/microsoftthreatprotection.md)

## Tables Reference

This solution ingests data into **22 table(s)**:

| Table | Used By Connectors |
|-------|-------------------|
| `AlertEvidence` | [Microsoft Defender XDR](../connectors/microsoftthreatprotection.md) |
| `CloudAppEvents` | [Microsoft Defender XDR](../connectors/microsoftthreatprotection.md) |
| `DeviceEvents` | [Microsoft Defender XDR](../connectors/microsoftthreatprotection.md) |
| `DeviceFileCertificateInfo` | [Microsoft Defender XDR](../connectors/microsoftthreatprotection.md) |
| `DeviceFileEvents` | [Microsoft Defender XDR](../connectors/microsoftthreatprotection.md) |
| `DeviceImageLoadEvents` | [Microsoft Defender XDR](../connectors/microsoftthreatprotection.md) |
| `DeviceInfo` | [Microsoft Defender XDR](../connectors/microsoftthreatprotection.md) |
| `DeviceLogonEvents` | [Microsoft Defender XDR](../connectors/microsoftthreatprotection.md) |
| `DeviceNetworkEvents` | [Microsoft Defender XDR](../connectors/microsoftthreatprotection.md) |
| `DeviceNetworkInfo` | [Microsoft Defender XDR](../connectors/microsoftthreatprotection.md) |
| `DeviceProcessEvents` | [Microsoft Defender XDR](../connectors/microsoftthreatprotection.md) |
| `DeviceRegistryEvents` | [Microsoft Defender XDR](../connectors/microsoftthreatprotection.md) |
| `EmailAttachmentInfo` | [Microsoft Defender XDR](../connectors/microsoftthreatprotection.md) |
| `EmailEvents` | [Microsoft Defender XDR](../connectors/microsoftthreatprotection.md) |
| `EmailPostDeliveryEvents` | [Microsoft Defender XDR](../connectors/microsoftthreatprotection.md) |
| `EmailUrlInfo` | [Microsoft Defender XDR](../connectors/microsoftthreatprotection.md) |
| `IdentityDirectoryEvents` | [Microsoft Defender XDR](../connectors/microsoftthreatprotection.md) |
| `IdentityLogonEvents` | [Microsoft Defender XDR](../connectors/microsoftthreatprotection.md) |
| `IdentityQueryEvents` | [Microsoft Defender XDR](../connectors/microsoftthreatprotection.md) |
| `SecurityAlert` | [Microsoft Defender XDR](../connectors/microsoftthreatprotection.md) |
| `SecurityIncident` | [Microsoft Defender XDR](../connectors/microsoftthreatprotection.md) |
| `UrlClickEvents` | [Microsoft Defender XDR](../connectors/microsoftthreatprotection.md) |
>>>>>>> 56e5417e

[← Back to Solutions Index](../solutions-index.md)<|MERGE_RESOLUTION|>--- conflicted
+++ resolved
@@ -13,11 +13,8 @@
 
 ## Data Connectors
 
-**This solution does not include data connectors.**
+This solution provides **1 data connector(s)**.
 
-<<<<<<< HEAD
-This solution may contain other components such as analytics rules, workbooks, hunting queries, or playbooks.
-=======
 ### [Microsoft Defender XDR](../connectors/microsoftthreatprotection.md)
 
 **Publisher:** Microsoft
@@ -121,6 +118,5 @@
 | `SecurityAlert` | [Microsoft Defender XDR](../connectors/microsoftthreatprotection.md) |
 | `SecurityIncident` | [Microsoft Defender XDR](../connectors/microsoftthreatprotection.md) |
 | `UrlClickEvents` | [Microsoft Defender XDR](../connectors/microsoftthreatprotection.md) |
->>>>>>> 56e5417e
 
 [← Back to Solutions Index](../solutions-index.md)