--- conflicted
+++ resolved
@@ -13,11 +13,8 @@
 
 ## Data Connectors
 
-**This solution does not include data connectors.**
+This solution provides **1 data connector(s)**.
 
-<<<<<<< HEAD
-This solution may contain other components such as analytics rules, workbooks, hunting queries, or playbooks.
-=======
 ### [Microsoft Defender for Cloud Apps](../connectors/microsoftcloudappsecurity.md)
 
 **Publisher:** Microsoft
@@ -89,6 +86,5 @@
 | `McasShadowItReporting` | [Microsoft Defender for Cloud Apps](../connectors/microsoftcloudappsecurity.md) |
 | `SecurityAlert` | [Microsoft Defender for Cloud Apps](../connectors/microsoftcloudappsecurity.md) |
 | `discoveryLogs` | [Microsoft Defender for Cloud Apps](../connectors/microsoftcloudappsecurity.md) |
->>>>>>> 56e5417e
 
 [← Back to Solutions Index](../solutions-index.md)