# Azure kubernetes Service

## Solution Information

| | |
|------------------------|-------|
| **Publisher** | Microsoft Corporation |
| **Support Tier** | Microsoft |
| **Support Link** | [https://support.microsoft.com](https://support.microsoft.com) |
| **Categories** | domains |
| **First Published** | 2022-06-01 |
| **Solution Folder** | [https://github.com/Azure/Azure-Sentinel/blob/master/Solutions/Azure%20kubernetes%20Service](https://github.com/Azure/Azure-Sentinel/blob/master/Solutions/Azure%20kubernetes%20Service) |

## Data Connectors

**This solution does not include data connectors.**

<<<<<<< HEAD
This solution may contain other components such as analytics rules, workbooks, hunting queries, or playbooks.
=======
### [Azure Kubernetes Service (AKS)](../connectors/azurekubernetes.md)

**Publisher:** Microsoft

Azure Kubernetes Service (AKS) is an open-source, fully-managed container orchestration service that allows you to deploy, scale, and manage Docker containers and container-based applications in a cluster environment. This connector lets you stream your Azure Kubernetes Service (AKS) diagnostics logs into Microsoft Sentinel, allowing you to continuously monitor activity in all your instances. For more information, see the [Microsoft Sentinel documentation](https://go.microsoft.com/fwlink/p/?linkid=2219762&wt.mc_id=sentinel_dataconnectordocs_content_cnl_csasci).

**Permissions:**

**Resource Provider Permissions:**
- **Workspace** (Workspace): read and write permissions.

**Custom Permissions:**
- **Policy**: owner role assigned for each policy assignment scope.

**Setup Instructions:**

> ⚠️ **Note**: These instructions were automatically generated from the connector's user interface definition file using AI and may not be fully accurate. Please verify all configuration steps in the Microsoft Sentinel portal.

**1. Connect your Azure Kubernetes Service (AKS) diagnostics logs into Sentinel.**

This connector uses Azure Policy to apply a single Azure Kubernetes Service log-streaming configuration to a collection of instances, defined as a scope.
Follow the instructions below to create and apply a policy to all current and future instances. **Note**, you may already have an active policy for this resource type.
**Stream diagnostics logs from your Azure Kubernetes Service (AKS) at scale**
**Launch the Azure Policy Assignment wizard and follow the steps.**

    >1. In the **Basics** tab, click the button with the three dots under **Scope** to select your resources assignment scope.
        >2. In the **Parameters** tab, choose your Microsoft Sentinel workspace from the **Log Analytics workspace** drop-down list, and leave marked as "True" all the log and metric types you want to ingest.
        >3. To apply the policy on your existing resources, select the **Remediation tab** and mark the **Create a remediation task** checkbox.
    - **Configure policy assignment**

| | |
|--------------------------|---|
| **Tables Ingested** | `AzureDiagnostics` |
| | `ContainerInventory` |
| | `KubeEvents` |
| **Connector Definition Files** | [AzureKubernetes.JSON](https://github.com/Azure/Azure-Sentinel/blob/master/Solutions/Azure%20kubernetes%20Service/Data%20Connectors/AzureKubernetes.JSON) |

[→ View full connector details](../connectors/azurekubernetes.md)

## Tables Reference

This solution ingests data into **3 table(s)**:

| Table | Used By Connectors |
|-------|-------------------|
| `AzureDiagnostics` | [Azure Kubernetes Service (AKS)](../connectors/azurekubernetes.md) |
| `ContainerInventory` | [Azure Kubernetes Service (AKS)](../connectors/azurekubernetes.md) |
| `KubeEvents` | [Azure Kubernetes Service (AKS)](../connectors/azurekubernetes.md) |
>>>>>>> 56e5417e

[← Back to Solutions Index](../solutions-index.md)<|MERGE_RESOLUTION|>--- conflicted
+++ resolved
@@ -13,11 +13,8 @@
 
 ## Data Connectors
 
-**This solution does not include data connectors.**
+This solution provides **1 data connector(s)**.
 
-<<<<<<< HEAD
-This solution may contain other components such as analytics rules, workbooks, hunting queries, or playbooks.
-=======
 ### [Azure Kubernetes Service (AKS)](../connectors/azurekubernetes.md)
 
 **Publisher:** Microsoft
@@ -66,6 +63,5 @@
 | `AzureDiagnostics` | [Azure Kubernetes Service (AKS)](../connectors/azurekubernetes.md) |
 | `ContainerInventory` | [Azure Kubernetes Service (AKS)](../connectors/azurekubernetes.md) |
 | `KubeEvents` | [Azure Kubernetes Service (AKS)](../connectors/azurekubernetes.md) |
->>>>>>> 56e5417e
 
 [← Back to Solutions Index](../solutions-index.md)