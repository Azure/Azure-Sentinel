# Standard Tables in Microsoft Sentinel mapping for Scuba and Streams.
$standardStreamMapping = @()

# key is the Data connector poller StreamName and value is the DCR file streamName
# Example: For GCP audit, data connector poller file, 'StreamName' should be 'SENTINEL_GCP_AUDIT_LOGS' and in dcr file 'stream' should be 'Microsoft-GCPAuditLogs' which is your standard table name. Here SENTINEL_GCP_AUDIT_LOGS is used for Scuba.

$standardStreamMapping += @{ Key = 'SAP_ABAPAUDITLOG'; Value = 'Microsoft-ABAPAuditLog'}
$standardStreamMapping += @{ Key = 'SECURITY_ALERT_DATA'; Value = 'Microsoft-SecurityAlert'}
$standardStreamMapping += @{ Key = 'SENTINEL_SECURITY_ALERT_DATA'; Value = 'Microsoft-SecurityAlert'}
$standardStreamMapping += @{ Key = 'LINUX_NAGIOSALERTS_BLOB'; Value = 'Microsoft-Alert'}
$standardStreamMapping += @{ Key = 'OMSALERTS_BLOB'; Value = 'Microsoft-Alert'}
$standardStreamMapping += @{ Key = 'TENANTMICROSOFTWINDOWSDEFENDERATP_ADVANCEDHUNTINGALERTEVIDENCE'; Value = 'Microsoft-AlertEvidence'}
$standardStreamMapping += @{ Key = 'TENANTMICROSOFTWINDOWSDEFENDERATP_ADVANCEDHUNTINGALERTINFO'; Value = 'Microsoft-AlertInfo'}
$standardStreamMapping += @{ Key = 'SENTINEL_ANOMALIES'; Value = 'Microsoft-Anomalies'}
$standardStreamMapping += @{ Key = 'APP_CENTER_ERROR_DATA'; Value = 'Microsoft-AppCenterError'}
$standardStreamMapping += @{ Key = 'SENTINEL_AUDIT_EVENTS'; Value = 'Microsoft-ASimAuditEventLogs'}
$standardStreamMapping += @{ Key = 'SENTINEL_AUTHENTICATION_EVENTS'; Value = 'Microsoft-ASimAuthenticationEventLogs'}
$standardStreamMapping += @{ Key = 'SENTINEL_DHCP_EVENTS'; Value = 'Microsoft-ASimDhcpEventLogs'}
$standardStreamMapping += @{ Key = 'SENTINEL_WINDOWS_DNS_EVENTS'; Value = 'Microsoft-ASimDnsActivityLogs'}
$standardStreamMapping += @{ Key = 'SENTINEL_FILE_EVENT_LOGS'; Value = 'Microsoft-ASimFileEventLogs'}
$standardStreamMapping += @{ Key = 'SENTINEL_NETWORK_SESSION_NORMALIZED'; Value = 'Microsoft-ASimNetworkSessionLogs'}
$standardStreamMapping += @{ Key = 'SENTINEL_NETWORK_SESSION_WINDOWS_FIREWALL_AMA'; Value = 'Microsoft-ASimNetworkSessionLogs'}
$standardStreamMapping += @{ Key = 'SENTINEL_PROCESS_EVENTS'; Value = 'Microsoft-ASimProcessEventLogs'}
$standardStreamMapping += @{ Key = 'SENTINEL_REGISTRY_EVENTS'; Value = 'Microsoft-ASimRegistryEventLogs'}
$standardStreamMapping += @{ Key = 'SENTINEL_USER_MANAGEMENT_ACTIVITY_LOGS'; Value = 'Microsoft-ASimUserManagementActivityLogs'}
$standardStreamMapping += @{ Key = 'SENTINEL_WEB_SESSION_LOGS'; Value = 'Microsoft-ASimWebSessionLogs'}
$standardStreamMapping += @{ Key = 'SENTINEL_AWSCLOUDTRAIL'; Value = 'Microsoft-AWSCloudTrail'}
$standardStreamMapping += @{ Key = 'SENTINEL_AWSCLOUDWATCH'; Value = 'Microsoft-AWSCloudWatch'}
$standardStreamMapping += @{ Key = 'SENTINEL_AWSGUARDDUTY'; Value = 'Microsoft-AWSGuardDuty'}
$standardStreamMapping += @{ Key = 'SENTINEL_AWSVPCFLOW'; Value = 'Microsoft-AWSVPCFlow'}
$standardStreamMapping += @{ Key = 'SENTINEL_AWSWAF'; Value = 'Microsoft-AWSWAF'}
$standardStreamMapping += @{ Key = 'TENANTMICROSOFTWINDOWSDEFENDERATP_ADVANCEDHUNTINGCLOUDAPPEVENTS'; Value = 'Microsoft-CloudAppEvents'}
$standardStreamMapping += @{ Key = 'SECURITY_CISCO_ASA_BLOB'; Value = 'Microsoft-CommonSecurityLog'}
$standardStreamMapping += @{ Key = 'SECURITY_CEF_BLOB'; Value = 'Microsoft-CommonSecurityLog'}
$standardStreamMapping += @{ Key = 'COMPUTER_GROUP_BLOB'; Value = 'Microsoft-ComputerGroup'}
$standardStreamMapping += @{ Key = 'SENTINEL_WATCHLIST'; Value = 'Microsoft-Watchlist'}
$standardStreamMapping += @{ Key = 'OFFICEDATAVERSE_RESTAPI'; Value = 'Microsoft-DataverseActivity'}
$standardStreamMapping += @{ Key = 'TENANTMICROSOFTWINDOWSDEFENDERATP_ADVANCEDHUNTINGDEVICEEVENTS'; Value = 'Microsoft-DeviceEvents'}
$standardStreamMapping += @{ Key = 'TENANTMICROSOFTWINDOWSDEFENDERATP_ADVANCEDHUNTINGDEVICEFILECERTIFICATEINFO'; Value = 'Microsoft-DeviceFileCertificateInfo'}
$standardStreamMapping += @{ Key = 'TENANTMICROSOFTWINDOWSDEFENDERATP_ADVANCEDHUNTINGDEVICEFILEEVENTS'; Value = 'Microsoft-DeviceFileEvents'}
$standardStreamMapping += @{ Key = 'TENANTMICROSOFTWINDOWSDEFENDERATP_ADVANCEDHUNTINGDEVICEIMAGELOADEVENTS'; Value = 'Microsoft-DeviceImageLoadEvents'}
$standardStreamMapping += @{ Key = 'TENANTMICROSOFTWINDOWSDEFENDERATP_ADVANCEDHUNTINGDEVICEINFO'; Value = 'Microsoft-DeviceInfo'}
$standardStreamMapping += @{ Key = 'TENANTMICROSOFTWINDOWSDEFENDERATP_ADVANCEDHUNTINGDEVICELOGONEVENTS'; Value = 'Microsoft-DeviceLogonEvents'}
$standardStreamMapping += @{ Key = 'TENANTMICROSOFTWINDOWSDEFENDERATP_ADVANCEDHUNTINGDEVICENETWORKEVENTS'; Value = 'Microsoft-DeviceNetworkEvents'}
$standardStreamMapping += @{ Key = 'TENANTMICROSOFTWINDOWSDEFENDERATP_ADVANCEDHUNTINGDEVICENETWORKINFO'; Value = 'Microsoft-DeviceNetworkInfo'}
$standardStreamMapping += @{ Key = 'TENANTMICROSOFTWINDOWSDEFENDERATP_ADVANCEDHUNTINGDEVICEPROCESSEVENTS'; Value = 'Microsoft-DeviceProcessEvents'}
$standardStreamMapping += @{ Key = 'TENANTMICROSOFTWINDOWSDEFENDERATP_ADVANCEDHUNTINGDEVICEREGISTRYEVENTS'; Value = 'Microsoft-DeviceRegistryEvents'}
$standardStreamMapping += @{ Key = 'TVM_DEVICETVMSECURECONFIGURATIONASSESSMENT'; Value = 'Microsoft-DeviceTvmSecureConfigurationAssessment'}
$standardStreamMapping += @{ Key = 'TVM_DEVICETVMSECURECONFIGURATIONASSESSMENT_KB'; Value = 'Microsoft-DeviceTvmSecureConfigurationAssessmentKB'}
$standardStreamMapping += @{ Key = 'TVM_DEVICETVMSOFTWAREINVENTORY'; Value = 'Microsoft-DeviceTvmSoftwareInventory'}
$standardStreamMapping += @{ Key = 'TVM_DEVICETVMSOFTWAREVULNERABILITIES'; Value = 'Microsoft-DeviceTvmSoftwareVulnerabilities'}
$standardStreamMapping += @{ Key = 'TVM_DEVICETVMSOFTWAREVULNERABILITIES_KB'; Value = 'Microsoft-DeviceTvmSoftwareVulnerabilitiesKB'}
$standardStreamMapping += @{ Key = 'SENTINEL_WINDOWS_DNS_AUDIT_EVENTS'; Value = 'Microsoft-DnsAuditEvents'}
$standardStreamMapping += @{ Key = 'DNS_ANALYTICS_BLOB'; Value = 'Microsoft-DnsEvents'}
$standardStreamMapping += @{ Key = 'DNS_AUDIT_BLOB'; Value = 'Microsoft-DnsEvents'}
$standardStreamMapping += @{ Key = 'DNS_DYNAMIC_BLOB'; Value = 'Microsoft-DnsEvents'}
$standardStreamMapping += @{ Key = 'DNS_INVENTORY_BLOB'; Value = 'Microsoft-DnsInventory'}
$standardStreamMapping += @{ Key = 'DYNAMICS365_ACTIVITY_RESTAPI'; Value = 'Microsoft-Dynamics365Activity'}
$standardStreamMapping += @{ Key = 'TENANTMICROSOFTWINDOWSDEFENDERATP_ADVANCEDHUNTINGEMAILATTACHMENTINFO'; Value = 'Microsoft-EmailAttachmentInfo'}
$standardStreamMapping += @{ Key = 'TENANTMICROSOFTWINDOWSDEFENDERATP_ADVANCEDHUNTINGEMAILEVENTS'; Value = 'Microsoft-EmailEvents'}
$standardStreamMapping += @{ Key = 'TENANTMICROSOFTWINDOWSDEFENDERATP_ADVANCEDHUNTINGEMAILPOSTDELIVERYEVENTS'; Value = 'Microsoft-EmailPostDeliveryEvents'}
$standardStreamMapping += @{ Key = 'TENANTMICROSOFTWINDOWSDEFENDERATP_ADVANCEDHUNTINGEMAILURLINFO'; Value = 'Microsoft-EmailUrlInfo'}
$standardStreamMapping += @{ Key = 'SENTINEL_GCP_AUDIT_LOGS'; Value = 'Microsoft-GCPAuditLogs'}
$standardStreamMapping += @{ Key = 'SENTINEL_GCP_FIREWALL_LOGS'; Value = 'Microsoft-GCPFirewallLogs'}
$standardStreamMapping += @{ Key = 'SENTINEL_GOOGLE_CLOUD_SCC'; Value = 'Microsoft-GoogleCloudSCC'}
$standardStreamMapping += @{ Key = 'HUNTING_BOOKMARKS_LOGANALYTICS'; Value = 'Microsoft-HuntingBookmark'}
$standardStreamMapping += @{ Key = 'TENANTMICROSOFTWINDOWSDEFENDERATP_ADVANCEDHUNTINGIDENTITYDIRECTORYEVENTS'; Value = 'Microsoft-IdentityDirectoryEvents'}
$standardStreamMapping += @{ Key = 'TENANTMICROSOFTWINDOWSDEFENDERATP_ADVANCEDHUNTINGIDENTITYLOGONEVENTS'; Value = 'Microsoft-IdentityLogonEvents'}
$standardStreamMapping += @{ Key = 'TENANTMICROSOFTWINDOWSDEFENDERATP_ADVANCEDHUNTINGIDENTITYQUERYEVENTS'; Value = 'Microsoft-IdentityQueryEvents'}
$standardStreamMapping += @{ Key = 'INSIGHTS_METRICS_BLOB'; Value = 'Microsoft-InsightsMetrics'}
$standardStreamMapping += @{ Key = 'LINUX_AUDITD_BLOB'; Value = 'Microsoft-LinuxAuditLog'}
$standardStreamMapping += @{ Key = 'McasShadowItReportingId'; Value = 'Microsoft-McasShadowItReporting'}
$standardStreamMapping += @{ Key = 'MICROSOFTPURVIEWINFORMATIONPROTECTION_RESTAPI'; Value = 'Microsoft-MicrosoftPurviewInformationProtection'}
$standardStreamMapping += @{ Key = 'OFFICEACTIVITY_RESTAPI'; Value = 'Microsoft-OfficeActivity'}
$standardStreamMapping += @{ Key = 'OPERATION_JSON'; Value = 'Microsoft-Operation'}
$standardStreamMapping += @{ Key = 'OPERATION_BLOB'; Value = 'Microsoft-Operation'}
$standardStreamMapping += @{ Key = 'OFFICEPOWERAPPS_RESTAPI'; Value = 'Microsoft-PowerAppsActivity'}
$standardStreamMapping += @{ Key = 'OFFICEPOWERAUTOMATE_RESTAPI'; Value = 'Microsoft-PowerAutomateActivity'}
$standardStreamMapping += @{ Key = 'OFFICEPOWERBI_RESTAPI'; Value = 'Microsoft-PowerBIActivity'}
$standardStreamMapping += @{ Key = 'OFFICEPOWERPLATFORMADMIN_RESTAPI'; Value = 'Microsoft-PowerPlatformAdminActivity'}
$standardStreamMapping += @{ Key = 'OFFICEPOWERAPPSRESOURCE_RESTAPI'; Value = 'Microsoft-PowerPlatformConnectorActivity'}
$standardStreamMapping += @{ Key = 'OFFICEPOWERPLATFORMADMINDLP_RESTAPI'; Value = 'Microsoft-PowerPlatformDlpActivity'}
$standardStreamMapping += @{ Key = 'OFFICEPROJECT_RESTAPI'; Value = 'Microsoft-ProjectActivity'}
$standardStreamMapping += @{ Key = 'SECURITY_ALERT_DATA'; Value = 'Microsoft-SecurityAlert'}
$standardStreamMapping += @{ Key = 'SENTINEL_SECURITY_ALERT_DATA'; Value = 'Microsoft-SecurityAlert'}
$standardStreamMapping += @{ Key = 'SECURITY_EVENT_BLOB'; Value = 'Microsoft-SecurityEvent'}
$standardStreamMapping += @{ Key = 'SECURITY_INCIDENT_DATA'; Value = 'Microsoft-SecurityIncident'}
$standardStreamMapping += @{ Key = 'SENTINEL_HEALTH'; Value = 'Microsoft-SentinelHealth'}
$standardStreamMapping += @{ Key = 'THREAT_INTELLIGENCE_INDICATOR_DATA'; Value = 'Microsoft-ThreatIntelligenceIndicator'}
$standardStreamMapping += @{ Key = 'TENANTMICROSOFTWINDOWSDEFENDERATP_ADVANCEDHUNTINGURLCLICKEVENTS'; Value = 'Microsoft-UrlClickEvents'}
$standardStreamMapping += @{ Key = 'USAGE_METERING'; Value = 'Microsoft-Usage'}
$standardStreamMapping += @{ Key = 'SENTINEL_WATCHLIST'; Value = 'Microsoft-Watchlist'}
$standardStreamMapping += @{ Key = 'SECURITY_WEF_EVENT_BLOB'; Value = 'Microsoft-WindowsEvent'}
$standardStreamMapping += @{ Key = 'SECURITY_WEF_EVENT_BLOB_OBO'; Value = 'Microsoft-WindowsEvent'}
$standardStreamMapping += @{ Key = 'SENTINEL_GKE_AUDIT_LOGS'; Value = 'Microsoft-GKEAudit'}
$standardStreamMapping += @{ Key = 'SENTINEL_GKE_API_SERVER'; Value = 'Microsoft-GKEAPIServer'}
$standardStreamMapping += @{ Key = 'SENTINEL_GKE_SCHEDULER'; Value = 'Microsoft-GKEScheduler'}
$standardStreamMapping += @{ Key = 'SENTINEL_GKE_CONTROLLER_MANAGER'; Value = 'Microsoft-GKEControllerManager'}
$standardStreamMapping += @{ Key = 'SENTINEL_GKE_HPA_DECISION'; Value = 'Microsoft-GKEHPADecision'}
$standardStreamMapping += @{ Key = 'SENTINEL_GKE_APPLICATION'; Value = 'Microsoft-GKEApplication'}
$standardStreamMapping += @{ Key = 'SENTINEL_AWSSECHUB'; Value = 'Microsoft-AWSSecurityHubFindings'}
$standardStreamMapping += @{ Key = 'SENTINEL_AWSROUTE53RESOLVER'; Value = 'Microsoft-AWSRoute53Resolver'}
$standardStreamMapping += @{ Key = 'SAP_ABAPAUDITLOG'; Value = 'Microsoft-ABAPAuditLog' }
$standardStreamMapping += @{ Key = 'SECURITY_ALERT_DATA'; Value = 'Microsoft-SecurityAlert' }
$standardStreamMapping += @{ Key = 'SENTINEL_SECURITY_ALERT_DATA'; Value = 'Microsoft-SecurityAlert' }
$standardStreamMapping += @{ Key = 'LINUX_NAGIOSALERTS_BLOB'; Value = 'Microsoft-Alert' }
$standardStreamMapping += @{ Key = 'OMSALERTS_BLOB'; Value = 'Microsoft-Alert' }
$standardStreamMapping += @{ Key = 'TENANTMICROSOFTWINDOWSDEFENDERATP_ADVANCEDHUNTINGALERTEVIDENCE'; Value = 'Microsoft-AlertEvidence' }
$standardStreamMapping += @{ Key = 'TENANTMICROSOFTWINDOWSDEFENDERATP_ADVANCEDHUNTINGALERTINFO'; Value = 'Microsoft-AlertInfo' }
$standardStreamMapping += @{ Key = 'SENTINEL_ANOMALIES'; Value = 'Microsoft-Anomalies' }
$standardStreamMapping += @{ Key = 'APP_CENTER_ERROR_DATA'; Value = 'Microsoft-AppCenterError' }
$standardStreamMapping += @{ Key = 'SENTINEL_AUDIT_EVENTS'; Value = 'Microsoft-ASimAuditEventLogs' }
$standardStreamMapping += @{ Key = 'SENTINEL_AUTHENTICATION_EVENTS'; Value = 'Microsoft-ASimAuthenticationEventLogs' }
$standardStreamMapping += @{ Key = 'SENTINEL_DHCP_EVENTS'; Value = 'Microsoft-ASimDhcpEventLogs' }
$standardStreamMapping += @{ Key = 'SENTINEL_WINDOWS_DNS_EVENTS'; Value = 'Microsoft-ASimDnsActivityLogs' }
$standardStreamMapping += @{ Key = 'SENTINEL_FILE_EVENT_LOGS'; Value = 'Microsoft-ASimFileEventLogs' }
$standardStreamMapping += @{ Key = 'SENTINEL_NETWORK_SESSION_NORMALIZED'; Value = 'Microsoft-ASimNetworkSessionLogs' }
$standardStreamMapping += @{ Key = 'SENTINEL_NETWORK_SESSION_WINDOWS_FIREWALL_AMA'; Value = 'Microsoft-ASimNetworkSessionLogs' }
$standardStreamMapping += @{ Key = 'SENTINEL_PROCESS_EVENTS'; Value = 'Microsoft-ASimProcessEventLogs' }
$standardStreamMapping += @{ Key = 'SENTINEL_REGISTRY_EVENTS'; Value = 'Microsoft-ASimRegistryEventLogs' }
$standardStreamMapping += @{ Key = 'SENTINEL_USER_MANAGEMENT_ACTIVITY_LOGS'; Value = 'Microsoft-ASimUserManagementActivityLogs' }
$standardStreamMapping += @{ Key = 'SENTINEL_WEB_SESSION_LOGS'; Value = 'Microsoft-ASimWebSessionLogs' }
$standardStreamMapping += @{ Key = 'SENTINEL_AWSCLOUDTRAIL'; Value = 'Microsoft-AWSCloudTrail' }
$standardStreamMapping += @{ Key = 'SENTINEL_AWSCLOUDWATCH'; Value = 'Microsoft-AWSCloudWatch' }
$standardStreamMapping += @{ Key = 'SENTINEL_AWSGUARDDUTY'; Value = 'Microsoft-AWSGuardDuty' }
$standardStreamMapping += @{ Key = 'SENTINEL_AWSVPCFLOW'; Value = 'Microsoft-AWSVPCFlow' }
$standardStreamMapping += @{ Key = 'SENTINEL_AWSVPCFLOW_CCP'; Value = 'Microsoft-AWSVPCFlow' }
$standardStreamMapping += @{ Key = 'SENTINEL_AWSWAF'; Value = 'Microsoft-AWSWAF' }
$standardStreamMapping += @{ Key = 'SENTINEL_AWS_NETWORK_FIREWALL_ALERT_LOGS'; Value = 'Microsoft-AWSNetworkFirewallAlert' }
$standardStreamMapping += @{ Key = 'SENTINEL_AWS_NETWORK_FIREWALL_FLOW_LOGS'; Value = 'Microsoft-AWSNetworkFirewallFlow' }
$standardStreamMapping += @{ Key = 'SENTINEL_AWS_NETWORK_FIREWALL_TLS_LOGS'; Value = 'Microsoft-AWSNetworkFirewallTls' }
$standardStreamMapping += @{ Key = 'TENANTMICROSOFTWINDOWSDEFENDERATP_ADVANCEDHUNTINGCLOUDAPPEVENTS'; Value = 'Microsoft-CloudAppEvents' }
$standardStreamMapping += @{ Key = 'SECURITY_CISCO_ASA_BLOB'; Value = 'Microsoft-CommonSecurityLog' }
$standardStreamMapping += @{ Key = 'SECURITY_CEF_BLOB'; Value = 'Microsoft-CommonSecurityLog' }
$standardStreamMapping += @{ Key = 'COMPUTER_GROUP_BLOB'; Value = 'Microsoft-ComputerGroup' }
$standardStreamMapping += @{ Key = 'SENTINEL_WATCHLIST'; Value = 'Microsoft-Watchlist' }
$standardStreamMapping += @{ Key = 'OFFICEDATAVERSE_RESTAPI'; Value = 'Microsoft-DataverseActivity' }
$standardStreamMapping += @{ Key = 'TENANTMICROSOFTWINDOWSDEFENDERATP_ADVANCEDHUNTINGDEVICEEVENTS'; Value = 'Microsoft-DeviceEvents' }
$standardStreamMapping += @{ Key = 'TENANTMICROSOFTWINDOWSDEFENDERATP_ADVANCEDHUNTINGDEVICEFILECERTIFICATEINFO'; Value = 'Microsoft-DeviceFileCertificateInfo' }
$standardStreamMapping += @{ Key = 'TENANTMICROSOFTWINDOWSDEFENDERATP_ADVANCEDHUNTINGDEVICEFILEEVENTS'; Value = 'Microsoft-DeviceFileEvents' }
$standardStreamMapping += @{ Key = 'TENANTMICROSOFTWINDOWSDEFENDERATP_ADVANCEDHUNTINGDEVICEIMAGELOADEVENTS'; Value = 'Microsoft-DeviceImageLoadEvents' }
$standardStreamMapping += @{ Key = 'TENANTMICROSOFTWINDOWSDEFENDERATP_ADVANCEDHUNTINGDEVICEINFO'; Value = 'Microsoft-DeviceInfo' }
$standardStreamMapping += @{ Key = 'TENANTMICROSOFTWINDOWSDEFENDERATP_ADVANCEDHUNTINGDEVICELOGONEVENTS'; Value = 'Microsoft-DeviceLogonEvents' }
$standardStreamMapping += @{ Key = 'TENANTMICROSOFTWINDOWSDEFENDERATP_ADVANCEDHUNTINGDEVICENETWORKEVENTS'; Value = 'Microsoft-DeviceNetworkEvents' }
$standardStreamMapping += @{ Key = 'TENANTMICROSOFTWINDOWSDEFENDERATP_ADVANCEDHUNTINGDEVICENETWORKINFO'; Value = 'Microsoft-DeviceNetworkInfo' }
$standardStreamMapping += @{ Key = 'TENANTMICROSOFTWINDOWSDEFENDERATP_ADVANCEDHUNTINGDEVICEPROCESSEVENTS'; Value = 'Microsoft-DeviceProcessEvents' }
$standardStreamMapping += @{ Key = 'TENANTMICROSOFTWINDOWSDEFENDERATP_ADVANCEDHUNTINGDEVICEREGISTRYEVENTS'; Value = 'Microsoft-DeviceRegistryEvents' }
$standardStreamMapping += @{ Key = 'TVM_DEVICETVMSECURECONFIGURATIONASSESSMENT'; Value = 'Microsoft-DeviceTvmSecureConfigurationAssessment' }
$standardStreamMapping += @{ Key = 'TVM_DEVICETVMSECURECONFIGURATIONASSESSMENT_KB'; Value = 'Microsoft-DeviceTvmSecureConfigurationAssessmentKB' }
$standardStreamMapping += @{ Key = 'TVM_DEVICETVMSOFTWAREINVENTORY'; Value = 'Microsoft-DeviceTvmSoftwareInventory' }
$standardStreamMapping += @{ Key = 'TVM_DEVICETVMSOFTWAREVULNERABILITIES'; Value = 'Microsoft-DeviceTvmSoftwareVulnerabilities' }
$standardStreamMapping += @{ Key = 'TVM_DEVICETVMSOFTWAREVULNERABILITIES_KB'; Value = 'Microsoft-DeviceTvmSoftwareVulnerabilitiesKB' }
$standardStreamMapping += @{ Key = 'SENTINEL_WINDOWS_DNS_AUDIT_EVENTS'; Value = 'Microsoft-DnsAuditEvents' }
$standardStreamMapping += @{ Key = 'DNS_ANALYTICS_BLOB'; Value = 'Microsoft-DnsEvents' }
$standardStreamMapping += @{ Key = 'DNS_AUDIT_BLOB'; Value = 'Microsoft-DnsEvents' }
$standardStreamMapping += @{ Key = 'DNS_DYNAMIC_BLOB'; Value = 'Microsoft-DnsEvents' }
$standardStreamMapping += @{ Key = 'DNS_INVENTORY_BLOB'; Value = 'Microsoft-DnsInventory' }
$standardStreamMapping += @{ Key = 'DYNAMICS365_ACTIVITY_RESTAPI'; Value = 'Microsoft-Dynamics365Activity' }
$standardStreamMapping += @{ Key = 'TENANTMICROSOFTWINDOWSDEFENDERATP_ADVANCEDHUNTINGEMAILATTACHMENTINFO'; Value = 'Microsoft-EmailAttachmentInfo' }
$standardStreamMapping += @{ Key = 'TENANTMICROSOFTWINDOWSDEFENDERATP_ADVANCEDHUNTINGEMAILEVENTS'; Value = 'Microsoft-EmailEvents' }
$standardStreamMapping += @{ Key = 'TENANTMICROSOFTWINDOWSDEFENDERATP_ADVANCEDHUNTINGEMAILPOSTDELIVERYEVENTS'; Value = 'Microsoft-EmailPostDeliveryEvents' }
$standardStreamMapping += @{ Key = 'TENANTMICROSOFTWINDOWSDEFENDERATP_ADVANCEDHUNTINGEMAILURLINFO'; Value = 'Microsoft-EmailUrlInfo' }
$standardStreamMapping += @{ Key = 'SENTINEL_GCP_AUDIT_LOGS'; Value = 'Microsoft-GCPAuditLogs' }
$standardStreamMapping += @{ Key = 'SENTINEL_GCP_FIREWALL_LOGS'; Value = 'Microsoft-GCPFirewallLogs' }
$standardStreamMapping += @{ Key = 'SENTINEL_GCP_MONITORING_LOGS'; Value = 'Microsoft-GCPMonitoring' }
$standardStreamMapping += @{ Key = 'SENTINEL_GCPAPIGEE'; Value = 'Microsoft-GCPApigee' }
$standardStreamMapping += @{ Key = 'SENTINEL_GOOGLE_CLOUD_SCC'; Value = 'Microsoft-GoogleCloudSCC' }
$standardStreamMapping += @{ Key = 'HUNTING_BOOKMARKS_LOGANALYTICS'; Value = 'Microsoft-HuntingBookmark' }
$standardStreamMapping += @{ Key = 'TENANTMICROSOFTWINDOWSDEFENDERATP_ADVANCEDHUNTINGIDENTITYDIRECTORYEVENTS'; Value = 'Microsoft-IdentityDirectoryEvents' }
$standardStreamMapping += @{ Key = 'TENANTMICROSOFTWINDOWSDEFENDERATP_ADVANCEDHUNTINGIDENTITYLOGONEVENTS'; Value = 'Microsoft-IdentityLogonEvents' }
$standardStreamMapping += @{ Key = 'TENANTMICROSOFTWINDOWSDEFENDERATP_ADVANCEDHUNTINGIDENTITYQUERYEVENTS'; Value = 'Microsoft-IdentityQueryEvents' }
$standardStreamMapping += @{ Key = 'INSIGHTS_METRICS_BLOB'; Value = 'Microsoft-InsightsMetrics' }
$standardStreamMapping += @{ Key = 'LINUX_AUDITD_BLOB'; Value = 'Microsoft-LinuxAuditLog' }
$standardStreamMapping += @{ Key = 'McasShadowItReportingId'; Value = 'Microsoft-McasShadowItReporting' }
$standardStreamMapping += @{ Key = 'MICROSOFTPURVIEWINFORMATIONPROTECTION_RESTAPI'; Value = 'Microsoft-MicrosoftPurviewInformationProtection' }
$standardStreamMapping += @{ Key = 'OFFICEACTIVITY_RESTAPI'; Value = 'Microsoft-OfficeActivity' }
$standardStreamMapping += @{ Key = 'OPERATION_JSON'; Value = 'Microsoft-Operation' }
$standardStreamMapping += @{ Key = 'OPERATION_BLOB'; Value = 'Microsoft-Operation' }
$standardStreamMapping += @{ Key = 'OFFICEPOWERAPPS_RESTAPI'; Value = 'Microsoft-PowerAppsActivity' }
$standardStreamMapping += @{ Key = 'OFFICEPOWERAUTOMATE_RESTAPI'; Value = 'Microsoft-PowerAutomateActivity' }
$standardStreamMapping += @{ Key = 'OFFICEPOWERBI_RESTAPI'; Value = 'Microsoft-PowerBIActivity' }
$standardStreamMapping += @{ Key = 'OFFICEPOWERPLATFORMADMIN_RESTAPI'; Value = 'Microsoft-PowerPlatformAdminActivity' }
$standardStreamMapping += @{ Key = 'OFFICEPOWERAPPSRESOURCE_RESTAPI'; Value = 'Microsoft-PowerPlatformConnectorActivity' }
$standardStreamMapping += @{ Key = 'OFFICEPOWERPLATFORMADMINDLP_RESTAPI'; Value = 'Microsoft-PowerPlatformDlpActivity' }
$standardStreamMapping += @{ Key = 'OFFICEPROJECT_RESTAPI'; Value = 'Microsoft-ProjectActivity' }
$standardStreamMapping += @{ Key = 'SECURITY_ALERT_DATA'; Value = 'Microsoft-SecurityAlert' }
$standardStreamMapping += @{ Key = 'SENTINEL_SECURITY_ALERT_DATA'; Value = 'Microsoft-SecurityAlert' }
$standardStreamMapping += @{ Key = 'SECURITY_EVENT_BLOB'; Value = 'Microsoft-SecurityEvent' }
$standardStreamMapping += @{ Key = 'SECURITY_INCIDENT_DATA'; Value = 'Microsoft-SecurityIncident' }
$standardStreamMapping += @{ Key = 'SENTINEL_HEALTH'; Value = 'Microsoft-SentinelHealth' }
$standardStreamMapping += @{ Key = 'THREAT_INTELLIGENCE_INDICATOR_DATA'; Value = 'Microsoft-ThreatIntelligenceIndicator' }
$standardStreamMapping += @{ Key = 'TENANTMICROSOFTWINDOWSDEFENDERATP_ADVANCEDHUNTINGURLCLICKEVENTS'; Value = 'Microsoft-UrlClickEvents' }
$standardStreamMapping += @{ Key = 'USAGE_METERING'; Value = 'Microsoft-Usage' }
$standardStreamMapping += @{ Key = 'SENTINEL_WATCHLIST'; Value = 'Microsoft-Watchlist' }
$standardStreamMapping += @{ Key = 'SECURITY_WEF_EVENT_BLOB'; Value = 'Microsoft-WindowsEvent' }
$standardStreamMapping += @{ Key = 'SECURITY_WEF_EVENT_BLOB_OBO'; Value = 'Microsoft-WindowsEvent' }
$standardStreamMapping += @{ Key = 'SENTINEL_GOOGLEWORKSPACEREPORTS'; Value = 'Microsoft-GoogleWorkspaceReports' }

$standardStreamMapping += @{ Key = 'SENTINEL_AWSSECHUB'; Value = 'Microsoft-AWSSecurityHubFindings' }
$standardStreamMapping += @{ Key = 'SENTINEL_AWSROUTE53RESOLVER'; Value = 'Microsoft-AWSRoute53Resolver' }
$standardStreamMapping += @{ Key = 'CROWDSTRIKE_VULNERABILITIES'; Value = 'Microsoft-CrowdStrikeVulnerabilities' }
$standardStreamMapping += @{ Key = 'CROWDSTRIKE_ALERTS'; Value = 'Microsoft-CrowdStrikeAlerts' }
$standardStreamMapping += @{ Key = 'CROWDSTRIKE_INCIDENTS'; Value = 'Microsoft-CrowdStrikeIncidents' }
$standardStreamMapping += @{ Key = 'CROWDSTRIKE_DETECTIONS'; Value = 'Microsoft-CrowdStrikeDetections' }
$standardStreamMapping += @{ Key = 'CROWDSTRIKE_HOSTS'; Value = 'Microsoft-CrowdStrikeHosts' }
$standardStreamMapping += @{ Key = 'SENTINEL_GCP_VPC_FLOW_LOGS'; Value = 'Microsoft-GCPVPCFlow' }
$standardStreamMapping += @{ Key = 'SENTINEL_GCP_CDN_LOGS'; Value = 'Microsoft-GCPCDN'}
$standardStreamMapping += @{ Key = 'SENTINEL_GCPRESOURCEMANAGER'; Value = 'Microsoft-GCPResourceManager'}
$standardStreamMapping += @{ Key = 'SENTINEL_GCPCOMPUTEENGINE'; Value = 'Microsoft-GCPComputeEngine'}
$standardStreamMapping += @{ Key = 'SENTINEL_GCPCLOUDSQL'; Value = 'Microsoft-GCPCloudSQL'}
$standardStreamMapping += @{ Key = 'SENTINEL_GCPCLOUDRUN'; Value = 'Microsoft-GCPCloudRun'}
$standardStreamMapping += @{ Key = 'SENTINEL_GCP_IAM_LOGS'; Value = 'Microsoft-GCPIAM'}
$standardStreamMapping += @{ Key = 'SENTINEL_AWSS3SERVERACCESS'; Value = 'Microsoft-AWSS3ServerAccess'}
<<<<<<< HEAD
$standardStreamMapping += @{ Key = 'ILUMIO_INSIGHTS'; Value = 'Microsoft-IlumioInsights'}
=======
$standardStreamMapping += @{ Key = 'SENTINEL_GCP_IDS_LOGS'; Value = 'Microsoft-GCPIDS'}
>>>>>>> 3068d9de
# Function to check if a key exists in the array of hashtables
function GetKeyValue {
  param (
    [string]$key
  )

  # Iterate through each hashtable in the array
  foreach ($pair in $standardStreamMapping) {
    # Explicitly check if the 'Key' property matches the key you're looking for
    if ($pair["Key"] -eq $key) {
      return $pair["Value"]  # Key found
    }
  }

  return $null  # Key not found
}<|MERGE_RESOLUTION|>--- conflicted
+++ resolved
@@ -211,11 +211,8 @@
 $standardStreamMapping += @{ Key = 'SENTINEL_GCPCLOUDRUN'; Value = 'Microsoft-GCPCloudRun'}
 $standardStreamMapping += @{ Key = 'SENTINEL_GCP_IAM_LOGS'; Value = 'Microsoft-GCPIAM'}
 $standardStreamMapping += @{ Key = 'SENTINEL_AWSS3SERVERACCESS'; Value = 'Microsoft-AWSS3ServerAccess'}
-<<<<<<< HEAD
+$standardStreamMapping += @{ Key = 'SENTINEL_GCP_IDS_LOGS'; Value = 'Microsoft-GCPIDS'}
 $standardStreamMapping += @{ Key = 'ILUMIO_INSIGHTS'; Value = 'Microsoft-IlumioInsights'}
-=======
-$standardStreamMapping += @{ Key = 'SENTINEL_GCP_IDS_LOGS'; Value = 'Microsoft-GCPIDS'}
->>>>>>> 3068d9de
 # Function to check if a key exists in the array of hashtables
 function GetKeyValue {
   param (
