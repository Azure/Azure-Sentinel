--- conflicted
+++ resolved
@@ -683,11 +683,7 @@
                     }
                     else 
                     {
-<<<<<<< HEAD
-                        Write-Host "Error: Data Connector Poller file should have 'kind' attribute with value either 'RestApiPoller', WebSocket, 'GCP', 'AmazonWebServicesS3' or 'Push'." -BackgroundColor Red
-=======
                         Write-Host "Error: Data Connector Poller file should have 'kind' attribute with value either 'RestApiPoller', WebSocket, 'GCP', 'AmazonWebServicesS3', 'Push' and 'StorageAccountBlobContainer'." -BackgroundColor Red
->>>>>>> b1842511
                         exit 1;
                     }
 
@@ -1061,11 +1057,7 @@
     }
     else 
     {
-<<<<<<< HEAD
-        Write-Host "Error: For kind $kindType, Data Connector Poller file should have 'auth' object with 'type' attribute having value either 'Basic', 'OAuth2' or 'APIKey'." -BackgroundColor Red
-=======
         Write-Host "Error: For kind $kindType, Data Connector Poller file should have 'auth' object with 'type' attribute having value either 'Basic', 'OAuth2', 'AliCloudSlsV1' or 'APIKey'." -BackgroundColor Red
->>>>>>> b1842511
         exit 1;
     }
 
