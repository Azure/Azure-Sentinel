$jsonConversionDepth = 50
$path = "$PSScriptRoot\input"

function handleEmptyInstructionProperties ($inputObj) {
    $outputObj = $inputObj |
    Get-Member -MemberType *Property |
    Select-Object -ExpandProperty Name |
    Sort-Object |
    ForEach-Object -Begin { $obj = New-Object PSObject } {
        if (($null -eq $inputObj.$_) -or ($inputObj.$_ -eq "") -or ($inputObj.$_.Count -eq 0)) {
            Write-Host "Removing empty property $_"
        }
        else {
            $obj | Add-Member -memberType NoteProperty -Name $_ -Value $inputObj.$_
        }
    } { $obj }
    $outputObj
}
function removePropertiesRecursively ($resourceObj) {
    foreach ($prop in $resourceObj.PsObject.Properties) {
        $key = $prop.Name
        $val = $prop.Value
        if ($null -eq $val) {
            $resourceObj.PsObject.Properties.Remove($key)
        }
        elseif ($val -is [System.Object[]]) {
            if ($val.Count -eq 0) {
                $resourceObj.PsObject.Properties.Remove($key)
            }
            else {
                foreach ($item in $val) {
                    $itemIndex = $val.IndexOf($item)
                    $resourceObj.$key[$itemIndex] = $(removePropertiesRecursively $val[$itemIndex])
                }
            }
        }
        else {
            if ($val -is [PSCustomObject]) {
                if ($($val.PsObject.Properties).Count -eq 0) {
                    $resourceObj.PsObject.Properties.Remove($key)
                }
                else {
                    $resourceObj.$key = $(removePropertiesRecursively $val)
                    if ($($resourceObj.$key.PsObject.Properties).Count -eq 0) {
                        $resourceObj.PsObject.Properties.Remove($key)
                    }
                }
            }
        }
    }
    $resourceObj
}

function queryResourceExists () {
    foreach ($resource in $baseMainTemplate.resources) {
        if ($resource.type -eq "Microsoft.OperationalInsights/workspaces") {
            return $true
        }
    }
    return $false
}

function getQueryResourceLocation () {
    for ($i = 0; $i -lt $baseMainTemplate.resources.Length; $i++) {
        if ($baseMainTemplate.resources[$i].type -eq "Microsoft.OperationalInsights/workspaces") {
            return $i
        }
    }
}

foreach ($inputFile in $(Get-ChildItem $path)) {
    $inputJsonPath = Join-Path -Path $path -ChildPath "$($inputFile.Name)"

    $contentToImport = Get-Content -Raw $inputJsonPath | Out-String | ConvertFrom-Json
    $basePath = $(if ($contentToImport.BasePath) { $contentToImport.BasePath + "/" } else { "https://raw.githubusercontent.com/Azure/Azure-Sentinel/master/" })

    # Content Counters - (for adding numbering to each item)
    $analyticRuleCounter = 1
    $connectorCounter = 1
    $workbookCounter = 1
    $playbookCounter = 1
    $parserCounter = 1
    $savedSearchCounter = 1
    $huntingQueryCounter = 1
    $watchlistCounter = 1

    # Convenience Variables
    $solutionName = $contentToImport.Name
	

    # Base JSON Object Paths
    $baseMainTemplatePath = "$PSScriptRoot/templating/baseMainTemplate.json"
    $baseCreateUiDefinitionPath = "$PSScriptRoot/templating/baseCreateUiDefinition.json"
    $metadataPath = "$PSScriptRoot/../../Solutions/$($contentToImport.Name)/$($contentToImport.Metadata)"

    # Base JSON Objects
    $baseMainTemplate = Get-Content -Raw $baseMainTemplatePath | Out-String | ConvertFrom-Json
    $baseCreateUiDefinition = Get-Content -Raw $baseCreateUiDefinitionPath | Out-String | ConvertFrom-Json
    $baseMetadata = Get-Content -Raw $metadataPath | Out-String | ConvertFrom-Json

    $DependencyCriteria = @();
    $solutionId = $baseMetadata.publisherId + "." + $baseMetadata.offerId
                $baseMainTemplate.variables | Add-Member -NotePropertyName "solutionId" -NotePropertyValue $solutionId
                $baseMainTemplate.variables | Add-Member -NotePropertyName "_solutionId" -NotePropertyValue "[variables('solutionId')]"

    foreach ($objectProperties in $contentToImport.PsObject.Properties) {
        # Access the value of the property
        if ($objectProperties.Value -is [System.Array]) {
            foreach ($file in $objectProperties.Value) {
                $finalPath = $basePath + $file
                $rawData = $null
                try {
                    Write-Host "Downloading $finalPath"
                    $rawData = (New-Object System.Net.WebClient).DownloadString($finalPath)
                }
                catch {
                    Write-Host "Failed to download $finalPath -- Please ensure that it exists in $([System.Uri]::EscapeUriString($basePath))" -ForegroundColor Red
                    break;
                }

                try {
                    $json = ConvertFrom-Json $rawData -ErrorAction Stop; # Determine whether content is JSON or YAML
                    $validJson = $true;
                }
                catch {
                    $validJson = $false;
                }
				#Replace the special characters in the solution name.
				function Replace-SpecialChars {
				param($InputString,$Type)
					if ($Type.ToLower() -eq 'solutionname') {
						$SpecialChars = '[#?\{\[\(\)\]\}]'
						$Replacement  = ' '
					}
					elseif ($Type.ToLower() -eq 'filename') {
						$SpecialChars = '[#?\{\[\(\)\]\}]'
						$Replacement  = ''
					}
					else {
						$SpecialChars = '[#?\{\[\(\)\]\}]'
						$Replacement  = ''
					}
				return $InputString -replace $SpecialChars,$Replacement
				}

                if ($validJson) {
                    # If valid JSON, must be Workbook or Playbook
                    $objectKeyLowercase = $objectProperties.Name.ToLower()
                    if ($objectKeyLowercase -eq "workbooks") {
                        Write-Host "Generating Workbook using $file"
						#$solutionName = $solutionName -replace '[(]',' ' -replace '[)]','';
						$solutionRename = Replace-SpecialChars -InputString $solutionName -Type 'solutionname'
                        $fileName = Split-Path $file -leafbase;
<<<<<<< HEAD
                        $fileName = $fileName.Replace(' ','') + "Workbook";
                        if ($contentToImport.Metadata) {
                            $baseMainTemplate.variables | Add-Member -NotePropertyName $fileName -NotePropertyValue $fileName
                            $baseMainTemplate.variables | Add-Member -NotePropertyName "_$fileName" -NotePropertyValue "[variables('$fileName')]"
                        }
=======
						#$fileName = $fileName -replace '[(\)]','';
						$fileName = Replace-SpecialChars -InputString $fileName -Type 'filename'
                        $fileName = $fileName + "_workbook";
                        $baseMainTemplate.variables | Add-Member -NotePropertyName $fileName -NotePropertyValue $fileName
                        $baseMainTemplate.variables | Add-Member -NotePropertyName "_$fileName" -NotePropertyValue "[variables('$fileName')]"
>>>>>>> c470b7ac

                        $DependencyCriteria += [PSCustomObject]@{
                            kind      = "Workbook";
                            contentId = "[variables('_$fileName')]";
                            version   = $contentToImport.Version;
                        };

                        if ($workbookCounter -eq 1) {
                            # Add workbook source variables
                            if (!$contentToImport.TemplateSpec){
                                $baseMainTemplate.variables | Add-Member -NotePropertyName "workbook-source" -NotePropertyValue "[concat(resourceGroup().id, '/providers/Microsoft.OperationalInsights/workspaces/',parameters('workspace'))]"
                                $baseMainTemplate.variables | Add-Member -NotePropertyName "_workbook-source" -NotePropertyValue "[variables('workbook-source')]"
                            };
                            $baseWorkbookStep = [PSCustomObject] @{
                                name       = "workbooks";
                                label      = "Workbooks";
                                subLabel   = [PSCustomObject] @{
                                    preValidation  = "Configure the workbooks";
                                    postValidation = "Done";
                                };
                                bladeTitle = "Workbooks";
                                elements   = @(
                                    [PSCustomObject] @{
                                        name    = "workbooks-text";
                                        type    = "Microsoft.Common.TextBlock";
                                        options = [PSCustomObject] @{
                                            text = "This Microsoft Sentinel Solution installs workbooks. Workbooks provide a flexible canvas for data monitoring, analysis, and the creation of rich visual reports within the Azure portal. They allow you to tap into one or many data sources from Microsoft Sentinel and combine them into unified interactive experiences.";
                                            link = [PSCustomObject] @{
                                                label = "Learn more";
                                                uri   = "https://docs.microsoft.com/azure/sentinel/tutorial-monitor-your-data";
                                            }
                                        }
                                    }
                                )
                            }
                            $baseCreateUiDefinition.parameters.steps += $baseWorkbookStep
                            #Add formattedTimeNow parameter since workbooks exist
                            $timeNowParameter = [PSCustomObject]@{
                                type         = "string";
                                defaultValue = "[utcNow('g')]";
                                metadata     = [PSCustomObject]@{
                                    description = "Appended to workbook displayNames to make them unique";
                                }
                            }
                            $baseMainTemplate.parameters | Add-Member -MemberType NoteProperty -Name "formattedTimeNow" -Value $timeNowParameter
                        }
                        try {
                            $data = $rawData
                            # Serialize workbook data
                            $serializedData = $data |  ConvertFrom-Json -Depth $jsonConversionDepth
                            # Remove empty braces
                            $serializedData = $(removePropertiesRecursively $serializedData) | ConvertTo-Json -Compress -Depth $jsonConversionDepth | Out-String
                        }
                        catch {
                            Write-Host "Failed to serialize $file" -ForegroundColor Red
                            break;
                        }
                        $workbookDescriptionText = $(if ($contentToImport.WorkbookDescription -and $contentToImport.WorkbookDescription -is [System.Array]) { $contentToImport.WorkbookDescription[$workbookCounter - 1] } elseif ($contentToImport.WorkbookDescription -and $contentToImport.WorkbookDescription -is [System.String]) { $contentToImport.WorkbookDescription } else { "" })
						
                        $workbookUiParameter = [PSCustomObject] @{
                            name     = "workbook$workbookCounter";
                            type     = "Microsoft.Common.Section";
                            label    = $solutionName;
                            elements = @(
                                [PSCustomObject] @{
                                    name    = "workbook$workbookCounter-text";
                                    type    = "Microsoft.Common.TextBlock";
                                    options = [PSCustomObject] @{ text = $workbookDescriptionText; }
                                },
                                [PSCustomObject] @{
                                    name         = "workbook$workbookCounter-name";
                                    type         = "Microsoft.Common.TextBox";
                                    label        = "Display Name";
                                    defaultValue = $solutionRename.trimEnd();
                                    toolTip      = "Display name for the workbook.";
                                    constraints  = [PSCustomObject] @{
                                        required          = $true;
                                        regex             = "[a-z0-9A-Z]{1,256}";
                                        validationMessage = "Please enter a workbook name"
                                    }
                                }
                            )
                        }
                        #creating parameters in mainTemplate
                        $workbookIDParameterName = "workbook$workbookCounter-id"
                        $workbookNameParameterName = "workbook$workbookCounter-name"
                        $workbookIDParameter = [PSCustomObject] @{ type = "string"; defaultValue = "[newGuid()]"; minLength = 1; metadata = [PSCustomObject] @{ description = "Unique id for the workbook" }; }
                        $workbookNameParameter = [PSCustomObject] @{ type = "string"; defaultValue = $solutionRename.trimEnd(); minLength = 1; metadata = [PSCustomObject] @{ description = "Name for the workbook" }; }

                        if(!$contentToImport.TemplateSpec)
                        {
                            $baseMainTemplate.parameters | Add-Member -MemberType NoteProperty -Name $workbookIDParameterName -Value $workbookIDParameter
                        }
                        $baseMainTemplate.parameters | Add-Member -MemberType NoteProperty -Name $workbookNameParameterName -Value $workbookNameParameter

                        # Create Workbook Resource Object
                        $newWorkbook = [PSCustomObject]@{
                            type       = "Microsoft.Insights/workbooks";
                            name       = "[parameters('workbook$workbookCounter-id')]";
                            location   = "[parameters('workspace-location')]";
                            kind       = "shared";
                            apiVersion = "2021-08-01";
                            properties = [PSCustomObject] @{
                                displayName    = $contentToImport.Workbooks ? "[parameters('workbook$workbookCounter-name')]" : "[concat(parameters('workbook$workbookCounter-name'), ' - ', parameters('formattedTimeNow'))]";
                                serializedData = $serializedData;
                                version        = "1.0";
                                sourceId       = $contentToImport.TemplateSpec? "[variables('workspaceResourceId$workbookCounter')]" : "[variables('_workbook-source')]";
                                category       = "sentinel"
                            }
                        }

                        if($contentToImport.TemplateSpec) {
                            $baseMainTemplate.variables | Add-Member -NotePropertyName "workbookVersion$workbookCounter" -NotePropertyValue $contentToImport.Version
                            $baseMainTemplate.variables | Add-Member -NotePropertyName "workbookContentId$workbookCounter" -NotePropertyValue $fileName
                            $baseMainTemplate.variables | Add-Member -NotePropertyName "_workbookContentId$workbookCounter" -NotePropertyValue "[variables('workbookContentId$workbookCounter')]"
                            $baseMainTemplate.variables | Add-Member -NotePropertyName "workbookId$workbookCounter" -NotePropertyValue "[resourceId('Microsoft.Insights/workbooks', variables('workbookContentId$workbookCounter'))]"
                            $baseMainTemplate.variables | Add-Member -NotePropertyName "workspaceResourceId$workbookCounter" -NotePropertyValue "[resourceId('Microsoft.OperationalInsights/Workspaces', parameters('workspace'))]"
                            $baseMainTemplate.variables | Add-Member -NotePropertyName "workbookTemplateSpecName$workbookCounter" -NotePropertyValue "[concat(parameters('workspace'),'-',variables('_workbookContentId$workbookCounter'))]"

                            # Add base templateSpec
                            $baseWorkbookTemplateSpec = [PSCustomObject]@{
                                type       = "Microsoft.Resources/templateSpecs";
                                apiVersion = "2021-05-01";
                                name       = "[variables('workbookTemplateSpecName$workbookCounter')]";
                                location   = "[parameters('workspace-location')]";
                                tags       = [PSCustomObject]@{
                                    "hidden-sentinelWorkspaceId" = "[variables('workspaceResourceId$workbookCounter')]";
                                    "hidden-sentinelContentType" = "Parser";
                                };
                                properties = [PSCustomObject]@{
                                    description = "$($solutionName) Workbook with template";
                                    displayName = "$($solutionName) workbook template";
                                }
                            }
                            $newWorkbook.name = "[variables('workbookContentId$workbookCounter')]"
                            $baseMainTemplate.resources += $baseWorkbookTemplateSpec
                            $author = $contentToImport.Author.Split(" - ");
                            $authorDetails = [PSCustomObject]@{
                                name  = $author[0];
                                email = $author[1];
                            };

                            $workbookMetadata = [PSCustomObject]@{
                                type       = "Microsoft.OperationalInsights/workspaces/providers/metadata";
                                apiVersion = "2022-01-01-preview";
                                name       = "[concat(parameters('workspace'),'/Microsoft.SecurityInsights/',concat('Workbook-', last(split(variables('workbookId$workbookCounter'),'/'))))]";
                                properties = [PSCustomObject]@{
                                    parentId  = "[variables('workbookId$workbookCounter')]"
                                    contentId = "[variables('_workbookContentId$workbookCounter')]";
                                    kind      = "Workbook";
                                    version   = "[variables('workbookVersion$workbookCounter')]";
                                    source    = [PSCustomObject]@{
                                        kind     = "Solution";
                                        name     = $contentToImport.Name;
                                        sourceId = "[variables('_solutionId')]"
                                    };
                                    author    = $authorDetails;
                                    support   = $baseMetadata.support
                                }
                            }

                            if($workbookDescriptionText -ne "")
                            {
                                $workbookMetadata | Add-Member -NotePropertyName "description" -NotePropertyValue $workbookDescriptionText
                            }

                            # Add templateSpecs/versions resource to hold actual content
                            $workbookTemplateSpecContent = [PSCustomObject]@{
                                type       = "Microsoft.Resources/templateSpecs/versions";
                                apiVersion = "2021-05-01";
                                name       = "[concat(variables('workbookTemplateSpecName$workbookCounter'),'/',variables('workbookVersion$workbookCounter'))]";
                                location   = "[parameters('workspace-location')]";
                                tags       = [PSCustomObject]@{
                                    "hidden-sentinelWorkspaceId" = "[variables('workspaceResourceId$workbookCounter')]";
                                    "hidden-sentinelContentType" = "Workbook";
                                };
                                dependsOn  = @(
                                    "[resourceId('Microsoft.Resources/templateSpecs', variables('workbookTemplateSpecName$workbookCounter'))]"
                                );
                                properties = [PSCustomObject]@{
                                    description  = "$($fileName) Workbook with template version $($contentToImport.Version)";
                                    mainTemplate = [PSCustomObject]@{
                                        '$schema'      = "https://schema.management.azure.com/schemas/2019-04-01/deploymentTemplate.json#";
                                        contentVersion = "[variables('workbookVersion$workbookCounter')]";
                                        parameters     = [PSCustomObject]@{};
                                        variables      = [PSCustomObject]@{};
                                        resources      = @(
                                            # workbook
                                            $newWorkbook,
                                            # Metadata
                                            $workbookMetadata
                                        )
                                    }
                                }
                            }

                            $baseMainTemplate.resources += $workbookTemplateSpecContent
                        }
                        else {
                            $baseMainTemplate.resources += $newWorkbook
                        }

                        $baseCreateUiDefinition.parameters.steps[$baseCreateUiDefinition.parameters.steps.Count - 1].elements += $workbookUiParameter
                        $baseCreateUiDefinition.parameters.outputs | Add-Member -NotePropertyName "workbook$workbookCounter-name" -NotePropertyValue "[steps('workbooks').workbook$workbookCounter.workbook$workbookCounter-name]"

                        $workbookCounter += 1
                    }
                    elseif ($objectKeyLowercase -eq "playbooks") {
                        Write-Host "Generating Playbook using $file"
                        $playbookData = $json
                        $playbookName = $(if ($playbookData.parameters.PlaybookName) { $playbookData.parameters.PlaybookName.defaultValue }elseif ($playbookData.parameters."Playbook Name") { $playbookData.parameters."Playbook Name".defaultValue })

                        $fileName = Split-path -Parent $file | Split-Path -leaf
                        $fileName = "playbook$playbookCounter-$fileName";
                        if ($contentToImport.Metadata) {
                            $baseMainTemplate.variables | Add-Member -NotePropertyName $fileName -NotePropertyValue $fileName
                            $baseMainTemplate.variables | Add-Member -NotePropertyName "_$fileName" -NotePropertyValue "[variables('$fileName')]"
                        }

                        $DependencyCriteria += [PSCustomObject]@{
                            kind      = "Playbook";
                            contentId = "[variables('_$fileName')]";
                            version   = $contentToImport.Version;
                        };

                        if ($playbookCounter -eq 1) {
                            # If a playbook exists, add CreateUIDefinition step before playbook elements while handling first playbook.
                            $playbookStep = [PSCustomObject] @{
                                name       = "playbooks";
                                label      = "Playbooks";
                                subLabel   = [PSCustomObject] @{
                                    preValidation  = "Configure the playbooks";
                                    postValidation = "Done";
                                };
                                bladeTitle = "Playbooks";
                                elements   = @(
                                    [PSCustomObject] @{
                                        name    = "playbooks-text";
                                        type    = "Microsoft.Common.TextBlock";
                                        options = [PSCustomObject] @{
                                            text = "This solution installs playbook resources.  A security playbook is a collection of procedures that can be run from Microsoft Sentinel in response to an alert. A security playbook can help automate and orchestrate your response, and can be run manually or set to run automatically when specific alerts are triggered. Security playbooks in Microsoft Sentinel are based on Azure Logic Apps, which means that you get all the power, customizability, and built-in templates of Logic Apps. Each playbook is created for the specific subscription you choose, but when you look at the Playbooks page, you will see all the playbooks across any selected subscriptions.";
                                            link = [PSCustomObject] @{
                                                label = "Learn more";
                                                uri   = "https://docs.microsoft.com/azure/sentinel/tutorial-respond-threats-playbook?WT.mc_id=Portal-Microsoft_Azure_CreateUIDef"
                                            };
                                        };
                                    }
                                )
                            }
                            $baseCreateUiDefinition.parameters.steps += $playbookStep
                        }
                        $playbookDescriptionText = $(if ($contentToImport.PlaybookDescription -and $contentToImport.PlaybookDescription -is [System.Array]) { $contentToImport.PlaybookDescription[$playbookCounter - 1] } elseif ($contentToImport.PlaybookDescription -and $contentToImport.PlaybookDescription -is [System.String]) { $contentToImport.PlaybookDescription } else { "" })
                        $playbookElement = [PSCustomObject] @{
                            name     = "playbook$playbookCounter";
                            type     = "Microsoft.Common.Section";
                            label    = $playbookName;
                            elements = @(
                                [PSCustomObject] @{
                                    name    = "playbook$playbookCounter-text";
                                    type    = "Microsoft.Common.TextBlock";
                                    options = [PSCustomObject] @{ text = $playbookDescriptionText }
                                }
                            )
                        }
                        $currentStepNum = $baseCreateUiDefinition.parameters.steps.Count - 1
                        $baseCreateUiDefinition.parameters.steps[$currentStepNum].elements += $playbookElement

                        foreach ($param in $playbookData.parameters.PsObject.Properties) {
                            $paramName = $param.Name
                            $defaultParamValue = $(if ($playbookData.parameters.$paramName.defaultValue) { $playbookData.parameters.$paramName.defaultValue } else { "" })
                            if ($param.Name.ToLower().contains("playbookname")) {
                                $playbookNameObject = [PSCustomObject] @{
                                    name         = "playbook$playbookCounter-$paramName";
                                    type         = "Microsoft.Common.TextBox";
                                    label        = "Playbook Name";
                                    defaultValue = $defaultParamValue;
                                    toolTip      = "Resource name for the logic app playbook.  No spaces are allowed";
                                    constraints  = [PSCustomObject] @{
                                        required          = $true;
                                        regex             = "[a-z0-9A-Z]{1,256}$";
                                        validationMessage = "Please enter a playbook resource name"
                                    }
                                }
                                $baseCreateUiDefinition.parameters.steps[$currentStepNum].elements[$baseCreateUiDefinition.parameters.steps[$currentStepNum].elements.Length - 1].elements += $playbookNameObject
                                $baseMainTemplate.parameters | Add-Member -NotePropertyName "playbook$playbookCounter-$paramName" -NotePropertyValue ([PSCustomObject] @{
                                        defaultValue = $playbookName;
                                        type         = "string";
                                        minLength    = 1;
                                        metadata     = [PSCustomObject] @{ description = "Resource name for the logic app playbook.  No spaces are allowed"; }
                                    })
                            }
                            elseif ($param.Name.ToLower().contains("username")) {
                                $playbookUsernameObject = [PSCustomObject] @{
                                    name         = "playbook$playbookCounter-$paramName";
                                    type         = "Microsoft.Common.TextBox";
                                    label        = "$solutionName Username";
                                    defaultValue = $defaultParamValue;
                                    toolTip      = "Username to connect to $solutionName API";
                                    constraints  = [PSCustomObject] @{
                                        required          = $true;
                                        regex             = "[a-z0-9A-Z]{1,256}$";
                                        validationMessage = "Please enter a playbook username";
                                    }
                                }
                                $baseCreateUiDefinition.parameters.steps[$currentStepNum].elements[$baseCreateUiDefinition.parameters.steps[$currentStepNum].elements.Length - 1].elements += $playbookUsernameObject
                                $baseMainTemplate.parameters | Add-Member -NotePropertyName "playbook$playbookCounter-$paramName" -NotePropertyValue ([PSCustomObject] @{
                                        defaultValue = $defaultParamValue;
                                        type         = "string";
                                        minLength    = 1;
                                        metadata     = [PSCustomObject] @{ description = "Username to connect to $solutionName API" }
                                    })
                            }
                            elseif ($param.Name.ToLower().contains("password")) {
                                $playbookPasswordObject = [PSCustomObject] @{
                                    name        = "playbook$playbookCounter-$paramName";
                                    type        = "Microsoft.Common.PasswordBox";
                                    label       = [PSCustomObject] @{ password = $defaultParamValue; };
                                    toolTip     = "Password to connect to $solutionName API";
                                    constraints = [PSCustomObject] @{ required = $true; };
                                    options     = [PSCustomObject] @{ hideConfirmation = $false; };
                                }
                                $baseCreateUiDefinition.parameters.steps[$currentStepNum].elements[$baseCreateUiDefinition.parameters.steps[$currentStepNum].elements.Length - 1].elements += $playbookPasswordObject
                                $baseMainTemplate.parameters | Add-Member -NotePropertyName "playbook$playbookCounter-$paramName" -NotePropertyValue ([PSCustomObject] @{
                                        type      = "securestring";
                                        minLength = 1;
                                        metadata  = [PSCustomObject] @{ description = "Password to connect to $solutionName API"; }
                                    }
                                )
                            }
                            elseif ($param.Name.ToLower().contains("apikey")) {
                                $playbookPasswordObject = [PSCustomObject] @{
                                    name        = "playbook$playbookCounter-$paramName";
                                    type        = "Microsoft.Common.PasswordBox";
                                    label       = [PSCustomObject] @{password = "ApiKey" };
                                    toolTip     = "ApiKey to connect to $solutionName API";
                                    constraints = [PSCustomObject] @{ required = $true; };
                                    options     = [PSCustomObject] @{ hideConfirmation = $true; };
                                }
                                $baseCreateUiDefinition.parameters.steps[$currentStepNum].elements[$baseCreateUiDefinition.parameters.steps[$currentStepNum].elements.Length - 1].elements += $playbookPasswordObject
                                $baseMainTemplate.parameters | Add-Member -NotePropertyName "playbook$playbookCounter-$paramName" -NotePropertyValue ([PSCustomObject] @{
                                        type      = "securestring";
                                        minLength = 1;
                                        metadata  = [PSCustomObject] @{ description = "ApiKey to connect to $solutionName API"; }
                                    })
                            }
                            else {
                                function PascalSplit ($pascalStr) {
                                    foreach ($piece in $pascalStr) {
                                        if ($piece -is [array]) {
                                            foreach ($subPiece in $piece) { PascalSplit $subPiece }
                                        }
                                        else {
                                            ($piece.ToString() -creplace '[A-Z]', ' $&').Trim().Split($null)
                                        }
                                    }
                                }

                                $playbookParamObject = $(
                                    if ($playbookData.parameters.$paramName.allowedValues) {
                                        [PSCustomObject] @{
                                            name         = "playbook$playbookCounter-$paramName";
                                            type         = "Microsoft.Common.DropDown";
                                            label        = "$(PascalSplit $paramName)";
                                            placeholder  = "$($playbookData.parameters.$paramName.allowedValues[0])";
                                            defaultValue = "$($playbookData.parameters.$paramName.allowedValues[0])";
                                            toolTip      = "Please enter $(if($paramName.IndexOf("-") -ne -1){$paramName}else{PascalSplit $paramName})";
                                            constraints  = [PSCustomObject] @{
                                                allowedValues = $playbookData.parameters.$paramName.allowedValues | ForEach-Object {
                                                    [PSCustomObject] @{
                                                        label = $_;
                                                        value = $_;
                                                    }
                                                }
                                                required      = $true;
                                            }
                                            visible      = $true;
                                        }
                                    }
                                    else {
                                        [PSCustomObject] @{
                                            name         = "playbook$playbookCounter-$paramName";
                                            type         = "Microsoft.Common.TextBox";
                                            label        = "$(PascalSplit $paramName)";
                                            defaultValue = $defaultParamValue;
                                            toolTip      = "Please enter $(if($paramName.IndexOf("-") -ne -1){$paramName}else{PascalSplit $paramName})";
                                            constraints  = [PSCustomObject] @{
                                                required          = $true;
                                                regex             = "[a-z0-9A-Z]{1,256}$";
                                                validationMessage = "Please enter the $(PascalSplit $paramName)"
                                            }
                                        }
                                    }
                                )
                                $baseCreateUiDefinition.parameters.steps[$currentStepNum].elements[$baseCreateUiDefinition.parameters.steps[$currentStepNum].elements.Length - 1].elements += $playbookParamObject
                                $defaultValue = $(if ($defaultParamValue) { $defaultParamValue } else { "" })
                                $baseMainTemplate.parameters | Add-Member -NotePropertyName "playbook$playbookCounter-$paramName" -NotePropertyValue ([PSCustomObject] @{
                                        defaultValue = $defaultValue;
                                        type         = "string";
                                        minLength    = 1;
                                    })
                            }
                            $baseCreateUiDefinition.parameters.outputs | Add-Member -NotePropertyName "playbook$playbookCounter-$paramName" -NotePropertyValue "[steps('playbooks').playbook$playbookCounter.playbook$playbookCounter-$paramName]"
                        }

                        foreach ($playbookVariable in $playbookData.variables.PsObject.Properties) {
                            $variableName = $playbookVariable.Name
                            $variableValue = $playbookVariable.Value
                            if ($variableValue -is [System.String]) {
                                $variableValue = $(node "$PSScriptRoot/templating/replacePlaybookParamNames.js" $variableValue $playbookCounter)
                            }
                            if (($solutionName.ToLower() -eq "cisco meraki") -and ($variableName.ToLower().contains("apikey"))) {
                                $baseMainTemplate.variables | Add-Member -NotePropertyName "playbook-$variableName" -NotePropertyValue "[$variableValue]"
                            }
                            else {
                                $baseMainTemplate.variables | Add-Member -NotePropertyName "playbook$playbookCounter-$variableName" -NotePropertyValue $variableValue
                            }
                        }

                        $azureManagementUrlExists = $false
                        $azureManagementUrl = "management.azure.com"

                        function replaceQuotes ($inputStr) {
                            $baseStr = $resourceObj.$key
                            $outputStr = $baseStr.Replace("`"", "\`"")
                            $outputStr
                        }
                        function replaceVarsRecursively ($resourceObj) {
                            if ($resourceObj.GetType() -ne [System.DateTime]) {
                                foreach ($prop in $resourceObj.PsObject.Properties) {
                                    $key = $prop.Name
                                    if ($prop.Value -is [System.String]) {
                                        $resourceObj.$key = $(node "$PSScriptRoot/templating/replacePlaybookParamNames.js" "$(replaceQuotes $resourceObj.$key)" $playbookCounter)
                                        if ($resourceObj.$key.StartsWith("[") -and $resourceObj.$key[$resourceObj.$key.Length - 1] -eq "]") {
                                            $resourceObj.$key = $(node "$PSScriptRoot/templating/replacePlaybookVarNames.js" "$(replaceQuotes $resourceObj.$key)" $playbookCounter)
                                        }
                                        $resourceObj.$key = $(node "$PSScriptRoot/templating/replaceLocationValue.js" "$(replaceQuotes $resourceObj.$key)" $playbookCounter)
                                        if ($resourceObj.$key.IndexOf($azureManagementUrl)) {
                                            $resourceObj.$key = $resourceObj.$key.Replace($azureManagementUrl, "@{variables('azureManagementUrl')}")
                                            $azureManagementUrlExists = $true
                                        }
                                        if ($key -eq "operationId") {
                                            $baseMainTemplate.variables | Add-Member -NotePropertyName "operationId-$($resourceobj.$key)" -NotePropertyValue $($resourceobj.$key)
                                            $baseMainTemplate.variables | Add-Member -NotePropertyName "_operationId-$($resourceobj.$key)" -NotePropertyValue "[variables('operationId-$($resourceobj.$key)')]"
                                            $resourceObj.$key = "[variables('_operationId-$($resourceobj.$key)')]"
                                        }
                                    }
                                    elseif ($prop.Value -is [System.Array]) {
                                        foreach ($item in $prop.Value) {
                                            $itemIndex = $prop.Value.IndexOf($item)
                                            if ($null -ne $itemIndex) {
                                                if ($item -is [System.String]) {
                                                    $item = $(node "$PSScriptRoot/templating/replaceLocationValue.js" $item $playbookCounter)
                                                    $item = $(node "$PSScriptRoot/templating/replacePlaybookParamNames.js" $item $playbookCounter)
                                                    if ($item.StartsWith("[") -and $item[$item.Length - 1] -eq "]") {
                                                        $item = $(node "$PSScriptRoot/templating/replacePlaybookVarNames.js" $item $playbookCounter)
                                                    }
                                                    $resourceObj.$key[$itemIndex] = $item
                                                }
                                                elseif ($item -is [System.Management.Automation.PSCustomObject]) {
                                                    $resourceObj.$key[$itemIndex] = $(replaceVarsRecursively $item)
                                                }
                                            }
                                        }
                                    }
                                    else {
                                        if (($prop.Value -isnot [System.Int32]) -and ($prop.Value -isnot [System.Int64])) {
                                            $resourceObj.$key = $(replaceVarsRecursively $resourceObj.$key)
                                        }
                                    }
                                }
                            }
                            $resourceObj
                        }
                        $connectionCounter = 1
                        function getConnectionVariableName($connectionVariable) {
                            foreach ($templateVar in $($baseMainTemplate.variables).PSObject.Properties) {
                                if ($templateVar.Value -eq $connectionVariable) {
                                    return $templateVar.Name
                                }
                            }
                            return $false
                        }
                        foreach ($playbookResource in $playbookData.resources) {
                            if ($playbookResource.type -eq "Microsoft.Web/connections") {
                                if ($playbookResource.properties -and $playbookResource.properties.api -and $playbookResource.properties.api.id) {
                                    $connectionVar = $playbookResource.properties.api.id
                                    $connectionVar = $connectionVar.Replace("resourceGroup().location", "parameters('workspace-location')")
                                    $variableReferenceString = "[variables"
                                    $varName = ""
                                    if ($connectionVar.StartsWith($variableReferenceString)) {
                                        # Get value of variable
                                        $varName = $($connectionVar.Split("'"))[1]
                                        # Handle variable reference pairs
                                        if ($playbookData.variables.$varName.StartsWith($variableReferenceString)) {
                                            $varName = $($playbookData.variables.$varName.Split("'"))[1]
                                        }
                                        $connectionVar = $playbookData.variables.$varName
                                        $connectionVar = $connectionVar.Replace("resourceGroup().location", "parameters('workspace-location')")
                                    }
                                    $foundConnection = getConnectionVariableName $connectionVar
                                    if ($foundConnection) {
                                        $playbookResource.properties.api.id = "[variables('_$foundConnection')]"
                                    }
                                    else {
                                        $baseMainTemplate.variables | Add-Member -NotePropertyName "playbook-$playbookCounter-connection-$connectionCounter" -NotePropertyValue $(replaceVarsRecursively $connectionVar)
                                        $baseMainTemplate.variables | Add-Member -NotePropertyName "_playbook-$playbookCounter-connection-$connectionCounter" -NotePropertyValue "[variables('playbook-$playbookCounter-connection-$connectionCounter')]"
                                        $playbookResource.properties.api.id = "[variables('_playbook-$playbookCounter-connection-$connectionCounter')]"
                                    }
                                    if (($playbookResource.properties.parameterValues) -and ($null -ne $baseMainTemplate.variables.'playbook-ApiKey')) {
                                        $playbookResource.properties.parameterValues.api_key = "[variables('playbook-ApiKey')]"
                                    }
                                }
                            }
                            $playbookResource = $(replaceVarsRecursively $playbookResource)
                            $playbookResource = $(removePropertiesRecursively $playbookResource)
                            $baseMainTemplate.resources += $playbookResource
                            $connectionCounter += 1
                        }
                        if ($azureManagementUrlExists) {
                            $baseMainTemplate.variables | Add-Member -NotePropertyName "azureManagementUrl" -NotePropertyValue $azureManagementUrl
                        }
                        $playbookCounter += 1
                    }
                    elseif ($objectKeyLowercase -eq "data connectors") {
                        Write-Host "Generating Data Connector using $file"
                        try {
                            $connectorData = ConvertFrom-Json $rawData
                        }
                        catch {
                            Write-Host "Failed to deserialize $file" -ForegroundColor Red
                            break;
                        }
                        $connectorNameParamObj = [PSCustomObject] @{
                            type         = "string";
                            defaultValue = $(New-Guid).Guid
                        }
                        $connectorId = $connectorData.id + 'Connector';
                        if ($contentToImport.Metadata -and !$contentToImport.TemplateSpec) {
                            $baseMainTemplate.variables | Add-Member -NotePropertyName $connectorId -NotePropertyValue $connectorId
                            $baseMainTemplate.variables | Add-Member -NotePropertyName "_$connectorId" -NotePropertyValue "[variables('$connectorId')]"
                        }
                         if (!$contentToImport.TemplateSpec){
                            $baseMainTemplate.parameters | Add-Member -NotePropertyName "connector$connectorCounter-name" -NotePropertyValue $connectorNameParamObj
                            $baseMainTemplate.variables | Add-Member -NotePropertyName "connector$connectorCounter-source" -NotePropertyValue "[concat('/subscriptions/',subscription().subscriptionId,'/resourceGroups/',resourceGroup().name,'/providers/Microsoft.OperationalInsights/workspaces/',parameters('workspace'),'/providers/Microsoft.SecurityInsights/dataConnectors/',parameters('connector$connectorCounter-name'))]"
                            $baseMainTemplate.variables | Add-Member -NotePropertyName "_connector$connectorCounter-source" -NotePropertyValue "[variables('connector$connectorCounter-source')]"
                         };
                        $DependencyCriteria += [PSCustomObject]@{
                            kind      = "DataConnector";
                            contentId = if ($contentToImport.TemplateSpec){"[variables('_dataConnectorContentId$connectorCounter')]"}else{"[variables('_$connectorId')]"};
                            version   = if ($contentToImport.TemplateSpec){"[variables('dataConnectorVersion$connectorCounter')]"}else{$contentToImport.Version};
                        };
                        foreach ($step in $connectorData.instructionSteps) {
                            # Remove empty properties from each instructionStep
                            $stepIndex = $connectorData.instructionSteps.IndexOf($step)
                            $connectorData.instructionSteps[$stepIndex] = handleEmptyInstructionProperties $step
                        }

                        if ($contentToImport.TemplateSpec) {
                            $connectorName = $contentToImport.Name
                            # Add workspace resource ID if not available
                            if (!$baseMainTemplate.variables.workspaceResourceId) {
                                $baseMainTemplate.variables | Add-Member -NotePropertyName "workspaceResourceId" -NotePropertyValue "[resourceId('microsoft.OperationalInsights/Workspaces', parameters('workspace'))]"
                            }
                            # If both ID and Title exist, is standard GenericUI data connector
                            if ($connectorData.id -and $connectorData.title) {
                                $baseMainTemplate.variables | Add-Member -NotePropertyName "uiConfigId$connectorCounter" -NotePropertyValue $connectorData.id
                                $baseMainTemplate.variables | Add-Member -NotePropertyName "_uiConfigId$connectorCounter" -NotePropertyValue "[variables('uiConfigId$connectorCounter')]"
                            }
                            $baseMainTemplate.variables | Add-Member -NotePropertyName "dataConnectorContentId$connectorCounter" -NotePropertyValue $connectorData.id
                            $baseMainTemplate.variables | Add-Member -NotePropertyName "_dataConnectorContentId$connectorCounter" -NotePropertyValue "[variables('dataConnectorContentId$connectorCounter')]"
                            $baseMainTemplate.variables | Add-Member -NotePropertyName "dataConnectorId$connectorCounter" -NotePropertyValue "[extensionResourceId(resourceId('Microsoft.OperationalInsights/workspaces', parameters('workspace')), 'Microsoft.SecurityInsights/dataConnectors', variables('_dataConnectorContentId$connectorCounter'))]"
                            $baseMainTemplate.variables | Add-Member -NotePropertyName "_dataConnectorId$connectorCounter" -NotePropertyValue "[variables('dataConnectorId$connectorCounter')]"
                            $baseMainTemplate.variables | Add-Member -NotePropertyName "dataConnectorTemplateSpecName$connectorCounter" -NotePropertyValue "[concat(parameters('workspace'),'-',variables('_dataConnectorContentId$connectorCounter'))]"
                            $baseMainTemplate.variables | Add-Member -NotePropertyName "dataConnectorVersion$connectorCounter" -NotePropertyValue $contentToImport.Version
                            if (!$contentToImport.TemplateSpec){
                                $baseMainTemplate.variables | Add-Member -NotePropertyName "parentId" -NotePropertyValue $solutionId
                                $baseMainTemplate.variables | Add-Member -NotePropertyName "_parentId" -NotePropertyValue "[variables('parentId')]"
                             };
                            # $baseMainTemplate.variables | Add-Member -NotePropertyName "solutionId" -NotePropertyValue $solutionId
                            # $baseMainTemplate.variables | Add-Member -NotePropertyName "_solutionId" -NotePropertyValue "[variables('solutionId')]"

                            # Add base templateSpec
                            $baseDataConnectorTemplateSpec = [PSCustomObject]@{
                                type       = "Microsoft.Resources/templateSpecs";
                                apiVersion = "2021-05-01";
                                name       = "[variables('dataConnectorTemplateSpecName$connectorCounter')]";
                                location   = "[parameters('workspace-location')]";
                                tags       = [PSCustomObject]@{
                                    "hidden-sentinelWorkspaceId" = "[variables('workspaceResourceId')]";
                                    "hidden-sentinelContentType" = "DataConnector";
                                };
                                properties = [PSCustomObject]@{
                                    description = "$($connectorName) data connector with template";
                                    displayName = "$($connectorName) template";
                                }
                            }
                            $baseMainTemplate.resources += $baseDataConnectorTemplateSpec
                            # Data Connector Content -- *Assumes GenericUI
                            if($contentToImport.Is1PConnector)
                            {
                                $1pconnectorData = $connectorData
                                $1pconnectorData = $1pconnectorData | Select-Object -Property id,title,publisher,descriptionMarkdown, graphQueries, connectivityCriterias,dataTypes
                            }
                            $templateSpecConnectorUiConfig = ($contentToImport.Is1PConnector -eq $true) ? $1pconnectorData : $connectorData
                            $templateSpecConnectorUiConfig.id = "[variables('_uiConfigId$connectorCounter')]"
                            $dataConnectorContent = [PSCustomObject]@{
                                name       = "[concat(parameters('workspace'),'/Microsoft.SecurityInsights/',variables('_dataConnectorContentId$connectorCounter'))]";
                                apiVersion = "2021-03-01-preview";
                                type       = "Microsoft.OperationalInsights/workspaces/providers/dataConnectors";
                                location   = "[parameters('workspace-location')]";
                                kind       = ($contentToImport.Is1PConnector -eq $true) ? "StaticUI" : "GenericUI";
                                properties = [PSCustomObject]@{
                                    connectorUiConfig = $templateSpecConnectorUiConfig
                                }
                            }
                            $author = $contentToImport.Author.Split(" - ");
                            $authorDetails = [PSCustomObject]@{
                                name  = $author[0];
                                email = $author[1];
                            };
                            $dataConnectorMetadata = [PSCustomObject]@{
                                type       = "Microsoft.OperationalInsights/workspaces/providers/metadata";
                                apiVersion = "2022-01-01-preview";
                                name       = "[concat(parameters('workspace'),'/Microsoft.SecurityInsights/',concat('DataConnector-', last(split(variables('_dataConnectorId$connectorCounter'),'/'))))]";
                                properties = [PSCustomObject]@{
                                    parentId  = "[extensionResourceId(resourceId('Microsoft.OperationalInsights/workspaces', parameters('workspace')), 'Microsoft.SecurityInsights/dataConnectors', variables('_dataConnectorContentId$connectorCounter'))]";
                                    contentId = "[variables('_dataConnectorContentId$connectorCounter')]";
                                    kind      = "DataConnector";
                                    version   = "[variables('dataConnectorVersion$connectorCounter')]";
                                    source    = [PSCustomObject]@{
                                        kind     = "Solution";
                                        name     = $contentToImport.Name;
                                        sourceId = "[variables('_solutionId')]"
                                    };
                                    author    = $authorDetails;
                                    support   = $baseMetadata.support
                                }
                            }
                            # Add templateSpecs/versions resource to hold actual content
                            $dataConnectorTemplateSpecContent = [PSCustomObject]@{
                                type       = "Microsoft.Resources/templateSpecs/versions";
                                apiVersion = "2021-05-01";
                                name       = "[concat(variables('dataConnectorTemplateSpecName$connectorCounter'),'/',variables('dataConnectorVersion$connectorCounter'))]";
                                location   = "[parameters('workspace-location')]";
                                tags       = [PSCustomObject]@{
                                    "hidden-sentinelWorkspaceId" = "[variables('workspaceResourceId')]";
                                    "hidden-sentinelContentType" = "DataConnector";
                                };
                                dependsOn  = @(
                                    "[resourceId('Microsoft.Resources/templateSpecs', variables('dataConnectorTemplateSpecName$connectorCounter'))]"
                                );
                                properties = [PSCustomObject]@{
                                    description  = "$($connectorName) data connector with template version $($contentToImport.Version)";
                                    mainTemplate = [PSCustomObject]@{
                                        '$schema'      = "https://schema.management.azure.com/schemas/2019-04-01/deploymentTemplate.json#";
                                        contentVersion = "[variables('dataConnectorVersion$connectorCounter')]";
                                        parameters     = [PSCustomObject]@{};
                                        variables      = [PSCustomObject]@{};
                                        resources      = @(
                                            # Data Connector
                                            $dataConnectorContent,
                                            # Metadata
                                            $dataConnectorMetadata
                                        )
                                    }
                                }
                            }
                            $baseMainTemplate.resources += $dataConnectorTemplateSpecContent

                            # Add content-metadata item, in addition to template spec metadata item
                            $dataConnectorActiveContentMetadata = [PSCustomObject]@{
                                type       = "Microsoft.OperationalInsights/workspaces/providers/metadata";
                                apiVersion = "2022-01-01-preview";
                                name       = "[concat(parameters('workspace'),'/Microsoft.SecurityInsights/',concat('DataConnector-', last(split(variables('_dataConnectorId$connectorCounter'),'/'))))]";
                                dependsOn  = @("[variables('_dataConnectorId$connectorCounter')]");
                                properties = [PSCustomObject]@{
                                    parentId  = "[extensionResourceId(resourceId('Microsoft.OperationalInsights/workspaces', parameters('workspace')), 'Microsoft.SecurityInsights/dataConnectors', variables('_dataConnectorContentId$connectorCounter'))]";
                                    contentId = "[variables('_dataConnectorContentId$connectorCounter')]";
                                    kind      = "DataConnector";
                                    version   = "[variables('dataConnectorVersion$connectorCounter')]";
                                    source    = [PSCustomObject]@{
                                        kind     = "Solution";
                                        name     = $contentToImport.Name;
                                        sourceId = "[variables('_solutionId')]"
                                    };
                                    author    = $authorDetails;
                                    support   = $baseMetadata.support
                                }
                            }
                            $baseMainTemplate.resources += $dataConnectorActiveContentMetadata
                        }
                        $connectorObj = [PSCustomObject]@{}
                        # If direct title is available, assume standard connector format
                        if ($connectorData.title) {
                            $standardConnectorUiConfig = [PSCustomObject]@{
                                title                 = $connectorData.title;
                                publisher             = $connectorData.publisher;
                                descriptionMarkdown   = $connectorData.descriptionMarkdown;
                                graphQueries          = $connectorData.graphQueries;
                                dataTypes             = $connectorData.dataTypes;
                                connectivityCriterias = $connectorData.connectivityCriterias;
                            }

                            if(!$contentToImport.Is1PConnector)
                            {
                                $standardConnectorUiConfig | Add-Member -NotePropertyName "sampleQueries" -NotePropertyValue $connectorData.sampleQueries;
                                $standardConnectorUiConfig | Add-Member -NotePropertyName "availability" -NotePropertyValue $connectorData.availability;
                                $standardConnectorUiConfig | Add-Member -NotePropertyName "permissions" -NotePropertyValue $connectorData.permissions;
                                $standardConnectorUiConfig | Add-Member -NotePropertyName "instructionSteps" -NotePropertyValue $connectorData.instructionSteps;
                            }

                            if($contentToImport.TemplateSpec){
                                $standardConnectorUiConfig | Add-Member -NotePropertyName "id" -NotePropertyValue "[variables('_uiConfigId$connectorCounter')]"
                            }
                            $connectorObj = [PSCustomObject]@{
                                #id         = "[variables('_connector$connectorCounter-source')]";
                                # id         = if ($contentToImport.TemplateSpec) { "[variables('_uiConfigId$connectorCounter')]" }else { "[variables('_connector$connectorCounter-source')]" };
                                name       = if ($contentToImport.TemplateSpec) { "[concat(parameters('workspace'),'/Microsoft.SecurityInsights/',variables('_dataConnectorContentId$connectorCounter'))]" }else { "[concat(parameters('workspace'),'/Microsoft.SecurityInsights/',parameters('connector$connectorCounter-name'))]" }
                                apiVersion = "2021-03-01-preview";
                                type       = "Microsoft.OperationalInsights/workspaces/providers/dataConnectors";
                                location   = "[parameters('workspace-location')]";
                                kind       = ($contentToImport.Is1PConnector -eq $true) ? "StaticUI" : "GenericUI";
                                properties = [PSCustomObject]@{
                                    connectorUiConfig = $standardConnectorUiConfig
                                }
                            }

                            if(!$contentToImport.TemplateSpec)
                            {
                                $connectorObj | Add-Member -NotePropertyName "id" -NotePropertyValue "[variables('_connector$connectorCounter-source')]";
                            }
                        }
                        elseif ($connectorData.resources -and
                            $connectorData.resources[0] -and
                            $connectorData.resources[0].properties -and
                            $connectorData.resources[0].properties.connectorUiConfig -and
                            $connectorData.resources[0].properties.pollingConfig) {
                            # Else check if Polling connector
                            $connectorData = $connectorData.resources[0]
                            $connectorUiConfig = $connectorData.properties.connectorUiConfig
                            $connectorUiConfig.PSObject.Properties.Remove('id')
                            $connectorObj = [PSCustomObject]@{
                                id         = if ($contentToImport.TemplateSpec) { "[variables('_uiConfigId$connectorCounter')]" }else { "[variables('_connector$connectorCounter-source')]" };
                                name       = if ($contentToImport.TemplateSpec) { "[concat(parameters('workspace'),'/Microsoft.SecurityInsights/',variables('_dataConnectorContentId$connectorCounter'))]" }else { "[concat(parameters('workspace'),'/Microsoft.SecurityInsights/',parameters('connector$connectorCounter-name'))]" }
                                apiVersion = "2021-03-01-preview";
                                type       = "Microsoft.OperationalInsights/workspaces/providers/dataConnectors";
                                location   = "[parameters('workspace-location')]";
                                kind       = $connectorData.kind;
                                properties = [PSCustomObject]@{
                                    connectorUiConfig = $connectorUiConfig;
                                    pollingConfig     = $connectorData.properties.pollingConfig;
                                }
                            }
                        }
                        if ($connectorData.additionalRequirementBanner) {
                            $connectorObj.properties.connectorUiConfig | Add-Member -NotePropertyName "additionalRequirementBanner" -NotePropertyValue $connectorData.additionalRequirementBanner
                        }

                        $baseMainTemplate.resources += $connectorObj

                        $syslog = "Syslog"
                        $commonSecurityLog = "CommonSecurityLog"
                        function getConnectorDataTypes($dataTypesArray) {
                            $typeResult = "custom log"
                            foreach ($dataType in $dataTypesArray) {
                                if ($dataType.name.IndexOf($syslog) -ne -1) {
                                    $typeResult = $syslog
                                }
                                elseif ($dataType.name.IndexOf($commonSecurityLog) -ne -1) {
                                    $typeResult = $commonSecurityLog
                                }
                            }
                            return $typeResult
                        }
                        function getAllDataTypeNames($dataTypesArray) {
                            $typeResult = @()
                            foreach ($dataType in $dataTypesArray) {
                                $typeResult += $dataType.name
                            }
                            return $typeResult
                        }
                        $connectorDataType = $(getConnectorDataTypes $connectorData.dataTypes)
                        $isParserAvailable = $($contentToImport.Parsers -and ($contentToImport.Parsers.Count -gt 0))
                        $baseDescriptionText = "This Solution installs the data connector for $solutionName. You can get $solutionName $connectorDataType data in your Microsoft Sentinel workspace. Configure and enable this data connector in the Data Connector gallery after this Solution deploys."
                        $parserText = "The Solution installs a parser that transforms the ingested data into Microsoft Sentinel normalized format. The normalized format enables better correlation of different types of data from different data sources to drive end-to-end outcomes seamlessly in security monitoring, hunting, incident investigation and response scenarios in Microsoft Sentinel."
                        $customLogsText = "$baseDescriptionText This data connector creates custom log table(s) $(getAllDataTypeNames $connectorData.dataTypes) in your Microsoft Sentinel / Azure Log Analytics workspace."
                        $syslogText = "$baseDescriptionText The logs will be received in the Syslog table in your Microsoft Sentinel / Azure Log Analytics workspace."
                        $commonSecurityLogText = "$baseDescriptionText The logs will be received in the CommonSecurityLog table in your Microsoft Sentinel / Azure Log Analytics workspace."
                        $connectorDescriptionText = $(if ($connectorDataType -eq $commonSecurityLog) { $commonSecurityLogText } elseif ($connectorDataType -eq $syslog) { $syslogText } else { $customLogsText })

                        $baseDataConnectorStep = [PSCustomObject] @{
                            name       = "dataconnectors";
                            label      = "Data Connectors";
                            bladeTitle = "Data Connectors";
                            elements   = @();
                        }
                        $baseDataConnectorTextElement = [PSCustomObject] @{
                            name    = "dataconnectors$connectorCounter-text";
                            type    = "Microsoft.Common.TextBlock";
                            options = [PSCustomObject] @{
                                text = $connectorDescriptionText;
                            }
                        }
                        if ($connectorCounter -eq 1) {
                            $baseCreateUiDefinition.parameters.steps += $baseDataConnectorStep
                        }
                        $currentStepNum = $baseCreateUiDefinition.parameters.steps.Count - 1
                        $baseCreateUiDefinition.parameters.steps[$currentStepNum].elements += $baseDataConnectorTextElement
                        if ($connectorCounter -eq $contentToImport."Data Connectors".Count) {
                            $parserTextElement = [PSCustomObject] @{
                                name    = "dataconnectors-parser-text";
                                type    = "Microsoft.Common.TextBlock";
                                options = [PSCustomObject] @{
                                    text = $parserText;
                                }
                            }
                            $normalizedFormatLink = [PSCustomObject] @{
                                name    = "dataconnectors-link1";
                                type    = "Microsoft.Common.TextBlock";
                                options = [PSCustomObject] @{
                                    link = [PSCustomObject] @{
                                        label = "Learn more about normalized format";
                                        uri   = "https://docs.microsoft.com/azure/sentinel/normalization-schema";
                                    }
                                }
                            }
                            $connectDataSourcesLink = [PSCustomObject] @{
                                name    = "dataconnectors-link2";
                                type    = "Microsoft.Common.TextBlock";
                                options = [PSCustomObject] @{
                                    link = [PSCustomObject] @{
                                        label = "Learn more about connecting data sources";
                                        uri   = "https://docs.microsoft.com/azure/sentinel/connect-data-sources";
                                    }
                                }
                            }
                            if ($isParserAvailable) {
                                $baseCreateUiDefinition.parameters.steps[$currentStepNum].elements += $parserTextElement
                            }
                            $baseCreateUiDefinition.parameters.steps[$currentStepNum].elements += $normalizedFormatLink
                            $baseCreateUiDefinition.parameters.steps[$currentStepNum].elements += $connectDataSourcesLink
                        }

                        # Update Connector Counter
                        $connectorCounter += 1
                    }
                    elseif ($objectKeyLowercase -eq "savedsearches") {
                        $isStandardTemplate = $false
                        $searchData = $json # Assume input is basic array of SavedSearches to start
                        # Check if SavedSearch input file uses direct structure given by export
                        if ($searchData -isnot [System.Array] -and $searchData.value) {
                            $searchData = $searchData.value
                        }
                        # Check if SavedSearch input file uses standard template structure
                        if ($searchData -isnot [System.Array] -and $searchData.resources) {
                            $isStandardTemplate = $true
                            $searchData = $searchData.resources
                        }
                        if ($searchData -is [System.Array] -and !$isStandardTemplate) {
                            foreach ($search in $searchData) {
                                $savedSearchIdParameterName = "savedsearch$savedSearchCounter-id"
                                $savedSearchIdParameter = [PSCustomObject] @{ type = "string"; defaultValue = "[newGuid()]"; minLength = 1; metadata = [PSCustomObject] @{ description = "Unique id for the watchlist" }; }
                                $baseMainTemplate.parameters | Add-Member -MemberType NoteProperty -Name $savedSearchIdParameterName -Value $savedSearchIdParameter

                                $savedSearchResource = [PSCustomObject]@{
                                    type       = "Microsoft.OperationalInsights/workspaces/savedSearches";
                                    apiVersion = "2020-08-01";
                                    name       = "[concat(parameters('workspace'),'/',parameters('$savedSearchIdParameterName'))]";
                                    properties = [PSCustomObject]@{
                                        category      = $search.properties.category;
                                        displayName   = $search.properties.displayName;
                                        query         = $search.properties.query;
                                        functionAlias = $search.properties.functionAlias;
                                        version       = $search.properties.version;
                                    };
                                }
                                $baseMainTemplate.resources += $savedSearchResource
                                $savedSearchCounter++
                            }
                        }
                        elseif ($isStandardTemplate) {
                            $baseMainTemplate.resources += $searchData
                        }
                    }
                    elseif ($objectKeyLowercase -eq "watchlists") {
                        $watchlistData = $json.resources[0]

                        $watchlistName = $watchlistData.properties.displayName;
                        if ($contentToImport.Metadata) {
                            $baseMainTemplate.variables | Add-Member -NotePropertyName $watchlistName -NotePropertyValue $watchlistName
                            $baseMainTemplate.variables | Add-Member -NotePropertyName "_$watchlistName" -NotePropertyValue "[variables('$watchlistName')]"
                        }

                        $DependencyCriteria += [PSCustomObject]@{
                            kind      = "Watchlist";
                            contentId = "[variables('_$watchlistName')]";
                            version   = $contentToImport.Version;
                        };

                        #Handle CreateUiDefinition Base Step
                        if ($watchlistCounter -eq 1) {
                            $baseWatchlistStep = [PSCustomObject]@{
                                name       = "watchlists";
                                label      = "Watchlists";
                                subLabel   = [PSCustomObject]@{
                                    preValidation  = "Configure the watchlists";
                                    postValidation = "Done";
                                }
                                bladeTitle = "Watchlists";
                                elements   = @(
                                    [PSCustomObject]@{
                                        name    = "watchlists-text";
                                        type    = "Microsoft.Common.TextBlock";
                                        options = [PSCustomObject]@{
                                            text = "Microsoft Sentinel watchlists enable the collection of data from external data sources for correlation with the events in your Microsoft Sentinel environment. Once created, you can use watchlists in your search, detection rules, threat hunting, and response playbooks. Watchlists are stored in your Microsoft Sentinel workspace as name-value pairs and are cached for optimal query performance and low latency. Once deployment is successful, the installed watchlists will be available in the Watchlists blade under 'My Watchlists'.";
                                            link = [PSCustomObject]@{
                                                label = "Learn more";
                                                uri   = "https://aka.ms/sentinelwatchlists";
                                            }
                                        }
                                    }
                                )
                            }
                            $baseCreateUiDefinition.parameters.steps += $baseWatchlistStep
                        }

                        #Handle CreateUiDefinition Step Sub-Element
                        $watchlistDescriptionText = $(if ($contentToImport.WatchlistDescription -and $contentToImport.WatchlistDescription -is [System.Array]) { $contentToImport.WatchlistDescription[$watchlistCounter - 1] } elseif ($contentToImport.WatchlistDescription -and $contentToImport.WatchlistDescription -is [System.String]) { $contentToImport.WatchlistDescription } else { $watchlistData.properties.description })
                        $currentStepNum = $baseCreateUiDefinition.parameters.steps.Count - 1
                        $watchlistStepElement = [PSCustomObject]@{
                            name     = "watchlist$watchlistCounter";
                            type     = "Microsoft.Common.Section";
                            label    = $watchlistData.properties.displayName;
                            elements = @(
                                [PSCustomObject]@{
                                    name    = "watchlist$watchlistCounter-text";
                                    type    = "Microsoft.Common.TextBlock";
                                    options = [PSCustomObject]@{
                                        text = $watchlistDescriptionText
                                    }
                                }
                            )
                        }
                        $baseCreateUiDefinition.parameters.steps[$currentStepNum].elements += $watchlistStepElement

                        # Add Watchlist ID to MainTemplate parameters
                        $watchlistIdParameterName = "watchlist$watchlistCounter-id"
                        $watchlistIdParameter = [PSCustomObject] @{ type = "string"; defaultValue = "[newGuid()]"; minLength = 1; metadata = [PSCustomObject] @{ description = "Unique id for the watchlist" }; }
                        $baseMainTemplate.parameters | Add-Member -MemberType NoteProperty -Name $watchlistIdParameterName -Value $watchlistIdParameter

                        # Replace watchlist resource id
                        $watchlistData.name = "[concat(parameters('workspace'),'/Microsoft.SecurityInsights/',parameters('watchlist$watchlistCounter-id'))]"

                        # Handle MainTemplate Resource
                        $baseMainTemplate.resources += $watchlistData #Assume 1 watchlist per template

                        # Update Watchlist Counter
                        $watchlistCounter += 1
                    }
                }
                else {
                    if ($file -match "(\.yaml)$") {
                        $objectKeyLowercase = $objectProperties.Name.ToLower()
                        if ($objectKeyLowercase -eq "hunting queries") {
                            Write-Host "Generating Hunting Query using $file"
                            $content = ''
                            foreach ($line in $rawData) {
                                $content = $content + "`n" + $line
                            }
                            try {
                                $yaml = ConvertFrom-YAML $content
                            }
                            catch {
                                Write-Host "Failed to deserialize $file" -ForegroundColor Red
                                break;
                            }

                            $fileName = Split-Path $file -leafbase;
                            $fileName = $fileName + "_HuntingQueries";
                            if ($contentToImport.Metadata) {
                                $baseMainTemplate.variables | Add-Member -NotePropertyName $fileName -NotePropertyValue $fileName
                                $baseMainTemplate.variables | Add-Member -NotePropertyName "_$fileName" -NotePropertyValue "[variables('$fileName')]"
                            }
                            $DependencyCriteria += [PSCustomObject]@{
                                kind      = "HuntingQuery";
                                contentId = "$($yaml.id)";
                                version   = $contentToImport.Version;
                            };

                            if ($huntingQueryCounter -eq 1) {
                                if (!$(queryResourceExists)) {
                                    $baseHuntingQueryResource = [PSCustomObject] @{
                                        type       = "Microsoft.OperationalInsights/workspaces";
                                        apiVersion = "2021-06-01";
                                        name       = "[parameters('workspace')]";
                                        location   = "[parameters('workspace-location')]";
                                        resources  = @()
                                    }
                                    $baseMainTemplate.resources += $baseHuntingQueryResource
                                }
                                if (!$contentToImport.TemplateSpec -and $null -eq $baseMainTemplate.variables.'workspace-dependency') {
                                    #Add parser dependency variable once to ensure validation passes.
                                    $baseMainTemplate.variables | Add-Member -MemberType NoteProperty -Name "workspace-dependency" -Value "[concat('Microsoft.OperationalInsights/workspaces/', parameters('workspace'))]"
                                }
                                $huntingQueryBaseStep = [PSCustomObject] @{
                                    name       = "huntingqueries";
                                    label      = "Hunting Queries";
                                    bladeTitle = "Hunting Queries";
                                    elements   = @(
                                        [PSCustomObject] @{
                                            name    = "huntingqueries-text";
                                            type    = "Microsoft.Common.TextBlock";
                                            options = [PSCustomObject] @{
                                                text = "This Microsoft Sentinel Solution installs hunting queries for $solutionName that you can run in Microsoft Sentinel. These hunting queries will be deployed in the Hunting gallery of your Microsoft Sentinel workspace. Run these hunting queries to hunt for threats in the Hunting gallery after this Solution deploys.";
                                                link = [PSCustomObject] @{
                                                    label = "Learn more";
                                                    uri   = "https://docs.microsoft.com/azure/sentinel/hunting"
                                                }
                                            }
                                        }
                                    )
                                }
                                $baseCreateUiDefinition.parameters.steps += $huntingQueryBaseStep
                            }

                            $huntingQueryObj = [PSCustomObject] @{
                                type       = $contentToImport.TemplateSpec ? "Microsoft.OperationalInsights/savedSearches" : "savedSearches";
                                apiVersion = "2020-08-01";
                                name       = $contentToImport.TemplateSpec ? "$($solutionName.Replace(' ', '_'))_Hunting_Query_$huntingQueryCounter" : "$solutionName Hunting Query $huntingQueryCounter";
                                location   = "[parameters('workspace-location')]";
                                properties = [PSCustomObject] @{
                                    eTag        = "*";
                                    displayName = $yaml.name;
                                    category    = "Hunting Queries";
                                    query       = $yaml.query;
                                    version     = $contentToImport.TemplateSpec ? 2 : 1;
                                    tags        = @();
                                }
                            }

                            if($contentToImport.TemplateSpec)
                            {
                                $huntingQueryObj | Add-Member -NotePropertyName "id" -NotePropertyValue "[guid('$($(New-Guid).Guid)')]"
                            }

                            $huntingQueryDescription = ""
                            if ($yaml.description) {
                                $huntingQueryDescription = $yaml.description.substring(1, $yaml.description.length - 3)
                                $descriptionObj = [PSCustomObject]@{
                                    name  = "description";
                                    value = $huntingQueryDescription
                                }
                                $huntingQueryObj.properties.tags += $descriptionObj
                                $huntingQueryDescription = "$huntingQueryDescription "
                            }
                            if ($yaml.tactics -and $yaml.tactics.Count -gt 0) {
                                $tacticsObj = [PSCustomObject]@{
                                    name  = "tactics";
                                    value = $yaml.tactics -join ","
                                }
                                if ($tacticsObj.value.ToString() -match ' ') {
                                    $tacticsObj.value = $tacticsObj.value -replace ' ', ''
                                }
                                $huntingQueryObj.properties.tags += $tacticsObj
                            }

                            if ($yaml.relevantTechniques -and $yaml.relevantTechniques.Count -gt 0) {
                                $relevantTechniquesObj = [PSCustomObject]@{
                                    name  = "techniques";
                                    value = $yaml.relevantTechniques -join ","
                                }
                                if ($relevantTechniquesObj.value.ToString() -match ' ') {
                                    $relevantTechniquesObj.value = $relevantTechniquesObj.value -replace ' ', ''
                                }
                                $huntingQueryObj.properties.tags += $relevantTechniquesObj
                            }

                            if($contentToImport.TemplateSpec) {
                                $baseMainTemplate.variables | Add-Member -NotePropertyName "huntingQueryVersion$huntingQueryCounter" -NotePropertyValue $contentToImport.Version
                                $baseMainTemplate.variables | Add-Member -NotePropertyName "huntingQueryContentId$huntingQueryCounter" -NotePropertyValue $yaml.id
                                $baseMainTemplate.variables | Add-Member -NotePropertyName "_huntingQueryContentId$huntingQueryCounter" -NotePropertyValue "[variables('huntingQueryContentId$huntingQueryCounter')]"
                                $baseMainTemplate.variables | Add-Member -NotePropertyName "huntingQueryId$huntingQueryCounter" -NotePropertyValue "[resourceId('Microsoft.OperationalInsights/savedSearches', variables('_huntingQueryContentId$huntingQueryCounter'))]"
                                $baseMainTemplate.variables | Add-Member -NotePropertyName "huntingQueryTemplateSpecName$huntingQueryCounter" -NotePropertyValue "[concat(parameters('workspace'),'-',variables('_huntingQueryContentId$huntingQueryCounter'))]"
                                if (!$baseMainTemplate.variables.workspaceResourceId) {
                                    $baseMainTemplate.variables | Add-Member -NotePropertyName "workspaceResourceId" -NotePropertyValue "[resourceId('microsoft.OperationalInsights/Workspaces', parameters('workspace'))]"
                                }

                                $baseHuntingQueryTemplateSpec = [PSCustomObject]@{
                                    type       = "Microsoft.Resources/templateSpecs";
                                    apiVersion = "2021-05-01";
                                    name       = "[variables('huntingQueryTemplateSpecName$huntingQueryCounter')]";
                                    location   = "[parameters('workspace-location')]";
                                    tags       = [PSCustomObject]@{
                                        "hidden-sentinelWorkspaceId" = "[variables('workspaceResourceId')]";
                                        "hidden-sentinelContentType" = "HuntingQuery";
                                    };
                                    properties = [PSCustomObject]@{
                                        description = "$($solutionName) Hunting Query $huntingQueryCounter with template";
                                        displayName = "$($solutionName) Hunting Query template";
                                    }
                                }

                                $baseMainTemplate.resources += $baseHuntingQueryTemplateSpec
                                $author = $contentToImport.Author.Split(" - ");
                                $authorDetails = [PSCustomObject]@{
                                    name  = $author[0];
                                    email = $author[1];
                                };

                                $huntingQueryMetadata = [PSCustomObject]@{
                                    type       = "Microsoft.OperationalInsights/workspaces/providers/metadata";
                                    apiVersion = "2022-01-01-preview";
                                    name       = "[concat(parameters('workspace'),'/Microsoft.SecurityInsights/',concat('HuntingQuery-', last(split(variables('huntingQueryId$huntingQueryCounter'),'/'))))]";
                                    properties = [PSCustomObject]@{
                                        description = "$($solutionName) Hunting Query $huntingQueryCounter";
                                        parentId  = "[variables('huntingQueryId$huntingQueryCounter')]";
                                        contentId = "[variables('_huntingQueryContentId$huntingQueryCounter')]";
                                        kind      = "HuntingQuery";
                                        version   = "[variables('huntingQueryVersion$huntingQueryCounter')]";
                                        source    = [PSCustomObject]@{
                                            kind     = "Solution";
                                            name     = $contentToImport.Name;
                                            sourceId = "[variables('_solutionId')]"
                                        };
                                        author    = $authorDetails;
                                        support   = $baseMetadata.support
                                    }
                                }

                                 # Add templateSpecs/versions resource to hold actual content
                                $huntingQueryTemplateSpecContent = [PSCustomObject]@{
                                    type       = "Microsoft.Resources/templateSpecs/versions";
                                    apiVersion = "2021-05-01";
                                    name       = "[concat(variables('huntingQueryTemplateSpecName$huntingQueryCounter'),'/',variables('huntingQueryVersion$huntingQueryCounter'))]";
                                    location   = "[parameters('workspace-location')]";
                                    tags       = [PSCustomObject]@{
                                        "hidden-sentinelWorkspaceId" = "[variables('workspaceResourceId')]";
                                        "hidden-sentinelContentType" = "HuntingQuery";
                                    };
                                    dependsOn  = @(
                                        "[resourceId('Microsoft.Resources/templateSpecs', variables('huntingQueryTemplateSpecName$huntingQueryCounter'))]"
                                    );
                                    properties = [PSCustomObject]@{
                                        description  = "$($fileName) Hunting Query with template version $($contentToImport.Version)";
                                        mainTemplate = [PSCustomObject]@{
                                            '$schema'      = "https://schema.management.azure.com/schemas/2019-04-01/deploymentTemplate.json#";
                                            contentVersion = "[variables('huntingQueryVersion$huntingQueryCounter')]";
                                            parameters     = [PSCustomObject]@{};
                                            variables      = [PSCustomObject]@{};
                                            resources      = @(
                                                # workbook
                                                $huntingQueryObj,
                                                # Metadata
                                                $huntingQueryMetadata
                                            )
                                        }
                                    }
                                }
                                $baseMainTemplate.resources += $huntingQueryTemplateSpecContent
                            }
                            else{
                                if(!$contentToImport.TemplateSpec)
                                {
                                    $dependsOn  = @(
                                        "[variables('workspace-dependency')]"
                                    );

                                    $huntingQueryObj | Add-Member -NotePropertyName "dependsOn" -NotePropertyValue $dependsOn
                                }
                                $baseMainTemplate.resources[$(getQueryResourceLocation)].resources += $huntingQueryObj
                            }
                            $dependencyDescription = ""
                            if ($yaml.requiredDataConnectors) {
                                $dependencyDescription = "It depends on the $($yaml.requiredDataConnectors.connectorId) data connector and $($($yaml.requiredDataConnectors.dataTypes)) data type and $($yaml.requiredDataConnectors.connectorId) parser."
                            }
                            $huntingQueryElement = [PSCustomObject]@{
                                name     = "huntingquery$huntingQueryCounter";
                                type     = "Microsoft.Common.Section";
                                label    = $yaml.name;
                                elements = @()
                            }
                            $huntingQueryElementDescription = [PSCustomObject]@{
                                name    = "huntingquery$huntingQueryCounter-text";
                                type    = "Microsoft.Common.TextBlock";
                                options = [PSCustomObject]@{
                                    text = "$($huntingQueryDescription)$dependencyDescription";
                                }
                            }
                            if ($huntingQueryDescription -or $dependencyDescription) {
                                $huntingQueryElement.elements += $huntingQueryElementDescription
                            }
                            $baseCreateUiDefinition.parameters.steps[$baseCreateUiDefinition.parameters.steps.Count - 1].elements += $huntingQueryElement

                            # Update HuntingQuery Counter
                            $huntingQueryCounter += 1
                        }
                        else {
                            # If yaml and not hunting query, process as Alert Rule
                            Write-Host "Generating Alert Rule using $file"
                            if ($analyticRuleCounter -eq 1) {
                                $baseAnalyticRuleStep = [PSCustomObject] @{
                                    name       = "analytics";
                                    label      = "Analytics";
                                    subLabel   = [PSCustomObject] @{
                                        preValidation  = "Configure the analytics";
                                        postValidation = "Done";
                                    };
                                    bladeTitle = "Analytics";
                                    elements   = @(
                                        [PSCustomObject] @{
                                            name    = "analytics-text";
                                            type    = "Microsoft.Common.TextBlock";
                                            options = [PSCustomObject] @{
                                                text = "This Microsoft Sentinel Solution installs analytic rules for $solutionName that you can enable for custom alert generation in Microsoft Sentinel. These analytic rules will be deployed in disabled mode in the analytics rules gallery of your Microsoft Sentinel workspace. Configure and enable these rules in the analytic rules gallery after this Solution deploys.";
                                                link = [PSCustomObject] @{
                                                    label = "Learn more";
                                                    uri   = "https://docs.microsoft.com/azure/sentinel/tutorial-detect-threats-custom?WT.mc_id=Portal-Microsoft_Azure_CreateUIDef";
                                                }
                                            }
                                        }
                                    )
                                }
                                $baseCreateUiDefinition.parameters.steps += $baseAnalyticRuleStep
                            }
                            $yamlPropertiesToCopyFrom = "name", "severity", "triggerThreshold", "query"
                            $yamlPropertiesToCopyTo = "displayName", "severity", "triggerThreshold", "query"
                            $alertRuleParameterName = "analytic$analyticRuleCounter-id"
                            $alertRule = [PSCustomObject] @{ description = ""; displayName = ""; enabled = $false; query = ""; queryFrequency = ""; queryPeriod = ""; severity = ""; suppressionDuration = ""; suppressionEnabled = $false; triggerOperator = ""; triggerThreshold = 0; }
                            $alertRuleParameter = [PSCustomObject] @{ type = "string"; defaultValue = "[newGuid()]"; minLength = 1; metadata = [PSCustomObject] @{ description = "Unique id for the scheduled alert rule" }; }
                            $content = ''

                            $fileName = Split-Path $file -leafbase;
                            $fileName = $fileName + "_AnalyticalRules";
                            if ($contentToImport.Metadata) {
                                $baseMainTemplate.variables | Add-Member -NotePropertyName $fileName -NotePropertyValue $fileName
                                $baseMainTemplate.variables | Add-Member -NotePropertyName "_$fileName" -NotePropertyValue "[variables('$fileName')]"
                            }

                            $DependencyCriteria += [PSCustomObject]@{
                                kind      = "AnalyticsRule";
                                contentId = "$($yaml.id)";
                                version   = $contentToImport.Version;
                            };

                            foreach ($line in $rawData) {
                                $content = $content + "`n" + $line
                            }
                            try {
                                $yaml = ConvertFrom-YAML $content # Convert YAML to PSObject
                            }
                            catch {
                                Write-Host "Failed to deserialize $file" -ForegroundColor Red
                                break;
                            }
                            # Copy all directly transposable properties
                            foreach ($yamlProperty in $yamlPropertiesToCopyFrom) {
                                $index = $yamlPropertiesToCopyFrom.IndexOf($yamlProperty)
                                $alertRule.$($yamlPropertiesToCopyTo[$index]) = $yaml.$yamlProperty
                            }

                            if($yaml.requiredDataConnectors)
                            {
                                $baseMainTemplate.variables | Add-Member -NotePropertyName "analyticalRuleConnectorId$analyticRuleCounter" -NotePropertyValue $yaml.requiredDataConnectors.connectorId;
                                # $requiredDataConnectors = @{
                                #     connectorId = "[variables('analyticalRuleConnectorId$analyticRuleCounter')]";
                                #     dataTypes = $yaml.requiredDataConnectors.dataTypes;
                                # }
                                $alertRule | Add-Member -NotePropertyName requiredDataConnectors -NotePropertyValue $yaml.requiredDataConnectors # Add requiredDataConnectors property if exists
                                $alertRule.requiredDataConnectors[0].connectorId = "[variables('analyticalRuleConnectorId$analyticRuleCounter')]";
                            }

                            if (!$yaml.severity) {
                                $alertRule.severity = "Medium"
                            }

                            # Content Modifications
                            $triggerOperators = [PSCustomObject] @{ gt = "GreaterThan" ; lt = "LessThan" ; eq = "Equal" ; ne = "NotEqual" }
                            $alertRule.triggerOperator = $triggerOperators.$($yaml.triggerOperator)
                            if ($yaml.tactics -and ($yaml.tactics.Count -gt 0) ) {
                                if ($yaml.tactics -match ' ') {
                                    $yaml.tactics = $yaml.tactics -replace ' ', ''
                                }
                                $alertRule | Add-Member -NotePropertyName tactics -NotePropertyValue $yaml.tactics # Add Tactics property if exists
                            }
                            $alertRule.description = $yaml.description.TrimEnd() #remove newlines at the end of the string if there are any.
                            if ($alertRule.description.StartsWith("'") -or $alertRule.description.StartsWith('"')) {
                                # Remove surrounding single-quotes (') from YAML block literal string, in case the string starts with a single quote in Yaml.
                                # This block is for backwards compatibility as YAML doesn't require having strings quotes by single (or double) quotes
                                $alertRule.description = $alertRule.description.substring(1, $alertRule.description.length - 2)
                            }

                            # Check whether Day or Hour/Minut format need be used
                            function checkISO8601Format($field) {
                                if ($field.IndexOf("D") -ne -1) {
                                    return "P$field"
                                }
                                else {
                                    "PT$field"
                                }
                            }
                            $alertRule.queryFrequency = ($yaml.kind.ToUpper() -eq "NRT") ? "" : $(checkISO8601Format $yaml.queryFrequency.ToUpper())
                            $alertRule.queryPeriod = ($yaml.kind.ToUpper() -eq "NRT") ? "" : $(checkISO8601Format $yaml.queryPeriod.ToUpper())
                            $alertRule.suppressionDuration = "PT1H"

                            # Handle optional fields
                            foreach ($yamlField in @("entityMappings", "eventGroupingSettings", "customDetails", "alertDetailsOverride")) {
                                if ($yaml.$yamlField) {
                                    $alertRule | Add-Member -MemberType NoteProperty -Name $yamlField -Value $yaml.$yamlField
                                }
                            }

                            # Create Alert Rule Resource Object
                            $newAnalyticRule = [PSCustomObject]@{
                                type       = $contentToImport.TemplateSpec ? "Microsoft.SecurityInsights/AlertRuleTemplates" : "Microsoft.OperationalInsights/workspaces/providers/alertRules";
                                name       = "[concat(parameters('workspace'),'/Microsoft.SecurityInsights/',parameters('analytic$analyticRuleCounter-id'))]";
                                apiVersion = "2022-04-01-preview";
                                kind       = "Scheduled";
                                location   = "[parameters('workspace-location')]";
                                properties = $alertRule;
                            }

                            if($contentToImport.TemplateSpec) {
                                $baseMainTemplate.variables | Add-Member -NotePropertyName "analyticRuleVersion$analyticRuleCounter" -NotePropertyValue $contentToImport.Version
                                $baseMainTemplate.variables | Add-Member -NotePropertyName "analyticRuleContentId$analyticRuleCounter" -NotePropertyValue "$($yaml.id)"
                                $baseMainTemplate.variables | Add-Member -NotePropertyName "_analyticRuleContentId$analyticRuleCounter" -NotePropertyValue "[variables('analyticRuleContentId$analyticRuleCounter')]"
                                $baseMainTemplate.variables | Add-Member -NotePropertyName "analyticRuleId$analyticRuleCounter" -NotePropertyValue "[resourceId('Microsoft.SecurityInsights/AlertRuleTemplates', variables('analyticRuleContentId$analyticRuleCounter'))]"
                                $baseMainTemplate.variables | Add-Member -NotePropertyName "analyticRuleTemplateSpecName$analyticRuleCounter" -NotePropertyValue "[concat(parameters('workspace'),'-',variables('_analyticRuleContentId$analyticRuleCounter'))]"
                                if (!$baseMainTemplate.variables.workspaceResourceId) {
                                    $baseMainTemplate.variables | Add-Member -NotePropertyName "workspaceResourceId" -NotePropertyValue "[resourceId('microsoft.OperationalInsights/Workspaces', parameters('workspace'))]"
                                }

                                $baseAnalyticRuleTemplateSpec = [PSCustomObject]@{
                                    type       = "Microsoft.Resources/templateSpecs";
                                    apiVersion = "2021-05-01";
                                    name       = "[variables('analyticRuleTemplateSpecName$analyticRuleCounter')]";
                                    location   = "[parameters('workspace-location')]";
                                    tags       = [PSCustomObject]@{
                                        "hidden-sentinelWorkspaceId" = "[variables('workspaceResourceId')]";
                                        "hidden-sentinelContentType" = "AnalyticsRule";
                                    };
                                    properties = [PSCustomObject]@{
                                        description = "$($solutionName) Analytics Rule $analyticRuleCounter with template";
                                        displayName = "$($solutionName) Analytics Rule template";
                                    }
                                }

                                $newAnalyticRule.name = "[variables('AnalyticRuleContentId$analyticRuleCounter')]"
                                $baseMainTemplate.resources += $baseAnalyticRuleTemplateSpec
                                $author = $contentToImport.Author.Split(" - ");
                                $authorDetails = [PSCustomObject]@{
                                    name  = $author[0];
                                    email = $author[1];
                                };

                                $analyticRuleMetadata = [PSCustomObject]@{
                                    type       = "Microsoft.OperationalInsights/workspaces/providers/metadata";
                                    apiVersion = "2022-01-01-preview";
                                    name       = "[concat(parameters('workspace'),'/Microsoft.SecurityInsights/',concat('AnalyticsRule-', last(split(variables('analyticRuleId$analyticRuleCounter'),'/'))))]";
                                    properties = [PSCustomObject]@{
                                        description = "$($solutionName) Analytics Rule $analyticRuleCounter";
                                        parentId  = "[variables('analyticRuleId$analyticRuleCounter')]";
                                        contentId = "[variables('_analyticRuleContentId$analyticRuleCounter')]";
                                        kind      = "AnalyticsRule";
                                        version   = "[variables('analyticRuleVersion$analyticRuleCounter')]";
                                        source    = [PSCustomObject]@{
                                            kind     = "Solution";
                                            name     = $contentToImport.Name;
                                            sourceId = "[variables('_solutionId')]"
                                        };
                                        author    = $authorDetails;
                                        support   = $baseMetadata.support
                                    }
                                }

                                 # Add templateSpecs/versions resource to hold actual content
                                $analyticRuleTemplateSpecContent = [PSCustomObject]@{
                                    type       = "Microsoft.Resources/templateSpecs/versions";
                                    apiVersion = "2021-05-01";
                                    name       = "[concat(variables('analyticRuleTemplateSpecName$analyticRuleCounter'),'/',variables('analyticRuleVersion$analyticRuleCounter'))]";
                                    location   = "[parameters('workspace-location')]";
                                    tags       = [PSCustomObject]@{
                                        "hidden-sentinelWorkspaceId" = "[variables('workspaceResourceId')]";
                                        "hidden-sentinelContentType" = "AnalyticsRule";
                                    };
                                    dependsOn  = @(
                                        "[resourceId('Microsoft.Resources/templateSpecs', variables('analyticRuleTemplateSpecName$analyticRuleCounter'))]"
                                    );
                                    properties = [PSCustomObject]@{
                                        description  = "$($fileName) Analytics Rule with template version $($contentToImport.Version)";
                                        mainTemplate = [PSCustomObject]@{
                                            '$schema'      = "https://schema.management.azure.com/schemas/2019-04-01/deploymentTemplate.json#";
                                            contentVersion = "[variables('analyticRuleVersion$analyticRuleCounter')]";
                                            parameters     = [PSCustomObject]@{};
                                            variables      = [PSCustomObject]@{};
                                            resources      = @(
                                                # Analytics Rule
                                                $newAnalyticRule,
                                                # Metadata
                                                $analyticRuleMetadata
                                            )
                                        }
                                    }
                                }
                                $baseMainTemplate.resources += $analyticRuleTemplateSpecContent
                            }
                            else {
                                # Add Resource and Parameters to Template
                                $baseMainTemplate.resources += $newAnalyticRule
                            }

                            if(!$contentToImport.TemplateSpec)
                            {
                                $baseMainTemplate.parameters | Add-Member -MemberType NoteProperty -Name $alertRuleParameterName -Value $alertRuleParameter
                            }
                            $alertRuleUIParameter = [PSCustomObject] @{ name = "analytic$analyticRuleCounter"; type = "Microsoft.Common.Section"; label = $alertRule.displayName; elements = @( [PSCustomObject] @{ name = "analytic$analyticRuleCounter-text"; type = "Microsoft.Common.TextBlock"; options = @{ text = $alertRule.description; } } ) }
                            $baseCreateUiDefinition.parameters.steps[$baseCreateUiDefinition.parameters.steps.Count - 1].elements += $alertRuleUIParameter

                            # Update Counter
                            $analyticRuleCounter += 1
                        }
                    }
                    else {
                    # elseif($objectKeyLowercase -eq "parser") {
                        # Assume file is Parser due to parsers having inconsistent types. (.txt, .kql, or none)
                        Write-Host "Generating Data Parser using $file"
                        if ($parserCounter -eq 1 -and $null -eq $baseMainTemplate.variables.'workspace-dependency' -and !$contentToImport.TemplateSpec) {
                            # Add parser dependency variable once to ensure validation passes.
                            $baseMainTemplate.variables | Add-Member -MemberType NoteProperty -Name "workspace-dependency" -Value "[concat('Microsoft.OperationalInsights/workspaces/', parameters('workspace'))]"
                        }

                        $fileName = Split-Path $file -leafbase;
                        $fileName = $fileName + "_Parser";
                        if ($contentToImport.Metadata) {
                            $baseMainTemplate.variables | Add-Member -NotePropertyName $fileName -NotePropertyValue $fileName
                            $baseMainTemplate.variables | Add-Member -NotePropertyName "_$fileName" -NotePropertyValue "[variables('$fileName')]"
                        }

                        function getFileNameFromPath ($inputFilePath) {
                            # Split out path
                            $output = $inputFilePath.Split("/")
                            $output = $output[$output.Length - 1]

                            # Split out file type
                            $output = $output.Split(".")[0]
                            return $output
                        }
                        $content = ''
                        $rawData = $rawData.Split("`n")
                        foreach ($line in $rawData) {
                            # Remove comment lines before condensing query
                            if (!$line.StartsWith("//")) {
                                $content = $content + "`n" + $line
                            }
                        }

                        # Use File Name as Parser Name
                        $functionAlias = getFileNameFromPath $file

                        $DependencyCriteria += [PSCustomObject]@{
                            kind      = "Parser";
                            contentId = "[variables('_$fileName')]";
                            version   = $contentToImport.Version;
                        };

                        if($contentToImport.TemplateSpec) {
                            $baseMainTemplate.variables | Add-Member -NotePropertyName "parserVersion$parserCounter" -NotePropertyValue $contentToImport.Version
                            $baseMainTemplate.variables | Add-Member -NotePropertyName "parserContentId$parserCounter" -NotePropertyValue "$($fileName)"
                            $baseMainTemplate.variables | Add-Member -NotePropertyName "_parserContentId$parserCounter" -NotePropertyValue "[variables('parserContentId$parserCounter')]"
                            $baseMainTemplate.variables | Add-Member -NotePropertyName "parserName$parserCounter" -NotePropertyValue "$fileName"
                            $baseMainTemplate.variables | Add-Member -NotePropertyName "_parserName$parserCounter" -NotePropertyValue "[concat(parameters('workspace'),'/',variables('parserName$parserCounter'))]"
                            $baseMainTemplate.variables | Add-Member -NotePropertyName "parserId$parserCounter" -NotePropertyValue "[resourceId('Microsoft.OperationalInsights/workspaces/savedSearches', parameters('workspace'), variables('parserName$parserCounter'))]"
                            $baseMainTemplate.variables | Add-Member -NotePropertyName "_parserId$parserCounter" -NotePropertyValue "[variables('parserId$parserCounter')]"
                            $baseMainTemplate.variables | Add-Member -NotePropertyName "parserTemplateSpecName$parserCounter" -NotePropertyValue "[concat(parameters('workspace'),'-',variables('_parserContentId$parserCounter'))]"

                            # Add base templateSpec
                            $baseParserTemplateSpec = [PSCustomObject]@{
                                type       = "Microsoft.Resources/templateSpecs";
                                apiVersion = "2021-05-01";
                                name       = "[variables('parserTemplateSpecName$parserCounter')]";
                                location   = "[parameters('workspace-location')]";
                                tags       = [PSCustomObject]@{
                                    "hidden-sentinelWorkspaceId" = "[variables('workspaceResourceId')]";
                                    "hidden-sentinelContentType" = "Parser";
                                };
                                properties = [PSCustomObject]@{
                                    description = "$($fileName) Data Parser with template";
                                    displayName = "$($fileName) Data Parser template";
                                }
                            }
                            $baseMainTemplate.resources += $baseParserTemplateSpec

                            # Parser Content
                            $parserContent = [PSCustomObject]@{
                                name       = "[variables('_parserName$parserCounter')]";
                                apiVersion = "2020-08-01";
                                type       = "Microsoft.OperationalInsights/workspaces/savedSearches";
                                location   = "[parameters('workspace-location')]";
                                properties = [PSCustomObject]@{
                                    eTag          = "*"
                                    displayName   = "$($fileName) Data Parser"
                                    category      = "Samples"
                                    functionAlias = $fileName
                                    query         = $content
                                    version       = 1
                                    tags          = @([PSCustomObject]@{
                                        "name"  = "description"
                                        "value" = "$($fileName) Data Parser"
                                        };
                                    )
                                }
                            }

                            $author = $contentToImport.Author.Split(" - ");
                            $authorDetails = [PSCustomObject]@{
                                name  = $author[0];
                                email = $author[1];
                            };

                            $parserMetadata = [PSCustomObject]@{
                                type       = "Microsoft.OperationalInsights/workspaces/providers/metadata";
                                apiVersion = "2022-01-01-preview";
                                name       = "[concat(parameters('workspace'),'/Microsoft.SecurityInsights/',concat('Parser-', last(split(variables('_parserId$parserCounter'),'/'))))]";
                                dependsOn  =  @(
                                    "[variables('_parserName$parserCounter')]"
                                );
                                properties = [PSCustomObject]@{
                                    parentId  = "[resourceId('Microsoft.OperationalInsights/workspaces/savedSearches', parameters('workspace'), variables('parserName$parserCounter'))]"
                                    contentId = "[variables('_parserContentId$parserCounter')]";
                                    kind      = "Parser";
                                    version   = "[variables('parserVersion$parserCounter')]";
                                    source    = [PSCustomObject]@{
                                        name     = $contentToImport.Name;
                                        kind     = "Solution";
                                        sourceId = "[variables('_solutionId')]"
                                    };
                                    author    = $authorDetails;
                                    support   = $baseMetadata.support
                                }
                            }

                            # Add templateSpecs/versions resource to hold actual content
                            $parserTemplateSpecContent = [PSCustomObject]@{
                                type       = "Microsoft.Resources/templateSpecs/versions";
                                apiVersion = "2021-05-01";
                                name       = "[concat(variables('parserTemplateSpecName$parserCounter'),'/',variables('parserVersion$parserCounter'))]";
                                location   = "[parameters('workspace-location')]";
                                tags       = [PSCustomObject]@{
                                    "hidden-sentinelWorkspaceId" = "[variables('workspaceResourceId')]";
                                    "hidden-sentinelContentType" = "Parser";
                                };
                                dependsOn  = @(
                                    "[resourceId('Microsoft.Resources/templateSpecs', variables('parserTemplateSpecName$parserCounter'))]"
                                );
                                properties = [PSCustomObject]@{
                                    description  = "$($fileName) Data Parser with template version $($contentToImport.Version)";
                                    mainTemplate = [PSCustomObject]@{
                                        '$schema'      = "https://schema.management.azure.com/schemas/2019-04-01/deploymentTemplate.json#";
                                        contentVersion = "[variables('parserVersion$parserCounter')]";
                                        parameters     = [PSCustomObject]@{};
                                        variables      = [PSCustomObject]@{};
                                        resources      = @(
                                            # Parser
                                            $parserContent,
                                            # Metadata
                                            $parserMetadata
                                        )
                                    }
                                }
                            }
                            $baseMainTemplate.resources += $parserTemplateSpecContent

                            $parserObj = [PSCustomObject] @{
                                type       = "Microsoft.OperationalInsights/workspaces/savedSearches";
                                apiVersion = "2021-06-01";
                                name       = "[variables('_parserName$parserCounter')]";
                                properties = [PSCustomObject] @{
                                    eTag          = "*";
                                    displayName   = "$solutionName Data Parser";
                                    category      = "Samples";
                                    functionAlias = "$fileName";
                                    query         = $content;
                                    version       = 1;
                                }
                            }
                            $baseMainTemplate.resources += $parserObj

                            $parserMetadata = [PSCustomObject]@{
                                type       = "Microsoft.OperationalInsights/workspaces/providers/metadata";
                                apiVersion = "2022-01-01-preview";
                                name       = "[concat(parameters('workspace'),'/Microsoft.SecurityInsights/',concat('Parser-', last(split(variables('_parserId$parserCounter'),'/'))))]";
                                dependsOn  =  @(
                                    "[variables('_parserId$parserCounter')]"
                                );
                                properties = [PSCustomObject]@{
                                    parentId  = "[resourceId('Microsoft.OperationalInsights/workspaces/savedSearches', parameters('workspace'), variables('parserName$parserCounter'))]"
                                    contentId = "[variables('_parserContentId$parserCounter')]";
                                    kind      = "Parser";
                                    version   = "[variables('parserVersion$parserCounter')]";
                                    source    = [PSCustomObject]@{
                                        kind     = "Solution";
                                        name     = $contentToImport.Name;
                                        sourceId = "[variables('_solutionId')]"
                                    };
                                    author    = $authorDetails;
                                    support   = $baseMetadata.support
                                }
                            }

                            $baseMainTemplate.resources += $parserMetadata
                        }
                        else {
                            if ($parserCounter -eq 1 -and !$(queryResourceExists)) {
                                $baseParserResource = [PSCustomObject] @{
                                    type       = "Microsoft.OperationalInsights/workspaces";
                                    apiVersion = "2020-08-01";
                                    name       = "[parameters('workspace')]";
                                    location   = "[parameters('workspace-location')]";
                                    resources  = @(

                                    )
                                }
                                $baseMainTemplate.resources += $baseParserResource
                            }
                            $parserObj = [PSCustomObject] @{
                                type       = "savedSearches";
                                apiVersion = "2020-08-01";
                                name       = "$solutionName Data Parser";
                                dependsOn  = @(
                                    "[variables('workspace-dependency')]"
                                );
                                properties = [PSCustomObject] @{
                                    eTag          = "*";
                                    displayName   = "$solutionName Data Parser";
                                    category      = "Samples";
                                    functionAlias = "$fileName";
                                    query         = $content;
                                    version       = 1;
                                }
                            }
                            $baseMainTemplate.resources[$(getQueryResourceLocation)].resources += $parserObj
                        }
                        # Update Parser Counter
                        $parserCounter += 1
                    }
                }
            }
        }
        elseif ($objectProperties.Name.ToLower() -eq "metadata") {
            $finalPath = $metadataPath
            $rawData = $null
            try {
                Write-Host "Downloading $finalPath"
                $rawData = (New-Object System.Net.WebClient).DownloadString($finalPath)
            }
            catch {
                Write-Host "Failed to download $finalPath -- Please ensure that it exists in $([System.Uri]::EscapeUriString($basePath))" -ForegroundColor Red
                break;
            }

            try {
                $json = ConvertFrom-Json $rawData -ErrorAction Stop; # Determine whether content is JSON or YAML
                $validJson = $true;
            }
            catch {
                $validJson = $false;
            }

            if ($validJson -and $json) {
                # Create Metadata Resource Object
                if ($json.support) {
                    $support = $json.support;
                }
                if ($json.categories) {
                    $categories = $json.categories;
                }


                $Author = $contentToImport.Author.Split(" - ");

                $newMetadata = [PSCustomObject]@{
                    type       = "Microsoft.OperationalInsights/workspaces/providers/metadata";
                    apiVersion = "2022-01-01-preview";
                    properties = [PSCustomObject] @{
                        version = $contentToImport.Version;
                        kind    = "Solution";
                    };
                };

                if($contentToImport.TemplateSpec)
                {
                    $newMetadata.Properties | Add-Member -Name 'contentSchemaVersion' -Type NoteProperty -Value "2.0.0";
                }

                $source = [PSCustomObject]@{
                    kind = "Solution";
                    name = "$solutionName";
                };
                $authorDetails = [PSCustomObject]@{
                    name  = $Author[0];
                    email = $Author[1];
                };
                if ($solutionId) {
                    $newMetadata | Add-Member -Name 'name' -Type NoteProperty -Value "[concat(parameters('workspace'),'/Microsoft.SecurityInsights/', variables('_solutionId'))]";
                    $newMetadata.Properties | Add-Member -Name 'contentId' -Type NoteProperty -Value "[variables('_solutionId')]";
                    $newMetadata.Properties | Add-Member -Name 'parentId' -Type NoteProperty -Value "[variables('_solutionId')]";

                    $source | Add-Member -Name 'sourceId' -Type NoteProperty -value "[variables('_solutionId')]";
                    $newMetadata.Properties | Add-Member -Name 'source' -Type NoteProperty -value $source;
                }

                $newMetadata.Properties | Add-Member -Name 'author' -Type NoteProperty -value $authorDetails

                $supportDetails = New-Object psobject;

                if ($support -and $support.psobject.properties["name"] -and $support.psobject.properties["name"].value) {
                    $supportDetails | Add-Member -Name 'name' -Type NoteProperty -value $support.psobject.properties["name"].value;
                }

                if ($support -and $support.psobject.properties["email"] -and $support.psobject.properties["email"].value) {
                    $supportDetails | Add-Member -Name 'email' -Type NoteProperty -value $support.psobject.properties["email"].value;
                }

                if ($support -and $support.psobject.properties["tier"] -and $support.psobject.properties["tier"].value) {
                    $supportDetails | Add-Member -Name 'tier' -Type NoteProperty -value $support.psobject.properties["tier"].value;
                }

                if ($support -and $support.psobject.properties["link"] -and $support.psobject.properties["link"].value) {
                    $supportDetails | Add-Member -Name 'link' -Type NoteProperty -value $support.psobject.properties["link"].value;
                }

                if ($support.psobject.properties["name"] -or $support.psobject.properties["email"] -or $support.psobject.properties["tier"] -or $support.psobject.properties["link"]) {
                    $newMetadata.Properties | Add-Member -Name 'support' -Type NoteProperty -value $supportDetails;
                }

                $dependencies = [PSCustomObject]@{
                    operator = "AND";
                    criteria = $DependencyCriteria;
                };

                $newMetadata.properties | Add-Member -Name 'dependencies' -Type NoteProperty -Value $dependencies;

                if ($json.firstPublishDate -and $json.firstPublishDate -ne "") {
                    $newMetadata.Properties | Add-Member -Name 'firstPublishDate' -Type NoteProperty -value $json.firstPublishDate;
                }

                if ($json.lastPublishDate -and $json.lastPublishDate -ne "") {
                    $newMetadata.Properties | Add-Member -Name 'lastPublishDate' -Type NoteProperty -value $json.lastPublishDate;
                }

                if ($json.providers -and $json.providers -ne "") {
                    $newMetadata.Properties | Add-Member -Name 'providers' -Type NoteProperty -value $json.providers;
                }
                $categoriesDetails = New-Object psobject;
                if ($categories -and $categories.psobject.properties['domains'] -and $categories.psobject.properties["domains"].Value.Length -gt 0) {
                    $categoriesDetails | Add-Member -Name 'domains' -Type NoteProperty -Value $categories.psobject.properties["domains"].Value;
                    $newMetadata.properties | Add-Member -Name 'categories' -Type NoteProperty -Value $categoriesDetails;
                }

                if ($categories -and $categories.psobject.properties['verticals'] -and $categories.psobject.properties["verticals"].Value.Length -gt 0) {
                    $categoriesDetails | Add-Member -Name 'verticals' -Type NoteProperty -Value $categories.psobject.properties["verticals"].value;
                    $newMetadata.properties | Add-Member -Name 'categories' -Type NoteProperty -Value $categoriesDetails;
                }
                $baseMainTemplate.resources += $newMetadata;
            }
            else {
                Write-Host "Failed to load Metadata file $file -- Please ensure that it exists in $([System.Uri]::EscapeUriString($basePath))" -ForegroundColor Red
            }
        }
    }
	
	
    # Update CreateUiDefinition Description with Content Counts
    function updateDescriptionCount($counter, $emplaceString, $replaceString, $countStringCondition) {
        if ($counter -gt 0) {
            $ruleCountSubstring = "$emplaceString$counter"
            $ruleCountString = $(if ($countStringCondition) { "$ruleCountSubstring, " } else { $ruleCountSubstring })
            $baseCreateUiDefinition.parameters.config.basics.description = $baseCreateUiDefinition.parameters.config.basics.description -replace $replaceString, $ruleCountString
        }
        else {
            $baseCreateUiDefinition.parameters.config.basics.description = $baseCreateUiDefinition.parameters.config.basics.description -replace $replaceString, ""
        }
    }
    function checkResourceCounts ($countList) {
        if ($countList -isnot [System.Array]) { return $false }
        else {
            foreach ($count in $countList) { if ($count -gt 0) { return $true } }
            return $false
        }
    }
    if ($contentToImport.Description) {
        $baseCreateUiDefinition.parameters.config.basics.description = $baseCreateUiDefinition.parameters.config.basics.description -replace "{{SolutionDescription}}", $contentToImport.Description
    }
    else {
        $baseCreateUiDefinition.parameters.config.basics.description = $baseCreateUiDefinition.parameters.config.basics.description -replace "{{SolutionDescription}}", ""
    }

    $analyticRuleCounter -= 1
    $workbookCounter -= 1
    $playbookCounter -= 1
    $connectorCounter -= 1
    $parserCounter -= 1
    $huntingQueryCounter -= 1
    $watchlistCounter -= 1
    updateDescriptionCount $connectorCounter    "**Data Connectors:** " "{{DataConnectorCount}}" $(checkResourceCounts $parserCounter, $analyticRuleCounter, $workbookCounter, $playbookCounter, $huntingQueryCounter, $watchlistCounter)
    updateDescriptionCount $parserCounter       "**Parsers:** "         "{{ParserCount}}"        $(checkResourceCounts $analyticRuleCounter, $workbookCounter, $playbookCounter, $huntingQueryCounter, $watchlistCounter)
    updateDescriptionCount $workbookCounter     "**Workbooks:** "       "{{WorkbookCount}}"      $(checkResourceCounts $analyticRuleCounter, $playbookCounter, $huntingQueryCounter, $watchlistCounter)
    updateDescriptionCount $analyticRuleCounter "**Analytic Rules:** "  "{{AnalyticRuleCount}}"  $(checkResourceCounts $playbookCounter, $huntingQueryCounter, $watchlistCounter)
    updateDescriptionCount $huntingQueryCounter "**Hunting Queries:** " "{{HuntingQueryCount}}"  $(checkResourceCounts $playbookCounter, $watchlistCounter)
    updateDescriptionCount $watchlistCounter    "**Watchlists:** "      "{{WatchlistCount}}"     $(checkResourceCounts @($playbookCounter))
    updateDescriptionCount $playbookCounter     "**Playbooks:** "       "{{PlaybookCount}}"      $false

    # Update Logo in CreateUiDefinition Description
    if ($contentToImport.Logo) {
        $baseCreateUiDefinition.parameters.config.basics.description = $baseCreateUiDefinition.parameters.config.basics.description -replace "{{Logo}}", $contentToImport.Logo
    }
    else {
        $baseCreateUiDefinition.parameters.config.basics.description = $baseCreateUiDefinition.parameters.config.basics.description -replace "{{Logo}}\n\n", ""
    }

    # Update Metadata in MainTemplate
    $baseMainTemplate.metadata.author = $(if ($contentToImport.Author) { $contentToImport.Author } else { "" })
    $baseMainTemplate.metadata.comments = $baseMainTemplate.metadata.comments -replace "{{SolutionName}}", $solutionName

    $repoRoot = $(git rev-parse --show-toplevel)
    $solutionFolderName = $solutionName
    $solutionFolder = "$repoRoot/Solutions/$solutionFolderName"
    if (!(Test-Path -Path $solutionFolder)) {
        New-Item -ItemType Directory $solutionFolder
    }
    $solutionFolder = "$solutionFolder/Package"
    if (!(Test-Path -Path $solutionFolder)) {
        New-Item -ItemType Directory $solutionFolder
    }
    $mainTemplateOutputPath = "$solutionFolder/mainTemplate.json"
    $createUiDefinitionOutputPath = "$solutionFolder/createUiDefinition.json"

    try {
        $baseMainTemplate | ConvertTo-Json -Depth $jsonConversionDepth | Out-File $mainTemplateOutputPath -Encoding utf8
    }
    catch {
        Write-Host "Failed to write output file $mainTemplateOutputPath" -ForegroundColor Red
        break;
    }
    try {
        # Sort UI Steps before writing to file
        $createUiDefinitionOrder = "dataconnectors", "parsers", "workbooks", "analytics", "huntingqueries", "watchlists", "playbooks"
        $baseCreateUiDefinition.parameters.steps = $baseCreateUiDefinition.parameters.steps | Sort-Object { $createUiDefinitionOrder.IndexOf($_.name) }
        # Ensure single-step UI Definitions have proper type for steps
        if ($($baseCreateUiDefinition.parameters.steps).GetType() -ne [System.Object[]]) {
            $baseCreateUiDefinition.parameters.steps = @($baseCreateUiDefinition.parameters.steps)
        }
        $baseCreateUiDefinition | ConvertTo-Json -Depth $jsonConversionDepth | Out-File $createUiDefinitionOutputPath -Encoding utf8
    }
    catch {
        Write-Host "Failed to write output file $createUiDefinitionOutputPath" -ForegroundColor Red
        break;
    }
    $zipPackageName = "$(if($contentToImport.Version){$contentToImport.Version}else{"newSolutionPackage"}).zip"
    Compress-Archive -Path "$solutionFolder/*" -DestinationPath "$solutionFolder/$zipPackageName" -Force

    #downloading and running arm-ttk on generated solution
    $armTtkFolder = "$PSScriptRoot/arm-ttk"
    if (!$(Get-Command Test-AzTemplate -ErrorAction SilentlyContinue)) {
        Write-Output "Missing arm-ttk validations. Downloading module..."
        Invoke-Expression "$armTtkFolder/download-arm-ttk.ps1"
    }
    Invoke-Expression "$armTtkFolder/run-arm-ttk-in-automation.ps1 '$solutionName'"
}<|MERGE_RESOLUTION|>--- conflicted
+++ resolved
@@ -151,19 +151,13 @@
 						#$solutionName = $solutionName -replace '[(]',' ' -replace '[)]','';
 						$solutionRename = Replace-SpecialChars -InputString $solutionName -Type 'solutionname'
                         $fileName = Split-Path $file -leafbase;
-<<<<<<< HEAD
-                        $fileName = $fileName.Replace(' ','') + "Workbook";
+						#$fileName = $fileName -replace '[(\)]','';
+						$fileName = Replace-SpecialChars -InputString $fileName -Type 'filename'
+                        $fileName = $fileName + "Workbook";
                         if ($contentToImport.Metadata) {
                             $baseMainTemplate.variables | Add-Member -NotePropertyName $fileName -NotePropertyValue $fileName
                             $baseMainTemplate.variables | Add-Member -NotePropertyName "_$fileName" -NotePropertyValue "[variables('$fileName')]"
                         }
-=======
-						#$fileName = $fileName -replace '[(\)]','';
-						$fileName = Replace-SpecialChars -InputString $fileName -Type 'filename'
-                        $fileName = $fileName + "_workbook";
-                        $baseMainTemplate.variables | Add-Member -NotePropertyName $fileName -NotePropertyValue $fileName
-                        $baseMainTemplate.variables | Add-Member -NotePropertyName "_$fileName" -NotePropertyValue "[variables('$fileName')]"
->>>>>>> c470b7ac
 
                         $DependencyCriteria += [PSCustomObject]@{
                             kind      = "Workbook";
