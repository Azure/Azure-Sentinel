--- conflicted
+++ resolved
@@ -84,22 +84,6 @@
         "NewPath": "Solutions/CrowdStrike Falcon Endpoint Protection/Playbooks/CrowdStrike_Enrichment_GetDeviceInformation"
     },
     {
-<<<<<<< HEAD
-        "OldPath": "Playbooks/Advanced-SNOW-Teams-Integration",
-        "NewPath": "Solutions/Playbooks/Advanced-SNOW-Teams-Integration"
-    },
-    {
-        "OldPath": "Playbooks/IdentityProtection-TeamsBotResponse",
-        "NewPath": "Solutions/Playbooks/IdentityProtection-TeamsBotResponse"
-    },
-    {
-        "OldPath": "Playbooks/Post-Message-Teams",
-        "NewPath": "Solutions/Playbooks/Post-Message-Teams"
-    },
-    {
-        "OldPath": "Playbooks/Send-Teams-adaptive-card-on-incident-creation",
-        "NewPath": "Solutions/Playbooks/Send-Teams-adaptive-card-on-incident-creation"
-=======
         "OldPath": "Playbooks/Isolate-MDEMachine",
         "NewPath": "Solutions/Playbooks/Isolate-MDEMachine"
     },
@@ -146,6 +130,21 @@
     {
         "OldPath": "Playbooks/Get-VirusTotalURLReport",
         "NewPath": "Solutions/Playbooks/Get-VirusTotalURLReport"
->>>>>>> 0d6c74ff
+    },
+    {
+        "OldPath": "Playbooks/Advanced-SNOW-Teams-Integration",
+        "NewPath": "Solutions/Playbooks/Advanced-SNOW-Teams-Integration"
+    },
+    {
+        "OldPath": "Playbooks/IdentityProtection-TeamsBotResponse",
+        "NewPath": "Solutions/Playbooks/IdentityProtection-TeamsBotResponse"
+    },
+    {
+        "OldPath": "Playbooks/Post-Message-Teams",
+        "NewPath": "Solutions/Playbooks/Post-Message-Teams"
+    },
+    {
+        "OldPath": "Playbooks/Send-Teams-adaptive-card-on-incident-creation",
+        "NewPath": "Solutions/Playbooks/Send-Teams-adaptive-card-on-incident-creation"
     }
 ]