[
    {
        "OldPath": "Playbooks/Add-IP-Entity-To-Named-Location",
        "NewPath": "Solutions/Standalone/Playbooks/Add-IP-Entity-To-Named-Location"
    },
    {
        "OldPath": "Playbooks/Create-AzureDevOpsTask",
        "NewPath": "Solutions/Standalone/Playbooks/Create-AzureDevOpsTask"
    },
    {
        "OldPath": "Playbooks/Create-Zendesk-Ticket",
        "NewPath": "Solutions/Standalone/Playbooks/Create-Zendesk-Ticket"
    },
    {
        "OldPath": "Playbooks/Enrich-Sentinel-Incident-AlienVault-OTX",
        "NewPath": "Solutions/Standalone/Playbooks/Enrich-Sentinel-Incident-AlienVault-OTX"
    },
    {
        "OldPath": "Playbooks/Get-VirusTotalDomainReport",
        "NewPath": "Solutions/VirusTotal/Playbooks/Get-VirusTotalDomainReport"
    },
    {
        "OldPath": "Playbooks/Get-VirusTotalFileInfo",
        "NewPath": "Solutions/VirusTotal/Playbooks/Get-VirusTotalFileInfo"
    },
    {
        "OldPath": "Playbooks/Get-VirusTotalURLReport",
        "NewPath": "Solutions/VirusTotal/Playbooks/Get-VirusTotalURLReport"
    },
    {
        "OldPath": "Playbooks/Get-VirusTotalIPReport",
        "NewPath": "Solutions/VirusTotal/Playbooks/Get-VirusTotalIPReport"
    },
    {
        "OldPath": "Playbooks/Watchlist-Add-HostToWatchList",
        "NewPath": "Solutions/Watchlists Utilities/Playbooks/Watchlist-Add-HostToWatchList"
    },
    {
        "OldPath": "Playbooks/Watchlist-Add-IPToWatchList",
        "NewPath": "Solutions/Watchlists Utilities/Playbooks/Watchlist-Add-IPToWatchList"
    },
    {
        "OldPath": "Playbooks/Watchlist-Add-URLToWatchList",
        "NewPath": "Solutions/Watchlists Utilities/Playbooks/Watchlist-Add-URLToWatchList"
    },
    {
        "OldPath": "Playbooks/Watchlist-Add-UserToWatchList",
        "NewPath": "Solutions/Watchlists Utilities/Playbooks/Watchlist-Add-UserToWatchList"
    },
    {
        "OldPath": "Playbooks/Watchlist-ChangeIncidentSeverityandTitleIFUserVIP",
        "NewPath": "Solutions/Watchlists Utilities/Playbooks/Watchlist-ChangeIncidentSeverityandTitleIFUserVIP"
    },
    {
        "OldPath": "Playbooks/Watchlist-CloseIncidentKnownIPs",
        "NewPath": "Solutions/Watchlists Utilities/Playbooks/Watchlist-CloseIncidentKnownIPs"
    },
    {
        "OldPath": "Playbooks/Watchlist-InformSubowner-IncidentTrigger",
        "NewPath": "Solutions/Watchlists Utilities/Playbooks/Watchlist-InformSubowner-IncidentTrigger"
    },
    {
        "OldPath": "Playbooks/Create-SNOW-record",
        "NewPath": "Solutions/Servicenow/Playbooks/Create-SNOW-record"
    },
    {
        "OldPath": "Playbooks/SNOW-CreateAndUpdateIncident",
        "NewPath": "Solutions/Servicenow/Playbooks/SNOW-CreateAndUpdateIncident"
    },
    {
        "OldPath": "Playbooks/AzureFirewall",
        "NewPath": "Solutions/Azure Firewall/Playbooks"
    },
    {
        "OldPath": "Playbooks/CrowdStrike/Playbooks/CrowdStrike_Base",
        "NewPath": "Solutions/CrowdStrike Falcon Endpoint Protection/Playbooks/CrowdStrike_Base"
    },
    {
        "OldPath": "Playbooks/CrowdStrike/Playbooks/CrowdStrike_ContainHost",
        "NewPath": "Solutions/CrowdStrike Falcon Endpoint Protection/Playbooks/CrowdStrike_ContainHost"
    },
    {
        "OldPath": "Playbooks/CrowdStrike/Playbooks/CrowdStrike_Enrichment_GetDeviceInformation",
        "NewPath": "Solutions/CrowdStrike Falcon Endpoint Protection/Playbooks/CrowdStrike_Enrichment_GetDeviceInformation"
    },
    {
<<<<<<< HEAD
		"OldPath": "Playbooks/Watchlist-Add-HostToWatchList",
        "NewPath": "Solutions/Playbooks/Watchlist-Add-HostToWatchList"
    },
    {
        "OldPath": "Playbooks/Watchlist-Add-IPToWatchList",
        "NewPath": "Solutions/Playbooks/Watchlist-Add-IPToWatchList"
    },
    {
        "OldPath": "Playbooks/Watchlist-Add-URLToWatchList",
        "NewPath": "Solutions/Playbooks/Watchlist-Add-URLToWatchList"
    },
    {
        "OldPath": "Playbooks/Watchlist-Add-UserToWatchList",
        "NewPath": "Solutions/Playbooks/Watchlist-Add-UserToWatchList"
    },
    {
        "OldPath": "Playbooks/Watchlist-ChangeIncidentSeverityandTitleIFUserVIP",
        "NewPath": "Solutions/Playbooks/Watchlist-ChangeIncidentSeverityandTitleIFUserVIP"
    },
    {
        "OldPath": "Playbooks/Watchlist-CloseIncidentKnownIPs",
        "NewPath": "Solutions/Playbooks/Watchlist-CloseIncidentKnownIPs"
    },
    {
        "OldPath": "Playbooks/Watchlist-InformSubowner-IncidentTrigger",
        "NewPath": "Solutions/Playbooks/Watchlist-InformSubowner-IncidentTrigger"
	}
=======
        "OldPath": "Playbooks/Isolate-MDEMachine",
        "NewPath": "Solutions/Playbooks/Isolate-MDEMachine"
    },
    {
        "OldPath": "Playbooks/Restrict-MDEAppExecution",
        "NewPath": "Solutions/Playbooks/Restrict-MDEAppExecution"
    },
    {
        "OldPath": "Playbooks/Restrict-MDEDomain",
        "NewPath": "Solutions/Playbooks/Restrict-MDEDomain"
    },
    {
        "OldPath": "Playbooks/Restrict-MDEFileHash",
        "NewPath": "Solutions/Playbooks/Restrict-MDEFileHash"
    },
    {
        "OldPath": "Playbooks/Restrict-MDEIPAddress",
        "NewPath": "Solutions/Playbooks/Restrict-MDEIPAddress"
    },
    {
        "OldPath": "Playbooks/Restrict-MDEUrl",
        "NewPath": "Solutions/Playbooks/Restrict-MDEUrl"
    },
    {
        "OldPath": "Playbooks/Run-MDEAntivirus",
        "NewPath": "Solutions/Playbooks/Run-MDEAntivirus"
    },
    {
        "OldPath": "Playbooks/Unisolate-MDEMachine",
        "NewPath": "Solutions/Playbooks/Unisolate-MDEMachine"
    },
    {
        "OldPath": "Playbooks/Get-VirusTotalDomainReport",
        "NewPath": "Solutions/Playbooks/Get-VirusTotalDomainReport"
    },
    {
        "OldPath": "Playbooks/Get-VirusTotalFileInfo",
        "NewPath": "Solutions/Playbooks/Get-VirusTotalFileInfo"
    },
    {
        "OldPath": "Playbooks/Get-VirusTotalIPReport",
        "NewPath": "Solutions/Playbooks/Get-VirusTotalIPReport"
    },
    {
        "OldPath": "Playbooks/Get-VirusTotalURLReport",
        "NewPath": "Solutions/Playbooks/Get-VirusTotalURLReport"
    }
>>>>>>> 7ee66103
]<|MERGE_RESOLUTION|>--- conflicted
+++ resolved
@@ -84,35 +84,6 @@
         "NewPath": "Solutions/CrowdStrike Falcon Endpoint Protection/Playbooks/CrowdStrike_Enrichment_GetDeviceInformation"
     },
     {
-<<<<<<< HEAD
-		"OldPath": "Playbooks/Watchlist-Add-HostToWatchList",
-        "NewPath": "Solutions/Playbooks/Watchlist-Add-HostToWatchList"
-    },
-    {
-        "OldPath": "Playbooks/Watchlist-Add-IPToWatchList",
-        "NewPath": "Solutions/Playbooks/Watchlist-Add-IPToWatchList"
-    },
-    {
-        "OldPath": "Playbooks/Watchlist-Add-URLToWatchList",
-        "NewPath": "Solutions/Playbooks/Watchlist-Add-URLToWatchList"
-    },
-    {
-        "OldPath": "Playbooks/Watchlist-Add-UserToWatchList",
-        "NewPath": "Solutions/Playbooks/Watchlist-Add-UserToWatchList"
-    },
-    {
-        "OldPath": "Playbooks/Watchlist-ChangeIncidentSeverityandTitleIFUserVIP",
-        "NewPath": "Solutions/Playbooks/Watchlist-ChangeIncidentSeverityandTitleIFUserVIP"
-    },
-    {
-        "OldPath": "Playbooks/Watchlist-CloseIncidentKnownIPs",
-        "NewPath": "Solutions/Playbooks/Watchlist-CloseIncidentKnownIPs"
-    },
-    {
-        "OldPath": "Playbooks/Watchlist-InformSubowner-IncidentTrigger",
-        "NewPath": "Solutions/Playbooks/Watchlist-InformSubowner-IncidentTrigger"
-	}
-=======
         "OldPath": "Playbooks/Isolate-MDEMachine",
         "NewPath": "Solutions/Playbooks/Isolate-MDEMachine"
     },
@@ -159,6 +130,33 @@
     {
         "OldPath": "Playbooks/Get-VirusTotalURLReport",
         "NewPath": "Solutions/Playbooks/Get-VirusTotalURLReport"
+    },
+    {
+        "OldPath": "Playbooks/Watchlist-Add-HostToWatchList",
+        "NewPath": "Solutions/Playbooks/Watchlist-Add-HostToWatchList"
+    },
+    {
+        "OldPath": "Playbooks/Watchlist-Add-IPToWatchList",
+        "NewPath": "Solutions/Playbooks/Watchlist-Add-IPToWatchList"
+    },
+    {
+        "OldPath": "Playbooks/Watchlist-Add-URLToWatchList",
+        "NewPath": "Solutions/Playbooks/Watchlist-Add-URLToWatchList"
+    },
+    {
+        "OldPath": "Playbooks/Watchlist-Add-UserToWatchList",
+        "NewPath": "Solutions/Playbooks/Watchlist-Add-UserToWatchList"
+    },
+    {
+        "OldPath": "Playbooks/Watchlist-ChangeIncidentSeverityandTitleIFUserVIP",
+        "NewPath": "Solutions/Playbooks/Watchlist-ChangeIncidentSeverityandTitleIFUserVIP"
+    },
+    {
+        "OldPath": "Playbooks/Watchlist-CloseIncidentKnownIPs",
+        "NewPath": "Solutions/Playbooks/Watchlist-CloseIncidentKnownIPs"
+    },
+    {
+        "OldPath": "Playbooks/Watchlist-InformSubowner-IncidentTrigger",
+        "NewPath": "Solutions/Playbooks/Watchlist-InformSubowner-IncidentTrigger"
     }
->>>>>>> 7ee66103
 ]