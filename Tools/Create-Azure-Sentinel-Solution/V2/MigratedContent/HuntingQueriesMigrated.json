--- conflicted
+++ resolved
@@ -149,451 +149,450 @@
         "OldPath": "https://github.com/Azure/Azure-Sentinel/blob/master/Hunting%20Queries/Syslog/",
         "NewPath": "https://github.com/Azure/Azure-Sentinel/tree/master/Solutions/Apache%20Log4j%20Vulnerability%20Detection/Hunting%20Queries/"
     },
-	{
+    {
         "FileName": "AAD Conditional Access Disabled.yaml",
         "DetectionId": "c78a3845-37d9-448e-a8cd-e9543f00bcc5",
         "OldPath": "https://github.com/Azure/Azure-Sentinel/blob/master/Hunting%20Queries/AzureDevOpsAuditing/",
         "NewPath": "https://github.com/Azure/Azure-Sentinel/tree/master/Solutions/AzureDevOpsAuditing/Hunting%20Queries/"
     },
-	{
+    {
         "FileName": "Addtional Org Admin Added.yaml",
         "DetectionId": "7b634263-9971-4887-8ecf-0d83ab9c7370",
         "OldPath": "https://github.com/Azure/Azure-Sentinel/blob/master/Hunting%20Queries/AzureDevOpsAuditing/",
         "NewPath": "https://github.com/Azure/Azure-Sentinel/tree/master/Solutions/AzureDevOpsAuditing/Hunting%20Queries/"
     },
-	{
+    {
         "FileName": "ADOBuildCheckDeleted.yaml",
         "DetectionId": "940386c3-4b2c-4147-ac8e-dcddedaaae52",
         "OldPath": "https://github.com/Azure/Azure-Sentinel/blob/master/Hunting%20Queries/AzureDevOpsAuditing/",
         "NewPath": "https://github.com/Azure/Azure-Sentinel/tree/master/Solutions/AzureDevOpsAuditing/Hunting%20Queries/"
     },
-	{
+    {
         "FileName": "ADOBuildDeletedAfterPipelineMod.yaml",
         "DetectionId": "47857f1f-f8e6-470d-b132-03a8a606b3f4",
         "OldPath": "https://github.com/Azure/Azure-Sentinel/blob/master/Hunting%20Queries/AzureDevOpsAuditing/",
         "NewPath": "https://github.com/Azure/Azure-Sentinel/tree/master/Solutions/AzureDevOpsAuditing/Hunting%20Queries/"
     },
-	{
+    {
         "FileName": "ADOInternalUpstreamPacakgeFeedAdded.yaml",
         "DetectionId": "20be967c-4923-4c4b-8e1d-e1c95d537dc3",
         "OldPath": "https://github.com/Azure/Azure-Sentinel/blob/master/Hunting%20Queries/AzureDevOpsAuditing/",
         "NewPath": "https://github.com/Azure/Azure-Sentinel/tree/master/Solutions/AzureDevOpsAuditing/Hunting%20Queries/"
     },
-	{
+    {
         "FileName": "ADONewAgentPoolCreated.yaml",
         "DetectionId": "76f626e0-4c78-47d4-aeb6-eaa59f4f2ecb",
         "OldPath": "https://github.com/Azure/Azure-Sentinel/blob/master/Hunting%20Queries/AzureDevOpsAuditing/",
         "NewPath": "https://github.com/Azure/Azure-Sentinel/tree/master/Solutions/AzureDevOpsAuditing/Hunting%20Queries/"
     },
-	{
+    {
         "FileName": "ADONewPackageFeedCreated.yaml",
         "DetectionId": "3d1aa540-b4c7-4789-8c4c-4174b3c2371f",
         "OldPath": "https://github.com/Azure/Azure-Sentinel/blob/master/Hunting%20Queries/AzureDevOpsAuditing/",
         "NewPath": "https://github.com/Azure/Azure-Sentinel/tree/master/Solutions/AzureDevOpsAuditing/Hunting%20Queries/"
     },
-	{
+    {
         "FileName": "ADONewPATOperation.yaml",
         "DetectionId": "5b6ab1d9-018b-46c6-993b-3198626fc54e",
         "OldPath": "https://github.com/Azure/Azure-Sentinel/blob/master/Hunting%20Queries/AzureDevOpsAuditing/",
         "NewPath": "https://github.com/Azure/Azure-Sentinel/tree/master/Solutions/AzureDevOpsAuditing/Hunting%20Queries/"
     },
-	{
+    {
         "FileName": "ADONewReleaseApprover.yaml",
         "DetectionId": "0c149cc9-78ba-4be1-9f7b-018288e3a829",
         "OldPath": "https://github.com/Azure/Azure-Sentinel/blob/master/Hunting%20Queries/AzureDevOpsAuditing/",
         "NewPath": "https://github.com/Azure/Azure-Sentinel/tree/master/Solutions/AzureDevOpsAuditing/Hunting%20Queries/"
     },
-	{
+    {
         "FileName": "ADOReleasePipelineCreated.yaml",
         "DetectionId": "2dfa9c23-1590-4589-995a-d1486be66028",
         "OldPath": "https://github.com/Azure/Azure-Sentinel/blob/master/Hunting%20Queries/AzureDevOpsAuditing/",
         "NewPath": "https://github.com/Azure/Azure-Sentinel/tree/master/Solutions/AzureDevOpsAuditing/Hunting%20Queries/"
     },
-	{
+    {
         "FileName": "ADOVariableCreatedDeleted.yaml",
         "DetectionId": "0fa523de-ce23-49d0-87a4-e890028e1e50",
         "OldPath": "https://github.com/Azure/Azure-Sentinel/blob/master/Hunting%20Queries/AzureDevOpsAuditing/",
         "NewPath": "https://github.com/Azure/Azure-Sentinel/tree/master/Solutions/AzureDevOpsAuditing/Hunting%20Queries/"
     },
-	{
+    {
         "FileName": "AzDODisplayNameSwapping.yaml",
         "DetectionId": "cf0c493b-a8af-4b32-8c7e-d4303f3a406f",
         "OldPath": "https://github.com/Azure/Azure-Sentinel/blob/master/Hunting%20Queries/AzureDevOpsAuditing/",
         "NewPath": "https://github.com/Azure/Azure-Sentinel/tree/master/Solutions/AzureDevOpsAuditing/Hunting%20Queries/"
     },
-	{
+    {
         "FileName": "AzDOPrPolicyBypassers.yaml",
         "DetectionId": "df205daf-fcf3-4b95-a7fd-043b70f6c209",
         "OldPath": "https://github.com/Azure/Azure-Sentinel/blob/master/Hunting%20Queries/AzureDevOpsAuditing/",
         "NewPath": "https://github.com/Azure/Azure-Sentinel/tree/master/Solutions/AzureDevOpsAuditing/Hunting%20Queries/"
     },
-	{
+    {
         "FileName": "Guest users access enabled.yaml",
         "DetectionId": "2380670e-e168-4a99-9529-6c4d127b3ce6",
         "OldPath": "https://github.com/Azure/Azure-Sentinel/blob/master/Hunting%20Queries/AzureDevOpsAuditing/",
         "NewPath": "https://github.com/Azure/Azure-Sentinel/tree/master/Solutions/AzureDevOpsAuditing/Hunting%20Queries/"
     },
-	{
+    {
         "FileName": "Project visibility changed to public.yaml",
         "DetectionId": "42e69ff6-719d-4853-95a5-2b211e2bb031",
         "OldPath": "https://github.com/Azure/Azure-Sentinel/blob/master/Hunting%20Queries/AzureDevOpsAuditing/",
         "NewPath": "https://github.com/Azure/Azure-Sentinel/tree/master/Solutions/AzureDevOpsAuditing/Hunting%20Queries/"
     },
-	{
+    {
         "FileName": "Public project created.yaml",
         "DetectionId": "3cdc5404-15ed-4656-8eb9-60bc8b495934",
         "OldPath": "https://github.com/Azure/Azure-Sentinel/blob/master/Hunting%20Queries/AzureDevOpsAuditing/",
         "NewPath": "https://github.com/Azure/Azure-Sentinel/tree/master/Solutions/AzureDevOpsAuditing/Hunting%20Queries/"
     },
-	{
+    {
         "FileName": "Public Projects enabled.yaml",
         "DetectionId": "800ae9c9-0280-4296-821f-c6e0a473fb41",
         "OldPath": "https://github.com/Azure/Azure-Sentinel/blob/master/Hunting%20Queries/AzureDevOpsAuditing/",
         "NewPath": "https://github.com/Azure/Azure-Sentinel/tree/master/Solutions/AzureDevOpsAuditing/Hunting%20Queries/"
-},
-{
+    },
+    {
         "FileName": "DNS_CommonlyAbusedTLDs.yaml",
         "DetectionId": "8e9c4680-8c0b-4885-b183-3b09efd8fc2c",
         "OldPath": "https://github.com/Azure/Azure-Sentinel/blob/master/Hunting%20Queries/DnsEvents/",
         "NewPath": "https://github.com/Azure/Azure-Sentinel/tree/master/Solutions/Windows%20Server%20DNS/Hunting%20Queries/"
     },
-	{
+    {
         "FileName": "DNS_DomainAnomalousLookupIncrease.yaml",
         "DetectionId": "1d9951b7-51f0-4aa7-af0c-654359aadfff",
         "OldPath": "https://github.com/Azure/Azure-Sentinel/blob/master/Hunting%20Queries/DnsEvents/",
         "NewPath": "https://github.com/Azure/Azure-Sentinel/tree/master/Solutions/Windows%20Server%20DNS/Hunting%20Queries/"
     },
-	{
+    {
         "FileName": "DNS_FullNameAnomalousLookupIncrease.yaml",
         "DetectionId": "81b478a7-46e2-4f7f-a1aa-aba5e541232b",
         "OldPath": "https://github.com/Azure/Azure-Sentinel/blob/master/Hunting%20Queries/DnsEvents/",
         "NewPath": "https://github.com/Azure/Azure-Sentinel/tree/master/Solutions/Windows%20Server%20DNS/Hunting%20Queries/"
     },
-	{
+    {
         "FileName": "DNS_HighPercentNXDomainCount.yaml",
         "DetectionId": "543e1ec6-ee5e-4368-aaa6-405f0551ba5c",
         "OldPath": "https://github.com/Azure/Azure-Sentinel/blob/master/Hunting%20Queries/DnsEvents/",
         "NewPath": "https://github.com/Azure/Azure-Sentinel/tree/master/Solutions/Windows%20Server%20DNS/Hunting%20Queries/"
     },
-	{
+    {
         "FileName": "DNS_HighReverseDNSCount.yaml",
         "DetectionId": "fda90754-4e22-4bb1-8b99-2bb49a991eae",
         "OldPath": "https://github.com/Azure/Azure-Sentinel/blob/master/Hunting%20Queries/DnsEvents/",
         "NewPath": "https://github.com/Azure/Azure-Sentinel/tree/master/Solutions/Windows%20Server%20DNS/Hunting%20Queries/"
     },
-	{
+    {
         "FileName": "DNS_LongURILookup.yaml",
         "DetectionId": "a0954a17-cc66-4d47-9651-8bf524bbdcc8",
         "OldPath": "https://github.com/Azure/Azure-Sentinel/blob/master/Hunting%20Queries/DnsEvents/",
         "NewPath": "https://github.com/Azure/Azure-Sentinel/tree/master/Solutions/Windows%20Server%20DNS/Hunting%20Queries/"
     },
-	{
+    {
         "FileName": "DNS_WannaCry.yaml",
         "DetectionId": "aaf84b80-7764-420c-98eb-239b5e194b3d",
         "OldPath": "https://github.com/Azure/Azure-Sentinel/blob/master/Hunting%20Queries/DnsEvents/",
         "NewPath": "https://github.com/Azure/Azure-Sentinel/tree/master/Solutions/Windows%20Server%20DNS/Hunting%20Queries/"
     },
-	{
+    {
         "FileName": "Solorigate-DNS-Pattern.yaml",
         "DetectionId": "0fb54a5c-5599-4ff9-80a2-f788c3ed285e",
         "OldPath": "https://github.com/Azure/Azure-Sentinel/blob/master/Hunting%20Queries/DnsEvents/",
         "NewPath": "https://github.com/Azure/Azure-Sentinel/tree/master/Solutions/Windows%20Server%20DNS/Hunting%20Queries/"
     },
-	{
+    {
         "FileName": "Solorigate-Encoded-Domain-URL.yaml",
         "DetectionId": "29a1815a-3ada-4182-a178-e52c483d2f95",
         "OldPath": "https://github.com/Azure/Azure-Sentinel/blob/master/Hunting%20Queries/DnsEvents/",
         "NewPath": "https://github.com/Azure/Azure-Sentinel/tree/master/Solutions/Windows%20Server%20DNS/Hunting%20Queries/"
     },
-	{
+    {
         "FileName": "CommandsexecutedbyWMIonnewhosts-potentialImpacket.yaml",
         "DetectionId": "9ce755c1-d2e6-4e2f-82d5-7871ec1aef91",
         "OldPath": "https://github.com/Azure/Azure-Sentinel/blob/master/Hunting%20Queries/SecurityEvent/",
         "NewPath": "https://github.com/Azure/Azure-Sentinel/tree/master/Solutions/Windows%20Security%20Events/Hunting%20Queries/"
     },
-	{
+    {
         "FileName": "Crashdumpdisabledonhost.yaml",
         "DetectionId": "5a3615af-21c9-427e-8bf1-ed2350992bb4",
         "OldPath": "https://github.com/Azure/Azure-Sentinel/blob/master/Hunting%20Queries/SecurityEvent/",
         "NewPath": "https://github.com/Azure/Azure-Sentinel/tree/master/Solutions/Windows%20Security%20Events/Hunting%20Queries/"
     },
-	{
+    {
         "FileName": "cscript_summary.yaml",
         "DetectionId": "36abe031-962d-482e-8e1e-a556ed99d5a3",
         "OldPath": "https://github.com/Azure/Azure-Sentinel/blob/master/Hunting%20Queries/SecurityEvent/",
         "NewPath": "https://github.com/Azure/Azure-Sentinel/tree/master/Solutions/Windows%20Security%20Events/Hunting%20Queries/"
     },
-	{
+    {
         "FileName": "CustomUserList_FailedLogons.yaml",
         "DetectionId": "892cd37e-f9e1-49c3-b0b2-d74f52ac7b71",
         "OldPath": "https://github.com/Azure/Azure-Sentinel/blob/master/Hunting%20Queries/SecurityEvent/",
         "NewPath": "https://github.com/Azure/Azure-Sentinel/tree/master/Solutions/Windows%20Security%20Events/Hunting%20Queries/"
     },
-	{
+    {
         "FileName": "DecoyUserAccountAuthenticationAttempt.yaml",
         "DetectionId": "a4dbc292-87eb-11ec-a8a3-0242ac120002",
         "OldPath": "https://github.com/Azure/Azure-Sentinel/blob/master/Hunting%20Queries/SecurityEvent/",
         "NewPath": "https://github.com/Azure/Azure-Sentinel/tree/master/Solutions/Windows%20Security%20Events/Hunting%20Queries/"
     },
-	{
+    {
         "FileName": "Discorddownloadinvokedfromcmdline.yaml",
         "DetectionId": "e7dd442a-0af8-48eb-8358-9e91f4911849",
         "OldPath": "https://github.com/Azure/Azure-Sentinel/blob/master/Hunting%20Queries/SecurityEvent/",
         "NewPath": "https://github.com/Azure/Azure-Sentinel/tree/master/Solutions/Windows%20Security%20Events/Hunting%20Queries/"
     },
-	{
+    {
         "FileName": "enumeration_user_and_group.yaml",
         "DetectionId": "a1e993de-770a-4434-83e9-9e3b47a6e470",
         "OldPath": "https://github.com/Azure/Azure-Sentinel/blob/master/Hunting%20Queries/SecurityEvent/",
         "NewPath": "https://github.com/Azure/Azure-Sentinel/tree/master/Solutions/Windows%20Security%20Events/Hunting%20Queries/"
     },
-	{
+    {
         "FileName": "ExchangePowerShellSnapin.yaml",
         "DetectionId": "8afd1086-fc9a-4d26-b3ff-5c794c79a59a",
         "OldPath": "https://github.com/Azure/Azure-Sentinel/blob/master/Hunting%20Queries/SecurityEvent/",
         "NewPath": "https://github.com/Azure/Azure-Sentinel/tree/master/Solutions/Windows%20Security%20Events/Hunting%20Queries/"
     },
-	{
+    {
         "FileName": "FailedUserLogons.yaml",
         "DetectionId": "e7642e6e-cf27-46ec-a4b9-e4475228fead",
         "OldPath": "https://github.com/Azure/Azure-Sentinel/blob/master/Hunting%20Queries/SecurityEvent/",
         "NewPath": "https://github.com/Azure/Azure-Sentinel/tree/master/Solutions/Windows%20Security%20Events/Hunting%20Queries/"
     },
-	{
+    {
         "FileName": "GroupAddedToPrivlegeGroup.yaml",
         "DetectionId": "cb47a115-2616-4d56-890d-b28c14bc83e4",
         "OldPath": "https://github.com/Azure/Azure-Sentinel/blob/master/Hunting%20Queries/SecurityEvent/",
         "NewPath": "https://github.com/Azure/Azure-Sentinel/tree/master/Solutions/Windows%20Security%20Events/Hunting%20Queries/"
     },
-	{
+    {
         "FileName": "HostExportingMailboxAndRemovingExport.yaml",
         "DetectionId": "2e2fab4b-83dd-4cf8-b2dd-063d0fd15513",
         "OldPath": "https://github.com/Azure/Azure-Sentinel/blob/master/Hunting%20Queries/SecurityEvent/",
         "NewPath": "https://github.com/Azure/Azure-Sentinel/tree/master/Solutions/Windows%20Security%20Events/Hunting%20Queries/"
     },
-	{
+    {
         "FileName": "HostsWithNewLogons.yaml",
         "DetectionId": "62e2df59-1535-4c8e-ac6c-c91faeed0179",
         "OldPath": "https://github.com/Azure/Azure-Sentinel/blob/master/Hunting%20Queries/SecurityEvent/",
         "NewPath": "https://github.com/Azure/Azure-Sentinel/tree/master/Solutions/Windows%20Security%20Events/Hunting%20Queries/"
     },
-	{
+    {
         "FileName": "Invoke-PowerShellTcpOneLine.yaml",
         "DetectionId": "a344e28e-095d-47fb-84a8-d06edd31d2cb",
         "OldPath": "https://github.com/Azure/Azure-Sentinel/blob/master/Hunting%20Queries/SecurityEvent/",
         "NewPath": "https://github.com/Azure/Azure-Sentinel/tree/master/Solutions/Windows%20Security%20Events/Hunting%20Queries/"
     },
-	{
+    {
         "FileName": "Least_Common_Parent_Child_Process.yaml",
         "DetectionId": "3712595d-6f47-416b-963a-605201ed2764",
         "OldPath": "https://github.com/Azure/Azure-Sentinel/blob/master/Hunting%20Queries/SecurityEvent/",
         "NewPath": "https://github.com/Azure/Azure-Sentinel/tree/master/Solutions/Windows%20Security%20Events/Hunting%20Queries/"
     },
-	{
+    {
         "FileName": "Least_Common_Process_Command_Lines.yaml",
         "DetectionId": "088d30e9-c02b-46b1-bd1f-d5b6d6b782f0",
         "OldPath": "https://github.com/Azure/Azure-Sentinel/blob/master/Hunting%20Queries/SecurityEvent/",
         "NewPath": "https://github.com/Azure/Azure-Sentinel/tree/master/Solutions/Windows%20Security%20Events/Hunting%20Queries/"
     },
-	{
+    {
         "FileName": "Least_Common_Process_With_Depth.yaml",
         "DetectionId": "6d04a1ef-1b4d-4ff8-a76c-ad7d1a396136",
         "OldPath": "https://github.com/Azure/Azure-Sentinel/blob/master/Hunting%20Queries/SecurityEvent/",
         "NewPath": "https://github.com/Azure/Azure-Sentinel/tree/master/Solutions/Windows%20Security%20Events/Hunting%20Queries/"
     },
-	{
+    {
         "FileName": "masquerading_files.yaml",
         "DetectionId": "60304ebf-ebdd-4869-a702-e0216d90ab46",
         "OldPath": "https://github.com/Azure/Azure-Sentinel/blob/master/Hunting%20Queries/SecurityEvent/",
         "NewPath": "https://github.com/Azure/Azure-Sentinel/tree/master/Solutions/Windows%20Security%20Events/Hunting%20Queries/"
     },
-	{
+    {
         "FileName": "MSRPRN_Printer_Bug_Exploitation.yaml",
         "DetectionId": "c29a03c6-d074-4934-afae-df1aeb30da70",
         "OldPath": "https://github.com/Azure/Azure-Sentinel/blob/master/Hunting%20Queries/SecurityEvent/",
         "NewPath": "https://github.com/Azure/Azure-Sentinel/tree/master/Solutions/Windows%20Security%20Events/Hunting%20Queries/"
     },
-	{
+    {
         "FileName": "MultipleExplicitCredentialUsage4648Events.yaml",
         "DetectionId": "9e3fab4b-94dd-4cf9-b2aa-063d0fd25513",
         "OldPath": "https://github.com/Azure/Azure-Sentinel/blob/master/Hunting%20Queries/SecurityEvent/",
         "NewPath": "https://github.com/Azure/Azure-Sentinel/tree/master/Solutions/Windows%20Security%20Events/Hunting%20Queries/"
     },
-	{
+    {
         "FileName": "new_processes.yaml",
         "DetectionId": "513e3a11-e1bb-4cfc-8af9-451da0407e6b",
         "OldPath": "https://github.com/Azure/Azure-Sentinel/blob/master/Hunting%20Queries/SecurityEvent/",
         "NewPath": "https://github.com/Azure/Azure-Sentinel/tree/master/Solutions/Windows%20Security%20Events/Hunting%20Queries/"
     },
-	{
+    {
         "FileName": "NewChildProcessOfW3WP.yaml",
         "DetectionId": "f885fb16-dfd3-4c90-83d9-7a66b9d9b654",
         "OldPath": "https://github.com/Azure/Azure-Sentinel/blob/master/Hunting%20Queries/SecurityEvent/",
         "NewPath": "https://github.com/Azure/Azure-Sentinel/tree/master/Solutions/Windows%20Security%20Events/Hunting%20Queries/"
     },
-	{
+    {
         "FileName": "NishangReverseTCPShellBase64.yaml",
         "DetectionId": "87c1f90a-f868-4528-a9c1-15520249cae6",
         "OldPath": "https://github.com/Azure/Azure-Sentinel/blob/master/Hunting%20Queries/SecurityEvent/",
         "NewPath": "https://github.com/Azure/Azure-Sentinel/tree/master/Solutions/Windows%20Security%20Events/Hunting%20Queries/"
     },
-	{
+    {
         "FileName": "persistence_create_account.yaml",
         "DetectionId": "5e76eaf9-79a7-448c-bace-28e5b53b8396",
         "OldPath": "https://github.com/Azure/Azure-Sentinel/blob/master/Hunting%20Queries/SecurityEvent/",
         "NewPath": "https://github.com/Azure/Azure-Sentinel/tree/master/Solutions/Windows%20Security%20Events/Hunting%20Queries/"
     },
-	{
+    {
         "FileName": "PowerCatDownload.yaml",
         "DetectionId": "c2112ca3-aae0-4079-9bff-d74c54bb5fe5",
         "OldPath": "https://github.com/Azure/Azure-Sentinel/blob/master/Hunting%20Queries/SecurityEvent/",
         "NewPath": "https://github.com/Azure/Azure-Sentinel/tree/master/Solutions/Windows%20Security%20Events/Hunting%20Queries/"
     },
-	{
+    {
         "FileName": "powershell_downloads.yaml",
         "DetectionId": "d83f40fc-bbcc-4020-8d45-ad2d82355cb2",
         "OldPath": "https://github.com/Azure/Azure-Sentinel/blob/master/Hunting%20Queries/SecurityEvent/",
         "NewPath": "https://github.com/Azure/Azure-Sentinel/tree/master/Solutions/Windows%20Security%20Events/Hunting%20Queries/"
     },
-	{
+    {
         "FileName": "powershell_newencodedscipts.yaml",
         "DetectionId": "4e78daf1-8bba-4b5d-8a8b-c75fe9bbc2d9",
         "OldPath": "https://github.com/Azure/Azure-Sentinel/blob/master/Hunting%20Queries/SecurityEvent/",
         "NewPath": "https://github.com/Azure/Azure-Sentinel/tree/master/Solutions/Windows%20Security%20Events/Hunting%20Queries/"
     },
-	{
+    {
         "FileName": "ProcessEntropy.yaml",
         "DetectionId": "05208917-82de-46f7-a190-a65739a690f4",
         "OldPath": "https://github.com/Azure/Azure-Sentinel/blob/master/Hunting%20Queries/SecurityEvent/",
         "NewPath": "https://github.com/Azure/Azure-Sentinel/tree/master/Solutions/Windows%20Security%20Events/Hunting%20Queries/"
     },
-	{
+    {
         "FileName": "RareProcbyServiceAccount.yaml",
         "DetectionId": "af02987c-949d-47d5-b0ae-64d8e1b674e2",
         "OldPath": "https://github.com/Azure/Azure-Sentinel/blob/master/Hunting%20Queries/SecurityEvent/",
         "NewPath": "https://github.com/Azure/Azure-Sentinel/tree/master/Solutions/Windows%20Security%20Events/Hunting%20Queries/"
     },
-	{
+    {
         "FileName": "RareProcess_forWinHost.yaml",
         "DetectionId": "82e04ff9-a289-4005-9fcd-f1deec72e3fc",
         "OldPath": "https://github.com/Azure/Azure-Sentinel/blob/master/Hunting%20Queries/SecurityEvent/",
         "NewPath": "https://github.com/Azure/Azure-Sentinel/tree/master/Solutions/Windows%20Security%20Events/Hunting%20Queries/"
     },
-	{
+    {
         "FileName": "RareProcessPath.yaml",
         "DetectionId": "0ff22697-dc58-4623-b844-a767629840cd",
         "OldPath": "https://github.com/Azure/Azure-Sentinel/blob/master/Hunting%20Queries/SecurityEvent/",
         "NewPath": "https://github.com/Azure/Azure-Sentinel/tree/master/Solutions/Windows%20Security%20Events/Hunting%20Queries/"
     },
-	{
+    {
         "FileName": "RareProcessWithCmdLine.yaml",
         "DetectionId": "5550b630-7b8a-444e-a585-ec8c7533c028",
         "OldPath": "https://github.com/Azure/Azure-Sentinel/blob/master/Hunting%20Queries/SecurityEvent/",
         "NewPath": "https://github.com/Azure/Azure-Sentinel/tree/master/Solutions/Windows%20Security%20Events/Hunting%20Queries/"
     },
-	{
+    {
         "FileName": "ServiceInstallationFromUsersWritableDirectory.yaml",
         "DetectionId": "5a9ccb48-1316-46e1-89d1-aca0355c305e",
         "OldPath": "https://github.com/Azure/Azure-Sentinel/blob/master/Hunting%20Queries/SecurityEvent/",
         "NewPath": "https://github.com/Azure/Azure-Sentinel/tree/master/Solutions/Windows%20Security%20Events/Hunting%20Queries/"
     },
-	{
+    {
         "FileName": "SuspectedLSASSDump.yaml",
         "DetectionId": "58fe8fc8-54fa-48cd-bac3-197f8d862429",
         "OldPath": "https://github.com/Azure/Azure-Sentinel/blob/master/Hunting%20Queries/SecurityEvent/",
         "NewPath": "https://github.com/Azure/Azure-Sentinel/tree/master/Solutions/Windows%20Security%20Events/Hunting%20Queries/"
     },
-	{
+    {
         "FileName": "Suspicious_enumeration_using_adfind.yaml",
         "DetectionId": "dd6fb889-43ef-44e1-a01d-093ab4bb12b2",
         "OldPath": "https://github.com/Azure/Azure-Sentinel/blob/master/Hunting%20Queries/SecurityEvent/",
         "NewPath": "https://github.com/Azure/Azure-Sentinel/tree/master/Solutions/Windows%20Security%20Events/Hunting%20Queries/"
     },
-	{
+    {
         "FileName": "Suspicious_Windows_Login_outside_normal_hours.yaml",
         "DetectionId": "e7bfbc3f-98c7-4aaa-a64c-de9c058b86b2",
         "OldPath": "https://github.com/Azure/Azure-Sentinel/blob/master/Hunting%20Queries/SecurityEvent/",
         "NewPath": "https://github.com/Azure/Azure-Sentinel/tree/master/Solutions/Windows%20Security%20Events/Hunting%20Queries/"
     },
-	{
+    {
         "FileName": "uncommon_processes.yaml",
         "DetectionId": "2ff4b10c-7056-4898-83fd-774104189fd5",
         "OldPath": "https://github.com/Azure/Azure-Sentinel/blob/master/Hunting%20Queries/SecurityEvent/",
         "NewPath": "https://github.com/Azure/Azure-Sentinel/tree/master/Solutions/Windows%20Security%20Events/Hunting%20Queries/"
     },
-	{
+    {
         "FileName": "User Logons By Logon Type.yaml",
         "DetectionId": "d0f13bb9-e713-4f89-b610-1806326a1dea",
         "OldPath": "https://github.com/Azure/Azure-Sentinel/blob/master/Hunting%20Queries/SecurityEvent/",
         "NewPath": "https://github.com/Azure/Azure-Sentinel/tree/master/Solutions/Windows%20Security%20Events/Hunting%20Queries/"
     },
-	{
+    {
         "FileName": "UserAccountAddedToPrivlegeGroup.yaml",
         "DetectionId": "8d69a665-074a-443b-aae6-5dd9bdd5cfb1",
         "OldPath": "https://github.com/Azure/Azure-Sentinel/blob/master/Hunting%20Queries/SecurityEvent/",
         "NewPath": "https://github.com/Azure/Azure-Sentinel/tree/master/Solutions/Windows%20Security%20Events/Hunting%20Queries/"
     },
-	{
+    {
         "FileName": "UserAccountCreatedDeleted.yaml",
         "DetectionId": "6135a90e-ba30-4f36-9b6a-3a350050704b",
         "OldPath": "https://github.com/Azure/Azure-Sentinel/blob/master/Hunting%20Queries/SecurityEvent/",
         "NewPath": "https://github.com/Azure/Azure-Sentinel/tree/master/Solutions/Windows%20Security%20Events/Hunting%20Queries/"
     },
-	{
+    {
         "FileName": "UserAdd_RemToGroupByUnauthorizedUser.yaml",
         "DetectionId": "d57f675c-ad6c-44d0-95fb-3bf707e70155",
         "OldPath": "https://github.com/Azure/Azure-Sentinel/blob/master/Hunting%20Queries/SecurityEvent/",
         "NewPath": "https://github.com/Azure/Azure-Sentinel/tree/master/Solutions/Windows%20Security%20Events/Hunting%20Queries/"
     },
-	{
+    {
         "FileName": "UserCreatedByUnauthorizedUser.yaml",
         "DetectionId": "42ae9690-89ce-4063-9a90-465badad5395",
         "OldPath": "https://github.com/Azure/Azure-Sentinel/blob/master/Hunting%20Queries/SecurityEvent/",
         "NewPath": "https://github.com/Azure/Azure-Sentinel/tree/master/Solutions/Windows%20Security%20Events/Hunting%20Queries/"
     },
-	{
+    {
         "FileName": "VIPAccountFailedLogons.yaml",
         "DetectionId": "e8d36582-c403-4466-bd44-ebede5b6fa6e",
         "OldPath": "https://github.com/Azure/Azure-Sentinel/blob/master/Hunting%20Queries/SecurityEvent/",
         "NewPath": "https://github.com/Azure/Azure-Sentinel/tree/master/Solutions/Windows%20Security%20Events/Hunting%20Queries/"
     },
-	{
+    {
         "FileName": "WindowsSystemTimeChange.yaml",
         "DetectionId": "9fd6f61d-2cc3-48de-acf5-7194e78d6ea1",
         "OldPath": "https://github.com/Azure/Azure-Sentinel/blob/master/Hunting%20Queries/SecurityEvent/",
         "NewPath": "https://github.com/Azure/Azure-Sentinel/tree/master/Solutions/Windows%20Security%20Events/Hunting%20Queries/"
     },
-	{
+    {
         "FileName": "AWS_IAM_PolicyChange.yaml",
         "DetectionId": "e0a67cd7-b4e5-4468-aae0-26cb16a1bbd2",
         "OldPath": "https://github.com/Azure/Azure-Sentinel/blob/master/Hunting%20Queries/AWSCloudTrail/",
         "NewPath": "https://github.com/Azure/Azure-Sentinel/tree/master/Solutions/Amazon%20Web%20Services/Hunting%20Queries/"
     },
-	{
+    {
         "FileName": "AWS_IAM_PrivilegeEscalationbyAttachment.yaml",
         "DetectionId": "e1a91db8-f2b3-4531-bff6-da133d4f4f1a",
         "OldPath": "https://github.com/Azure/Azure-Sentinel/blob/master/Hunting%20Queries/AWSCloudTrail/",
         "NewPath": "https://github.com/Azure/Azure-Sentinel/tree/master/Solutions/Amazon%20Web%20Services/Hunting%20Queries/"
     },
-	{
+    {
         "FileName": "AWS_PrivilegedRoleAttachedToInstance.yaml",
         "DetectionId": "0db42a94-e7c8-4bf1-99a7-1a2fb4158212",
         "OldPath": "https://github.com/Azure/Azure-Sentinel/blob/master/Hunting%20Queries/AWSCloudTrail/",
         "NewPath": "https://github.com/Azure/Azure-Sentinel/tree/master/Solutions/Amazon%20Web%20Services/Hunting%20Queries/"
     },
-	{
+    {
         "FileName": "AWS_SuspiciousCredentialTokenAccessOfValid_IAM_Roles.yaml",
         "DetectionId": "5b6ee21d-da53-46eb-827c-eab2a9ba3d2f",
         "OldPath": "https://github.com/Azure/Azure-Sentinel/blob/master/Hunting%20Queries/AWSCloudTrail/",
         "NewPath": "https://github.com/Azure/Azure-Sentinel/tree/master/Solutions/Amazon%20Web%20Services/Hunting%20Queries/"
     },
-	{
+    {
         "FileName": "AWS_Unused_UnsupportedCloudRegions.yaml",
         "DetectionId": "e0d57543-acbd-428b-bb96-24a67506f84d",
         "OldPath": "https://github.com/Azure/Azure-Sentinel/blob/master/Hunting%20Queries/AWSCloudTrail/",
         "NewPath": "https://github.com/Azure/Azure-Sentinel/tree/master/Solutions/Amazon%20Web%20Services/Hunting%20Queries/"
     },
-<<<<<<< HEAD
     {
         "FileName": "ApplicationGrantedEWSPermissions.yaml",
         "DetectionId": "c7941212-4ff9-4d2d-b38d-54d78fa087cc",
@@ -641,133 +640,133 @@
         "DetectionId": "2b6a3882-d601-4298-983b-880f6dc7acdb",
         "OldPath": "https://github.com/Azure/Azure-Sentinel/blob/master/Hunting%20Queries/AuditLogs/",
         "NewPath": "https://github.com/Azure/Azure-Sentinel/blob/master/Solutions/Cloud%20Identity%20Threat%20Protection%20Essentials/Hunting%20Queries/"
-=======
-	{  
-    "FileName": "ExternalUserAddedRemovedInTeams_HuntVersion.yaml",
-	"DetectionId": "119d9e1c-afcc-4d23-b239-cdb4e7bf851c",
-    "OldPath": "https://github.com/Azure/Azure-Sentinel/blob/master/Hunting%20Queries/OfficeActivity/",
-    "NewPath": "https://github.com/Azure/Azure-Sentinel/blob/master/Solutions/Microsoft%20365/Hunting%20Queries"
-  },
-  {
-    "FileName": "AnomolousUserAccessingOtherUsersMailbox.yaml",
-    "DetectionId": "271e8881-3044-4332-a5f4-42264c2e0315",
-    "OldPath": "https://github.com/Azure/Azure-Sentinel/blob/master/Hunting%20Queries/OfficeActivity/",
-    "NewPath": "https://github.com/Azure/Azure-Sentinel/blob/master/Solutions/Microsoft%20365/Hunting%20Queries"
-  },
-  {
-    "FileName": "WindowsReservedFileNamesOnOfficeFileServices.yaml",
-    "DetectionId": "61c28cd7-3139-4731-8ea7-2cbbeabb4684",
-    "OldPath": "https://github.com/Azure/Azure-Sentinel/blob/master/Hunting%20Queries/OfficeActivity/",
-    "NewPath": "https://github.com/Azure/Azure-Sentinel/blob/master/Solutions/Microsoft%20365/Hunting%20Queries"
-  },
-  {
-    "FileName": "UserAddToTeamsAndUploadsFile.yaml",
-    "DetectionId": "3d6d0c04-7337-40cf-ace6-c471d442356d",
-    "OldPath": "https://github.com/Azure/Azure-Sentinel/blob/master/Hunting%20Queries/OfficeActivity/",
-    "NewPath": "https://github.com/Azure/Azure-Sentinel/blob/master/Solutions/Microsoft%20365/Hunting%20Queries"
-  },
-  {
-    "FileName": "TeamsFilesUploaded.yaml",
-    "DetectionId": "90e198a9-efb6-4719-ad89-81b8e93633a7",
-    "OldPath": "https://github.com/Azure/Azure-Sentinel/blob/master/Hunting%20Queries/OfficeActivity/",
-    "NewPath": "https://github.com/Azure/Azure-Sentinel/blob/master/Solutions/Microsoft%20365/Hunting%20Queries"
-  },
-  {
-    "FileName": "double_file_ext_exes.yaml",
-    "DetectionId": "d12580c2-1474-4125-a8a3-553f50d91215",
-    "OldPath": "https://github.com/Azure/Azure-Sentinel/blob/master/Hunting%20Queries/OfficeActivity/",
-    "NewPath": "https://github.com/Azure/Azure-Sentinel/blob/master/Solutions/Microsoft%20365/Hunting%20Queries"
-  },
-  {
-    "FileName": "sharepoint_downloads.yaml",
-    "DetectionId": "e8ae1375-4640-430c-ae8e-2514d09c71eb",
-    "OldPath": "https://github.com/Azure/Azure-Sentinel/blob/master/Hunting%20Queries/OfficeActivity/",
-    "NewPath": "https://github.com/Azure/Azure-Sentinel/blob/master/Solutions/Microsoft%20365/Hunting%20Queries"
-  },
-  {
-    "FileName": "powershell_or_nonbrowser_MailboxLogin.yaml",
-    "DetectionId": "49a4f65a-fe18-408e-afec-042fde93d3ce",
-    "OldPath": "https://github.com/Azure/Azure-Sentinel/blob/master/Hunting%20Queries/OfficeActivity/",
-    "NewPath": "https://github.com/Azure/Azure-Sentinel/blob/master/Solutions/Microsoft%20365/Hunting%20Queries"
-  },
-  {
-    "FileName": "OfficeMailRuleCreationWithMailMoveActivity.yaml",
-    "DetectionId": "f50a26d7-ffdb-4471-90b9-3be78c60e4f2",
-    "OldPath": "https://github.com/Azure/Azure-Sentinel/blob/master/Hunting%20Queries/OfficeActivity/",
-    "NewPath": "https://github.com/Azure/Azure-Sentinel/blob/master/Solutions/Microsoft%20365/Hunting%20Queries"
-  },
-  {
-    "FileName": "OfficeMailForwarding_hunting.yaml",
-    "DetectionId": "d49fc965-aef3-49f6-89ad-10cc4697eb5b",
-     "OldPath": "https://github.com/Azure/Azure-Sentinel/blob/master/Hunting%20Queries/OfficeActivity/",
-    "NewPath": "https://github.com/Azure/Azure-Sentinel/blob/master/Solutions/Microsoft%20365/Hunting%20Queries"
-  },
-  {
-    "FileName": "ExternalUserFromNewOrgAddedToTeams.yaml",
-    "DetectionId": "6fce5baf-bfc2-4c56-a6b7-9c4733fc5a45",
-     "OldPath": "https://github.com/Azure/Azure-Sentinel/blob/master/Hunting%20Queries/OfficeActivity/",
-    "NewPath": "https://github.com/Azure/Azure-Sentinel/blob/master/Solutions/Microsoft%20365/Hunting%20Queries"
-  },
-  {
-    "FileName": "Mail_redirect_via_ExO_transport_rule_hunting.yaml",
-    "DetectionId": "9891684a-1e3a-4546-9403-3439513cbc70",
-     "OldPath": "https://github.com/Azure/Azure-Sentinel/blob/master/Hunting%20Queries/OfficeActivity/",
-    "NewPath": "https://github.com/Azure/Azure-Sentinel/blob/master/Solutions/Microsoft%20365/Hunting%20Queries"
-  },
-  {
-    "FileName": "MultipleTeamsDeletes.yaml",
-    "DetectionId": "64990414-b015-4edf-bef0-343b741e68c5",
-    "OldPath": "https://github.com/Azure/Azure-Sentinel/blob/master/Hunting%20Queries/OfficeActivity/",
-    "NewPath": "https://github.com/Azure/Azure-Sentinel/blob/master/Solutions/Microsoft%20365/Hunting%20Queries"
-  },
-  {
-    "FileName": "MultiTeamBot.yaml",
-    "DetectionId": "9eb64924-ec8d-44d0-b1f2-10665150fb74",
-    "OldPath": "https://github.com/Azure/Azure-Sentinel/blob/master/Hunting%20Queries/OfficeActivity/",
-    "NewPath": "https://github.com/Azure/Azure-Sentinel/blob/master/Solutions/Microsoft%20365/Hunting%20Queries"
-  },
-  {
-    "FileName": "MultiTeamOwner.yaml",
-    "DetectionId": "558f15dd-3171-4b11-bf24-31c0610a20e0",
-    "OldPath": "https://github.com/Azure/Azure-Sentinel/blob/master/Hunting%20Queries/OfficeActivity/",
-    "NewPath": "https://github.com/Azure/Azure-Sentinel/blob/master/Solutions/Microsoft%20365/Hunting%20Queries"
-  },
-  {
-    "FileName": "new_adminaccountactivity.yaml",
-    "DetectionId": "723c5f46-133f-4f1e-ada6-5c138f811d75",
-    "OldPath": "https://github.com/Azure/Azure-Sentinel/blob/master/Hunting%20Queries/OfficeActivity/",
-    "NewPath": "https://github.com/Azure/Azure-Sentinel/blob/master/Solutions/Microsoft%20365/Hunting%20Queries"
-  },
-  {
-    "FileName": "new_sharepoint_downloads_by_IP.yaml",
-    "DetectionId": "e8ae1375-4640-430c-ae8e-2514d09c71eb",
-    "OldPath": "https://github.com/Azure/Azure-Sentinel/blob/master/Hunting%20Queries/OfficeActivity/",
-    "NewPath": "https://github.com/Azure/Azure-Sentinel/blob/master/Solutions/Microsoft%20365/Hunting%20Queries"
-  },
-  {
-    "FileName": "new_sharepoint_downloads_by_UserAgent.yaml",
-    "DetectionId": "f2367171-1514-4c67-88ef-27434b6a1093",
-    "OldPath": "https://github.com/Azure/Azure-Sentinel/blob/master/Hunting%20Queries/OfficeActivity/",
-    "NewPath": "https://github.com/Azure/Azure-Sentinel/blob/master/Solutions/Microsoft%20365/Hunting%20Queries"
-  },
-  {
-    "FileName": "New_WindowsReservedFileNamesOnOfficeFileServices.yaml",
-    "DetectionId": "641ecd2d-27c9-4f05-8433-8205096b09fc",
-    "OldPath": "https://github.com/Azure/Azure-Sentinel/blob/master/Hunting%20Queries/OfficeActivity/",
-    "NewPath": "https://github.com/Azure/Azure-Sentinel/blob/master/Solutions/Microsoft%20365/Hunting%20Queries"
-  },
-  {
-    "FileName": "NewBotAddedToTeams.yaml",
-    "DetectionId": "bf76e508-9282-4cf1-9cc1-5c20c3dea2ee",
-    "OldPath": "https://github.com/Azure/Azure-Sentinel/blob/master/Hunting%20Queries/OfficeActivity/",
-    "NewPath": "https://github.com/Azure/Azure-Sentinel/blob/master/Solutions/Microsoft%20365/Hunting%20Queries"
-  },
-  {
-    "FileName": "nonowner_MailboxLogin.yaml",
-    "DetectionId": "0a8f410d-38b5-4d75-90da-32b472b97230",
-    "OldPath": "https://github.com/Azure/Azure-Sentinel/blob/master/Hunting%20Queries/OfficeActivity/",
-    "NewPath": "https://github.com/Azure/Azure-Sentinel/blob/master/Solutions/Microsoft%20365/Hunting%20Queries"
-  },
+    },
+    {
+        "FileName": "ExternalUserAddedRemovedInTeams_HuntVersion.yaml",
+        "DetectionId": "119d9e1c-afcc-4d23-b239-cdb4e7bf851c",
+        "OldPath": "https://github.com/Azure/Azure-Sentinel/blob/master/Hunting%20Queries/OfficeActivity/",
+        "NewPath": "https://github.com/Azure/Azure-Sentinel/blob/master/Solutions/Microsoft%20365/Hunting%20Queries"
+    },
+    {
+        "FileName": "AnomolousUserAccessingOtherUsersMailbox.yaml",
+        "DetectionId": "271e8881-3044-4332-a5f4-42264c2e0315",
+        "OldPath": "https://github.com/Azure/Azure-Sentinel/blob/master/Hunting%20Queries/OfficeActivity/",
+        "NewPath": "https://github.com/Azure/Azure-Sentinel/blob/master/Solutions/Microsoft%20365/Hunting%20Queries"
+    },
+    {
+        "FileName": "WindowsReservedFileNamesOnOfficeFileServices.yaml",
+        "DetectionId": "61c28cd7-3139-4731-8ea7-2cbbeabb4684",
+        "OldPath": "https://github.com/Azure/Azure-Sentinel/blob/master/Hunting%20Queries/OfficeActivity/",
+        "NewPath": "https://github.com/Azure/Azure-Sentinel/blob/master/Solutions/Microsoft%20365/Hunting%20Queries"
+    },
+    {
+        "FileName": "UserAddToTeamsAndUploadsFile.yaml",
+        "DetectionId": "3d6d0c04-7337-40cf-ace6-c471d442356d",
+        "OldPath": "https://github.com/Azure/Azure-Sentinel/blob/master/Hunting%20Queries/OfficeActivity/",
+        "NewPath": "https://github.com/Azure/Azure-Sentinel/blob/master/Solutions/Microsoft%20365/Hunting%20Queries"
+    },
+    {
+        "FileName": "TeamsFilesUploaded.yaml",
+        "DetectionId": "90e198a9-efb6-4719-ad89-81b8e93633a7",
+        "OldPath": "https://github.com/Azure/Azure-Sentinel/blob/master/Hunting%20Queries/OfficeActivity/",
+        "NewPath": "https://github.com/Azure/Azure-Sentinel/blob/master/Solutions/Microsoft%20365/Hunting%20Queries"
+    },
+    {
+        "FileName": "double_file_ext_exes.yaml",
+        "DetectionId": "d12580c2-1474-4125-a8a3-553f50d91215",
+        "OldPath": "https://github.com/Azure/Azure-Sentinel/blob/master/Hunting%20Queries/OfficeActivity/",
+        "NewPath": "https://github.com/Azure/Azure-Sentinel/blob/master/Solutions/Microsoft%20365/Hunting%20Queries"
+    },
+    {
+        "FileName": "sharepoint_downloads.yaml",
+        "DetectionId": "e8ae1375-4640-430c-ae8e-2514d09c71eb",
+        "OldPath": "https://github.com/Azure/Azure-Sentinel/blob/master/Hunting%20Queries/OfficeActivity/",
+        "NewPath": "https://github.com/Azure/Azure-Sentinel/blob/master/Solutions/Microsoft%20365/Hunting%20Queries"
+    },
+    {
+        "FileName": "powershell_or_nonbrowser_MailboxLogin.yaml",
+        "DetectionId": "49a4f65a-fe18-408e-afec-042fde93d3ce",
+        "OldPath": "https://github.com/Azure/Azure-Sentinel/blob/master/Hunting%20Queries/OfficeActivity/",
+        "NewPath": "https://github.com/Azure/Azure-Sentinel/blob/master/Solutions/Microsoft%20365/Hunting%20Queries"
+    },
+    {
+        "FileName": "OfficeMailRuleCreationWithMailMoveActivity.yaml",
+        "DetectionId": "f50a26d7-ffdb-4471-90b9-3be78c60e4f2",
+        "OldPath": "https://github.com/Azure/Azure-Sentinel/blob/master/Hunting%20Queries/OfficeActivity/",
+        "NewPath": "https://github.com/Azure/Azure-Sentinel/blob/master/Solutions/Microsoft%20365/Hunting%20Queries"
+    },
+    {
+        "FileName": "OfficeMailForwarding_hunting.yaml",
+        "DetectionId": "d49fc965-aef3-49f6-89ad-10cc4697eb5b",
+        "OldPath": "https://github.com/Azure/Azure-Sentinel/blob/master/Hunting%20Queries/OfficeActivity/",
+        "NewPath": "https://github.com/Azure/Azure-Sentinel/blob/master/Solutions/Microsoft%20365/Hunting%20Queries"
+    },
+    {
+        "FileName": "ExternalUserFromNewOrgAddedToTeams.yaml",
+        "DetectionId": "6fce5baf-bfc2-4c56-a6b7-9c4733fc5a45",
+        "OldPath": "https://github.com/Azure/Azure-Sentinel/blob/master/Hunting%20Queries/OfficeActivity/",
+        "NewPath": "https://github.com/Azure/Azure-Sentinel/blob/master/Solutions/Microsoft%20365/Hunting%20Queries"
+    },
+    {
+        "FileName": "Mail_redirect_via_ExO_transport_rule_hunting.yaml",
+        "DetectionId": "9891684a-1e3a-4546-9403-3439513cbc70",
+        "OldPath": "https://github.com/Azure/Azure-Sentinel/blob/master/Hunting%20Queries/OfficeActivity/",
+        "NewPath": "https://github.com/Azure/Azure-Sentinel/blob/master/Solutions/Microsoft%20365/Hunting%20Queries"
+    },
+    {
+        "FileName": "MultipleTeamsDeletes.yaml",
+        "DetectionId": "64990414-b015-4edf-bef0-343b741e68c5",
+        "OldPath": "https://github.com/Azure/Azure-Sentinel/blob/master/Hunting%20Queries/OfficeActivity/",
+        "NewPath": "https://github.com/Azure/Azure-Sentinel/blob/master/Solutions/Microsoft%20365/Hunting%20Queries"
+    },
+    {
+        "FileName": "MultiTeamBot.yaml",
+        "DetectionId": "9eb64924-ec8d-44d0-b1f2-10665150fb74",
+        "OldPath": "https://github.com/Azure/Azure-Sentinel/blob/master/Hunting%20Queries/OfficeActivity/",
+        "NewPath": "https://github.com/Azure/Azure-Sentinel/blob/master/Solutions/Microsoft%20365/Hunting%20Queries"
+    },
+    {
+        "FileName": "MultiTeamOwner.yaml",
+        "DetectionId": "558f15dd-3171-4b11-bf24-31c0610a20e0",
+        "OldPath": "https://github.com/Azure/Azure-Sentinel/blob/master/Hunting%20Queries/OfficeActivity/",
+        "NewPath": "https://github.com/Azure/Azure-Sentinel/blob/master/Solutions/Microsoft%20365/Hunting%20Queries"
+    },
+    {
+        "FileName": "new_adminaccountactivity.yaml",
+        "DetectionId": "723c5f46-133f-4f1e-ada6-5c138f811d75",
+        "OldPath": "https://github.com/Azure/Azure-Sentinel/blob/master/Hunting%20Queries/OfficeActivity/",
+        "NewPath": "https://github.com/Azure/Azure-Sentinel/blob/master/Solutions/Microsoft%20365/Hunting%20Queries"
+    },
+    {
+        "FileName": "new_sharepoint_downloads_by_IP.yaml",
+        "DetectionId": "e8ae1375-4640-430c-ae8e-2514d09c71eb",
+        "OldPath": "https://github.com/Azure/Azure-Sentinel/blob/master/Hunting%20Queries/OfficeActivity/",
+        "NewPath": "https://github.com/Azure/Azure-Sentinel/blob/master/Solutions/Microsoft%20365/Hunting%20Queries"
+    },
+    {
+        "FileName": "new_sharepoint_downloads_by_UserAgent.yaml",
+        "DetectionId": "f2367171-1514-4c67-88ef-27434b6a1093",
+        "OldPath": "https://github.com/Azure/Azure-Sentinel/blob/master/Hunting%20Queries/OfficeActivity/",
+        "NewPath": "https://github.com/Azure/Azure-Sentinel/blob/master/Solutions/Microsoft%20365/Hunting%20Queries"
+    },
+    {
+        "FileName": "New_WindowsReservedFileNamesOnOfficeFileServices.yaml",
+        "DetectionId": "641ecd2d-27c9-4f05-8433-8205096b09fc",
+        "OldPath": "https://github.com/Azure/Azure-Sentinel/blob/master/Hunting%20Queries/OfficeActivity/",
+        "NewPath": "https://github.com/Azure/Azure-Sentinel/blob/master/Solutions/Microsoft%20365/Hunting%20Queries"
+    },
+    {
+        "FileName": "NewBotAddedToTeams.yaml",
+        "DetectionId": "bf76e508-9282-4cf1-9cc1-5c20c3dea2ee",
+        "OldPath": "https://github.com/Azure/Azure-Sentinel/blob/master/Hunting%20Queries/OfficeActivity/",
+        "NewPath": "https://github.com/Azure/Azure-Sentinel/blob/master/Solutions/Microsoft%20365/Hunting%20Queries"
+    },
+    {
+        "FileName": "nonowner_MailboxLogin.yaml",
+        "DetectionId": "0a8f410d-38b5-4d75-90da-32b472b97230",
+        "OldPath": "https://github.com/Azure/Azure-Sentinel/blob/master/Hunting%20Queries/OfficeActivity/",
+        "NewPath": "https://github.com/Azure/Azure-Sentinel/blob/master/Solutions/Microsoft%20365/Hunting%20Queries"
+    },
     {
         "FileName": "AzureKeyVaultAccessManipulation.yaml",
         "DetectionId": "8eff7055-9138-4edc-b8f0-48ea27e23c3c",
@@ -894,10 +893,10 @@
         "OldPath": "https://github.com/Azure/Azure-Sentinel/blob/master/Hunting%20Queries/SQLServer/",
         "NewPath": "https://github.com/Azure/Azure-Sentinel/blob/master/Solutions/Microsoft%20Windows%20SQL%20Server%20Database%20Audit/Hunting%20Queries"
     },
-	{
+    {
         "FileName": "Granting_Permissions_to_Account.yaml",
         "DetectionId": "860cda84-765b-4273-af44-958b7cca85f7",
-         "OldPath": "https://github.com/Azure/Azure-Sentinel/blob/master/Hunting%20Queries/AzureActivity/",
+        "OldPath": "https://github.com/Azure/Azure-Sentinel/blob/master/Hunting%20Queries/AzureActivity/",
         "NewPath": "https://github.com/Azure/Azure-Sentinel/master/Solutions/Azure%20Activity/Hunting%20Queries"
     },
     {
@@ -909,13 +908,13 @@
     {
         "FileName": "AzureSentinelWorkbooks_AdministrativeOperation.yaml",
         "DetectionId": "5a1f9655-c893-4091-8dc0-7f11d7676506",
-         "OldPath": "https://github.com/Azure/Azure-Sentinel/blob/master/Hunting%20Queries/AzureActivity/",
+        "OldPath": "https://github.com/Azure/Azure-Sentinel/blob/master/Hunting%20Queries/AzureActivity/",
         "NewPath": "https://github.com/Azure/Azure-Sentinel/master/Solutions/Azure%20Activity/Hunting%20Queries"
     },
     {
         "FileName": "AzureVirtualNetworkSubnets_AdministrativeOperationset.yaml",
         "DetectionId": "57784ba5-7791-422e-916f-65ef94fe1dbb",
-         "OldPath": "https://github.com/Azure/Azure-Sentinel/blob/master/Hunting%20Queries/AzureActivity/",
+        "OldPath": "https://github.com/Azure/Azure-Sentinel/blob/master/Hunting%20Queries/AzureActivity/",
         "NewPath": "https://github.com/Azure/Azure-Sentinel/master/Solutions/Azure%20Activity/Hunting%20Queries"
     },
     {
@@ -930,49 +929,49 @@
         "OldPath": "https://github.com/Azure/Azure-Sentinel/blob/master/Hunting%20Queries/AzureActivity/",
         "NewPath": "https://github.com/Azure/Azure-Sentinel/master/Solutions/Azure%20Activity/Hunting%20Queries"
     },
-	{
+    {
         "FileName": "AnalyticsRulesAdministrativeOperations.yaml",
         "DetectionId": "ef7ef44e-6129-4d8e-94fe-b5530415d8e5",
         "OldPath": "https://github.com/Azure/Azure-Sentinel/blob/master/Hunting%20Queries/AzureActivity/",
         "NewPath": "https://github.com/Azure/Azure-Sentinel/master/Solutions/Azure%20Activity/Hunting%20Queries"
     },
-	{
+    {
         "FileName": "Anomalous_Listing_Of_Storage_Keys.yaml",
         "DetectionId": "5d2399f9-ea5c-4e67-9435-1fba745f3a39",
         "OldPath": "https://github.com/Azure/Azure-Sentinel/blob/master/Hunting%20Queries/AzureActivity/",
         "NewPath": "https://github.com/Azure/Azure-Sentinel/master/Solutions/Azure%20Activity/Hunting%20Queries"
     },
-	{
+    {
         "FileName": "AnomalousAzureOperationModel.yaml",
         "DetectionId": "43cb0347-bdcc-4e83-af5a-cebbd03971d8",
         "OldPath": "https://github.com/Azure/Azure-Sentinel/blob/master/Hunting%20Queries/AzureActivity/",
         "NewPath": "https://github.com/Azure/Azure-Sentinel/master/Solutions/Azure%20Activity/Hunting%20Queries"
     },
-	{
+    {
         "FileName": "AzureAdministrationFromVPS.yaml",
         "DetectionId": "1b8779c9-abf2-444f-a21f-437b8f90ac4a",
         "OldPath": "https://github.com/Azure/Azure-Sentinel/blob/master/Hunting%20Queries/AzureActivity/",
         "NewPath": "https://github.com/Azure/Azure-Sentinel/master/Solutions/Azure%20Activity/Hunting%20Queries"
     },
-	{
+    {
         "FileName": "AzureNSG_AdministrativeOperations.yaml",
         "DetectionId": "e94d6756-981c-4f02-9a81-d006d80c8b41",
         "OldPath": "https://github.com/Azure/Azure-Sentinel/blob/master/Hunting%20Queries/AzureActivity/",
         "NewPath": "https://github.com/Azure/Azure-Sentinel/master/Solutions/Azure%20Activity/Hunting%20Queries"
     },
-	{
+    {
         "FileName": "AzureRunCommandFromAzureIP.yaml",
         "DetectionId": "efe843ca-3ce7-4896-9f8b-f2c374ae6527",
         "OldPath": "https://github.com/Azure/Azure-Sentinel/blob/master/Hunting%20Queries/AzureActivity/",
         "NewPath": "https://github.com/Azure/Azure-Sentinel/master/Solutions/Azure%20Activity/Hunting%20Queries"
     },
-	{
+    {
         "FileName": "AzureSentinelConnectors_AdministrativeOperations.yaml",
         "DetectionId": "17201aa8-0916-4078-a020-7ea3a9262889",
-         "OldPath": "https://github.com/Azure/Azure-Sentinel/blob/master/Hunting%20Queries/AzureActivity/",
-        "NewPath": "https://github.com/Azure/Azure-Sentinel/master/Solutions/Azure%20Activity/Hunting%20Queries"
-    },
-	{
+        "OldPath": "https://github.com/Azure/Azure-Sentinel/blob/master/Hunting%20Queries/AzureActivity/",
+        "NewPath": "https://github.com/Azure/Azure-Sentinel/master/Solutions/Azure%20Activity/Hunting%20Queries"
+    },
+    {
         "FileName": "Rare_Custom_Script_Extension.yaml",
         "DetectionId": "81fd68a2-9ad6-4a1c-7bd7-18efe5c99081",
         "OldPath": "https://github.com/Azure/Azure-Sentinel/blob/master/Hunting%20Queries/AzureActivity/",
@@ -989,63 +988,53 @@
         "DetectionId": "dd9674cf-898b-4c80-96f1-f70bec66e6fc",
         "OldPath": "https://github.com/Azure/Azure-Sentinel/blob/master/Hunting%20Queries/ProofPointPOD/",
         "NewPath": "https://github.com/Azure/Azure-Sentinel/blob/master/Solutions/Proofpoint On demand(POD) Email Security/Hunting%20Queries"
-    }
-	,
+    },
     {
         "FileName": "ProofpointPODRecipientsHighNumberDiscardReject.yaml",
         "DetectionId": "d324e435-31d3-4aa3-907c-76f4917820a9",
         "OldPath": "https://github.com/Azure/Azure-Sentinel/blob/master/Hunting%20Queries/ProofPointPOD/",
         "NewPath": "https://github.com/Azure/Azure-Sentinel/blob/master/Solutions/Proofpoint On demand(POD) Email Security/Hunting%20Queries"
-    }
-	,
+    },
     {
         "FileName": "ProofpointPODRecipientsLargeNumberOfCorruptedEmails.yaml",
         "DetectionId": "c334e1e8-a7da-4c23-a9c0-fdda26b07606",
         "OldPath": "https://github.com/Azure/Azure-Sentinel/blob/master/Hunting%20Queries/ProofPointPOD/",
         "NewPath": "https://github.com/Azure/Azure-Sentinel/blob/master/Solutions/Proofpoint On demand(POD) Email Security/Hunting%20Queries"
-    }
-	,
+    },
     {
         "FileName": "ProofpointPODSendersLargeNumberOfCorruptedEmails.yaml",
         "DetectionId": "af7f133a-5fed-4ebf-8272-4330c884c7ca",
         "OldPath": "https://github.com/Azure/Azure-Sentinel/blob/master/Hunting%20Queries/ProofPointPOD/",
         "NewPath": "https://github.com/Azure/Azure-Sentinel/blob/master/Solutions/Proofpoint On demand(POD) Email Security/Hunting%20Queries"
-    }
-	,
+    },
     {
         "FileName": "ProofpointPODSuspiciousFileTypesInAttachments.yaml",
         "DetectionId": "7b281f4a-6a9a-439f-8b4f-f08eb24f2fb7",
         "OldPath": "https://github.com/Azure/Azure-Sentinel/blob/master/Hunting%20Queries/ProofPointPOD/",
         "NewPath": "https://github.com/Azure/Azure-Sentinel/blob/master/Solutions/Proofpoint On demand(POD) Email Security/Hunting%20Queries"
-    }
-	,
+    },
     {
         "FileName": "ProofpointPODHighScoreAdultValue.yaml",
         "DetectionId": "0794a162-8635-43fd-81ed-2cf2604575b1",
         "OldPath": "https://github.com/Azure/Azure-Sentinel/blob/master/Hunting%20Queries/ProofPointPOD/",
         "NewPath": "https://github.com/Azure/Azure-Sentinel/blob/master/Solutions/Proofpoint On demand(POD) Email Security/Hunting%20Queries"
-    }
-	,
+    },
     {
         "FileName": "ProofpointPODHighScoreMalwareValue.yaml",
         "DetectionId": "eb74aaab-ebf4-4763-9b03-b1a33fe48600",
         "OldPath": "https://github.com/Azure/Azure-Sentinel/blob/master/Hunting%20Queries/ProofPointPOD/",
         "NewPath": "https://github.com/Azure/Azure-Sentinel/blob/master/Solutions/Proofpoint On demand(POD) Email Security/Hunting%20Queries"
-    }
-	,
+    },
     {
         "FileName": "ProofpointPODHighScorePhishValue.yaml",
         "DetectionId": "a0d56fcd-edb3-46f1-aaa3-12d606a48ff1",
         "OldPath": "https://github.com/Azure/Azure-Sentinel/blob/master/Hunting%20Queries/ProofPointPOD/",
         "NewPath": "https://github.com/Azure/Azure-Sentinel/blob/master/Solutions/Proofpoint On demand(POD) Email Security/Hunting%20Queries"
-    }
-	,
+    },
     {
         "FileName": "ProofpointPODHighScoreSpamValue.yaml",
         "DetectionId": "c9ff3690-b754-4c91-b866-4d07098da074",
         "OldPath": "https://github.com/Azure/Azure-Sentinel/blob/master/Hunting%20Queries/ProofPointPOD/",
         "NewPath": "https://github.com/Azure/Azure-Sentinel/blob/master/Solutions/Proofpoint On demand(POD) Email Security/Hunting%20Queries"
->>>>>>> 8c16c9d3
     }
-	
 ]