--- conflicted
+++ resolved
@@ -947,7 +947,6 @@
         "OldPath": "https://github.com/Azure/Azure-Sentinel/blob/master/Detections/ThreatIntelligenceIndicator/",
         "NewPath": "https://github.com/Azure/Azure-Sentinel/blob/master/Solutions/Threat%20Intelligence/Analytic%20Rules"
     },
-<<<<<<< HEAD
 	{
         "FileName": "NRT_Creation_of_Expensive_Computes_in_Azure.yaml",
         "DetectionId": "56fe0db0-6779-46fa-b3c5-006082a53064",
@@ -1019,7 +1018,7 @@
         "DetectionId": "9fb57e58-3ed8-4b89-afcf-c8e786508b1c",
         "OldPath": "https://github.com/Azure/Azure-Sentinel/blob/master/Detections/AzureActivity/",
         "NewPath": "https://github.com/Azure/Azure-Sentinel/blob/master/Solutions/Azure%20Activity/Analytic%20Rules"
-=======
+},
     {
         "FileName": "Dev-0270PowershellSep2022.yaml",
         "DetectionId": "422ca2bf-598b-4872-82bb-5f7e8fa731e7",
@@ -1103,7 +1102,6 @@
         "DetectionId": "95543d6d-f00d-4193-a63f-4edeefb7ec36",
         "OldPath": "https://github.com/Azure/Azure-Sentinel/blob/master/Detections/MultipleDataSources/",
         "NewPath": "https://github.com/Azure/Azure-Sentinel/blob/master/Solutions/Zinc%20Open%20Source/Analytic%20Rules"
->>>>>>> 6945d0c5
     }
 
 ]