--- conflicted
+++ resolved
@@ -66,12 +66,12 @@
         "NewPath": "https://github.com/Azure/Azure-Sentinel/blob/master/Solutions/QualysVM/Analytic%20Rules"
     },
     {
-<<<<<<< HEAD
         "FileName": "SeveralDenyActionsRegistered.yaml",
         "DetectionId": "f8dad4e9-3f19-4d70-ab7f-8f19ccd43a3e",
         "OldPath": "https://github.com/Azure/Azure-Sentinel/blob/master/Detections/AzureFirewall/",
         "NewPath": "https://github.com/Azure/Azure-Sentinel/blob/master/Solutions/Azure%20Firewall/Analytic%20Rules"
-=======
+    },
+    {
         "FileName": "AccountCreatedandDeletedinShortTimeframe.yaml",
         "DetectionId": "bb616d82-108f-47d3-9dec-9652ea0d3bf6",
         "OldPath": "https://github.com/Azure/Azure-Sentinel/blob/master/Detections/AuditLogs/",
@@ -346,6 +346,5 @@
         "DetectionId": "3a9d5ede-2b9d-43a2-acc4-d272321ff77c",
         "OldPath": "https://github.com/Azure/Azure-Sentinel/blob/master/Detections/SigninLogs/",
         "NewPath": "https://github.com/Azure/Azure-Sentinel/blob/master/Solutions/Azure%20Active%20Directory/Analytic%20Rules"
->>>>>>> 90668a50
     }
 ]