--- conflicted
+++ resolved
@@ -972,7 +972,6 @@
         "NewPath": "https://github.com/Azure/Azure-Sentinel/blob/master/Solutions/Threat%20Intelligence/Analytic%20Rules"
     },
     {
-<<<<<<< HEAD
         "FileName": "NetworkEndpointCorrelation.yaml",
         "DetectionId": "01f64465-b1ef-41ea-a7f5-31553a11ad43",
         "OldPath": "https://github.com/Azure/Azure-Sentinel/blob/master/Detections/MultipleDataSources/",
@@ -983,7 +982,8 @@
         "DetectionId": "b725d62c-eb77-42ff-96f6-bdc6745fc6e0",
         "OldPath": "https://github.com/Azure/Azure-Sentinel/blob/master/Detections/MultipleDataSources/",
         "NewPath": "https://github.com/Azure/Azure-Sentinel/blob/master/Solutions/Network%20Threat%20Protection%20Essentials/Analytic%20Rules"
-=======
+    },
+    {
         "FileName": "Dev-0270PowershellSep2022.yaml",
         "DetectionId": "422ca2bf-598b-4872-82bb-5f7e8fa731e7",
         "OldPath": "https://github.com/Azure/Azure-Sentinel/blob/master/Detections/MultipleDataSources/",
@@ -1066,6 +1066,5 @@
         "DetectionId": "95543d6d-f00d-4193-a63f-4edeefb7ec36",
         "OldPath": "https://github.com/Azure/Azure-Sentinel/blob/master/Detections/MultipleDataSources/",
         "NewPath": "https://github.com/Azure/Azure-Sentinel/blob/master/Solutions/Zinc%20Open%20Source/Analytic%20Rules"
->>>>>>> 768d5777
     }
 ]