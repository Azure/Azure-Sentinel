--- conflicted
+++ resolved
@@ -4605,7 +4605,6 @@
     "provider": "Digital Shadows"
   },
   {
-<<<<<<< HEAD
     "workbookKey": "SalesforceServiceCloudWorkbook",
     "logoFileName": "salesforce_logo.svg",
     "description": "Sets the time name for analysis.",
@@ -4621,7 +4620,8 @@
     "templateRelativePath": "SalesforceServiceCloud.json",
     "subtitle": "",
     "provider": "Salesforce"
-=======
+  },
+  {
     "workbookKey": "NetworkSessionSolution",
     "logoFileName": "Azure_Sentinel.svg",
     "description": "This workbook is included as part of Network Security solution and gives a summary of analyzed traffic, helps with threat analysis and investigating suspicious IP’s and traffic analysis. Network Security Solution also includes playbooks to periodically summarize the logs thus enhancing user experience and improving data search. For the effective usage of workbook, we highly recommend to enable the summarization playbooks that are provided with this solution.",
@@ -4651,6 +4651,5 @@
     "templateRelativePath": "NetworkSessionSolution.json",
     "subtitle": "",
     "provider": "Microsoft"
->>>>>>> 30553d4b
   }
 ]