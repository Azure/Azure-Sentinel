--- conflicted
+++ resolved
@@ -5398,51 +5398,6 @@
       "provider": "BitSight"
     },
     {
-<<<<<<< HEAD
-      "workbookKey": "DataminrPulseAlerts",
-      "logoFileName": "DataminrPulse.svg",
-      "description": "This Workbook provides insight into the data coming from DataminrPulse.",
-      "dataTypesDependencies": ["DataminrPulse_Alerts_CL"],
-      "dataConnectorsDependencies": ["DataminrPulseAlerts"],
-      "previewImagesFileNames": [ "DataminrPulseAlertsBlack1.png",
-          "DataminrPulseAlertsBlack2.png",
-          "DataminrPulseAlertsBlack3.png",
-          "DataminrPulseAlertsBlack4.png",
-          "DataminrPulseAlertsBlack5.png",
-          "DataminrPulseAlertsWhite1.png",
-          "DataminrPulseAlertsWhite2.png",
-          "DataminrPulseAlertsWhite3.png",
-          "DataminrPulseAlertsWhite4.png",
-          "DataminrPulseAlertsWhite5.png"
-      ],
-      "version": "1.0.0",
-      "title": "Dataminr Pulse Alerts",
-      "templateRelativePath": "DataminrPulseAlerts.json",
-      "provider": "Dataminr"
-    },
-    {
-        "workbookKey": "BloodHoundEnterpriseAttackPathWorkbook",
-        "description": "Gain insights into BloodHound Enterprise attack paths.",
-        "dataTypesDependencies": [ "BloodHoundEnterprise" ],
-        "dataConnectorsDependencies": [ "BloodHoundEnterprise" ],
-        "version": "1.0",
-        "title": "BloodHound Enterprise Attack Paths",
-        "templateRelativePath": "BloodHoundEnterpriseAttackPath.json",
-        "subtitle": "",
-        "provider": "SpecterOps"
-      },
-      {
-        "workbookKey": "BloodHoundEnterprisePostureWorkbook",
-        "description": "Gain insights into BloodHound Enterprise domain posture.",
-        "dataTypesDependencies": [ "BloodHoundEnterprise" ],
-        "dataConnectorsDependencies": [ "BloodHoundEnterprise" ],
-        "version": "1.0",
-        "title": "BloodHound Enterprise Posture",
-        "templateRelativePath": "BloodHoundEnterprisePosture.json",
-        "subtitle": "",
-        "provider": "SpecterOps"
-      }	
-=======
         "workbookKey": "VectraXDR",
         "logoFileName": "",
         "description": "This workbook provides visualization of Audit, Detections, Entity Scoring, Lockdown and Health data.",
@@ -5486,52 +5441,95 @@
     "templateRelativePath": "Cloudflare.json",
     "subtitle": "",
     "provider": "Cloudflare"
-  },
-  {
-      "workbookKey": "CofenseIntelligenceWorkbook",
-      "logoFileName": "CofenseTriage.svg",
-      "description": "This workbook provides visualization of Cofense Intelligence threat indicators which are ingested in the Microsoft Sentinel Threat intelligence.",
-      "dataTypesDependencies": [
-          "ThreatIntelligenceIndicator",
-          "Malware_Data"
-      ],
-      "dataConnectorsDependencies": [
-          "CofenseIntelligenceDataConnector"
-      ],
-      "previewImagesFileNames": [
-          "CofenseIntelligenceWhite1.png",
-          "CofenseIntelligenceBlack1.png"
-      ],
-      "version": "1.0",
-      "title": "CofenseIntelligenceThreatIndicators",
-      "templateRelativePath": "CofenseIntelligenceThreatIndicators.json",
-      "subtitle": "",
-      "provider": "Cofense"
-  },
-  {
-    "workbookKey": "EgressDefendMetricWorkbook",
-    "logoFileName": "",
-    "description": "A workbook providing insights into Egress Defend.",
-    "dataTypesDependencies": ["EgressDefend_CL"],
-    "previewImagesFileNames": [ "EgressDefendMetricWorkbookBlack01.png", "EgressDefendMetricWorkbookWhite01.png" ],
+    },
+    {
+        "workbookKey": "CofenseIntelligenceWorkbook",
+        "logoFileName": "CofenseTriage.svg",
+        "description": "This workbook provides visualization of Cofense Intelligence threat indicators which are ingested in the Microsoft Sentinel Threat intelligence.",
+        "dataTypesDependencies": [
+            "ThreatIntelligenceIndicator",
+            "Malware_Data"
+        ],
+        "dataConnectorsDependencies": [
+            "CofenseIntelligenceDataConnector"
+        ],
+        "previewImagesFileNames": [
+            "CofenseIntelligenceWhite1.png",
+            "CofenseIntelligenceBlack1.png"
+        ],
+        "version": "1.0",
+        "title": "CofenseIntelligenceThreatIndicators",
+        "templateRelativePath": "CofenseIntelligenceThreatIndicators.json",
+        "subtitle": "",
+        "provider": "Cofense"
+    },
+    {
+        "workbookKey": "EgressDefendMetricWorkbook",
+        "logoFileName": "",
+        "description": "A workbook providing insights into Egress Defend.",
+        "dataTypesDependencies": ["EgressDefend_CL"],
+        "previewImagesFileNames": [ "EgressDefendMetricWorkbookBlack01.png", "EgressDefendMetricWorkbookWhite01.png" ],
+        "version": "1.0.0",
+        "title": "Egress Defend Insights",
+        "templateRelativePath": "DefendMetrics.json",
+        "subtitle": "Defend Metrics",
+        "provider": "Egress Software Technologies"
+    },
+    {
+        "workbookKey": "SalemDashboard",
+        "logoFileName": "salem_logo.svg",
+        "description": "Monitor Salem Performance",
+        "dataTypesDependencies": [ "SalemAlerts_CL" ],
+        "dataConnectorsDependencies": [],
+        "previewImagesFileNames": [],
+        "version": "1.0.0",
+        "title": "Salem Alerts Workbook",
+        "templateRelativePath": "SalemDashboard.json",
+        "subtitle": "",
+        "provider": "SalemCyber"
+    },
+    {
+    "workbookKey": "DataminrPulseAlerts",
+    "logoFileName": "DataminrPulse.svg",
+    "description": "This Workbook provides insight into the data coming from DataminrPulse.",
+    "dataTypesDependencies": ["DataminrPulse_Alerts_CL"],
+    "dataConnectorsDependencies": ["DataminrPulseAlerts"],
+    "previewImagesFileNames": [ "DataminrPulseAlertsBlack1.png",
+        "DataminrPulseAlertsBlack2.png",
+        "DataminrPulseAlertsBlack3.png",
+        "DataminrPulseAlertsBlack4.png",
+        "DataminrPulseAlertsBlack5.png",
+        "DataminrPulseAlertsWhite1.png",
+        "DataminrPulseAlertsWhite2.png",
+        "DataminrPulseAlertsWhite3.png",
+        "DataminrPulseAlertsWhite4.png",
+        "DataminrPulseAlertsWhite5.png"
+    ],
     "version": "1.0.0",
-    "title": "Egress Defend Insights",
-    "templateRelativePath": "DefendMetrics.json",
-    "subtitle": "Defend Metrics",
-    "provider": "Egress Software Technologies"
-  },
-  {
-    "workbookKey": "SalemDashboard",
-    "logoFileName": "salem_logo.svg",
-    "description": "Monitor Salem Performance",
-    "dataTypesDependencies": [ "SalemAlerts_CL" ],
-    "dataConnectorsDependencies": [],
-    "previewImagesFileNames": [],
-    "version": "1.0.0",
-    "title": "Salem Alerts Workbook",
-    "templateRelativePath": "SalemDashboard.json",
-    "subtitle": "",
-    "provider": "SalemCyber"
-}
->>>>>>> d519917e
+    "title": "Dataminr Pulse Alerts",
+    "templateRelativePath": "DataminrPulseAlerts.json",
+    "provider": "Dataminr"
+    },
+    {
+        "workbookKey": "BloodHoundEnterpriseAttackPathWorkbook",
+        "description": "Gain insights into BloodHound Enterprise attack paths.",
+        "dataTypesDependencies": [ "BloodHoundEnterprise" ],
+        "dataConnectorsDependencies": [ "BloodHoundEnterprise" ],
+        "version": "1.0",
+        "title": "BloodHound Enterprise Attack Paths",
+        "templateRelativePath": "BloodHoundEnterpriseAttackPath.json",
+        "subtitle": "",
+        "provider": "SpecterOps"
+    },
+    {
+        "workbookKey": "BloodHoundEnterprisePostureWorkbook",
+        "description": "Gain insights into BloodHound Enterprise domain posture.",
+        "dataTypesDependencies": [ "BloodHoundEnterprise" ],
+        "dataConnectorsDependencies": [ "BloodHoundEnterprise" ],
+        "version": "1.0",
+        "title": "BloodHound Enterprise Posture",
+        "templateRelativePath": "BloodHoundEnterprisePosture.json",
+        "subtitle": "",
+        "provider": "SpecterOps"
+    }
 ]