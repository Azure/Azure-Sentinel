--- conflicted
+++ resolved
@@ -4743,7 +4743,6 @@
   "provider": "Microsoft Sentinel Community"
 },
 {
-<<<<<<< HEAD
   "workbookKey": "PCMaticIncidentOverview",
   "logoFileName": "",
   "description": "A workbook to provide functionality to allow or block processes and applications",
@@ -4760,7 +4759,6 @@
   "templateRelativePath": "PCMaticIncidentOverview.json",
   "subtitle": "",
   "provider": "PCMatic Inc."
-=======
   "workbookKey": "MicrosoftExchangeLeastPrivilegewithRBAC-Online",
   "logoFileName": "Azure_Sentinel.svg",
   "description": "This Workbook, dedicated to Exchange Online environments is built to have a simple view of non-standard RBAC delegations on an Exchange Online tenant. This Workbook allow you to go deep dive on custom delegation and roles and also members of each delegation, including the nested level and the group imbrication on your environment.",
@@ -4905,6 +4903,5 @@
   "templateRelativePath": "ibossWebUsage.json",
   "subtitle": "",
   "provider": "iboss"
->>>>>>> 799dc67a
 }
 ]