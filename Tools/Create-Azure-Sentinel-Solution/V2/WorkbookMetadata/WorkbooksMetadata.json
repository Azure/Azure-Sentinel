--- conflicted
+++ resolved
@@ -5396,7 +5396,6 @@
     "provider": "Egress Software Technologies"
   },
   {
-<<<<<<< HEAD
       "workbookKey": "SalemDashboard",
       "logoFileName": "salem_logo.svg",
       "description": "Monitor Salem Performance",
@@ -5408,21 +5407,7 @@
       "templateRelativePath": "SalemDashboard.json",
       "subtitle": "",
       "provider": "SalemCyber"
-  }
-  ]
-=======
-    "workbookKey": "SalemDashboard",
-    "logoFileName": "salem_logo.svg",
-    "description": "Monitor Salem Performance",
-    "dataTypesDependencies": [ "SalemAlerts_CL" ],
-    "dataConnectorsDependencies": [],
-    "previewImagesFileNames": [],
-    "version": "1.0.0",
-    "title": "Salem Alerts Workbook",
-    "templateRelativePath": "SalemDashboard.json",
-    "subtitle": "",
-    "provider": "SalemCyber"
-},
+},  
 {
     "workbookKey": "MailGuard365Workbook",
     "logoFileName": "MailGuard365_logo.svg",
@@ -5440,5 +5425,4 @@
     "subtitle": "",
     "provider": "MailGuard 365"
 }
-]
->>>>>>> 78bd22be
+]