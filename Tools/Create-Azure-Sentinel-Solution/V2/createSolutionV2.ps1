Import-Module powershell-yaml

$jsonConversionDepth = 50
$path = "$PSScriptRoot\input"
$mainTemplateArtifact = [PSCustomObject]@{
    name = "DefaultTemplate";
    type = "Template"
}

function handleEmptyInstructionProperties ($inputObj) {
    $outputObj = $inputObj |
    Get-Member -MemberType *Property |
    Select-Object -ExpandProperty Name |
    Sort-Object |
    ForEach-Object -Begin { $obj = New-Object PSObject } {
        if (($null -eq $inputObj.$_) -or ($inputObj.$_ -eq "") -or ($inputObj.$_.Count -eq 0)) {
            Write-Host "Removing empty property $_"
        }
        else {
            $obj | Add-Member -memberType NoteProperty -Name $_ -Value $inputObj.$_
        }
    } { $obj }
    $outputObj
}
function removePropertiesRecursively ($resourceObj) {
    foreach ($prop in $resourceObj.PsObject.Properties) {
        $key = $prop.Name
        $val = $prop.Value
        if ($null -eq $val) {
            $resourceObj.$key = "[variables('blanks')]";
                                            if (!$baseMainTemplate.variables.blanks) {
                                    $baseMainTemplate.variables | Add-Member -NotePropertyName "blanks" -NotePropertyValue "[replace('b', 'b', '')]"
                                }   
        }
        elseif ($val -is [System.Object[]]) {
            if ($val.Count -eq 0) {
                 #$resourceObj.PsObject.Properties.Remove($key)
                 $resourceObj.$key = "[variables('TemplateEmptyArray')]";
                                            if (!$baseMainTemplate.variables.TemplateEmptyArray) {
                                    $baseMainTemplate.variables | Add-Member -NotePropertyName "TemplateEmptyArray" -NotePropertyValue "[json('[]')]"
                                            }
        }
            else {
                foreach ($item in $val) {
                    $itemIndex = $val.IndexOf($item)
                    $resourceObj.$key[$itemIndex] = $(removePropertiesRecursively $val[$itemIndex])
                }
            }
        }
        else {
            if ($val -is [PSCustomObject]) {
                if ($($val.PsObject.Properties).Count -eq 0) {
                    $resourceObj.PsObject.Properties.Remove($key)
                }
                else {
                    $resourceObj.$key = $(removePropertiesRecursively $val)
                    if ($($resourceObj.$key.PsObject.Properties).Count -eq 0) {
                        $resourceObj.PsObject.Properties.Remove($key)
                    }
                }
            }
        }
    }
    $resourceObj
}

function queryResourceExists () {
    foreach ($resource in $baseMainTemplate.resources) {
        if ($resource.type -eq "Microsoft.OperationalInsights/workspaces") {
            return $true
        }
    }
    return $false
}

function getQueryResourceLocation () {
    for ($i = 0; $i -lt $baseMainTemplate.resources.Length; $i++) {
        if ($baseMainTemplate.resources[$i].type -eq "Microsoft.OperationalInsights/workspaces") {
            return $i
        }
    }
}

function getParserDetails($solutionName)
{
    $API = 'https://catalogapi.azure.com/offers?api-version=2018-08-01-beta&$filter=categoryIds%2Fany(cat%3A%20cat%20eq%20%27AzureSentinelSolution%27)%20or%20keywords%2Fany(key%3A%20contains(key%2C%27f1de974b-f438-4719-b423-8bf704ba2aef%27))'
    $SolutionDataItems = $(Invoke-WebRequest -URI $API | ConvertFrom-Json).items
    $parserResourceType = [PSObject]@{
        templateSpecParserType = "Microsoft.OperationalInsights/workspaces/savedSearches"
        workspaceType = "Microsoft.OperationalInsights/workspaces"
        normalParserType = "savedSearches"
    }
    $variableExpressionRegex = "\[\s?variables\(\'_([\w\W]+)\'\)\s?\]"
    $parserDisplayDetails = New-Object PSObject
    $parserDisplayDetails | Add-Member -NotePropertyName "functionAlias" -NotePropertyValue $(getFileNameFromPath $file)
    $parserDisplayDetails | Add-Member -NotePropertyName "displayName" -NotePropertyValue "$($fileName)"
    $parserDisplayDetails | Add-Member -NotePropertyName "name" -NotePropertyValue "$($fileName)"

    $currentSolution = $SolutionDataItems | Where-Object { $_.legacyId -eq $solutionName }
    if($currentSolution.length -gt 0)
    {
        $templateUrl = ($currentSolution.plans[0].artifacts | Where-Object { (($_.name -eq $mainTemplateArtifact.name) -and ($_.type -eq $mainTemplateArtifact.type)) }).uri
        $templateContent = $(Invoke-WebRequest -URI $templateUrl) | ConvertFrom-Json
        if ($templateContent.resources -and $templateContent.variables) {
            $templateVariables = $templateContent.variables
            $parserTemplate = $templateContent.resources | Where-Object { $_.type -eq $parserResourceType.templateSpecParserType -or $_.type -eq $parserResourceType.workspaceType }

            if ($null -ne $parserTemplate) {
                if($null -ne $parserTemplate.resources)
                {
                    $parserTemplate = $parserTemplate.resources | Where-Object {$_.properties.category -eq "Samples" -and $_.type -eq $parserResourceType.normalParserType }
                }

                $parserTemplate = $parserTemplate | Where-Object {$_.properties.functionAlias -eq $(getFileNameFromPath $file)}

                if ($null -ne $parserTemplate) {
                    $parserDisplayDetails.functionAlias = $parserTemplate.properties.functionAlias;
                    $parserDisplayDetails.displayName = $parserTemplate.properties.displayName;
                    $parserDisplayDetails.name = $parserTemplate.name.split('/')[-1];

                    $suppressedOutput = $parserDisplayDetails.displayName -match $variableExpressionRegex
                    if ($suppressedOutput -and $matches[1]) {
                        $parserDisplayDetails.displayName = $templateVariables.$($matches[1])
                    }

                    $suppressedOutput = $parserDisplayDetails.name -match $variableExpressionRegex
                    if ($suppressedOutput -and $matches[1]) {
                        $parserDisplayDetails.name = $templateVariables.$($matches[1])
                    }
                }
            }
        }
    }

    return $parserDisplayDetails;
}

foreach ($inputFile in $(Get-ChildItem $path)) {
    $inputJsonPath = Join-Path -Path $path -ChildPath "$($inputFile.Name)"

    $contentToImport = Get-Content -Raw $inputJsonPath | Out-String | ConvertFrom-Json
    $basePath = $(if ($contentToImport.BasePath) { $contentToImport.BasePath + "/" } else { "https://raw.githubusercontent.com/Azure/Azure-Sentinel/master/" })

    # Content Counters - (for adding numbering to each item)
    $analyticRuleCounter = 1
    $connectorCounter = 1
    $workbookCounter = 1
    $playbookCounter = 1
    $parserCounter = 1
    $savedSearchCounter = 1
    $huntingQueryCounter = 1
    $watchlistCounter = 1

    # Convenience Variables
    $solutionName = $contentToImport.Name


    # Base JSON Object Paths
    $baseMainTemplatePath = "$PSScriptRoot/templating/baseMainTemplate.json"
    $baseCreateUiDefinitionPath = "$PSScriptRoot/templating/baseCreateUiDefinition.json"
    $metadataPath = "$PSScriptRoot/../../../Solutions/$($contentToImport.Name)/$($contentToImport.Metadata)"

    $workbookMetadataPath = "$PSScriptRoot/../../../"
    # Base JSON Objects
    $baseMainTemplate = Get-Content -Raw $baseMainTemplatePath | Out-String | ConvertFrom-Json
    $baseCreateUiDefinition = Get-Content -Raw $baseCreateUiDefinitionPath | Out-String | ConvertFrom-Json
    $baseMetadata = Get-Content -Raw $metadataPath | Out-String | ConvertFrom-Json

    $DependencyCriteria = @();
    $customConnectorsList = @{};
    $functionAppList = @{};
    $metadataAuthor = $contentToImport.Author.Split(" - ");
    $solutionId = $baseMetadata.publisherId + "." + $baseMetadata.offerId
    $baseMainTemplate.variables | Add-Member -NotePropertyName "solutionId" -NotePropertyValue $solutionId
    $baseMainTemplate.variables | Add-Member -NotePropertyName "_solutionId" -NotePropertyValue "[variables('solutionId')]"
    if($null -ne $metadataAuthor[1])
    {
        $baseMainTemplate.variables | Add-Member -NotePropertyName "email" -NotePropertyValue $($metadataAuthor[1])
        $baseMainTemplate.variables | Add-Member -NotePropertyName "_email" -NotePropertyValue "[variables('email')]"
    }

    foreach ($objectProperties in $contentToImport.PsObject.Properties) {
        # Access the value of the property
        if ($objectProperties.Value -is [System.Array]) {
            foreach ($file in $objectProperties.Value) {
                $finalPath = $basePath + $file
                $rawData = $null
                try {
                    Write-Host "Downloading $finalPath"
                    $rawData = (New-Object System.Net.WebClient).DownloadString($finalPath)
                }
                catch {
                    Write-Host "Failed to download $finalPath -- Please ensure that it exists in $([System.Uri]::EscapeUriString($basePath))" -ForegroundColor Red
                    break;
                }

                try {
                    $json = ConvertFrom-Json $rawData -ErrorAction Stop; # Determine whether content is JSON or YAML
                    $validJson = $true;
                }
                catch {
                    $validJson = $false;
                }
				#Replace the special characters in the solution name.
				function Replace-SpecialChars {
				param($InputString,$Type)
					if ($Type.ToLower() -eq 'solutionname') {
						$SpecialChars = '[#?\{\[\(\)\]\}]'
						$Replacement  = ' '
					}
					elseif ($Type.ToLower() -eq 'filename') {
						$SpecialChars = '[#?\{\[\(\)\]\}]'
						$Replacement  = ''
					}
					else {
						$SpecialChars = '[#?\{\[\(\)\]\}]'
						$Replacement  = ''
					}
				return $InputString -replace $SpecialChars,$Replacement
				}

                if ($validJson) {
                    # If valid JSON, must be Workbook or Playbook
                    $objectKeyLowercase = $objectProperties.Name.ToLower()
                    if ($objectKeyLowercase -eq "workbooks") {
                        Write-Host "Generating Workbook using $file"
						$solutionRename = Replace-SpecialChars -InputString $solutionName -Type 'solutionname'
                        $fileName = Split-Path $file -leafbase;
						$fileName = Replace-SpecialChars -InputString $fileName -Type 'filename'
                        $workbookKey = $fileName;
                        $fileName = $fileName + "Workbook";

                        if ($workbookCounter -eq 1) {
                            # Add workbook source variables
                            if (!$contentToImport.TemplateSpec){
                                $baseMainTemplate.variables | Add-Member -NotePropertyName "workbook-source" -NotePropertyValue "[concat(resourceGroup().id, '/providers/Microsoft.OperationalInsights/workspaces/',parameters('workspace'))]"
                                $baseMainTemplate.variables | Add-Member -NotePropertyName "_workbook-source" -NotePropertyValue "[variables('workbook-source')]"
                            };
							$baseWorkbookStep = [PSCustomObject] @{
                                name       = "workbooks";
                                label      = "Workbooks";
                                subLabel   = [PSCustomObject] @{
                                preValidation  = "Configure the workbooks";
                                postValidation = "Done";
                                };
                                bladeTitle = "Workbooks";
                                elements   = @(
                                    [PSCustomObject] @{
                                        name    = "workbooks-text";
                                        type    = "Microsoft.Common.TextBlock";
                                        options = [PSCustomObject] @{
                                            text =  $contentToImport.WorkbookBladeDescription ? $contentToImport.WorkbookBladeDescription : "This solution installs workbook(s) to help you gain insights into the telemetry collected in Microsoft Sentinel. After installing the solution, start using the workbook in Manage solution view.";
                                        }
                                    },
                                    [PSCustomObject] @{
                                        name    = "workbooks-link";
                                        type    = "Microsoft.Common.TextBlock";
                                        options = [PSCustomObject] @{
                                            link=  [PSCustomObject] @{
                                                label= "Learn more";
                                                uri= "https://docs.microsoft.com/azure/sentinel/tutorial-monitor-your-data"
                                              }
                                            }
										}
                                    )
                                }
                                $baseCreateUiDefinition.parameters.steps += $baseWorkbookStep
                            if(!$contentToImport.TemplateSpec)
                            {
                                #Add formattedTimeNow parameter since workbooks exist
                                $timeNowParameter = [PSCustomObject]@{
                                    type         = "string";
                                    defaultValue = "[utcNow('g')]";
                                    metadata     = [PSCustomObject]@{
                                        description = "Appended to workbook displayNames to make them unique";
                                    }
                                }
                                $baseMainTemplate.parameters | Add-Member -MemberType NoteProperty -Name "formattedTimeNow" -Value $timeNowParameter
                            }
                        }
						if($contentToImport.TemplateSpec) {
                            #Getting Workbook Metadata dependencies from Github
                            $workbookData = $null
                            $workbookFinalPath = $workbookMetadataPath + 'Tools/Create-Azure-Sentinel-Solution/V2/WorkbookMetadata/WorkbooksMetadata.json';
                            try {
                                Write-Host "Downloading $workbookFinalPath"
                                $workbookData = (New-Object System.Net.WebClient).DownloadString($workbookFinalPath)
                                $dependencies = $workbookData | ConvertFrom-Json | Where-Object {($_.templateRelativePath.split('.')[0].ToLower() -eq $workbookKey.ToLower())}
                                $WorkbookDependencyCriteria = @();
                            }
                            catch {
                                Write-Host "TemplateSpec Workbook Metadata Dependencies errors occurred: $($_.Exception.Message)" -ForegroundColor Red
                                break;
                            }

                            if($dependencies.source -and $dependencies.source.kind -and ($dependencies.source.kind -eq "Community" -or $dependencies.source.kind -eq "Standalone"))
                            {
                                throw "The file $fileName has metadata with source -> kind = Community | Standalone. Please remove it so that it can be packaged as a solution."
                            }
						}
						$workbookUIParameter = [PSCustomObject] @{ name = "workbook$workbookCounter"; type = "Microsoft.Common.Section"; label = $dependencies.title; elements = @( [PSCustomObject] @{ name = "workbook$workbookCounter-text"; type = "Microsoft.Common.TextBlock"; options = @{ text = $dependencies.description; } } ) }
                        $baseCreateUiDefinition.parameters.steps[$baseCreateUiDefinition.parameters.steps.Count - 1].elements += $workbookUIParameter

                        try {
                            $data = $rawData
                            # Serialize workbook data
                            $serializedData = $data |  ConvertFrom-Json -Depth $jsonConversionDepth
                            # Remove empty braces
                            $serializedData = $(removePropertiesRecursively $serializedData) | ConvertTo-Json -Compress -Depth $jsonConversionDepth | Out-String
                        }
                        catch {
                            Write-Host "Failed to serialize $file" -ForegroundColor Red
                            break;
                        }
                        $workbookDescriptionText = $(if ($contentToImport.WorkbookDescription -and $contentToImport.WorkbookDescription -is [System.Array]) { $contentToImport.WorkbookDescription[$workbookCounter - 1] } elseif ($contentToImport.WorkbookDescription -and $contentToImport.WorkbookDescription -is [System.String]) { $contentToImport.WorkbookDescription } else { "" })
                        #creating parameters in mainTemplate
                        $workbookIDParameterName = "workbook$workbookCounter-id"
                        $workbookNameParameterName = "workbook$workbookCounter-name"
                        $workbookIDParameter = [PSCustomObject] @{ type = "string"; defaultValue = "[newGuid()]"; minLength = 1; metadata = [PSCustomObject] @{ description = "Unique id for the workbook" }; }


                        if(!$contentToImport.TemplateSpec)
                        {
                            $baseMainTemplate.parameters | Add-Member -MemberType NoteProperty -Name $workbookIDParameterName -Value $workbookIDParameter
                        }

                        # Create Workbook Resource Object
                        $newWorkbook = [PSCustomObject]@{
                            type       = "Microsoft.Insights/workbooks";
                            name       = "[parameters('workbook$workbookCounter-id')]";
                            location   = "[parameters('workspace-location')]";
                            kind       = "shared";
                            apiVersion = "2021-08-01";
                            metadata   = [PSCustomObject]@{};
                            properties = [PSCustomObject] @{
                                displayName    = $contentToImport.Workbooks ? "[parameters('workbook$workbookCounter-name')]" : "[concat(parameters('workbook$workbookCounter-name'), ' - ', parameters('formattedTimeNow'))]";
                                serializedData = $serializedData;
                                version        = "1.0";
                                sourceId       = $contentToImport.TemplateSpec? "[variables('workspaceResourceId')]" : "[variables('_workbook-source')]";
                                category       = "sentinel"
                            }
                        }

                        if($contentToImport.TemplateSpec) {
                            #Getting Workbook Metadata dependencies from Github
                            $workbookData = $null
                            $workbookFinalPath = $workbookMetadataPath + 'Tools/Create-Azure-Sentinel-Solution/V2/WorkbookMetadata/WorkbooksMetadata.json';
                            try {
                                Write-Host "Downloading $workbookFinalPath"
                                $workbookData = (New-Object System.Net.WebClient).DownloadString($workbookFinalPath)
                                $dependencies = $workbookData | ConvertFrom-Json | Where-Object {($_.templateRelativePath.split('.')[0].ToLower() -eq $workbookKey.ToLower())}
                                $WorkbookDependencyCriteria = @();
                                foreach($dataTypesDependencies in $dependencies.dataTypesDependencies)
                                {
                                    $dataTypeObject = New-Object PSObject
                                    $dataTypeObject | Add-Member -MemberType NoteProperty -Name "contentId" -Value "$dataTypesDependencies"
                                    $dataTypeObject | Add-Member -MemberType NoteProperty -Name "kind" -Value "DataType"
                                    $WorkbookDependencyCriteria += $dataTypeObject
                                }
                                foreach($dataConnectorsDependencies in $dependencies.dataConnectorsDependencies)
                                {
                                    $dataConnectorObject = New-Object PSObject
                                    $dataConnectorObject | Add-Member -MemberType NoteProperty -Name "contentId" -Value "$dataConnectorsDependencies"
                                    $dataConnectorObject | Add-Member -MemberType NoteProperty -Name "kind" -Value "DataConnector"
                                    $WorkbookDependencyCriteria += $dataConnectorObject
                                }
                                if($null -ne $dataConnectorObject -or $null -ne $dataTypeObject){
                                $workbookDependencies = [PSCustomObject]@{
                                    operator = "AND";
                                };
                            }

                                if($WorkbookDependencyCriteria.Count -gt 0)
                                {
                                    $workbookDependencies | Add-Member -NotePropertyName "criteria" -NotePropertyValue $WorkbookDependencyCriteria                 
                                }

                                $newWorkbook.metadata | Add-Member -MemberType NoteProperty -Name "description" -Value "$($dependencies.description)"
                            }
                            catch {
                                Write-Host "TemplateSpec Workbook Metadata Dependencies errors occurred: $($_.Exception.Message)" -ForegroundColor Red
                                break;
                            }

                            $workbookNameParameter = [PSCustomObject] @{ type = "string"; defaultValue = $dependencies.title; minLength = 1; metadata = [PSCustomObject] @{ description = "Name for the workbook" }; }
                            $baseMainTemplate.variables | Add-Member -NotePropertyName "workbookVersion$workbookCounter" -NotePropertyValue "$($dependencies.version)"
                            $baseMainTemplate.variables | Add-Member -NotePropertyName "workbookContentId$workbookCounter" -NotePropertyValue "$($dependencies.workbookKey)"
                            $baseMainTemplate.parameters | Add-Member -MemberType NoteProperty -Name $workbookNameParameterName -Value $workbookNameParameter
                            $baseMainTemplate.variables | Add-Member -NotePropertyName "workbookId$workbookCounter" -NotePropertyValue "[resourceId('Microsoft.Insights/workbooks', variables('workbookContentId$workbookCounter'))]"
                            $baseMainTemplate.variables | Add-Member -NotePropertyName "workbookTemplateSpecName$workbookCounter" -NotePropertyValue "[concat(parameters('workspace'),'-wb-',uniquestring(variables('_workbookContentId$workbookCounter')))]"
                            $baseMainTemplate.variables | Add-Member -NotePropertyName "_workbookContentId$workbookCounter" -NotePropertyValue "[variables('workbookContentId$workbookCounter')]"
                            $DependencyCriteria += [PSCustomObject]@{
                                kind      = "Workbook";
                                contentId = "[variables('_workbookContentId$workbookCounter')]";
                                version   = "[variables('workbookVersion$workbookCounter')]";
                            };

                            # Add workspace resource ID if not available
                            if (!$baseMainTemplate.variables.workspaceResourceId) {
                                $baseMainTemplate.variables | Add-Member -NotePropertyName "workspaceResourceId" -NotePropertyValue "[resourceId('microsoft.OperationalInsights/Workspaces', parameters('workspace'))]"
                            }

                            # Add base templateSpec
                            $baseWorkbookTemplateSpec = [PSCustomObject]@{
                                type       = "Microsoft.Resources/templateSpecs";
                                apiVersion = "2022-02-01";
                                name       = "[variables('workbookTemplateSpecName$workbookCounter')]";
                                location   = "[parameters('workspace-location')]";
                                tags       = [PSCustomObject]@{
                                    "hidden-sentinelWorkspaceId" = "[variables('workspaceResourceId')]";
                                    "hidden-sentinelContentType" = "Workbook";
                                };
                                properties = [PSCustomObject]@{
                                    description = "$($solutionName) Workbook with template";
                                    displayName = "$($solutionName) workbook template";
                                }
                            }
                            $newWorkbook.name = "[variables('workbookContentId$workbookCounter')]"
                            $baseMainTemplate.resources += $baseWorkbookTemplateSpec
                            $author = $contentToImport.Author.Split(" - ");
                            $authorDetails = [PSCustomObject]@{
                                name  = $author[0];
                            };
                            if($null -ne $author[1])
                            {
                                $authorDetails | Add-Member -NotePropertyName "email" -NotePropertyValue "[variables('_email')]"
                            }
                            $workbookMetadata = [PSCustomObject]@{
                                type       = "Microsoft.OperationalInsights/workspaces/providers/metadata";
                                apiVersion = "2022-01-01-preview";
                                name       = "[concat(parameters('workspace'),'/Microsoft.SecurityInsights/',concat('Workbook-', last(split(variables('workbookId$workbookCounter'),'/'))))]";
                                properties = [PSCustomObject]@{
                                    description = "$dependencies.description";
                                    parentId  = "[variables('workbookId$workbookCounter')]"
                                    contentId = "[variables('_workbookContentId$workbookCounter')]";
                                    kind      = "Workbook";
                                    version   = "[variables('workbookVersion$workbookCounter')]";
                                    source    = [PSCustomObject]@{
                                        kind     = "Solution";
                                        name     = $contentToImport.Name;
                                        sourceId = "[variables('_solutionId')]"
                                    };
                                    author    = $authorDetails;
                                    support   = $baseMetadata.support;
                                }
                            }
                            if($null -ne $workbookDependencies)
                            {
                                $workbookMetadata.properties | Add-Member -NotePropertyName "dependencies" -NotePropertyValue $workbookDependencies
                            }

                            if($workbookDescriptionText -ne "")
                            {
                                $workbookMetadata | Add-Member -NotePropertyName "description" -NotePropertyValue $workbookDescriptionText
                            }

                            # Add templateSpecs/versions resource to hold actual content
                            $workbookTemplateSpecContent = [PSCustomObject]@{
                                type       = "Microsoft.Resources/templateSpecs/versions";
                                apiVersion = "2022-02-01";
                                name       = "[concat(variables('workbookTemplateSpecName$workbookCounter'),'/',variables('workbookVersion$workbookCounter'))]";
                                location   = "[parameters('workspace-location')]";
                                tags       = [PSCustomObject]@{
                                    "hidden-sentinelWorkspaceId" = "[variables('workspaceResourceId')]";
                                    "hidden-sentinelContentType" = "Workbook";
                                };
                                dependsOn  = @(
                                    "[resourceId('Microsoft.Resources/templateSpecs', variables('workbookTemplateSpecName$workbookCounter'))]"
                                );
                                properties = [PSCustomObject]@{
                                    description  = "$($fileName) with template version $($contentToImport.Version)";
                                    mainTemplate = [PSCustomObject]@{
                                        '$schema'      = "https://schema.management.azure.com/schemas/2019-04-01/deploymentTemplate.json#";
                                        contentVersion = "[variables('workbookVersion$workbookCounter')]";
                                        parameters     = [PSCustomObject]@{};
                                        variables      = [PSCustomObject]@{};
                                        resources      = @(
                                            # workbook
                                            $newWorkbook,
                                            # Metadata
                                            $workbookMetadata
                                        )
                                    }
                                }
                            }

                            $baseMainTemplate.resources += $workbookTemplateSpecContent
                        }
                        else {
                            $baseMainTemplate.resources += $newWorkbook
                            if ($contentToImport.Metadata) {
                            $baseMainTemplate.variables | Add-Member -NotePropertyName $fileName -NotePropertyValue $fileName
                            $baseMainTemplate.variables | Add-Member -NotePropertyName "_$fileName" -NotePropertyValue "[variables('$fileName')]"
                            $DependencyCriteria += [PSCustomObject]@{
                                kind      = "Workbook";
                                contentId = "[variables('_$fileName')]";
                                version   = "[variables('workbookVersion$workbookCounter')]";
                            };
                        }
                        }
                        $workbookCounter += 1
                    }
                    elseif ($objectKeyLowercase -eq "playbooks") {
                        Write-Host "Generating Playbook using $file"
                        $playbookData = $json
                        $playbookName = $(if ($playbookData.parameters.PlaybookName) { $playbookData.parameters.PlaybookName.defaultValue }elseif ($playbookData.parameters."Playbook Name") { $playbookData.parameters."Playbook Name".defaultValue })

                        $fileName = Split-path -Parent $file | Split-Path -leaf
						if($fileName.ToLower() -eq "incident-trigger" -or $fileName.ToLower() -eq "alert-trigger" -or $fileName.ToLower() -eq "entity-trigger")
						{ 
						$parentPath = Split-Path $file -Parent; $fileName = (Split-Path $parentPath -Parent | Split-Path -leaf) + "-" + $fileName; 
						}

                        if($playbookData.metadata -and $playbookData.metadata.source -and $playbookData.metadata.source.kind -and ($playbookData.metadata.source.kind -eq "Community" -or $playbookData.metadata.source.kind -eq "Standalone"))
                        {
                            throw "The file $fileName has metadata with source -> kind = Community | Standalone. Please remove it so that it can be packaged as a solution."
                        }
						
                        if ($contentToImport.Metadata) {
                            $baseMainTemplate.variables | Add-Member -NotePropertyName $fileName -NotePropertyValue $fileName
                            $baseMainTemplate.variables | Add-Member -NotePropertyName "_$fileName" -NotePropertyValue "[variables('$fileName')]"
                        }

                        $IsLogicAppsCustomConnector = ($playbookData.resources | Where-Object {($_.type.ToLower() -eq "Microsoft.Web/customApis".ToLower())}) ? $true : $false;
                        $IsFunctionAppResource = ($playbookData.resources | Where-Object {($_.type.ToLower() -eq "Microsoft.Web/sites".ToLower())}) ? $true : $false;                        
                        $DependencyCriteria += [PSCustomObject]@{
                            kind      = $IsLogicAppsCustomConnector ? "LogicAppsCustomConnector" : $IsFunctionAppResource ? "AzureFunction" : "Playbook";;
                            contentId = "[variables('_$fileName')]";
                            version   = "[variables('playbookVersion$playbookCounter')]";
                        };
                        if($fileName.ToLower() -match "FunctionApp"){
                            $functionAppsPlaybookId = $playbookData.parameters.FunctionAppName.defaultValue
                        }

                        if (!$playbookName) {
                            $playbookName = $fileName;
                        }

                        if ($playbookCounter -eq 1) {
                            # If a playbook exists, add CreateUIDefinition step before playbook elements while handling first playbook.
                            $playbookStep = [PSCustomObject] @{
                                name       = "playbooks";
                                label      = "Playbooks";
                                subLabel   = [PSCustomObject] @{
                                    preValidation  = "Configure the playbooks";
                                    postValidation = "Done";
                                };
                                bladeTitle = "Playbooks";
                                elements   = @(
                                    [PSCustomObject] @{
                                        name    = "playbooks-text";
                                        type    = "Microsoft.Common.TextBlock";
                                        options = [PSCustomObject] @{
                                            text = $contentToImport.PlaybooksBladeDescription ? $contentToImport.PlaybooksBladeDescription : "This solution installs the Playbook templates to help implement your Security Orchestration, Automation and Response (SOAR) operations. After installing the solution, these will be deployed under Playbook Templates in the Automation blade in Microsoft Sentinel. They can be configured and managed from the Manage solution view in Content Hub.";
                                        }
                                    },
                                    [PSCustomObject] @{
                                        name    = "playbooks-link";
                                        type    = "Microsoft.Common.TextBlock";
                                        options = [PSCustomObject] @{
                                            link = [PSCustomObject] @{
                                                label = "Learn more";
                                                uri   = "https://docs.microsoft.com/azure/sentinel/tutorial-respond-threats-playbook?WT.mc_id=Portal-Microsoft_Azure_CreateUIDef"
                                        }
                                    }
                                })
                            }
                            $baseCreateUiDefinition.parameters.steps += $playbookStep
                        }
                        $playbookDescriptionText = $(if ($contentToImport.PlaybookDescription -and $contentToImport.PlaybookDescription -is [System.Array]) { $contentToImport.PlaybookDescription[$playbookCounter - 1] } elseif ($contentToImport.PlaybookDescription -and $contentToImport.PlaybookDescription -is [System.String]) { $contentToImport.PlaybookDescription } else { "" })
                        $playbookElement = [PSCustomObject] @{
                            name     = "playbook$playbookCounter";
                            type     = "Microsoft.Common.Section";
                            label    = $playbookName;
                            elements = @(
                                [PSCustomObject] @{
                                    name    = "playbook$playbookCounter-text";
                                    type    = "Microsoft.Common.TextBlock";
                                    options = [PSCustomObject] @{ text = if ($playbookData.metadata -and $playbookData.metadata.comments) { $playbookData.metadata.comments } else { "This playbook ingests events from $solutionName into Log Analytics using the API." } }
                                }
                            )
                        }
                        $currentStepNum = $baseCreateUiDefinition.parameters.steps.Count - 1
                        #$baseCreateUiDefinition.parameters.steps[$currentStepNum].elements += $playbookElement

                        foreach ($param in $playbookData.parameters.PsObject.Properties) {
                            $paramName = $param.Name
                            $defaultParamValue = $(if ($playbookData.parameters.$paramName.defaultValue) { $playbookData.parameters.$paramName.defaultValue } else { "" })
                            if ($param.Name.ToLower().contains("playbookname")) {
                                $playbookNameObject = [PSCustomObject] @{
                                    name         = $contentToImport.TemplateSpec ? $paramName : "playbook$playbookCounter-$paramName";
                                    type         = "Microsoft.Common.TextBox";
                                    label        = "Playbook Name";
                                    defaultValue = $defaultParamValue;
                                    toolTip      = "Resource name for the logic app playbook.  No spaces are allowed";
                                    constraints  = [PSCustomObject] @{
                                        required          = $true;
                                        regex             = "[a-z0-9A-Z]{1,256}$";
                                        validationMessage = "Please enter a playbook resource name"
                                    }
                                }
                                #$baseCreateUiDefinition.parameters.steps[$currentStepNum].elements[$baseCreateUiDefinition.parameters.steps[$currentStepNum].elements.Length - 1].elements += $playbookNameObject
                                if(!$contentToImport.TemplateSpec)
                                {
                                    $baseMainTemplate.parameters | Add-Member -NotePropertyName "playbook$playbookCounter-$paramName" -NotePropertyValue ([PSCustomObject] @{
                                            defaultValue = $playbookName;
                                            type         = "string";
                                            minLength    = 1;
                                            metadata     = [PSCustomObject] @{ description = "Resource name for the logic app playbook.  No spaces are allowed"; }
                                        })
                                }
                            }
                            elseif ($param.Name.ToLower().contains("username")) {
                                $playbookUsernameObject = [PSCustomObject] @{
                                    name         = $contentToImport.TemplateSpec ? $paramName : "playbook$playbookCounter-$paramName";
                                    type         = "Microsoft.Common.TextBox";
                                    label        = "$solutionName Username";
                                    defaultValue = $defaultParamValue;
                                    toolTip      = "Username to connect to $solutionName API";
                                    constraints  = [PSCustomObject] @{
                                        required          = $true;
                                        regex             = "[a-z0-9A-Z]{1,256}$";
                                        validationMessage = "Please enter a playbook username";
                                    }
                                }
                                #$baseCreateUiDefinition.parameters.steps[$currentStepNum].elements[$baseCreateUiDefinition.parameters.steps[$currentStepNum].elements.Length - 1].elements += $playbookUsernameObject
                                if(!$contentToImport.TemplateSpec){
                                $baseMainTemplate.parameters | Add-Member -NotePropertyName "playbook$playbookCounter-$paramName" -NotePropertyValue ([PSCustomObject] @{
                                        defaultValue = $defaultParamValue;
                                        type         = "string";
                                        minLength    = 1;
                                        metadata     = [PSCustomObject] @{ description = "Username to connect to $solutionName API" }
                                    })
                                }
                            }
                            elseif ($param.Name.ToLower().contains("password")) {
                                $playbookPasswordObject = [PSCustomObject] @{
                                    name        = $contentToImport.TemplateSpec ? $paramName : "playbook$playbookCounter-$paramName";
                                    type        = "Microsoft.Common.PasswordBox";
                                    label       = [PSCustomObject] @{ password = $defaultParamValue; };
                                    toolTip     = "Password to connect to $solutionName API";
                                    constraints = [PSCustomObject] @{ required = $true; };
                                    options     = [PSCustomObject] @{ hideConfirmation = $false; };
                                }
                                #$baseCreateUiDefinition.parameters.steps[$currentStepNum].elements[$baseCreateUiDefinition.parameters.steps[$currentStepNum].elements.Length - 1].elements += $playbookPasswordObject
                                if(!$contentToImport.TemplateSpec){
                                $baseMainTemplate.parameters | Add-Member -NotePropertyName "playbook$playbookCounter-$paramName" -NotePropertyValue ([PSCustomObject] @{
                                        type      = "securestring";
                                        minLength = 1;
                                        metadata  = [PSCustomObject] @{ description = "Password to connect to $solutionName API"; }
                                    })
                                }
                            }
                            elseif ($param.Name.ToLower().contains("apikey")) {
                                $playbookPasswordObject = [PSCustomObject] @{
                                    name        = $contentToImport.TemplateSpec ? $paramName : "playbook$playbookCounter-$paramName";
                                    type        = "Microsoft.Common.PasswordBox";
                                    label       = [PSCustomObject] @{password = "ApiKey" };
                                    toolTip     = "ApiKey to connect to $solutionName API";
                                    constraints = [PSCustomObject] @{ required = $true; };
                                    options     = [PSCustomObject] @{ hideConfirmation = $true; };
                                }
                                #$baseCreateUiDefinition.parameters.steps[$currentStepNum].elements[$baseCreateUiDefinition.parameters.steps[$currentStepNum].elements.Length - 1].elements += $playbookPasswordObject
                                if(!$contentToImport.TemplateSpec)
                                {
                                    $baseMainTemplate.parameters | Add-Member -NotePropertyName "playbook$playbookCounter-$paramName" -NotePropertyValue ([PSCustomObject] @{
                                            type      = "securestring";
                                            minLength = 1;
                                            metadata  = [PSCustomObject] @{ description = "ApiKey to connect to $solutionName API"; }
                                        })
                                }
                            }
                            else {
                                function PascalSplit ($pascalStr) {
                                    foreach ($piece in $pascalStr) {
                                        if ($piece -is [array]) {
                                            foreach ($subPiece in $piece) { PascalSplit $subPiece }
                                        }
                                        else {
                                            ($piece.ToString() -creplace '[A-Z]', ' $&').Trim().Split($null)
                                        }
                                    }
                                }

                                $playbookParamObject = $(
                                    if ($playbookData.parameters.$paramName.allowedValues) {
                                        [PSCustomObject] @{
                                            name         = $contentToImport.TemplateSpec ? $paramName : "playbook$playbookCounter-$paramName";
                                            type         = "Microsoft.Common.DropDown";
                                            label        = "$(PascalSplit $paramName)";
                                            placeholder  = "$($playbookData.parameters.$paramName.allowedValues[0])";
                                            defaultValue = "$($playbookData.parameters.$paramName.allowedValues[0])";
                                            toolTip      = "Please enter $(if($paramName.IndexOf("-") -ne -1){$paramName}else{PascalSplit $paramName})";
                                            constraints  = [PSCustomObject] @{
                                                allowedValues = $playbookData.parameters.$paramName.allowedValues | ForEach-Object {
                                                    [PSCustomObject] @{
                                                        label = $_;
                                                        value = $_;
                                                    }
                                                }
                                                required      = $true;
                                            }
                                            visible      = $true;
                                        }
                                    }
                                    else {
                                        [PSCustomObject] @{
                                            name         = $contentToImport.TemplateSpec ? $paramName : "playbook$playbookCounter-$paramName";
                                            type         = "Microsoft.Common.TextBox";
                                            label        = "$(PascalSplit $paramName)";
                                            defaultValue = $defaultParamValue;
                                            toolTip      = "Please enter $(if($paramName.IndexOf("-") -ne -1){$paramName}else{PascalSplit $paramName})";
                                            constraints  = [PSCustomObject] @{
                                                required          = $true;
                                                regex             = "[a-z0-9A-Z]{1,256}$";
                                                validationMessage = "Please enter the $(PascalSplit $paramName)"
                                            }
                                        }
                                    }
                                )
                                #$baseCreateUiDefinition.parameters.steps[$currentStepNum].elements[$baseCreateUiDefinition.parameters.steps[$currentStepNum].elements.Length - 1].elements += $playbookParamObject
                                $defaultValue = $(if ($defaultParamValue) { $defaultParamValue } else { "" })
                                if(!$contentToImport.TemplateSpec){
                                $baseMainTemplate.parameters | Add-Member -NotePropertyName "playbook$playbookCounter-$paramName" -NotePropertyValue ([PSCustomObject] @{
                                        defaultValue = $defaultValue;
                                        type         = "string";
                                        minLength    = 1;
                                    })
                                }
                            }
                            if(!$contentToImport.TemplateSpec){
                                $baseCreateUiDefinition.parameters.outputs | Add-Member -NotePropertyName "playbook$playbookCounter-$paramName" -NotePropertyValue "[steps('playbooks').playbook$playbookCounter.playbook$playbookCounter-$paramName]"
                            }
                        }

                        foreach ($playbookVariable in $playbookData.variables.PsObject.Properties) {
                            $variableName = $playbookVariable.Name
                            $variableValue = $playbookVariable.Value
                            if ($variableValue -is [System.String]) {
                                $variableValue = $(node "$PSScriptRoot/templating/replacePlaybookParamNames.js" $variableValue $playbookCounter)
                            }
                            if($contentToImport.TemplateSpec -and $variableName.ToLower().Contains("connection"))
                            {
                                $variableValue = "[" + $variableValue ;
                            }
                            if (!$contentToImport.TemplateSpec -and $variableName.ToLower().contains("apikey")) {
                                $baseMainTemplate.variables | Add-Member -NotePropertyName "playbook-$variableName" -NotePropertyValue "[$variableValue]"
                            }
                            elseif (!$contentToImport.TemplateSpec) {
                                $baseMainTemplate.variables | Add-Member -NotePropertyName "playbook$playbookCounter-$variableName" -NotePropertyValue $variableValue
                            }
                        }

                        $azureManagementUrlExists = $false
                        $azureManagementUrl = "management.azure.com"

                        function replaceQuotes ($inputStr) {
                            $baseStr = $resourceObj.$key
                            $outputStr = $baseStr.Replace("`"", "\`"")
                            $outputStr
                        }

                        function removeBlanksRecursively($resourceObj) {
                            if ($resourceObj.GetType() -ne [System.DateTime]) {
                                foreach ($prop in $resourceObj.PsObject.Properties) {
                                    $key = $prop.Name
                                    if ($prop.Value -is [System.String]) {
                                        #Write-Host "its a string $resourceObj.$key"
                                        if($resourceObj.$key -eq "")
                                        {
                                            $resourceObj.$key = "[variables('blanks')]";
                                            if (!$baseMainTemplate.variables.blanks) {
                                    $baseMainTemplate.variables | Add-Member -NotePropertyName "blanks" -NotePropertyValue "[replace('b', 'b', '')]"
                                }
                                        }
                                    }
                                    elseif ($prop.Value -is [System.Array]) {
                                        foreach ($item in $prop.Value) {
                                            $itemIndex = $prop.Value.IndexOf($item)
                                            if ($null -ne $itemIndex) {
                                                if ($item -is [System.String]) {
                                                    $resourceObj.$key[$itemIndex] = $item
                                                }
                                                elseif ($item -is [System.Management.Automation.PSCustomObject]) {
                                                    $resourceObj.$key[$itemIndex] = $(removeBlanksRecursively $item)
                                                }
                                            }
                                        }
                                    }
                                    else {
                                        if (($prop.Value -isnot [System.Int32]) -and ($prop.Value -isnot [System.Int64])) {
                                            $resourceObj.$key = $(removeBlanksRecursively $resourceObj.$key)
                                        }
                                    }
                                }
                            }
                            $resourceObj
                        }

                        function addInternalSuffixRecursively($resourceObj) {
                            if ($resourceObj.GetType() -ne [System.DateTime]) {
                                foreach ($prop in $resourceObj.PsObject.Properties) {
                                    $key = $prop.Name
                                    if ($prop.Value -is [System.String]) {
                                        $resourceObj.$key = $resourceObj.$key.Replace("resourceGroup().location", "variables('workspace-location-inline')")
                                        if ($key -eq "operationId") {
                                            $playbookData.variables | Add-Member -NotePropertyName "operationId-$($resourceobj.$key)" -NotePropertyValue $($resourceobj.$key)
                                            $playbookData.variables | Add-Member -NotePropertyName "_operationId-$($resourceobj.$key)" -NotePropertyValue "[variables('operationId-$($resourceobj.$key)')]"
                                            $resourceObj.$key = "[variables('_operationId-$($resourceobj.$key)')]"
                                        }
                                        if($contentToImport.TemplateSpec -and ($resourceObj.$key.StartsWith("[")) -and ($resourceObj.$key -ne "[variables('TemplateEmptyArray')]"))
                                        {
                                            $resourceObj.$key = "[" + $resourceObj.$key;
                                        }
                                    }
                                    elseif ($prop.Value -is [System.Array]) {
                                        foreach ($item in $prop.Value) {
                                            $itemIndex = $prop.Value.IndexOf($item)
                                            if ($null -ne $itemIndex) {
                                                if ($item -is [System.String]) {
                                                    $item = $item.Replace("resourceGroup().location", "variables('workspace-location-inline')")
                                                    if($contentToImport.TemplateSpec -and ($item.StartsWith("[")))
                                                    {
                                                        $item = "[" + $item;
                                                    }
                                                    $resourceObj.$key[$itemIndex] = $item
                                                }
                                                elseif ($item -is [System.Management.Automation.PSCustomObject]) {
                                                    $resourceObj.$key[$itemIndex] = $(addInternalSuffixRecursively $item)
                                                }
                                            }
                                        }
                                    }
                                    else {
                                        if (($prop.Value -isnot [System.Int32]) -and ($prop.Value -isnot [System.Int64])) {
                                            $resourceObj.$key = $(addInternalSuffixRecursively $resourceObj.$key)
                                        }
                                    }
                                }
                            }
                            $resourceObj
                        }

                        function replaceVarsRecursively ($resourceObj) {
                            if ($resourceObj.GetType() -ne [System.DateTime]) {
                                foreach ($prop in $resourceObj.PsObject.Properties) {
                                    $key = $prop.Name
                                    if ($prop.Value -is [System.String]) {
                                        $resourceObj.$key = $(node "$PSScriptRoot/templating/replacePlaybookParamNames.js" "$(replaceQuotes $resourceObj.$key)" $playbookCounter)
                                        if($contentToImport.TemplateSpec -and ($resourceObj.$key.StartsWith("[") -and $resourceObj.$key.Contains("parameters(") -and !$resourceObj.$key.contains("parameters('workspace-location')")))
                                        {
                                            $resourceObj.$key = "[" + $resourceObj.$key;
                                        }
                                        if ($resourceObj.$key.StartsWith("[") -and $resourceObj.$key[$resourceObj.$key.Length - 1] -eq "]") {
                                            $resourceObj.$key = $(node "$PSScriptRoot/templating/replacePlaybookVarNames.js" "$(replaceQuotes $resourceObj.$key)" $playbookCounter)
                                        }
                                        $resourceObj.$key = $(node "$PSScriptRoot/templating/replaceLocationValue.js" "$(replaceQuotes $resourceObj.$key)" $playbookCounter)
                                        if ($resourceObj.$key.IndexOf($azureManagementUrl)) {
                                            $resourceObj.$key = $resourceObj.$key.Replace($azureManagementUrl, "@{variables('azureManagementUrl')}")
                                            $azureManagementUrlExists = $true
                                        }
                                        if ($key -eq "operationId") {
                                            $baseMainTemplate.variables | Add-Member -NotePropertyName "operationId-$($resourceobj.$key)" -NotePropertyValue $($resourceobj.$key)
                                            $baseMainTemplate.variables | Add-Member -NotePropertyName "_operationId-$($resourceobj.$key)" -NotePropertyValue "[variables('operationId-$($resourceobj.$key)')]"
                                            $resourceObj.$key = "[variables('_operationId-$($resourceobj.$key)')]"
                                        }
                                    }
                                    elseif ($prop.Value -is [System.Array]) {
                                        foreach ($item in $prop.Value) {
                                            $itemIndex = $prop.Value.IndexOf($item)
                                            if ($null -ne $itemIndex) {
                                                if ($item -is [System.String]) {
                                                    $item = $(node "$PSScriptRoot/templating/replaceLocationValue.js" $item $playbookCounter)
                                                    $item = $(node "$PSScriptRoot/templating/replacePlaybookParamNames.js" $item $playbookCounter)
                                                    if($contentToImport.TemplateSpec -and ($item.StartsWith("[") -and $item.Contains("parameters(") -and !$item.contains("parameters('workspace-location')")))
                                                    {
                                                        $item = "[" + $item;
                                                    }
                                                    if ($item.StartsWith("[") -and $item[$item.Length - 1] -eq "]") {
                                                        $item = $(node "$PSScriptRoot/templating/replacePlaybookVarNames.js" $item $playbookCounter)
                                                    }
                                                    $resourceObj.$key[$itemIndex] = $item
                                                }
                                                elseif ($item -is [System.Management.Automation.PSCustomObject]) {
                                                    $resourceObj.$key[$itemIndex] = $(replaceVarsRecursively $item)
                                                }
                                            }
                                        }
                                    }
                                    else {
                                        if (($prop.Value -isnot [System.Int32]) -and ($prop.Value -isnot [System.Int64])) {
                                            $resourceObj.$key = $(replaceVarsRecursively $resourceObj.$key)
                                        }
                                    }
                                }
                            }
                            $resourceObj
                        }
                        $connectionCounter = 1
                        function getConnectionVariableName($connectionVariable) {
                            foreach ($templateVar in $($baseMainTemplate.variables).PSObject.Properties) {
                                if ($templateVar.Value -eq $connectionVariable) {
                                    return $templateVar.Name
                                }
                            }
                            return $false
                        }

                        $playbookDependencies = @();
                        $playbookResources = @();
                        $playbookVersion = '1.0';
                        $logicAppsPlaybookId = '';
                        $customConnectorContentId = '';
                        $FunctionResource = @();
                        foreach ($playbookResource in $playbookData.resources) {
                            if ($playbookResource.type -eq "Microsoft.Web/connections") {
                                if ($playbookResource.properties -and $playbookResource.properties.api -and $playbookResource.properties.api.id) {
                                    if ($playbookResource.properties.api.id.Contains("/providers/Microsoft.Web/customApis/")) {
                                        $splits = $playbookResource.properties.api.id.Split(',');
                                        $connectionKey = $splits[-1].Trim().Replace("parameters('","").Replace("'","").Replace(")","").Replace("]","");

                                        foreach ($templateVar in $($playbookData.parameters).PSObject.Properties) {
                                            if ($templateVar.Name -eq $connectionKey) {
                                                $playbookDependencies += [PSCustomObject] @{
                                                    kind = "LogicAppsCustomConnector";
                                                    contentId = $customConnectorsList[$templateVar.Value.defaultValue].id;
                                                    version = $customConnectorsList[$templateVar.Value.defaultValue].version;
                                                }
                                            }
                                        }
                                    }

                                    $connectionVar = $playbookResource.properties.api.id
                                    $connectionVar = $connectionVar.Replace("resourceGroup().location", "variables('workspace-location-inline')")
                                    $variableReferenceString = "[variables"
                                    $varName = ""
                                    if ($connectionVar.StartsWith($variableReferenceString)) {
                                        # Get value of variable
                                        $varName = $($connectionVar.Split("'"))[1]
                                        # Handle variable reference pairs
                                        if ($playbookData.variables.$varName.StartsWith($variableReferenceString)) {
                                            $varName = $($playbookData.variables.$varName.Split("'"))[1]
                                        }
                                        $connectionVar = $playbookData.variables.$varName
                                        $connectionVar = $connectionVar.Replace("resourceGroup().location", "variables('workspace-location-inline')")

                                    }
                                    $foundConnection = getConnectionVariableName $connectionVar
                                    if ($foundConnection) {
                                        $playbookResource.properties.api.id = "[variables('_$foundConnection')]"
                                    }
                                    else {
                                        $playbookData.variables | Add-Member -NotePropertyName "connection-$connectionCounter" -NotePropertyValue $connectionVar
                                        $playbookData.variables | Add-Member -NotePropertyName "_connection-$connectionCounter" -NotePropertyValue "[variables('connection-$connectionCounter')]"
                                        $playbookResource.properties.api.id = "[variables('_connection-$connectionCounter')]"
                                    }
                                    if(($playbookResource.properties.parameterValues) -and ($null -ne $baseMainTemplate.variables.'playbook-ApiKey')) {
                                        $playbookResource.properties.parameterValues.api_key = "[variables('playbook-ApiKey')]"
                                    }
                                }
                            }
                            elseif ($contentToImport.TemplateSpec -and $playbookResource.type -eq "Microsoft.Logic/workflows") {
                                if($null -eq $playbookResource.tags)
                                {
                                    $playbookResource | Add-Member -NotePropertyName "tags" -NotePropertyValue ([PSCustomObject]@{});
                                }
                                $playbookResource.tags | Add-Member -NotePropertyName "hidden-SentinelWorkspaceId" -NotePropertyValue "[variables('workspaceResourceId')]";
                                $playbookVersion = $playbookResource.tags.'hidden-SentinelTemplateVersion' ? $playbookResource.tags.'hidden-SentinelTemplateVersion' : $playbookVersion;
                            }  elseif ($contentToImport.TemplateSpec -and $playbookResource.type -eq "Microsoft.Web/customApis") {
                                $logicAppsPlaybookId = $playbookResource.name.Replace("parameters('","").Replace("'","").Replace(")","").Replace("]","").Replace("[","");
                                $customConnectorContentId = $playbookData.parameters.$logicAppsPlaybookId.defaultValue
                                Write-Host $customConnectorContentId;
                                Write-Host $logicAppsPlaybookId;
                            }

                            

                            $playbookResource =  $playbookResource
                            $playbookResource = $(removePropertiesRecursively $playbookResource)
                            $playbookResource =  $(addInternalSuffixRecursively $playbookResource)
                            $playbookResource =  $(removeBlanksRecursively $playbookResource)
                            $playbookResources += $playbookResource;
                            $connectionCounter += 1

                        }
                        if(!$IsFunctionAppResource -and $rawData -like '*Microsoft.Web/sites*' )
                            {
                            if ($null -ne $playbookData -and $null -ne $playbookData.parameters){
                                        foreach($param in $playbookData.parameters.PsObject.Properties)
                                        {
                                            if($functionAppList.ContainsKey($param.Value.defaultValue))
                                            {
                                                $playbookDependencies += [PSCustomObject] @{
                                                        kind = "AzureFunction";
                                                        contentId = $functionAppList[$param.Value.defaultValue].id;
                                                        version = $functionAppList[$param.Value.defaultValue].version;
                                                }
                                            }
                                        }                                                                            
                        
                        }
                        }


                        if($contentToImport.TemplateSpec)
                        {
                            $baseMainTemplate.variables | Add-Member -NotePropertyName "playbookVersion$playbookCounter" -NotePropertyValue $playbookVersion
                            $baseMainTemplate.variables | Add-Member -NotePropertyName "playbookContentId$playbookCounter" -NotePropertyValue $fileName
                            $baseMainTemplate.variables | Add-Member -NotePropertyName "_playbookContentId$playbookCounter" -NotePropertyValue "[variables('playbookContentId$playbookCounter')]"

                            if (!$IsLogicAppsCustomConnector -and !$IsFunctionAppResource) {
                                $baseMainTemplate.variables | Add-Member -NotePropertyName "playbookId$playbookCounter" -NotePropertyValue "[resourceId('Microsoft.Logic/workflows', variables('playbookContentId$playbookCounter'))]"
                            }

                            $baseMainTemplate.variables | Add-Member -NotePropertyName "playbookTemplateSpecName$playbookCounter" -NotePropertyValue ($IsLogicAppsCustomConnector ? 
                            "[concat(parameters('workspace'),'-lc-',uniquestring(variables('_playbookContentId$playbookCounter')))]" : 
                            $IsFunctionAppResource ? "[concat(parameters('workspace'),'-fa-',uniquestring(variables('_playbookContentId$playbookCounter')))]" :
                            "[concat(parameters('workspace'),'-pl-',uniquestring(variables('_playbookContentId$playbookCounter')))]")

                            # Add workspace resource ID if not available
                            if (!$baseMainTemplate.variables.workspaceResourceId) {
                                $baseMainTemplate.variables | Add-Member -NotePropertyName "workspaceResourceId" -NotePropertyValue "[resourceId('microsoft.OperationalInsights/Workspaces', parameters('workspace'))]"
                            }
                            # Add base templateSpec
                            $basePlaybookTemplateSpec = [PSCustomObject]@{
                                type       = "Microsoft.Resources/templateSpecs";
                                apiVersion = "2022-02-01";
                                name       = "[variables('playbookTemplateSpecName$playbookCounter')]";
                                location   = "[parameters('workspace-location')]";
                                tags       = [PSCustomObject]@{
                                    "hidden-sentinelWorkspaceId" = "[variables('workspaceResourceId')]";
                                    "hidden-sentinelContentType" = $IsLogicAppsCustomConnector ? "LogicAppsCustomConnector" 
                                        : $IsFunctionAppResource ? "AzureFunction" : "Playbook";
                                };
                                properties = [PSCustomObject]@{
                                    description = $IsLogicAppsCustomConnector -or $IsFunctionAppResource ? $playbookName : "$($playbookName) playbook";
                                    displayName = $IsLogicAppsCustomConnector -or $IsFunctionAppResource ? $playbookName : "$($playbookName) playbook";
                                }
                            }

                            $baseMainTemplate.resources += $basePlaybookTemplateSpec
                            $author = $contentToImport.Author.Split(" - ");
                            $authorDetails = [PSCustomObject]@{
                                name  = $author[0];
                            };
                            if($null -ne $author[1])
                            {
                                $authorDetails | Add-Member -NotePropertyName "email" -NotePropertyValue "[variables('_email')]"
                            }
                            if ($IsLogicAppsCustomConnector) {
                                $customConnectorsList.add($customConnectorContentId, @{ id="[variables('_$filename')]"; version="[variables('playbookVersion$playbookCounter')]"});
                            }
                            if ($IsFunctionAppResource) {
                                $functionAppList.add($functionAppsPlaybookId, @{ id="[variables('_$filename')]"; version="[variables('playbookVersion$playbookCounter')]"});
                            }

                            Write-Host $playbookDependencies
                            $playbookMetadata = [PSCustomObject]@{
                                type       = "Microsoft.OperationalInsights/workspaces/providers/metadata";
                                apiVersion = "2022-01-01-preview";
                                name       = $IsLogicAppsCustomConnector ? "[[concat(variables('workspace-name'),'/Microsoft.SecurityInsights/',concat('LogicAppsCustomConnector-', last(split(variables('playbookId$playbookCounter'),'/'))))]" : 
                                $IsFunctionAppResource ? "[[concat(variables('workspace-name'),'/Microsoft.SecurityInsights/',concat('AzureFunction-', last(split(variables('playbookId$playbookCounter'),'/'))))]" :
                                "[concat(parameters('workspace'),'/Microsoft.SecurityInsights/',concat('Playbook-', last(split(variables('playbookId$playbookCounter'),'/'))))]";
                                properties = [PSCustomObject]@{
                                    parentId  = $IsLogicAppsCustomConnector -or $IsFunctionAppResource ? "[[variables('playbookId$playbookCounter')]" : "[variables('playbookId$playbookCounter')]"
                                    contentId = "[variables('_playbookContentId$playbookCounter')]";
                                    kind      = $IsLogicAppsCustomConnector ? "LogicAppsCustomConnector" : $IsFunctionAppResource ?
                                    "AzureFunction" : "Playbook";
                                    version   = "[variables('playbookVersion$playbookCounter')]";
                                    source    = [PSCustomObject]@{
                                        kind     = "Solution";
                                        name     = $contentToImport.Name;
                                        sourceId = "[variables('_solutionId')]"
                                    };
                                    author    = $authorDetails;
                                    support   = $baseMetadata.support;
                                }
                            }

                            if ($playbookDependencies) {
                                $criteria = [PSCustomObject]@{
                                    criteria = $playbookDependencies
                                };
                                $playbookMetadata.properties | Add-Member -NotePropertyName "dependencies" -NotePropertyValue $criteria
                            }

                            $playbookVariables = [PSCustomObject]@{};
                            foreach($var in $playbookData.variables.PsObject.Properties)
                            {
                                $playbookVariables | Add-Member -NotePropertyName $var.Name -NotePropertyValue $(($contentToImport.TemplateSpec -and $var.Value.StartsWith("[")) ? "[" + $var.Value : $var.Value);
                            }

                            $playbookVariables | Add-Member -NotePropertyName "workspace-location-inline" -NotePropertyValue "[concat('[resourceGroup().locatio', 'n]')]";
                            if ($IsLogicAppsCustomConnector) {
                                $playbookVariables | Add-Member -NotePropertyName "playbookContentId$playbookCounter" -NotePropertyValue $fileName;
                                $playbookVariables | Add-Member -NotePropertyName "playbookId$playbookCounter" -NotePropertyValue "[[resourceId('Microsoft.Web/customApis', parameters('$logicAppsPlaybookId'))]"
                            }

                            if ($IsFunctionAppResource) {
                                $playbookVariables | Add-Member -NotePropertyName "playbookContentId$playbookCounter" -NotePropertyValue $fileName;
                                $playbookVariables | Add-Member -NotePropertyName "playbookId$playbookCounter" -NotePropertyValue "[[resourceId('Microsoft.Logic/workflows', variables('playbookContentId$playbookCounter'))]"
                            }

                            $playbookVariables | Add-Member -NotePropertyName "workspace-name" -NotePropertyValue "[parameters('workspace')]"
                            $playbookVariables | Add-Member -NotePropertyName "workspaceResourceId" -NotePropertyValue "[[resourceId('microsoft.OperationalInsights/Workspaces', variables('workspace-name'))]"
                            $playbookResources = $playbookResources + $playbookMetadata;

                            $playbookMetadata = [PSCustomObject]@{};
                            foreach($var in $playbookData.metadata.PsObject.Properties)
                            {
                                $playbookMetadata | Add-Member -NotePropertyName $var.Name -NotePropertyValue $var.Value;
                            }

                            # Add templateSpecs/versions resource to hold actual content
                            $playbookTemplateSpecContent = [PSCustomObject]@{
                                type       = "Microsoft.Resources/templateSpecs/versions";
                                apiVersion = "2022-02-01";
                                name       = "[concat(variables('playbookTemplateSpecName$playbookCounter'),'/',variables('playbookVersion$playbookCounter'))]";
                                location   = "[parameters('workspace-location')]";
                                tags       = [PSCustomObject]@{
                                    "hidden-sentinelWorkspaceId" = "[variables('workspaceResourceId')]";
                                    "hidden-sentinelContentType" = $IsLogicAppsCustomConnector ? "LogicAppsCustomConnector" : $IsFunctionAppResource ? "AzureFunction" : "Playbook";
                                };
                                dependsOn  = @(
                                    "[resourceId('Microsoft.Resources/templateSpecs', variables('playbookTemplateSpecName$playbookCounter'))]"
                                );
                                properties = [PSCustomObject]@{
                                    description  = "$($playbookName) Playbook with template version $($contentToImport.Version)";
                                    mainTemplate = [PSCustomObject]@{
                                        '$schema'      = "https://schema.management.azure.com/schemas/2019-04-01/deploymentTemplate.json#";
                                        contentVersion = "[variables('playbookVersion$playbookCounter')]";
                                        parameters     = $playbookData.parameters;
                                        variables      = $playbookVariables;
                                        resources      = $playbookResources;
                                    }
                                }
                            }

                            if (@($playbookMetadata.PsObject.Properties).Count -gt 0) {
                                Write-Host "creating metadata for playbook"
                                $playbookTemplateSpecContent.properties.mainTemplate | Add-Member -NotePropertyName "metadata" -NotePropertyValue ([PSCustomObject]@{});
                                foreach($var in $playbookMetadata.PsObject.Properties) {
                                    if ($var.Name -ne "author" -and $var.Name -ne "support" -and $var.Name -ne "prerequisitesDeployTemplateFile") {
                                        $playbookTemplateSpecContent.properties.mainTemplate.metadata | Add-Member -NotePropertyName $var.Name -NotePropertyValue $var.Value;
                                    }
                                }
                                if (!$playbookTemplateSpecContent.properties.mainTemplate.metadata.'lastUpdateTime') {
                                    $playbookTemplateSpecContent.properties.mainTemplate.metadata | Add-Member -NotePropertyName "lastUpdateTime" -NotePropertyValue (get-date -format "yyyy-MM-ddTHH:mm:ss.fffZ");
                                }
                            }
                            if (!$playbookMetadata.releaseNotes -and $playbookTemplateSpecContent.properties.mainTemplate.metadata) {
                                Write-Host "adding default release notes"
                                $releaseNotes = [PSCustomObject]@{
                                    version = $playbookVersion;
                                    title      = "[variables('blanks')]";
                                    notes      = @("Initial version");
                                }
                                $playbookTemplateSpecContent.properties.mainTemplate.metadata | Add-Member -NotePropertyName 'releaseNotes' -NotePropertyValue $releaseNotes;
                                if (!$baseMainTemplate.variables.blanks) {
                                    $baseMainTemplate.variables | Add-Member -NotePropertyName "blanks" -NotePropertyValue "[replace('b', 'b', '')]"
                                }
                            }

                            if ($null -ne $playbookTemplateSpecContent.properties.mainTemplate.metadata.entities -and
                                $playbookTemplateSpecContent.properties.mainTemplate.metadata.entities.count -le 0)
                            {
                                $playbookTemplateSpecContent.properties.mainTemplate.metadata.PSObject.Properties.Remove("entities");
                            }

                            if ($null -ne $playbookTemplateSpecContent.properties.mainTemplate.metadata.tags -and
                                $playbookTemplateSpecContent.properties.mainTemplate.metadata.tags.count -le 0)
                            {
                                $playbookTemplateSpecContent.properties.mainTemplate.metadata.PSObject.Properties.Remove("tags");
                            }

                            if ($null -ne $playbookTemplateSpecContent.properties.mainTemplate.metadata.prerequisites -and
                            [string]::IsNullOrWhitespace($playbookTemplateSpecContent.properties.mainTemplate.metadata.prerequisites))
                            {
                                $playbookTemplateSpecContent.properties.mainTemplate.metadata.PSObject.Properties.Remove("prerequisites");
                            }
                            $baseMainTemplate.resources += $playbookTemplateSpecContent;
                        }
                        else
                        {
                            $baseMainTemplate.resources += $playbookResources;
                        }

                        if ($azureManagementUrlExists) {
                            $baseMainTemplate.variables | Add-Member -NotePropertyName "azureManagementUrl" -NotePropertyValue $azureManagementUrl
                        }

                        $playbookCounter += 1
                    }
                    elseif ($objectKeyLowercase -eq "data connectors") {
                        Write-Host "Generating Data Connector using $file"
                        try {
                            $ccpPollingConfig = [PSCustomObject] @{}
                            $ccpConnector = $false
                            $connectorData = ConvertFrom-Json $rawData
                            # If both ID and Title exist, is standard GenericUI data connector
                            if ($connectorData.resources -and
                            $connectorData.resources[0] -and
                            $connectorData.resources[0].properties -and
                            $connectorData.resources[0].properties.connectorUiConfig -and
                            $connectorData.resources[0].properties.pollingConfig) {
                                $ccpPollingConfig = $connectorData.resources[0].properties.pollingConfig
                                $ccpConnector = $true
                                $templateSpecConnectorData = $connectorData.resources[0].properties.connectorUiConfig
                            }
                            else
                            {
                                $ccpPollingConfig = $null
                                $ccpConnector = $false
                                $templateSpecConnectorData = $connectorData
                            }
                        }
                        catch {
                            Write-Host "Failed to deserialize $file" -ForegroundColor Red
                            break;
                        }
                        # $connectorNameParamObj = [PSCustomObject] @{
                        #     type         = "string";
                        #      defaultValue = $(New-Guid).Guid
                        # }
                        #  $connectorId = $connectorData.id + 'Connector';
                        # if ($contentToImport.Metadata -and !$contentToImport.TemplateSpec) {
                        #     $baseMainTemplate.variables | Add-Member -NotePropertyName $connectorId -NotePropertyValue $connectorId
                        #     $baseMainTemplate.variables | Add-Member -NotePropertyName "_$connectorId" -NotePropertyValue "[variables('$connectorId')]"
                        # }
                        #  if (!$contentToImport.TemplateSpec){
                        #     $baseMainTemplate.parameters | Add-Member -NotePropertyName "connector$connectorCounter-name" -NotePropertyValue $connectorNameParamObj
                        #     $baseMainTemplate.variables | Add-Member -NotePropertyName "connector$connectorCounter-source" -NotePropertyValue "[concat('/subscriptions/',subscription().subscriptionId,'/resourceGroups/',resourceGroup().name,'/providers/Microsoft.OperationalInsights/workspaces/',parameters('workspace'),'/providers/Microsoft.SecurityInsights/dataConnectors/',parameters('connector$connectorCounter-name'))]"
                        #     $baseMainTemplate.variables | Add-Member -NotePropertyName "_connector$connectorCounter-source" -NotePropertyValue "[variables('connector$connectorCounter-source')]"
                        #  };
                        $DependencyCriteria += [PSCustomObject]@{
                            kind      = "DataConnector";
                            contentId = if ($contentToImport.TemplateSpec){"[variables('_dataConnectorContentId$connectorCounter')]"}else{"[variables('_$connectorId')]"};
                            version   = if ($contentToImport.TemplateSpec){"[variables('dataConnectorVersion$connectorCounter')]"}else{$contentToImport.Version};
                        };
                        foreach ($step in $templateSpecConnectorData.instructionSteps) {
                            # Remove empty properties from each instructionStep
                            $stepIndex = $templateSpecConnectorData.instructionSteps.IndexOf($step)
                            $templateSpecConnectorData.instructionSteps[$stepIndex] = handleEmptyInstructionProperties $step
                        }

                        if ($contentToImport.TemplateSpec) {
                            $connectorName = $contentToImport.Name
                            # Add workspace resource ID if not available
                            if (!$baseMainTemplate.variables.workspaceResourceId) {
                                $baseMainTemplate.variables | Add-Member -NotePropertyName "workspaceResourceId" -NotePropertyValue "[resourceId('microsoft.OperationalInsights/Workspaces', parameters('workspace'))]"
                            }
                            # If both ID and Title exist, is standard GenericUI data connector
                            if ($templateSpecConnectorData.id -and $templateSpecConnectorData.title) {
                                $baseMainTemplate.variables | Add-Member -NotePropertyName "uiConfigId$connectorCounter" -NotePropertyValue $templateSpecConnectorData.id
                                $baseMainTemplate.variables | Add-Member -NotePropertyName "_uiConfigId$connectorCounter" -NotePropertyValue "[variables('uiConfigId$connectorCounter')]"
                            }
                            $baseMainTemplate.variables | Add-Member -NotePropertyName "dataConnectorContentId$connectorCounter" -NotePropertyValue $templateSpecConnectorData.id
                            $baseMainTemplate.variables | Add-Member -NotePropertyName "_dataConnectorContentId$connectorCounter" -NotePropertyValue "[variables('dataConnectorContentId$connectorCounter')]"
                            $baseMainTemplate.variables | Add-Member -NotePropertyName "dataConnectorId$connectorCounter" -NotePropertyValue "[extensionResourceId(resourceId('Microsoft.OperationalInsights/workspaces', parameters('workspace')), 'Microsoft.SecurityInsights/dataConnectors', variables('_dataConnectorContentId$connectorCounter'))]"
                            $baseMainTemplate.variables | Add-Member -NotePropertyName "_dataConnectorId$connectorCounter" -NotePropertyValue "[variables('dataConnectorId$connectorCounter')]"
                            $baseMainTemplate.variables | Add-Member -NotePropertyName "dataConnectorTemplateSpecName$connectorCounter" -NotePropertyValue "[concat(parameters('workspace'),'-dc-',uniquestring(variables('_dataConnectorContentId$connectorCounter')))]"
                            $baseMainTemplate.variables | Add-Member -NotePropertyName "dataConnectorVersion$connectorCounter" -NotePropertyValue (($null -ne $templateSpecConnectorData.metadata) ? "$($templateSpecConnectorData.metadata.version)" : "1.0.0")
                            if (!$contentToImport.TemplateSpec){
                                $baseMainTemplate.variables | Add-Member -NotePropertyName "parentId" -NotePropertyValue $solutionId
                                $baseMainTemplate.variables | Add-Member -NotePropertyName "_parentId" -NotePropertyValue "[variables('parentId')]"
                             };

                            # Add base templateSpec
                            $baseDataConnectorTemplateSpec = [PSCustomObject]@{
                                type       = "Microsoft.Resources/templateSpecs";
                                apiVersion = "2022-02-01";
                                name       = "[variables('dataConnectorTemplateSpecName$connectorCounter')]";
                                location   = "[parameters('workspace-location')]";
                                tags       = [PSCustomObject]@{
                                    "hidden-sentinelWorkspaceId" = "[variables('workspaceResourceId')]";
                                    "hidden-sentinelContentType" = "DataConnector";
                                };
                                properties = [PSCustomObject]@{
                                    description = "$($connectorName) data connector with template";
                                    displayName = "$($connectorName) template";
                                }
                            }
                            $baseMainTemplate.resources += $baseDataConnectorTemplateSpec

                            if(!$contentToImport.Is1PConnector)
                            {
                                $existingFunctionApp = $false;
                                $instructionArray = $templateSpecConnectorData.instructionSteps
                                ($instructionArray | ForEach {if($_.description -and $_.description.IndexOf('[Deploy To Azure]') -gt 0){$existingFunctionApp = $true;}})
                                if($existingFunctionApp)
                                {
                                    $templateSpecConnectorData.title = ($templateSpecConnectorData.title.Contains("using Azure Functions")) ? $templateSpecConnectorData.title : $templateSpecConnectorData.title + " (using Azure Functions)"
                                    #$templateSpecConnectorData.title = $templateSpecConnectorData.title + " (using Azure Functions)";
                                }
                            }
                            # Data Connector Content -- *Assumes GenericUI
                            if($contentToImport.Is1PConnector)
                            {
                                $1pconnectorData = $templateSpecConnectorData
                                $1pconnectorData = $1pconnectorData | Select-Object -Property id,title,publisher,descriptionMarkdown, graphQueries, connectivityCriterias,dataTypes
                            }
                            $templateSpecConnectorUiConfig = ($contentToImport.Is1PConnector -eq $true) ? $1pconnectorData : $templateSpecConnectorData
                            $templateSpecConnectorUiConfig.id = "[variables('_uiConfigId$connectorCounter')]"
                            if($contentToImport.Is1PConnector -eq $false)
                            {
                                $templateSpecConnectorUiConfig.availability.isPreview =  ($templateSpecConnectorUiConfig.availability.isPreview -eq $true) ? $false : $templateSpecConnectorUiConfig.availability.isPreview
                            }
                            $dataConnectorContent = [PSCustomObject]@{
                                name       = "[concat(parameters('workspace'),'/Microsoft.SecurityInsights/',variables('_dataConnectorContentId$connectorCounter'))]";
                                apiVersion = "2021-03-01-preview";
                                type       = "Microsoft.OperationalInsights/workspaces/providers/dataConnectors";
                                location   = "[parameters('workspace-location')]";
                                kind       = ($contentToImport.Is1PConnector -eq $true) ? "StaticUI" : (($ccpConnector -eq $true) ? $connectorData.resources[0].kind : "GenericUI");
                                properties = [PSCustomObject]@{
                                    connectorUiConfig = $templateSpecConnectorUiConfig
                                }
                            }
                            if($null -ne $ccpPollingConfig)
                            {
                                $dataConnectorContent.properties | Add-Member -NotePropertyName "pollingConfig" -NotePropertyValue $ccpPollingConfig
                            }
                            $author = $contentToImport.Author.Split(" - ");
                            $authorDetails = [PSCustomObject]@{
                                name  = $author[0];
                            };
                            if($null -ne $author[1])
                            {
                                $authorDetails | Add-Member -NotePropertyName "email" -NotePropertyValue "[variables('_email')]"
                            }
                            $dataConnectorMetadata = [PSCustomObject]@{
                                type       = "Microsoft.OperationalInsights/workspaces/providers/metadata";
                                apiVersion = "2022-01-01-preview";
                                name       = "[concat(parameters('workspace'),'/Microsoft.SecurityInsights/',concat('DataConnector-', last(split(variables('_dataConnectorId$connectorCounter'),'/'))))]";
                                properties = [PSCustomObject]@{
                                    parentId  = "[extensionResourceId(resourceId('Microsoft.OperationalInsights/workspaces', parameters('workspace')), 'Microsoft.SecurityInsights/dataConnectors', variables('_dataConnectorContentId$connectorCounter'))]";
                                    contentId = "[variables('_dataConnectorContentId$connectorCounter')]";
                                    kind      = "DataConnector";
                                    version   = "[variables('dataConnectorVersion$connectorCounter')]";
                                    source    = [PSCustomObject]@{
                                        kind     = "Solution";
                                        name     = $contentToImport.Name;
                                        sourceId = "[variables('_solutionId')]"
                                    };
                                    author    = $authorDetails;
                                    support   = $baseMetadata.support
                                }
                            }
                            # Add templateSpecs/versions resource to hold actual content
                            $dataConnectorTemplateSpecContent = [PSCustomObject]@{
                                type       = "Microsoft.Resources/templateSpecs/versions";
                                apiVersion = "2022-02-01";
                                name       = "[concat(variables('dataConnectorTemplateSpecName$connectorCounter'),'/',variables('dataConnectorVersion$connectorCounter'))]";
                                location   = "[parameters('workspace-location')]";
                                tags       = [PSCustomObject]@{
                                    "hidden-sentinelWorkspaceId" = "[variables('workspaceResourceId')]";
                                    "hidden-sentinelContentType" = "DataConnector";
                                };
                                dependsOn  = @(
                                    "[resourceId('Microsoft.Resources/templateSpecs', variables('dataConnectorTemplateSpecName$connectorCounter'))]"
                                );
                                properties = [PSCustomObject]@{
                                    description  = "$($connectorName) data connector with template version $($contentToImport.Version)";
                                    mainTemplate = [PSCustomObject]@{
                                        '$schema'      = "https://schema.management.azure.com/schemas/2019-04-01/deploymentTemplate.json#";
                                        contentVersion = "[variables('dataConnectorVersion$connectorCounter')]";
                                        parameters     = [PSCustomObject]@{};
                                        variables      = [PSCustomObject]@{};
                                        resources      = @(
                                            # Data Connector
                                            $dataConnectorContent,
                                            # Metadata
                                            $dataConnectorMetadata
                                        )
                                    }
                                }
                            }
                            $baseMainTemplate.resources += $dataConnectorTemplateSpecContent

                            # Add content-metadata item, in addition to template spec metadata item
                            $dataConnectorActiveContentMetadata = [PSCustomObject]@{
                                type       = "Microsoft.OperationalInsights/workspaces/providers/metadata";
                                apiVersion = "2022-01-01-preview";
                                name       = "[concat(parameters('workspace'),'/Microsoft.SecurityInsights/',concat('DataConnector-', last(split(variables('_dataConnectorId$connectorCounter'),'/'))))]";
                                dependsOn  = @("[variables('_dataConnectorId$connectorCounter')]");
                                location   = "[parameters('workspace-location')]";
                                properties = [PSCustomObject]@{
                                    parentId  = "[extensionResourceId(resourceId('Microsoft.OperationalInsights/workspaces', parameters('workspace')), 'Microsoft.SecurityInsights/dataConnectors', variables('_dataConnectorContentId$connectorCounter'))]";
                                    contentId = "[variables('_dataConnectorContentId$connectorCounter')]";
                                    kind      = "DataConnector";
                                    version   = "[variables('dataConnectorVersion$connectorCounter')]";
                                    source    = [PSCustomObject]@{
                                        kind     = "Solution";
                                        name     = $contentToImport.Name;
                                        sourceId = "[variables('_solutionId')]"
                                    };
                                    author    = $authorDetails;
                                    support   = $baseMetadata.support
                                }
                            }
                            $baseMainTemplate.resources += $dataConnectorActiveContentMetadata
                        }
                        $connectorObj = [PSCustomObject]@{}
                        # If direct title is available, assume standard connector format
                        if ($connectorData.title) {
                            $standardConnectorUiConfig = [PSCustomObject]@{
                                title                 = $connectorData.title;
                                publisher             = $connectorData.publisher;
                                descriptionMarkdown   = $connectorData.descriptionMarkdown;
                                graphQueries          = $connectorData.graphQueries;
                                dataTypes             = $connectorData.dataTypes;
                                connectivityCriterias = $connectorData.connectivityCriterias;
                            }

                            if(!$contentToImport.Is1PConnector)
                            {
                                $standardConnectorUiConfig | Add-Member -NotePropertyName "sampleQueries" -NotePropertyValue $connectorData.sampleQueries;
                                $standardConnectorUiConfig | Add-Member -NotePropertyName "availability" -NotePropertyValue $connectorData.availability;
                                $standardConnectorUiConfig | Add-Member -NotePropertyName "permissions" -NotePropertyValue $connectorData.permissions;
                                $standardConnectorUiConfig | Add-Member -NotePropertyName "instructionSteps" -NotePropertyValue $connectorData.instructionSteps;
                            }

                            if($contentToImport.TemplateSpec){
                                $standardConnectorUiConfig | Add-Member -NotePropertyName "id" -NotePropertyValue "[variables('_uiConfigId$connectorCounter')]"

                            }

                            $connectorObj = [PSCustomObject]@{
                                name       = if ($contentToImport.TemplateSpec) { "[concat(parameters('workspace'),'/Microsoft.SecurityInsights/',variables('_dataConnectorContentId$connectorCounter'))]" }else { "[concat(parameters('workspace'),'/Microsoft.SecurityInsights/',parameters('connector$connectorCounter-name'))]" }
                                apiVersion = "2021-03-01-preview";
                                type       = "Microsoft.OperationalInsights/workspaces/providers/dataConnectors";
                                location   = "[parameters('workspace-location')]";
                                kind       = ($contentToImport.Is1PConnector -eq $true) ? "StaticUI" : "GenericUI";
                                properties = [PSCustomObject]@{
                                    connectorUiConfig = $standardConnectorUiConfig
                                }
                            }

                            if(!$contentToImport.TemplateSpec)
                            {
                                $connectorObj | Add-Member -NotePropertyName "id" -NotePropertyValue "[variables('_connector$connectorCounter-source')]";
                            }
                        }
                        # This section is for CCP connectors
                        elseif ($connectorData.resources -and
                            $connectorData.resources[0] -and
                            $connectorData.resources[0].properties -and
                            $connectorData.resources[0].properties.connectorUiConfig -and
                            $connectorData.resources[0].properties.pollingConfig) {
                            # Else check if Polling connector
                            $connectorData = $connectorData.resources[0]
                            $connectorUiConfig = $connectorData.properties.connectorUiConfig
                            # $connectorUiConfig.PSObject.Properties.Remove('id')
                            $connectorUiConfig.id = if ($contentToImport.TemplateSpec) { "[variables('_uiConfigId$connectorCounter')]" }else { "[variables('_connector$connectorCounter-source')]" };

                            $connectorObj = [PSCustomObject]@{
                                # id         = if ($contentToImport.TemplateSpec) { "[variables('_uiConfigId$connectorCounter')]" }else { "[variables('_connector$connectorCounter-source')]" };
                                name       = if ($contentToImport.TemplateSpec) { "[concat(parameters('workspace'),'/Microsoft.SecurityInsights/',variables('_dataConnectorContentId$connectorCounter'))]" }else { "[concat(parameters('workspace'),'/Microsoft.SecurityInsights/',parameters('connector$connectorCounter-name'))]" }
                                apiVersion = "2021-03-01-preview";
                                type       = "Microsoft.OperationalInsights/workspaces/providers/dataConnectors";
                                location   = "[parameters('workspace-location')]";
                                kind       = $connectorData.kind;
                                properties = [PSCustomObject]@{
                                    connectorUiConfig = $connectorUiConfig;
                                    pollingConfig     = $connectorData.properties.pollingConfig;
                                }
                            }
                        }
                        if ($connectorData.additionalRequirementBanner) {
                            $connectorObj.properties.connectorUiConfig | Add-Member -NotePropertyName "additionalRequirementBanner" -NotePropertyValue $connectorData.additionalRequirementBanner
                        }

                        $baseMainTemplate.resources += $connectorObj

                        $syslog = "Syslog"
                        $commonSecurityLog = "CommonSecurityLog"
                        function getConnectorDataTypes($dataTypesArray) {
                            $typeResult = "custom log"
                            foreach ($dataType in $dataTypesArray) {
                                if ($dataType.name.IndexOf($syslog) -ne -1) {
                                    $typeResult = $syslog
                                }
                                elseif ($dataType.name.IndexOf($commonSecurityLog) -ne -1) {
                                    $typeResult = $commonSecurityLog
                                }
                            }
                            return $typeResult
                        }
                        function getAllDataTypeNames($dataTypesArray) {
                            $typeResult = @()
                            foreach ($dataType in $dataTypesArray) {
                                $typeResult += $dataType.name
                            }
                            return $typeResult
                        }
                        $connectorDataType = $(getConnectorDataTypes $connectorData.dataTypes)
                        $isParserAvailable = $($contentToImport.Parsers -and ($contentToImport.Parsers.Count -gt 0))
                        $connectorDescriptionText = "This Solution installs the data connector for $solutionName. You can get $solutionName $connectorDataType data in your Microsoft Sentinel workspace. After installing the solution, configure and enable this data connector by following guidance in Manage solution view."
                        $parserText = "The Solution installs a parser that transforms the ingested data into Microsoft Sentinel normalized format. The normalized format enables better correlation of different types of data from different data sources to drive end-to-end outcomes seamlessly in security monitoring, hunting, incident investigation and response scenarios in Microsoft Sentinel."

                        $baseDataConnectorStep = [PSCustomObject] @{
                            name       = "dataconnectors";
                            label      = "Data Connectors";
                            bladeTitle = "Data Connectors";
                            elements   = @();
                        }
                        $baseDataConnectorTextElement = [PSCustomObject] @{
                            name    = "dataconnectors$connectorCounter-text";
                            type    = "Microsoft.Common.TextBlock";
                            options = [PSCustomObject] @{
                                text = $connectorDescriptionText;
                            }
                        }
                        if ($connectorCounter -eq 1) {
                            $baseCreateUiDefinition.parameters.steps += $baseDataConnectorStep
                        }
                        $currentStepNum = $baseCreateUiDefinition.parameters.steps.Count - 1
                        $baseCreateUiDefinition.parameters.steps[$currentStepNum].elements += $baseDataConnectorTextElement
                        if ($connectorCounter -eq $contentToImport."Data Connectors".Count) {
                            $parserTextElement = [PSCustomObject] @{
                                name    = "dataconnectors-parser-text";
                                type    = "Microsoft.Common.TextBlock";
                                options = [PSCustomObject] @{
                                    text = $parserText;
                                }
                            }
                            $connectDataSourcesLink = [PSCustomObject] @{
                                name    = "dataconnectors-link2";
                                type    = "Microsoft.Common.TextBlock";
                                options = [PSCustomObject] @{
                                    link = [PSCustomObject] @{
                                        label = "Learn more about connecting data sources";
                                        uri   = "https://docs.microsoft.com/azure/sentinel/connect-data-sources";
                                    }
                                }
                            }
                            if ($isParserAvailable) {
                                $baseCreateUiDefinition.parameters.steps[$currentStepNum].elements += $parserTextElement
                            }
                            $baseCreateUiDefinition.parameters.steps[$currentStepNum].elements += $connectDataSourcesLink
                        }

                        # Update Connector Counter
                        $connectorCounter += 1
                    }
                    elseif ($objectKeyLowercase -eq "savedsearches") {
                        $isStandardTemplate = $false
                        $searchData = $json # Assume input is basic array of SavedSearches to start
                        # Check if SavedSearch input file uses direct structure given by export
                        if ($searchData -isnot [System.Array] -and $searchData.value) {
                            $searchData = $searchData.value
                        }
                        # Check if SavedSearch input file uses standard template structure
                        if ($searchData -isnot [System.Array] -and $searchData.resources) {
                            $isStandardTemplate = $true
                            $searchData = $searchData.resources
                        }
                        if ($searchData -is [System.Array] -and !$isStandardTemplate) {
                            foreach ($search in $searchData) {
                                $savedSearchIdParameterName = "savedsearch$savedSearchCounter-id"
                                $savedSearchIdParameter = [PSCustomObject] @{ type = "string"; defaultValue = "[newGuid()]"; minLength = 1; metadata = [PSCustomObject] @{ description = "Unique id for the watchlist" }; }
                                $baseMainTemplate.parameters | Add-Member -MemberType NoteProperty -Name $savedSearchIdParameterName -Value $savedSearchIdParameter

                                $savedSearchResource = [PSCustomObject]@{
                                    type       = "Microsoft.OperationalInsights/workspaces/savedSearches";
                                    apiVersion = "2020-08-01";
                                    name       = "[concat(parameters('workspace'),'/',parameters('$savedSearchIdParameterName'))]";
                                    properties = [PSCustomObject]@{
                                        category      = $search.properties.category;
                                        displayName   = $search.properties.displayName;
                                        query         = $search.properties.query;
                                        functionAlias = $search.properties.functionAlias;
                                        version       = $search.properties.version;
                                    };
                                }
                                $baseMainTemplate.resources += $savedSearchResource
                                $savedSearchCounter++
                            }
                        }
                        elseif ($isStandardTemplate) {
                            $baseMainTemplate.resources += $searchData
                        }
                    }
                    elseif ($objectKeyLowercase -eq "watchlists") {
                        $watchlistData = $json.resources[0]

                        $watchlistName = $watchlistData.properties.displayName;
                        if ($contentToImport.Metadata) {
                            $baseMainTemplate.variables | Add-Member -NotePropertyName $watchlistName -NotePropertyValue $watchlistName
                            $baseMainTemplate.variables | Add-Member -NotePropertyName "_$watchlistName" -NotePropertyValue "[variables('$watchlistName')]"
                        }

                        $DependencyCriteria += [PSCustomObject]@{
                            kind      = "Watchlist";
                            contentId = "[variables('_$watchlistName')]";
                            version   = $contentToImport.Version;
                        };

                        #Handle CreateUiDefinition Base Step
                        if ($watchlistCounter -eq 1) {
                            $baseWatchlistStep = [PSCustomObject]@{
                                name       = "watchlists";
                                label      = "Watchlists";
                                subLabel   = [PSCustomObject]@{
                                    preValidation  = "Configure the watchlists";
                                    postValidation = "Done";
                                }
                                bladeTitle = "Watchlists";
                                elements   = @(
                                    [PSCustomObject]@{
                                        name    = "watchlists-text";
                                        type    = "Microsoft.Common.TextBlock";
                                        options = [PSCustomObject]@{
                                            text = "Microsoft Sentinel watchlists enable the collection of data from external data sources for correlation with the events in your Microsoft Sentinel environment. Once created, you can use watchlists in your search, detection rules, threat hunting, and response playbooks. Watchlists are stored in your Microsoft Sentinel workspace as name-value pairs and are cached for optimal query performance and low latency. Once deployment is successful, the installed watchlists will be available in the Watchlists blade under 'My Watchlists'.";
                                            link = [PSCustomObject]@{
                                                label = "Learn more";
                                                uri   = "https://aka.ms/sentinelwatchlists";
                                            }
                                        }
                                    }
                                )
                            }
                            $baseCreateUiDefinition.parameters.steps += $baseWatchlistStep
                        }

                        #Handle CreateUiDefinition Step Sub-Element
                        $watchlistDescriptionText = $(if ($contentToImport.WatchlistDescription -and $contentToImport.WatchlistDescription -is [System.Array]) { $contentToImport.WatchlistDescription[$watchlistCounter - 1] } elseif ($contentToImport.WatchlistDescription -and $contentToImport.WatchlistDescription -is [System.String]) { $contentToImport.WatchlistDescription } else { $watchlistData.properties.description })
                        $currentStepNum = $baseCreateUiDefinition.parameters.steps.Count - 1
                        $watchlistStepElement = [PSCustomObject]@{
                            name     = "watchlist$watchlistCounter";
                            type     = "Microsoft.Common.Section";
                            label    = $watchlistData.properties.displayName;
                            elements = @(
                                [PSCustomObject]@{
                                    name    = "watchlist$watchlistCounter-text";
                                    type    = "Microsoft.Common.TextBlock";
                                    options = [PSCustomObject]@{
                                        text = $watchlistDescriptionText
                                    }
                                }
                            )
                        }
                        $baseCreateUiDefinition.parameters.steps[$currentStepNum].elements += $watchlistStepElement

                        # Add Watchlist ID to MainTemplate parameters
                        $watchlistIdParameterName = "watchlist$watchlistCounter-id"
                        $watchlistIdParameter = [PSCustomObject] @{ type = "string"; defaultValue = "$($watchlistData.properties.watchlistAlias)"; minLength = 1; metadata = [PSCustomObject] @{ description = "Unique id for the watchlist" }; }
                        $baseMainTemplate.parameters | Add-Member -MemberType NoteProperty -Name $watchlistIdParameterName -Value $watchlistIdParameter

                        # Replace watchlist resource id
                        $watchlistData.name = "[concat(parameters('workspace'),'/Microsoft.SecurityInsights/',parameters('watchlist$watchlistCounter-id'))]"

                        # Handle MainTemplate Resource
                        $baseMainTemplate.resources += $watchlistData #Assume 1 watchlist per template

                        # Update Watchlist Counter
                        $watchlistCounter += 1
                    }
                }
                else {
                    if ($file -match "(\.yaml)$") {
                        $objectKeyLowercase = $objectProperties.Name.ToLower()
                        if ($objectKeyLowercase -eq "hunting queries") {
                            Write-Host "Generating Hunting Query using $file"
                            $content = ''
                            foreach ($line in $rawData) {
                                $content = $content + "`n" + $line
                            }
                            try {
                                $yaml = ConvertFrom-YAML $content
                            }
                            catch {
                                Write-Host "Failed to deserialize $file" -ForegroundColor Red
                                break;
                            }

                            $fileName = Split-Path $file -leafbase;
                            $fileName = $fileName + "_HuntingQueries";
                            $baseMainTemplate.variables | Add-Member -NotePropertyName "huntingQueryVersion$huntingQueryCounter" -NotePropertyValue (($null -ne $yaml.version) ? "$($yaml.version)" : "1.0.0")
                            $baseMainTemplate.variables | Add-Member -NotePropertyName "huntingQuerycontentId$huntingQueryCounter" -NotePropertyValue $yaml.id
                            $baseMainTemplate.variables | Add-Member -NotePropertyName "_huntingQuerycontentId$huntingQueryCounter" -NotePropertyValue "[variables('huntingQuerycontentId$huntingQueryCounter')]"
                            $DependencyCriteria += [PSCustomObject]@{
                                kind      = "HuntingQuery";
                                contentId = "[variables('_huntingQuerycontentId$huntingQueryCounter')]";
                                version   = "[variables('huntingQueryVersion$huntingQueryCounter')]";
                            };

                            if ($huntingQueryCounter -eq 1) {
                                if (!$(queryResourceExists) -and !$contentToImport.TemplateSpec) {
                                    $baseHuntingQueryResource = [PSCustomObject] @{
                                        type       = "Microsoft.OperationalInsights/workspaces";
                                        apiVersion = "2021-06-01";
                                        name       = "[parameters('workspace')]";
                                        location   = "[parameters('workspace-location')]";
                                        resources  = @()
                                    }
                                    $baseMainTemplate.resources += $baseHuntingQueryResource
                                }
                                if (!$contentToImport.TemplateSpec -and $null -eq $baseMainTemplate.variables.'workspace-dependency') {
                                    #Add parser dependency variable once to ensure validation passes.
                                    $baseMainTemplate.variables | Add-Member -MemberType NoteProperty -Name "workspace-dependency" -Value "[concat('Microsoft.OperationalInsights/workspaces/', parameters('workspace'))]"
                                }
                                $huntingQueryBaseStep = [PSCustomObject] @{
                                    name       = "huntingqueries";
                                    label      = "Hunting Queries";
                                    bladeTitle = "Hunting Queries";
                                    elements   = @(
                                        [PSCustomObject] @{
                                            name    = "huntingqueries-text";
                                            type    = "Microsoft.Common.TextBlock";
                                            options = [PSCustomObject] @{
                                                    text = $contentToImport.HuntingQueryBladeDescription ? $contentToImport.HuntingQueryBladeDescription : "This solution installs the following hunting queries. After installing the solution, run these hunting queries to hunt for threats in Manage solution view. ";
                                                }
                                            },
                                            [PSCustomObject] @{
                                                name    = "huntingqueries-link";
                                                type    = "Microsoft.Common.TextBlock";
                                                options = [PSCustomObject] @{
                                                    link = [PSCustomObject] @{
                                                        label = "Learn more";
                                                        uri   = "https://docs.microsoft.com/azure/sentinel/hunting"
                                                    }
                                                }
                                            })
                                }
                                $baseCreateUiDefinition.parameters.steps += $huntingQueryBaseStep
                            }

                            if($yaml.metadata -and $yaml.metadata.source -and $yaml.metadata.source.kind -and ($yaml.metadata.source.kind -eq "Community" -or $yaml.metadata.source.kind -eq "Standalone"))
                            {
                                throw "The file $fileName has metadata with source -> kind = Community | Standalone. Please remove it so that it can be packaged as a solution."
                            }

                            $huntingQueryObj = [PSCustomObject] @{
                                type       = $contentToImport.TemplateSpec ? "Microsoft.OperationalInsights/savedSearches" : "savedSearches";
                                apiVersion = "2020-08-01";
                                name       = $contentToImport.TemplateSpec ? "$($solutionName.Replace(' ', '_'))_Hunting_Query_$huntingQueryCounter" : "$solutionName Hunting Query $huntingQueryCounter";
                                location   = "[parameters('workspace-location')]";
                                properties = [PSCustomObject] @{
                                    eTag        = "*";
                                    displayName = $yaml.name;
                                    category    = "Hunting Queries";
                                    query       = $yaml.query;
                                    version     = $contentToImport.TemplateSpec ? 2 : 1;
                                    tags        = @();
                                }
                            }

                            $huntingQueryDescription = ""
                            if ($yaml.description) {
                                $huntingQueryDescription = $yaml.description.Trim();
                                if($huntingQueryDescription.StartsWith("'"))
                                {
                                    $huntingQueryDescription = $huntingQueryDescription.substring(1, $huntingQueryDescription.length-1)
                                }

                                if($huntingQueryDescription.EndsWith("'"))
                                {
                                    $huntingQueryDescription = $huntingQueryDescription.substring(0, $huntingQueryDescription.length-1)
                                }

                                $descriptionObj = [PSCustomObject]@{
                                    name  = "description";
                                    value = $huntingQueryDescription
                                }
                                $huntingQueryObj.properties.tags += $descriptionObj
                                $huntingQueryDescription = "$huntingQueryDescription "
                            }
                            if ($yaml.tactics -and $yaml.tactics.Count -gt 0) {
                                $tacticsObj = [PSCustomObject]@{
                                    name  = "tactics";
                                    value = $yaml.tactics -join ","
                                }
                                if ($tacticsObj.value.ToString() -match ' ') {
                                    $tacticsObj.value = $tacticsObj.value -replace ' ', ''
                                }
                                $huntingQueryObj.properties.tags += $tacticsObj
                            }

                            if ($yaml.relevantTechniques -and $yaml.relevantTechniques.Count -gt 0) {
                                $relevantTechniquesObj = [PSCustomObject]@{
                                    name  = "techniques";
                                    value = $yaml.relevantTechniques -join ","
                                }
                                if ($relevantTechniquesObj.value.ToString() -match ' ') {
                                    $relevantTechniquesObj.value = $relevantTechniquesObj.value -replace ' ', ''
                                }
                                $huntingQueryObj.properties.tags += $relevantTechniquesObj
                            }

                            if($contentToImport.TemplateSpec) {

                                $baseMainTemplate.variables | Add-Member -NotePropertyName "huntingQueryId$huntingQueryCounter" -NotePropertyValue "[resourceId('Microsoft.OperationalInsights/savedSearches', variables('_huntingQuerycontentId$huntingQueryCounter'))]"
                                $baseMainTemplate.variables | Add-Member -NotePropertyName "huntingQueryTemplateSpecName$huntingQueryCounter" -NotePropertyValue "[concat(parameters('workspace'),'-hq-',uniquestring(variables('_huntingQuerycontentId$huntingQueryCounter')))]"
                                if (!$baseMainTemplate.variables.workspaceResourceId) {
                                    $baseMainTemplate.variables | Add-Member -NotePropertyName "workspaceResourceId" -NotePropertyValue "[resourceId('microsoft.OperationalInsights/Workspaces', parameters('workspace'))]"
                                }

                                $baseHuntingQueryTemplateSpec = [PSCustomObject]@{
                                    type       = "Microsoft.Resources/templateSpecs";
                                    apiVersion = "2022-02-01";
                                    name       = "[variables('huntingQueryTemplateSpecName$huntingQueryCounter')]";
                                    location   = "[parameters('workspace-location')]";
                                    tags       = [PSCustomObject]@{
                                        "hidden-sentinelWorkspaceId" = "[variables('workspaceResourceId')]";
                                        "hidden-sentinelContentType" = "HuntingQuery";
                                    };
                                    properties = [PSCustomObject]@{
                                        description = "$($solutionName) Hunting Query $huntingQueryCounter with template";
                                        displayName = "$($solutionName) Hunting Query template";
                                    }
                                }
<<<<<<< HEAD
                                if($baseAnalyticRuleTemplateSpec.properties.displayName.length -ge 64){
                                    $baseAnalyticRuleTemplateSpec.properties.displayName = "$($solutionName) HQ template";
=======
                                if($baseHuntingQueryTemplateSpec.properties.displayName.length -ge 64){
                                    $baseHuntingQueryTemplateSpec.properties.displayName = "$($solutionName) HQ template";
>>>>>>> 63d0796e
                                }

                                $baseMainTemplate.resources += $baseHuntingQueryTemplateSpec
                                $author = $contentToImport.Author.Split(" - ");
                                $authorDetails = [PSCustomObject]@{
                                    name  = $author[0];
                                };
                                if($null -ne $author[1])
                                {
                                     $authorDetails | Add-Member -NotePropertyName "email" -NotePropertyValue "[variables('_email')]"
                                }

                                $huntingQueryMetadata = [PSCustomObject]@{
                                    type       = "Microsoft.OperationalInsights/workspaces/providers/metadata";
                                    apiVersion = "2022-01-01-preview";
                                    name       = "[concat(parameters('workspace'),'/Microsoft.SecurityInsights/',concat('HuntingQuery-', last(split(variables('huntingQueryId$huntingQueryCounter'),'/'))))]";
                                    properties = [PSCustomObject]@{
                                        description = "$($solutionName) Hunting Query $huntingQueryCounter";
                                        parentId  = "[variables('huntingQueryId$huntingQueryCounter')]";
                                        contentId = "[variables('_huntingQuerycontentId$huntingQueryCounter')]";
                                        kind      = "HuntingQuery";
                                        version   = "[variables('huntingQueryVersion$huntingQueryCounter')]";
                                        source    = [PSCustomObject]@{
                                            kind     = "Solution";
                                            name     = $contentToImport.Name;
                                            sourceId = "[variables('_solutionId')]"
                                        };
                                        author    = $authorDetails;
                                        support   = $baseMetadata.support
                                    }
                                }

                                 # Add templateSpecs/versions resource to hold actual content
                                $huntingQueryTemplateSpecContent = [PSCustomObject]@{
                                    type       = "Microsoft.Resources/templateSpecs/versions";
                                    apiVersion = "2022-02-01";
                                    name       = "[concat(variables('huntingQueryTemplateSpecName$huntingQueryCounter'),'/',variables('huntingQueryVersion$huntingQueryCounter'))]";
                                    location   = "[parameters('workspace-location')]";
                                    tags       = [PSCustomObject]@{
                                        "hidden-sentinelWorkspaceId" = "[variables('workspaceResourceId')]";
                                        "hidden-sentinelContentType" = "HuntingQuery";
                                    };
                                    dependsOn  = @(
                                        "[resourceId('Microsoft.Resources/templateSpecs', variables('huntingQueryTemplateSpecName$huntingQueryCounter'))]"
                                    );
                                    properties = [PSCustomObject]@{
                                        description  = "$($fileName) Hunting Query with template version $($contentToImport.Version)";
                                        mainTemplate = [PSCustomObject]@{
                                            '$schema'      = "https://schema.management.azure.com/schemas/2019-04-01/deploymentTemplate.json#";
                                            contentVersion = "[variables('huntingQueryVersion$huntingQueryCounter')]";
                                            parameters     = [PSCustomObject]@{};
                                            variables      = [PSCustomObject]@{};
                                            resources      = @(
                                                # workbook
                                                $huntingQueryObj,
                                                # Metadata
                                                $huntingQueryMetadata
                                            )
                                        }
                                    }
                                }
                                $baseMainTemplate.resources += $huntingQueryTemplateSpecContent
                            }
                            else{
                                if(!$contentToImport.TemplateSpec)
                                {
                                    $dependsOn  = @(
                                        "[variables('workspace-dependency')]"
                                    );

                                    $huntingQueryObj | Add-Member -NotePropertyName "dependsOn" -NotePropertyValue $dependsOn
                                }
                                $baseMainTemplate.resources[$(getQueryResourceLocation)].resources += $huntingQueryObj
                            }
                            $dependencyDescription = ""
                            if ($yaml.requiredDataConnectors) {
                                # $dependencyDescription = "It depends on the $($yaml.requiredDataConnectors.connectorId) data connector and $($($yaml.requiredDataConnectors.dataTypes)) data type and $($yaml.requiredDataConnectors.connectorId) parser."
                                $dependencyDescription = "This hunting query depends on $($yaml.requiredDataConnectors.connectorId) data connector ($($($yaml.requiredDataConnectors.dataTypes)) Parser or Table)"
                            }
                            $huntingQueryElement = [PSCustomObject]@{
                                name     = "huntingquery$huntingQueryCounter";
                                type     = "Microsoft.Common.Section";
                                label    = $yaml.name;
                                elements = @()
                            }
                            $huntingQueryElementDescription = [PSCustomObject]@{
                                name    = "huntingquery$huntingQueryCounter-text";
                                type    = "Microsoft.Common.TextBlock";
                                options = [PSCustomObject]@{
                                    text = "$($huntingQueryDescription)$dependencyDescription";
                                }
                            }
                            if ($huntingQueryDescription -or $dependencyDescription) {
                                $huntingQueryElement.elements += $huntingQueryElementDescription
                            }
                            $baseCreateUiDefinition.parameters.steps[$baseCreateUiDefinition.parameters.steps.Count - 1].elements += $huntingQueryElement

                            # Update HuntingQuery Counter
                            $huntingQueryCounter += 1
                        }
                        else {
                            # If yaml and not hunting query, process as Alert Rule
                            Write-Host "Generating Alert Rule using $file"
                            if ($analyticRuleCounter -eq 1) {
                                $baseAnalyticRuleStep = [PSCustomObject] @{
                                    name       = "analytics";
                                    label      = "Analytics";
                                    subLabel   = [PSCustomObject] @{
                                        preValidation  = "Configure the analytics";
                                        postValidation = "Done";
                                    };
                                    bladeTitle = "Analytics";
                                    elements   = @(
                                        [PSCustomObject] @{
                                            name    = "analytics-text";
                                            type    = "Microsoft.Common.TextBlock";
                                            options = [PSCustomObject] @{
                                                text = $contentToImport.AnalyticalRuleBladeDescription ? $contentToImport.AnalyticalRuleBladeDescription : "This solution installs the following analytic rule templates. After installing the solution, create and enable analytic rules in Manage solution view.";
                                            }
                                        },
                                        [PSCustomObject] @{
                                            name    = "analytics-link";
                                            type    = "Microsoft.Common.TextBlock";
                                            options = [PSCustomObject] @{
                                                link = [PSCustomObject] @{
                                                    label = "Learn more";
                                                    uri   = "https://docs.microsoft.com/azure/sentinel/tutorial-detect-threats-custom?WT.mc_id=Portal-Microsoft_Azure_CreateUIDef";
                                                }
                                            }
                                        }
                                    )
                                }
                                $baseCreateUiDefinition.parameters.steps += $baseAnalyticRuleStep
                            }
                            $yamlPropertiesToCopyFrom = "name", "severity", "triggerThreshold", "query"
                            $yamlPropertiesToCopyTo = "displayName", "severity", "triggerThreshold", "query"
                            $alertRuleParameterName = "analytic$analyticRuleCounter-id"
                            $alertRule = [PSCustomObject] @{ description = ""; displayName = ""; enabled = $false; query = ""; queryFrequency = ""; queryPeriod = ""; severity = ""; suppressionDuration = ""; suppressionEnabled = $false; triggerOperator = ""; triggerThreshold = 0; }
                            $alertRuleParameter = [PSCustomObject] @{ type = "string"; defaultValue = "[newGuid()]"; minLength = 1; metadata = [PSCustomObject] @{ description = "Unique id for the scheduled alert rule" }; }
                            $content = ''

                            $fileName = Split-Path $file -leafbase;
                            $fileName = $fileName + "_AnalyticalRules";
                            foreach ($line in $rawData) {
                                $content = $content + "`n" + $line
                            }
                            try {
                                $yaml = ConvertFrom-YAML $content # Convert YAML to PSObject
                            }
                            catch {
                                Write-Host "Failed to deserialize $file" -ForegroundColor Red
                                break;
                            }

                            if($yaml.metadata -and $yaml.metadata.source -and $yaml.metadata.source.kind -and ($yaml.metadata.source.kind -eq "Community" -or $yaml.metadata.source.kind -eq "Standalone"))
                            {
                                throw "The file $fileName has metadata with source -> kind = Community | Standalone. Please remove it so that it can be packaged as a solution."
                            }

                            $baseMainTemplate.variables | Add-Member -NotePropertyName "analyticRuleVersion$analyticRuleCounter" -NotePropertyValue (($null -ne $yaml.version) ? "$($yaml.version)" : "1.0.0")
                                $baseMainTemplate.variables | Add-Member -NotePropertyName "analyticRulecontentId$analyticRuleCounter" -NotePropertyValue "$($yaml.id)"
                                $baseMainTemplate.variables | Add-Member -NotePropertyName "_analyticRulecontentId$analyticRuleCounter" -NotePropertyValue "[variables('analyticRulecontentId$analyticRuleCounter')]"
                            $DependencyCriteria += [PSCustomObject]@{
                                kind      = "AnalyticsRule";
                                contentId = "[variables('analyticRulecontentId$analyticRuleCounter')]";
                                #post bug bash ,remove this below comments!
                                version   = "[variables('analyticRuleVersion$analyticRuleCounter')]";
                            };
                            # Copy all directly transposable properties
                            foreach ($yamlProperty in $yamlPropertiesToCopyFrom) {
                                $index = $yamlPropertiesToCopyFrom.IndexOf($yamlProperty)
                                $alertRule.$($yamlPropertiesToCopyTo[$index]) = $yaml.$yamlProperty
                            }

                            if($contentToImport.TemplateSpec)
                            {
                                $alertRule | Add-Member -NotePropertyName status -NotePropertyValue ($yaml.status ? $yaml.status : "Available") # Add requiredDataConnectors property if exists
                            }
                            

                            if($yaml.requiredDataConnectors -and $yaml.requiredDataConnectors.count -gt 0)
                            {
                                $alertRule | Add-Member -NotePropertyName requiredDataConnectors -NotePropertyValue $yaml.requiredDataConnectors # Add requiredDataConnectors property if exists
                                for($i=0; $i -lt $yaml.requiredDataConnectors.connectorId.count; $i++)
                                {
                                    $alertRule.requiredDataConnectors[$i].connectorId = ($yaml.requiredDataConnectors[$i].connectorId.GetType().Name -is [object]) ? ($yaml.requiredDataConnectors[$i].connectorId -join ',') : $yaml.requiredDataConnectors[$i].connectorId;
                                }
                            }
                            else
                            {
                                $alertRule | Add-Member -NotePropertyName requiredDataConnectors -NotePropertyValue "[variables('TemplateEmptyArray')]";
                                    if (!$baseMainTemplate.variables.TemplateEmptyArray) {                                        
                                        $baseMainTemplate.variables | Add-Member -NotePropertyName "TemplateEmptyArray" -NotePropertyValue "[json('[]')]"
                                        }
                            }

                            if (!$yaml.severity) {
                                $alertRule.severity = "Medium"
                            }

                            # Content Modifications
                            $triggerOperators = [PSCustomObject] @{ gt = "GreaterThan" ; lt = "LessThan" ; eq = "Equal" ; ne = "NotEqual"; GreaterThan = "GreaterThan" ; LessThan = "LessThan" ; Equal = "Equal" ; NotEqual = "NotEqual" }
                            $alertRule.triggerOperator = $triggerOperators.$($yaml.triggerOperator)
                            if ($yaml.tactics -and ($yaml.tactics.Count -gt 0) ) {
                                if ($yaml.tactics -match ' ') {
                                    $yaml.tactics = $yaml.tactics -replace ' ', ''
                                }
                                $alertRule | Add-Member -NotePropertyName tactics -NotePropertyValue $yaml.tactics # Add Tactics property if exists
                            }
                            if ($yaml.relevantTechniques -and ($yaml.relevantTechniques.Count -gt 0) ) {
                                if ($yaml.relevantTechniques -match ' ') {
                                    $yaml.relevantTechniques = $yaml.relevantTechniques -replace ' ', ''
                                }
                                $alertRule | Add-Member -NotePropertyName techniques -NotePropertyValue ([array]($yaml.relevantTechniques | ForEach-Object { ($_ -split "\.")[0] })) # Add relevantTechniques property if exists
                            }
                           
                            $alertRule.description = $yaml.description.TrimEnd() #remove newlines at the end of the string if there are any.
                            if ($alertRule.description.StartsWith("'") -or $alertRule.description.StartsWith('"')) {
                                # Remove surrounding single-quotes (') from YAML block literal string, in case the string starts with a single quote in Yaml.
                                # This block is for backwards compatibility as YAML doesn't require having strings quotes by single (or double) quotes
                                $alertRule.description = $alertRule.description.substring(1, $alertRule.description.length - 2)
                            }

                            # Check whether Day or Hour/Minut format need be used
                            function checkISO8601Format($field) {
                                if ($field.IndexOf("D") -ne -1) {
                                    return "P$field"
                                }
                                else {
                                    "PT$field"
                                }
                            }
                            function Remove-EmptyArrays($Object) {
                                (@($Object).GetEnumerator() | ? {
                                    if($_.GetType().fullname -eq "System.Collections.Hashtable"){
                                        -not $_.Values
                                    }
                                    else
                                    {
                                      -not $_.Value
                                    }
                                }) |
                                % {
                                    $Object.Remove($_.Name)
                                }
                                return $Object;
                            }
                            if($yaml.kind.ToUpper() -eq "Scheduled")
                            {
                                $alertRule.queryFrequency =  $(checkISO8601Format $yaml.queryFrequency.ToUpper())
                                $alertRule.queryPeriod = $(checkISO8601Format $yaml.queryPeriod.ToUpper())
                            }
                            else {
                                $alertRule.PSObject.Properties.Remove('queryFrequency');
                                $alertRule.PSObject.Properties.Remove('queryPeriod');
                                $alertRule.PSObject.Properties.Remove('triggerOperator');
                                $alertRule.PSObject.Properties.Remove('triggerThreshold');
                            }
                            $alertRule.suppressionDuration = "PT1H"
                            # Handle optional fields
                            foreach ($yamlField in @("entityMappings", "eventGroupingSettings", "customDetails", "alertDetailsOverride", "incidentConfiguration", "sentinelEntitiesMappings")) {
                                if ($yaml.$yamlField) {
                                    $alertRule | Add-Member -MemberType NoteProperty -Name $yamlField -Value $(Remove-EmptyArrays $yaml.$yamlField)

                                    if($yamlField -eq "entityMappings" -and $yaml.$yamlField.length -lt 2)
                                    {
                                        $alertRule.entityMappings = @($alertRule.entityMappings);
                                    }
                                }
                            }
                            # Create Alert Rule Resource Object
                            $newAnalyticRule = [PSCustomObject]@{
                                type       = $contentToImport.TemplateSpec ? "Microsoft.SecurityInsights/AlertRuleTemplates" : "Microsoft.OperationalInsights/workspaces/providers/alertRules";
                                name       = "[concat(parameters('workspace'),'/Microsoft.SecurityInsights/',parameters('analytic$analyticRuleCounter-id'))]";
                                apiVersion = "2022-04-01-preview";
                                kind       =  "$($yaml.kind)";
                                location   = "[parameters('workspace-location')]";
                                properties = $alertRule;
                            }

                            if($contentToImport.TemplateSpec) {

                                $baseMainTemplate.variables | Add-Member -NotePropertyName "analyticRuleId$analyticRuleCounter" -NotePropertyValue "[resourceId('Microsoft.SecurityInsights/AlertRuleTemplates', variables('analyticRulecontentId$analyticRuleCounter'))]"
                                $baseMainTemplate.variables | Add-Member -NotePropertyName "analyticRuleTemplateSpecName$analyticRuleCounter" -NotePropertyValue "[concat(parameters('workspace'),'-ar-',uniquestring(variables('_analyticRulecontentId$analyticRuleCounter')))]"
                                if (!$baseMainTemplate.variables.workspaceResourceId) {
                                    $baseMainTemplate.variables | Add-Member -NotePropertyName "workspaceResourceId" -NotePropertyValue "[resourceId('microsoft.OperationalInsights/Workspaces', parameters('workspace'))]"
                                }

                                $baseAnalyticRuleTemplateSpec = [PSCustomObject]@{
                                    type       = "Microsoft.Resources/templateSpecs";
                                    apiVersion = "2022-02-01";
                                    name       = "[variables('analyticRuleTemplateSpecName$analyticRuleCounter')]";
                                    location   = "[parameters('workspace-location')]";
                                    tags       = [PSCustomObject]@{
                                        "hidden-sentinelWorkspaceId" = "[variables('workspaceResourceId')]";
                                        "hidden-sentinelContentType" = "AnalyticsRule";
                                    };
                                    properties = [PSCustomObject]@{
                                        description = "$($solutionName) Analytics Rule $analyticRuleCounter with template";
                                        displayName = "$($solutionName) Analytics Rule template";
                                    }
                                }
                                if($baseAnalyticRuleTemplateSpec.properties.displayName.length -ge 64){
                                    $baseAnalyticRuleTemplateSpec.properties.displayName = "$($solutionName) AR template";
                                }

                                $newAnalyticRule.name = "[variables('AnalyticRulecontentId$analyticRuleCounter')]"
                                $baseMainTemplate.resources += $baseAnalyticRuleTemplateSpec
                                $author = $contentToImport.Author.Split(" - ");
                                $authorDetails = [PSCustomObject]@{
                                    name  = $author[0];
                                };
                                if($null -ne $author[1])
                                {
                                     $authorDetails | Add-Member -NotePropertyName "email" -NotePropertyValue "[variables('_email')]"
                                }

                                $analyticRuleMetadata = [PSCustomObject]@{
                                    type       = "Microsoft.OperationalInsights/workspaces/providers/metadata";
                                    apiVersion = "2022-01-01-preview";
                                    name       = "[concat(parameters('workspace'),'/Microsoft.SecurityInsights/',concat('AnalyticsRule-', last(split(variables('analyticRuleId$analyticRuleCounter'),'/'))))]";
                                    properties = [PSCustomObject]@{
                                        description = "$($solutionName) Analytics Rule $analyticRuleCounter";
                                        parentId  = "[variables('analyticRuleId$analyticRuleCounter')]";
                                        contentId = "[variables('_analyticRulecontentId$analyticRuleCounter')]";
                                        kind      = "AnalyticsRule";
                                        # Need to remove the below assigned property for the yaml version after bug bash
                                        version   = "[variables('analyticRuleVersion$analyticRuleCounter')]";
                                        source    = [PSCustomObject]@{
                                            kind     = "Solution";
                                            name     = $contentToImport.Name;
                                            sourceId = "[variables('_solutionId')]"
                                        };
                                        author    = $authorDetails;
                                        support   = $baseMetadata.support
                                    }
                                }

                                 # Add templateSpecs/versions resource to hold actual content
                                $analyticRuleTemplateSpecContent = [PSCustomObject]@{
                                    type       = "Microsoft.Resources/templateSpecs/versions";
                                    apiVersion = "2022-02-01";
                                    name       = "[concat(variables('analyticRuleTemplateSpecName$analyticRuleCounter'),'/',variables('analyticRuleVersion$analyticRuleCounter'))]";
                                    location   = "[parameters('workspace-location')]";
                                    tags       = [PSCustomObject]@{
                                        "hidden-sentinelWorkspaceId" = "[variables('workspaceResourceId')]";
                                        "hidden-sentinelContentType" = "AnalyticsRule";
                                    };
                                    dependsOn  = @(
                                        "[resourceId('Microsoft.Resources/templateSpecs', variables('analyticRuleTemplateSpecName$analyticRuleCounter'))]"
                                    );
                                    properties = [PSCustomObject]@{
                                        description  = "$($fileName) Analytics Rule with template version $($contentToImport.Version)";
                                        mainTemplate = [PSCustomObject]@{
                                            '$schema'      = "https://schema.management.azure.com/schemas/2019-04-01/deploymentTemplate.json#";
                                            contentVersion = "[variables('analyticRuleVersion$analyticRuleCounter')]";
                                            parameters     = [PSCustomObject]@{};
                                            variables      = [PSCustomObject]@{};
                                            resources      = @(
                                                # Analytics Rule
                                                $newAnalyticRule,
                                                # Metadata
                                                $analyticRuleMetadata
                                            )
                                        }
                                    }
                                }
                                $baseMainTemplate.resources += $analyticRuleTemplateSpecContent
                            }
                            else {
                                # Add Resource and Parameters to Template
                                $baseMainTemplate.resources += $newAnalyticRule
                            }

                            if(!$contentToImport.TemplateSpec)
                            {
                                $baseMainTemplate.parameters | Add-Member -MemberType NoteProperty -Name $alertRuleParameterName -Value $alertRuleParameter
                            }
                            $alertRuleUIParameter = [PSCustomObject] @{ name = "analytic$analyticRuleCounter"; type = "Microsoft.Common.Section"; label = $alertRule.displayName; elements = @( [PSCustomObject] @{ name = "analytic$analyticRuleCounter-text"; type = "Microsoft.Common.TextBlock"; options = @{ text = $alertRule.description; } } ) }
                            $baseCreateUiDefinition.parameters.steps[$baseCreateUiDefinition.parameters.steps.Count - 1].elements += $alertRuleUIParameter

                            # Update Counter
                            $analyticRuleCounter += 1
                        }
                    }
                    else {
                        # Assume file is Parser due to parsers having inconsistent types. (.txt, .kql, or none)
                        Write-Host "Generating Data Parser using $file"
                        if ($parserCounter -eq 1 -and $null -eq $baseMainTemplate.variables.'workspace-dependency' -and !$contentToImport.TemplateSpec) {
                            # Add parser dependency variable once to ensure validation passes.
                            $baseMainTemplate.variables | Add-Member -MemberType NoteProperty -Name "workspace-dependency" -Value "[concat('Microsoft.OperationalInsights/workspaces/', parameters('workspace'))]"
                        }

                        $fileName = Split-Path $file -leafbase;

                        function getFileNameFromPath ($inputFilePath) {
                            # Split out path
                            $output = $inputFilePath.Split("/")
                            $output = $output[$output.Length - 1]

                            # Split out file type
                            $output = $output.Split(".")[0]
                            return $output
                        }
                        $content = ''
                        $rawData = $rawData.Split("`n")
                        foreach ($line in $rawData) {
                            # Remove comment lines before condensing query
                            if (!$line.StartsWith("//")) {
                                $content = $content + "`n" + $line
                            }
                        }

                        # Use File Name as Parser Name
                        $functionAlias = getFileNameFromPath $file
                        $baseMainTemplate.variables | Add-Member -NotePropertyName "parserVersion$parserCounter" -NotePropertyValue "1.0.0"
                        $baseMainTemplate.variables | Add-Member -NotePropertyName "parserContentId$parserCounter" -NotePropertyValue "$($functionAlias)-Parser"
                        $baseMainTemplate.variables | Add-Member -NotePropertyName "_parserContentId$parserCounter" -NotePropertyValue "[variables('parserContentId$parserCounter')]"
                        $DependencyCriteria += [PSCustomObject]@{
                            kind      = "Parser";
                            contentId = "[variables('_parserContentId$parserCounter')]";
                            version   = "[variables('parserVersion$parserCounter')]";
                        };

                        if($contentToImport.TemplateSpec) {
                            $displayDetails = getParserDetails $solutionId

                            $baseMainTemplate.variables | Add-Member -NotePropertyName "parserName$parserCounter" -NotePropertyValue "$($displayDetails.name)"
                            $baseMainTemplate.variables | Add-Member -NotePropertyName "_parserName$parserCounter" -NotePropertyValue "[concat(parameters('workspace'),'/',variables('parserName$parserCounter'))]"
                            $baseMainTemplate.variables | Add-Member -NotePropertyName "parserId$parserCounter" -NotePropertyValue "[resourceId('Microsoft.OperationalInsights/workspaces/savedSearches', parameters('workspace'), variables('parserName$parserCounter'))]"
                            $baseMainTemplate.variables | Add-Member -NotePropertyName "_parserId$parserCounter" -NotePropertyValue "[variables('parserId$parserCounter')]"
                            $baseMainTemplate.variables | Add-Member -NotePropertyName "parserTemplateSpecName$parserCounter" -NotePropertyValue "[concat(parameters('workspace'),'-pr-',uniquestring(variables('_parserContentId$parserCounter')))]"
                            # Add workspace resource ID if not available
                            if (!$baseMainTemplate.variables.workspaceResourceId) {
                                $baseMainTemplate.variables | Add-Member -NotePropertyName "workspaceResourceId" -NotePropertyValue "[resourceId('microsoft.OperationalInsights/Workspaces', parameters('workspace'))]"
                            }
                            # Add base templateSpec
                            $baseParserTemplateSpec = [PSCustomObject]@{
                                type       = "Microsoft.Resources/templateSpecs";
                                apiVersion = "2022-02-01";
                                name       = "[variables('parserTemplateSpecName$parserCounter')]";
                                location   = "[parameters('workspace-location')]";
                                tags       = [PSCustomObject]@{
                                    "hidden-sentinelWorkspaceId" = "[variables('workspaceResourceId')]";
                                    "hidden-sentinelContentType" = "Parser";
                                };
                                properties = [PSCustomObject]@{
                                    description = "$($fileName) Data Parser with template";
                                    displayName = "$($fileName) Data Parser template";
                                }
                            }
                            $baseMainTemplate.resources += $baseParserTemplateSpec

                            # Parser Content
                            $parserContent = [PSCustomObject]@{
                                name       = "[variables('_parserName$parserCounter')]";
                                apiVersion = "2020-08-01";
                                type       = "Microsoft.OperationalInsights/workspaces/savedSearches";
                                location   = "[parameters('workspace-location')]";
                                properties = [PSCustomObject]@{
                                    eTag          = "*"
                                    displayName   = "$($displayDetails.displayName)"
                                    category      = "Samples"
                                    functionAlias = "$($displayDetails.functionAlias)"
                                    query         = "$content"
                                    version       = 1
                                    tags          = @([PSCustomObject]@{
                                        "name"  = "description"
                                        "value" = "$($displayDetails.displayName)"
                                        };
                                    )
                                }
                            }

                            $author = $contentToImport.Author.Split(" - ");
                            $authorDetails = [PSCustomObject]@{
                                name  = $author[0];
                            };
                            if($null -ne $author[1])
                            {
                                 $authorDetails | Add-Member -NotePropertyName "email" -NotePropertyValue "[variables('_email')]"
                            }
                            $parserMetadata = [PSCustomObject]@{
                                type       = "Microsoft.OperationalInsights/workspaces/providers/metadata";
                                apiVersion = "2022-01-01-preview";
                                name       = "[concat(parameters('workspace'),'/Microsoft.SecurityInsights/',concat('Parser-', last(split(variables('_parserId$parserCounter'),'/'))))]";
                                dependsOn  =  @(
                                    "[variables('_parserName$parserCounter')]"
                                );
                                properties = [PSCustomObject]@{
                                    parentId  = "[resourceId('Microsoft.OperationalInsights/workspaces/savedSearches', parameters('workspace'), variables('parserName$parserCounter'))]"
                                    contentId = "[variables('_parserContentId$parserCounter')]";
                                    kind      = "Parser";
                                    version   = "[variables('parserVersion$parserCounter')]";
                                    source    = [PSCustomObject]@{
                                        name     = $contentToImport.Name;
                                        kind     = "Solution";
                                        sourceId = "[variables('_solutionId')]"
                                    };
                                    author    = $authorDetails;
                                    support   = $baseMetadata.support
                                }
                            }

                            # Add templateSpecs/versions resource to hold actual content
                            $parserTemplateSpecContent = [PSCustomObject]@{
                                type       = "Microsoft.Resources/templateSpecs/versions";
                                apiVersion = "2022-02-01";
                                name       = "[concat(variables('parserTemplateSpecName$parserCounter'),'/',variables('parserVersion$parserCounter'))]";
                                location   = "[parameters('workspace-location')]";
                                tags       = [PSCustomObject]@{
                                    "hidden-sentinelWorkspaceId" = "[variables('workspaceResourceId')]";
                                    "hidden-sentinelContentType" = "Parser";
                                };
                                dependsOn  = @(
                                    "[resourceId('Microsoft.Resources/templateSpecs', variables('parserTemplateSpecName$parserCounter'))]"
                                );
                                properties = [PSCustomObject]@{
                                    description  = "$($fileName) Data Parser with template version $($contentToImport.Version)";
                                    mainTemplate = [PSCustomObject]@{
                                        '$schema'      = "https://schema.management.azure.com/schemas/2019-04-01/deploymentTemplate.json#";
                                        contentVersion = "[variables('parserVersion$parserCounter')]";
                                        parameters     = [PSCustomObject]@{};
                                        variables      = [PSCustomObject]@{};
                                        resources      = @(
                                            # Parser
                                            $parserContent,
                                            # Metadata
                                            $parserMetadata
                                        )
                                    }
                                }
                            }
                            $baseMainTemplate.resources += $parserTemplateSpecContent

                            $parserObj = [PSCustomObject] @{
                                type       = "Microsoft.OperationalInsights/workspaces/savedSearches";
                                apiVersion = "2021-06-01";
                                name       = "[variables('_parserName$parserCounter')]";
                                location   = "[parameters('workspace-location')]";
                                properties = [PSCustomObject] @{
                                    eTag          = "*";
                                    displayName   = "$($displayDetails.displayName)";
                                    category      = "Samples";
                                    functionAlias = "$($displayDetails.functionAlias)";
                                    query         = $content;
                                    version       = 1;
                                }
                            }
                            $baseMainTemplate.resources += $parserObj

                            $parserMetadata = [PSCustomObject]@{
                                type       = "Microsoft.OperationalInsights/workspaces/providers/metadata";
                                apiVersion = "2022-01-01-preview";
                                location   = "[parameters('workspace-location')]";
                                name       = "[concat(parameters('workspace'),'/Microsoft.SecurityInsights/',concat('Parser-', last(split(variables('_parserId$parserCounter'),'/'))))]";
                                dependsOn  =  @(
                                    "[variables('_parserId$parserCounter')]"
                                );
                                properties = [PSCustomObject]@{
                                    parentId  = "[resourceId('Microsoft.OperationalInsights/workspaces/savedSearches', parameters('workspace'), variables('parserName$parserCounter'))]"
                                    contentId = "[variables('_parserContentId$parserCounter')]";
                                    kind      = "Parser";
                                    version   = "[variables('parserVersion$parserCounter')]";
                                    source    = [PSCustomObject]@{
                                        kind     = "Solution";
                                        name     = $contentToImport.Name;
                                        sourceId = "[variables('_solutionId')]"
                                    };
                                    author    = $authorDetails;
                                    support   = $baseMetadata.support
                                }
                            }

                            $baseMainTemplate.resources += $parserMetadata
                        }
                        else {
                            if ($parserCounter -eq 1 -and $(queryResourceExists) -and !$contentToImport.TemplateSpec) {
                                $baseParserResource = [PSCustomObject] @{
                                    type       = "Microsoft.OperationalInsights/workspaces";
                                    apiVersion = "2020-08-01";
                                    name       = "[parameters('workspace')]";
                                    location   = "[parameters('workspace-location')]";
                                    resources  = @(

                                    )
                                }
                                $baseMainTemplate.resources += $baseParserResource
                            }
                            $parserObj = [PSCustomObject] @{
                                type       = "savedSearches";
                                apiVersion = "2020-08-01";
                                name       = "$solutionName Data Parser";
                                dependsOn  = @(
                                    "[variables('workspace-dependency')]"
                                );
                                properties = [PSCustomObject] @{
                                    eTag          = "*";
                                    displayName   = "$solutionName Data Parser";
                                    category      = "Samples";
                                    functionAlias = "$functionAlias";
                                    query         = $content;
                                    version       = 1;
                                }
                            }
                            $baseMainTemplate.resources[$(getQueryResourceLocation)].resources += $parserObj
                        }
                        # Update Parser Counter
                        $parserCounter += 1
                    }
                }
            }
        }
        elseif ($objectProperties.Name.ToLower() -eq "metadata") {
            $finalPath = $metadataPath
            $rawData = $null
            try {
                Write-Host "Downloading $finalPath"
                $rawData = (New-Object System.Net.WebClient).DownloadString($finalPath)
            }
            catch {
                Write-Host "Failed to download $finalPath -- Please ensure that it exists in $([System.Uri]::EscapeUriString($basePath))" -ForegroundColor Red
                break;
            }

            try {
                $json = ConvertFrom-Json $rawData -ErrorAction Stop; # Determine whether content is JSON or YAML
                $validJson = $true;
            }
            catch {
                $validJson = $false;
            }

            if ($validJson -and $json) {
                # Create Metadata Resource Object
                if ($json.support) {
                    $support = $json.support;
                }
                if ($json.categories) {
                    $categories = $json.categories;
                }


                $Author = $contentToImport.Author.Split(" - ");

                $newMetadata = [PSCustomObject]@{
                    type       = "Microsoft.OperationalInsights/workspaces/providers/metadata";
                    apiVersion = "2022-01-01-preview";
                    location   = "[parameters('workspace-location')]";
                    properties = [PSCustomObject] @{
                        version = $contentToImport.Version;
                        kind    = "Solution";
                    };
                };

                if($contentToImport.TemplateSpec)
                {
                    $newMetadata.Properties | Add-Member -Name 'contentSchemaVersion' -Type NoteProperty -Value "2.0.0";
                }

                $source = [PSCustomObject]@{
                    kind = "Solution";
                    name = "$solutionName";
                };
                $authorDetails = [PSCustomObject]@{
                    name  = $Author[0];
                };
                if($null -ne $Author[1])
                {
                     $authorDetails | Add-Member -NotePropertyName "email" -NotePropertyValue "[variables('_email')]"
                }
                if ($solutionId) {
                    $newMetadata | Add-Member -Name 'name' -Type NoteProperty -Value "[concat(parameters('workspace'),'/Microsoft.SecurityInsights/', variables('_solutionId'))]";
                    $newMetadata.Properties | Add-Member -Name 'contentId' -Type NoteProperty -Value "[variables('_solutionId')]";
                    $newMetadata.Properties | Add-Member -Name 'parentId' -Type NoteProperty -Value "[variables('_solutionId')]";

                    $source | Add-Member -Name 'sourceId' -Type NoteProperty -value "[variables('_solutionId')]";
                    $newMetadata.Properties | Add-Member -Name 'source' -Type NoteProperty -value $source;
                }

                $newMetadata.Properties | Add-Member -Name 'author' -Type NoteProperty -value $authorDetails

                $supportDetails = New-Object psobject;

                if ($support -and $support.psobject.properties["name"] -and $support.psobject.properties["name"].value) {
                    $supportDetails | Add-Member -Name 'name' -Type NoteProperty -value $support.psobject.properties["name"].value;
                }

                if ($support -and $support.psobject.properties["email"] -and $support.psobject.properties["email"].value) {
                    $supportDetails | Add-Member -Name 'email' -Type NoteProperty -value $support.psobject.properties["email"].value;
                }

                if ($support -and $support.psobject.properties["tier"] -and $support.psobject.properties["tier"].value) {
                    $supportDetails | Add-Member -Name 'tier' -Type NoteProperty -value $support.psobject.properties["tier"].value;
                }

                if ($support -and $support.psobject.properties["link"] -and $support.psobject.properties["link"].value) {
                    $supportDetails | Add-Member -Name 'link' -Type NoteProperty -value $support.psobject.properties["link"].value;
                }

                if ($support.psobject.properties["name"] -or $support.psobject.properties["email"] -or $support.psobject.properties["tier"] -or $support.psobject.properties["link"]) {
                    $newMetadata.Properties | Add-Member -Name 'support' -Type NoteProperty -value $supportDetails;
                }

                $dependencies = [PSCustomObject]@{
                    operator = "AND";
                    criteria = $DependencyCriteria;
                };

                $newMetadata.properties | Add-Member -Name 'dependencies' -Type NoteProperty -Value $dependencies;

                if ($json.firstPublishDate -and $json.firstPublishDate -ne "") {
                    $newMetadata.Properties | Add-Member -Name 'firstPublishDate' -Type NoteProperty -value $json.firstPublishDate;
                }

                if ($json.lastPublishDate -and $json.lastPublishDate -ne "") {
                    $newMetadata.Properties | Add-Member -Name 'lastPublishDate' -Type NoteProperty -value $json.lastPublishDate;
                }

                if ($json.providers -and $json.providers -ne "") {
                    $newMetadata.Properties | Add-Member -Name 'providers' -Type NoteProperty -value $json.providers;
                }
                $categoriesDetails = New-Object psobject;
                if ($categories -and $categories.psobject.properties['domains'] -and $categories.psobject.properties["domains"].Value.Length -gt 0) {
                    $categoriesDetails | Add-Member -Name 'domains' -Type NoteProperty -Value $categories.psobject.properties["domains"].Value;
                    $newMetadata.properties | Add-Member -Name 'categories' -Type NoteProperty -Value $categoriesDetails;
                }

                if ($categories -and $categories.psobject.properties['verticals'] -and $categories.psobject.properties["verticals"].Value.Length -gt 0) {
                    $categoriesDetails | Add-Member -Name 'verticals' -Type NoteProperty -Value $categories.psobject.properties["verticals"].value;
                    $newMetadata.properties | Add-Member -Name 'categories' -Type NoteProperty -Value $categoriesDetails;
                }
                $baseMainTemplate.resources += $newMetadata;
            }
            else {
                Write-Host "Failed to load Metadata file $file -- Please ensure that it exists in $([System.Uri]::EscapeUriString($basePath))" -ForegroundColor Red
            }
        }
    }


    # Update CreateUiDefinition Description with Content Counts
    function updateDescriptionCount($counter, $emplaceString, $replaceString, $countStringCondition) {
        if ($counter -gt 0) {
            $ruleCountSubstring = "$emplaceString$counter"
            $ruleCountString = $(if ($countStringCondition) { "$ruleCountSubstring, " } else { $ruleCountSubstring })
            $baseCreateUiDefinition.parameters.config.basics.description = $baseCreateUiDefinition.parameters.config.basics.description -replace $replaceString, $ruleCountString
        }
        else {
            $baseCreateUiDefinition.parameters.config.basics.description = $baseCreateUiDefinition.parameters.config.basics.description -replace $replaceString, ""
        }
    }
    function checkResourceCounts ($countList) {
        if ($countList -isnot [System.Array]) { return $false }
        else {
            foreach ($count in $countList) { if ($count -gt 0) { return $true } }
            return $false
        }
    }
    if ($contentToImport.Description) {
        $baseCreateUiDefinition.parameters.config.basics.description = $baseCreateUiDefinition.parameters.config.basics.description -replace "{{SolutionDescription}}", $contentToImport.Description
    }
    else {
        $baseCreateUiDefinition.parameters.config.basics.description = $baseCreateUiDefinition.parameters.config.basics.description -replace "{{SolutionDescription}}", ""
    }

    $analyticRuleCounter -= 1
    $workbookCounter -= 1
    $playbookCounter -= 1
    $connectorCounter -= 1
    $parserCounter -= 1
    $huntingQueryCounter -= 1
    $watchlistCounter -= 1
    updateDescriptionCount $connectorCounter                                "**Data Connectors:** "                     "{{DataConnectorCount}}"            $(checkResourceCounts $parserCounter, $analyticRuleCounter, $workbookCounter, $playbookCounter, $huntingQueryCounter, $watchlistCounter)
    updateDescriptionCount $parserCounter                                   "**Parsers:** "                             "{{ParserCount}}"                   $(checkResourceCounts $analyticRuleCounter, $workbookCounter, $playbookCounter, $huntingQueryCounter, $watchlistCounter)
    updateDescriptionCount $workbookCounter                                 "**Workbooks:** "                           "{{WorkbookCount}}"                 $(checkResourceCounts $analyticRuleCounter, $playbookCounter, $huntingQueryCounter, $watchlistCounter)
    updateDescriptionCount $analyticRuleCounter                             "**Analytic Rules:** "                      "{{AnalyticRuleCount}}"             $(checkResourceCounts $playbookCounter, $huntingQueryCounter, $watchlistCounter)
    updateDescriptionCount $huntingQueryCounter                             "**Hunting Queries:** "                     "{{HuntingQueryCount}}"             $(checkResourceCounts $playbookCounter, $watchlistCounter)
    updateDescriptionCount $watchlistCounter                                "**Watchlists:** "                          "{{WatchlistCount}}"                $(checkResourceCounts @($playbookCounter))
    updateDescriptionCount $customConnectorsList.Count                      "**Custom Azure Logic Apps Connectors:** "  "{{LogicAppCustomConnectorCount}}"  $(checkResourceCounts @($playbookCounter))
    updateDescriptionCount ($playbookCounter - $customConnectorsList.Count) "**Playbooks:** "                           "{{PlaybookCount}}"                   $false

    # Update Logo in CreateUiDefinition Description
    if ($contentToImport.Logo) {
        $baseCreateUiDefinition.parameters.config.basics.description = $baseCreateUiDefinition.parameters.config.basics.description -replace "{{Logo}}", $contentToImport.Logo
    }
    else {
        $baseCreateUiDefinition.parameters.config.basics.description = $baseCreateUiDefinition.parameters.config.basics.description -replace "{{Logo}}\n\n", ""
    }

    # Update Metadata in MainTemplate
    $baseMainTemplate.metadata.author = $(if ($contentToImport.Author) { $contentToImport.Author } else { "" })
    $baseMainTemplate.metadata.comments = $baseMainTemplate.metadata.comments -replace "{{SolutionName}}", $solutionName

    $repoRoot = $(git rev-parse --show-toplevel)
    $solutionFolderName = $solutionName
    $solutionFolder = "$repoRoot/Solutions/$solutionFolderName"
    if (!(Test-Path -Path $solutionFolder)) {
        New-Item -ItemType Directory $solutionFolder
    }
    $solutionFolder = "$solutionFolder/Package"
    if (!(Test-Path -Path $solutionFolder)) {
        New-Item -ItemType Directory $solutionFolder
    }
    $mainTemplateOutputPath = "$solutionFolder/mainTemplate.json"
    $createUiDefinitionOutputPath = "$solutionFolder/createUiDefinition.json"

    try {
        $baseMainTemplate | ConvertTo-Json -Depth $jsonConversionDepth | Out-File $mainTemplateOutputPath -Encoding utf8
    }
    catch {
        Write-Host "Failed to write output file $mainTemplateOutputPath" -ForegroundColor Red
        break;
    }
    try {
        # Sort UI Steps before writing to file
        $createUiDefinitionOrder = "dataconnectors", "parsers", "workbooks", "analytics", "huntingqueries", "watchlists", "playbooks"
        $baseCreateUiDefinition.parameters.steps = $baseCreateUiDefinition.parameters.steps | Sort-Object { $createUiDefinitionOrder.IndexOf($_.name) }
        # Ensure single-step UI Definitions have proper type for steps
        if ($($baseCreateUiDefinition.parameters.steps).GetType() -ne [System.Object[]]) {
            $baseCreateUiDefinition.parameters.steps = @($baseCreateUiDefinition.parameters.steps)
        }
        $baseCreateUiDefinition | ConvertTo-Json -Depth $jsonConversionDepth | Out-File $createUiDefinitionOutputPath -Encoding utf8
    }
    catch {
        Write-Host "Failed to write output file $createUiDefinitionOutputPath" -ForegroundColor Red
        break;
    }
    $zipPackageName = "$(if($contentToImport.Version){$contentToImport.Version}else{"newSolutionPackage"}).zip"
    Compress-Archive -Path "$solutionFolder/*" -DestinationPath "$solutionFolder/$zipPackageName" -Force

    #downloading and running arm-ttk on generated solution
    $armTtkFolder = "$PSScriptRoot/../arm-ttk"
    if (!$(Get-Command Test-AzTemplate -ErrorAction SilentlyContinue)) {
        Write-Output "Missing arm-ttk validations. Downloading module..."
        Invoke-Expression "$armTtkFolder/download-arm-ttk.ps1"
    }
    Invoke-Expression "$armTtkFolder/run-arm-ttk-in-automation.ps1 '$solutionName'"
}<|MERGE_RESOLUTION|>--- conflicted
+++ resolved
@@ -1809,13 +1809,8 @@
                                         displayName = "$($solutionName) Hunting Query template";
                                     }
                                 }
-<<<<<<< HEAD
-                                if($baseAnalyticRuleTemplateSpec.properties.displayName.length -ge 64){
-                                    $baseAnalyticRuleTemplateSpec.properties.displayName = "$($solutionName) HQ template";
-=======
                                 if($baseHuntingQueryTemplateSpec.properties.displayName.length -ge 64){
                                     $baseHuntingQueryTemplateSpec.properties.displayName = "$($solutionName) HQ template";
->>>>>>> 63d0796e
                                 }
 
                                 $baseMainTemplate.resources += $baseHuntingQueryTemplateSpec
