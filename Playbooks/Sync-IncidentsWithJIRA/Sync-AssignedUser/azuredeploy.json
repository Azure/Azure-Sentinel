{
    "$schema": "https://schema.management.azure.com/schemas/2015-01-01/deploymentTemplate.json#",
    "contentVersion": "1.0.0.0",
    "metadata": {
<<<<<<< HEAD
        "title": "Sync Assigned User from JIRA to Azure Sentinel",
        "description": "This Playbook will sync the assigned user from JIRA to Azure Sentinel. Additional Playbooks to sync status and assigned user from JIRA to Azure Sentinel are available on [Github](https://github.com/Azure/Azure-Sentinel/blob/master/Playbooks/Sync-IncidentsWithJIRA/readme.md)",
        "prerequisites": ["1. Create necessary service principal",
            "2. Configure JIRA with for custom fields and automation rule",
            "3. Deploy Azure Key Vault, add secrets and configure access policies",
            "4. Deploy additonal Playbooks/Azure Functions for additional synchronization [Full documentation](https://github.com/Azure/Azure-Sentinel/blob/master/Playbooks/Sync-IncidentsWithJIRA/readme.md)"],
        "lastUpdateTime": "2021-07-12T10:00:15.123Z",
=======
        "title": "Sync Jira to Sentinel - Assigned User",
        "description": "This Playbook will sync the assigned user from JIRA to Azure Sentinel.",
        "prerequisites": ["1. Create service principal with User.Read.All application permissions to perform get users call on Microsoft Graph.",
            "2. Configure JIRA with for custom fields and automation rule.",
            "3. Deploy Azure Key Vault and add secrets for: AAD service prncipal (to communicate with Microsoft Graph), Jira account (to perform calls on Jira).",
            "3. After playbook is deployed, grant the playbook permissions on the Key Vault (Secret - Get) and on Azure Sentinel workspace (Azure Sentinel responder)",
        "[Full documentation](https://github.com/Azure/Azure-Sentinel/blob/master/Playbooks/Sync-IncidentsWithJIRA/readme.md)"],
        "lastUpdateTime": "2021-07-20T00:00:00.000Z",
>>>>>>> 18f3b721
        "entities": [],
        "tags": [ "Sync" ],
        "support": {
            "tier": "community"
        },
        "author": {
            "name": "Thijs Lecomte"
        }
    },
    "parameters": {
        "PlaybookName": {
            "defaultValue": "Sync-AssignedUser",
            "type": "string"
        },
        "Tenant ID": {
            "type": "String",
            "metadata" : {
                "description" : "Tenant ID for used service principals"
            }
        },
        "Keyvault Name": {
            "type": "String",
            "metadata" : {
                "description" : "Name of the Key Vault which stores the client secrets"
            }
        },
        "SecretName AAD SP": {
            "type": "String",
            "metadata" : {
                "description" : "name of the Key Vault Secret that contains the Azure Active Directory SP Client Secret"
            }
        },
        "ClientID AAD SP": {
            "type": "String",
            "metadata" : {
                "description" : "Client ID for AAD Authentication"
            }
        }
    },
    "variables": {
        "AzureKeyVaultConnectionName" : "[concat('azurekeyvault-', parameters('PlaybookName'))]",
        "SentinelConnectionName": "[concat('azuresentinel-', parameters('PlaybookName'))]"
    },
    "resources": [
        {
            "type": "Microsoft.Web/connections",
            "apiVersion": "2016-06-01",
            "name": "[variables('SentinelConnectionName')]",
            "location": "[resourceGroup().location]",
            "properties": {
                "displayName": "[parameters('PlaybookName')]",
                "customParameterValues": {},
                "parameterValueType": "Alternative",
                "api": {
                    "id": "[concat('/subscriptions/', subscription().subscriptionId, '/providers/Microsoft.Web/locations/', resourceGroup().location, '/managedApis/azuresentinel')]"
                }
            }
        },
        {
            "type": "Microsoft.Web/connections",
            "apiVersion": "2016-06-01",
            "name": "[variables('AzureKeyVaultConnectionName')]",
            "location": "[resourceGroup().location]",
            "kind": "V1",
            "properties": {
                "displayName": "[variables('AzureKeyVaultConnectionName')]",
                "parameterValueType": "Alternative",
                "alternativeParameterValues": {
                    "vaultName": "[parameters('Keyvault Name')]"
                },
                "customParameterValues": {},
                "api": {
                    "id": "[concat('/subscriptions/', subscription().subscriptionId, '/providers/Microsoft.Web/locations/', resourceGroup().location, '/managedApis/keyvault')]"
                }
            }
        },
        {
            "type": "Microsoft.Logic/workflows",
            "apiVersion": "2017-07-01",
            "name": "[parameters('PlaybookName')]",
            "location": "[resourceGroup().location]",
            "identity": {
                "type": "SystemAssigned"
            },
            "tags": {
                "hidden-SentinelTemplateName": "SyncJIRAAssignedUser",
                "hidden-SentinelTemplateVersion": "1.0"
            },
            "dependsOn": [
                "[resourceId('Microsoft.Web/connections', variables('AzureKeyVaultConnectionName'))]",
                "[resourceId('Microsoft.Web/connections', variables('SentinelConnectionName'))]"
            ],
            "properties": {
                "state": "Enabled",
                "definition": {
                    "$schema": "https://schema.management.azure.com/providers/Microsoft.Logic/schemas/2016-06-01/workflowdefinition.json#",
                    "contentVersion": "1.0.0.0",
                    "parameters": {
                        "$connections": {
                            "defaultValue": {},
                            "type": "Object"
                        }
                    },
                    "triggers": {
                        "manual": {
                            "type": "Request",
                            "kind": "Http",
                            "inputs": {
                                "schema": {
                                    "properties": {
                                        "changelog": {
                                            "properties": {
                                                "histories": {},
                                                "maxResults": {
                                                    "type": "integer"
                                                },
                                                "startAt": {
                                                    "type": "integer"
                                                },
                                                "total": {
                                                    "type": "integer"
                                                }
                                            },
                                            "type": "object"
                                        },
                                        "fields": {
                                            "properties": {
                                                "aggregateprogress": {
                                                    "properties": {
                                                        "progress": {
                                                            "type": "integer"
                                                        },
                                                        "total": {
                                                            "type": "integer"
                                                        }
                                                    },
                                                    "type": "object"
                                                },
                                                "aggregatetimeestimate": {},
                                                "aggregatetimeoriginalestimate": {},
                                                "aggregatetimespent": {},
                                                "assignee": {
                                                    "properties": {
                                                        "accountId": {
                                                            "type": "string"
                                                        },
                                                        "accountType": {
                                                            "type": "string"
                                                        },
                                                        "active": {
                                                            "type": "boolean"
                                                        },
                                                        "avatarUrls": {
                                                            "properties": {
                                                                "16x16": {
                                                                    "type": "string"
                                                                },
                                                                "24x24": {
                                                                    "type": "string"
                                                                },
                                                                "32x32": {
                                                                    "type": "string"
                                                                },
                                                                "48x48": {
                                                                    "type": "string"
                                                                }
                                                            },
                                                            "type": "object"
                                                        },
                                                        "displayName": {
                                                            "type": "string"
                                                        },
                                                        "emailAddress": {},
                                                        "groups": {},
                                                        "key": {},
                                                        "locale": {},
                                                        "name": {},
                                                        "self": {
                                                            "type": "string"
                                                        },
                                                        "timeZone": {
                                                            "type": "string"
                                                        }
                                                    },
                                                    "type": "object"
                                                },
                                                "attachment": {
                                                    "items": {
                                                        "properties": {
                                                            "author": {
                                                                "properties": {
                                                                    "accountId": {
                                                                        "type": "string"
                                                                    },
                                                                    "accountType": {
                                                                        "type": "string"
                                                                    },
                                                                    "active": {
                                                                        "type": "boolean"
                                                                    },
                                                                    "avatarUrls": {
                                                                        "properties": {
                                                                            "16x16": {
                                                                                "type": "string"
                                                                            },
                                                                            "24x24": {
                                                                                "type": "string"
                                                                            },
                                                                            "32x32": {
                                                                                "type": "string"
                                                                            },
                                                                            "48x48": {
                                                                                "type": "string"
                                                                            }
                                                                        },
                                                                        "type": "object"
                                                                    },
                                                                    "displayName": {
                                                                        "type": "string"
                                                                    },
                                                                    "emailAddress": {},
                                                                    "groups": {},
                                                                    "key": {},
                                                                    "locale": {},
                                                                    "name": {},
                                                                    "self": {
                                                                        "type": "string"
                                                                    },
                                                                    "timeZone": {
                                                                        "type": "string"
                                                                    }
                                                                },
                                                                "type": "object"
                                                            },
                                                            "content": {
                                                                "type": "string"
                                                            },
                                                            "created": {
                                                                "type": "integer"
                                                            },
                                                            "filename": {
                                                                "type": "string"
                                                            },
                                                            "id": {
                                                                "type": "integer"
                                                            },
                                                            "mimeType": {
                                                                "type": "string"
                                                            },
                                                            "self": {
                                                                "type": "string"
                                                            },
                                                            "size": {
                                                                "type": "integer"
                                                            }
                                                        },
                                                        "required": [
                                                            "self",
                                                            "id",
                                                            "filename",
                                                            "author",
                                                            "created",
                                                            "size",
                                                            "mimeType",
                                                            "content"
                                                        ],
                                                        "type": "object"
                                                    },
                                                    "type": "array"
                                                },
                                                "comment": {
                                                    "properties": {
                                                        "comments": {
                                                            "items": {
                                                                "properties": {
                                                                    "author": {
                                                                        "properties": {
                                                                            "accountId": {
                                                                                "type": "string"
                                                                            },
                                                                            "accountType": {
                                                                                "type": "string"
                                                                            },
                                                                            "active": {
                                                                                "type": "boolean"
                                                                            },
                                                                            "avatarUrls": {
                                                                                "properties": {
                                                                                    "16x16": {
                                                                                        "type": "string"
                                                                                    },
                                                                                    "24x24": {
                                                                                        "type": "string"
                                                                                    },
                                                                                    "32x32": {
                                                                                        "type": "string"
                                                                                    },
                                                                                    "48x48": {
                                                                                        "type": "string"
                                                                                    }
                                                                                },
                                                                                "type": "object"
                                                                            },
                                                                            "displayName": {
                                                                                "type": "string"
                                                                            },
                                                                            "emailAddress": {},
                                                                            "groups": {},
                                                                            "key": {},
                                                                            "locale": {},
                                                                            "name": {},
                                                                            "self": {
                                                                                "type": "string"
                                                                            },
                                                                            "timeZone": {
                                                                                "type": "string"
                                                                            }
                                                                        },
                                                                        "type": "object"
                                                                    },
                                                                    "body": {
                                                                        "type": "string"
                                                                    },
                                                                    "created": {
                                                                        "type": "integer"
                                                                    },
                                                                    "id": {
                                                                        "type": "integer"
                                                                    },
                                                                    "renderedBody": {},
                                                                    "self": {
                                                                        "type": "string"
                                                                    },
                                                                    "updateAuthor": {
                                                                        "properties": {
                                                                            "accountId": {
                                                                                "type": "string"
                                                                            },
                                                                            "accountType": {
                                                                                "type": "string"
                                                                            },
                                                                            "active": {
                                                                                "type": "boolean"
                                                                            },
                                                                            "avatarUrls": {
                                                                                "properties": {
                                                                                    "16x16": {
                                                                                        "type": "string"
                                                                                    },
                                                                                    "24x24": {
                                                                                        "type": "string"
                                                                                    },
                                                                                    "32x32": {
                                                                                        "type": "string"
                                                                                    },
                                                                                    "48x48": {
                                                                                        "type": "string"
                                                                                    }
                                                                                },
                                                                                "type": "object"
                                                                            },
                                                                            "displayName": {
                                                                                "type": "string"
                                                                            },
                                                                            "emailAddress": {},
                                                                            "groups": {},
                                                                            "key": {},
                                                                            "locale": {},
                                                                            "name": {},
                                                                            "self": {
                                                                                "type": "string"
                                                                            },
                                                                            "timeZone": {
                                                                                "type": "string"
                                                                            }
                                                                        },
                                                                        "type": "object"
                                                                    },
                                                                    "updated": {
                                                                        "type": "integer"
                                                                    },
                                                                    "visibility": {}
                                                                },
                                                                "required": [
                                                                    "self",
                                                                    "id",
                                                                    "author",
                                                                    "body",
                                                                    "renderedBody",
                                                                    "updateAuthor",
                                                                    "created",
                                                                    "updated",
                                                                    "visibility"
                                                                ],
                                                                "type": "object"
                                                            },
                                                            "type": "array"
                                                        },
                                                        "last": {
                                                            "type": "boolean"
                                                        },
                                                        "maxResults": {
                                                            "type": "integer"
                                                        },
                                                        "startAt": {
                                                            "type": "integer"
                                                        },
                                                        "total": {
                                                            "type": "integer"
                                                        }
                                                    },
                                                    "type": "object"
                                                },
                                                "components": {
                                                    "type": "array"
                                                },
                                                "created": {
                                                    "type": "integer"
                                                },
                                                "creator": {
                                                    "properties": {
                                                        "accountId": {
                                                            "type": "string"
                                                        },
                                                        "accountType": {
                                                            "type": "string"
                                                        },
                                                        "active": {
                                                            "type": "boolean"
                                                        },
                                                        "avatarUrls": {
                                                            "properties": {
                                                                "16x16": {
                                                                    "type": "string"
                                                                },
                                                                "24x24": {
                                                                    "type": "string"
                                                                },
                                                                "32x32": {
                                                                    "type": "string"
                                                                },
                                                                "48x48": {
                                                                    "type": "string"
                                                                }
                                                            },
                                                            "type": "object"
                                                        },
                                                        "displayName": {
                                                            "type": "string"
                                                        },
                                                        "emailAddress": {},
                                                        "groups": {},
                                                        "key": {},
                                                        "locale": {},
                                                        "name": {},
                                                        "self": {
                                                            "type": "string"
                                                        },
                                                        "timeZone": {
                                                            "type": "string"
                                                        }
                                                    },
                                                    "type": "object"
                                                },
                                                "customfield_10000": {
                                                    "type": "string"
                                                },
                                                "customfield_10001": {},
                                                "customfield_10002": {
                                                    "items": {
                                                        "properties": {
                                                            "_links": {
                                                                "properties": {
                                                                    "self": {
                                                                        "type": "string"
                                                                    }
                                                                },
                                                                "type": "object"
                                                            },
                                                            "id": {
                                                                "type": "string"
                                                            },
                                                            "name": {
                                                                "type": "string"
                                                            }
                                                        },
                                                        "required": [
                                                            "id",
                                                            "name",
                                                            "_links"
                                                        ],
                                                        "type": "object"
                                                    },
                                                    "type": "array"
                                                },
                                                "customfield_10003": {
                                                    "items": {
                                                        "properties": {
                                                            "accountId": {
                                                                "type": "string"
                                                            },
                                                            "accountType": {
                                                                "type": "string"
                                                            },
                                                            "active": {
                                                                "type": "boolean"
                                                            },
                                                            "avatarUrls": {
                                                                "properties": {
                                                                    "16x16": {
                                                                        "type": "string"
                                                                    },
                                                                    "24x24": {
                                                                        "type": "string"
                                                                    },
                                                                    "32x32": {
                                                                        "type": "string"
                                                                    },
                                                                    "48x48": {
                                                                        "type": "string"
                                                                    }
                                                                },
                                                                "type": "object"
                                                            },
                                                            "displayName": {
                                                                "type": "string"
                                                            },
                                                            "self": {
                                                                "type": "string"
                                                            },
                                                            "timeZone": {
                                                                "type": "string"
                                                            }
                                                        },
                                                        "required": [
                                                            "self",
                                                            "accountId",
                                                            "avatarUrls",
                                                            "displayName",
                                                            "active",
                                                            "timeZone",
                                                            "accountType"
                                                        ],
                                                        "type": "object"
                                                    },
                                                    "type": "array"
                                                },
                                                "customfield_10004": {},
                                                "customfield_10005": {},
                                                "customfield_10006": {},
                                                "customfield_10007": {},
                                                "customfield_10008": {},
                                                "customfield_10009": {},
                                                "customfield_10010": {
                                                    "properties": {
                                                        "_links": {
                                                            "properties": {
                                                                "agent": {
                                                                    "type": "string"
                                                                },
                                                                "jiraRest": {
                                                                    "type": "string"
                                                                },
                                                                "self": {
                                                                    "type": "string"
                                                                },
                                                                "web": {
                                                                    "type": "string"
                                                                }
                                                            },
                                                            "type": "object"
                                                        },
                                                        "currentStatus": {
                                                            "properties": {
                                                                "status": {
                                                                    "type": "string"
                                                                },
                                                                "statusCategory": {
                                                                    "type": "string"
                                                                },
                                                                "statusDate": {
                                                                    "properties": {
                                                                        "epochMillis": {
                                                                            "type": "integer"
                                                                        },
                                                                        "friendly": {
                                                                            "type": "string"
                                                                        },
                                                                        "iso8601": {
                                                                            "type": "string"
                                                                        },
                                                                        "jira": {
                                                                            "type": "string"
                                                                        }
                                                                    },
                                                                    "type": "object"
                                                                }
                                                            },
                                                            "type": "object"
                                                        },
                                                        "requestType": {
                                                            "properties": {
                                                                "_expands": {
                                                                    "items": {
                                                                        "type": "string"
                                                                    },
                                                                    "type": "array"
                                                                },
                                                                "_links": {
                                                                    "properties": {
                                                                        "self": {
                                                                            "type": "string"
                                                                        }
                                                                    },
                                                                    "type": "object"
                                                                },
                                                                "description": {
                                                                    "type": "string"
                                                                },
                                                                "groupIds": {
                                                                    "type": "array"
                                                                },
                                                                "helpText": {
                                                                    "type": "string"
                                                                },
                                                                "icon": {
                                                                    "properties": {
                                                                        "_links": {
                                                                            "properties": {
                                                                                "iconUrls": {
                                                                                    "properties": {
                                                                                        "16x16": {
                                                                                            "type": "string"
                                                                                        },
                                                                                        "24x24": {
                                                                                            "type": "string"
                                                                                        },
                                                                                        "32x32": {
                                                                                            "type": "string"
                                                                                        },
                                                                                        "48x48": {
                                                                                            "type": "string"
                                                                                        }
                                                                                    },
                                                                                    "type": "object"
                                                                                }
                                                                            },
                                                                            "type": "object"
                                                                        },
                                                                        "id": {
                                                                            "type": "string"
                                                                        }
                                                                    },
                                                                    "type": "object"
                                                                },
                                                                "id": {
                                                                    "type": "string"
                                                                },
                                                                "issueTypeId": {
                                                                    "type": "string"
                                                                },
                                                                "name": {
                                                                    "type": "string"
                                                                },
                                                                "serviceDeskId": {
                                                                    "type": "string"
                                                                }
                                                            },
                                                            "type": "object"
                                                        }
                                                    },
                                                    "type": "object"
                                                },
                                                "customfield_10014": {},
                                                "customfield_10015": {},
                                                "customfield_10016": {},
                                                "customfield_10017": {},
                                                "customfield_10018": {
                                                    "properties": {
                                                        "hasEpicLinkFieldDependency": {
                                                            "type": "boolean"
                                                        },
                                                        "nonEditableReason": {
                                                            "properties": {
                                                                "message": {
                                                                    "type": "string"
                                                                },
                                                                "reason": {
                                                                    "type": "string"
                                                                }
                                                            },
                                                            "type": "object"
                                                        },
                                                        "showField": {
                                                            "type": "boolean"
                                                        }
                                                    },
                                                    "type": "object"
                                                },
                                                "customfield_10019": {
                                                    "type": "string"
                                                },
                                                "customfield_10020": {},
                                                "customfield_10021": {},
                                                "customfield_10022": {
                                                    "type": "string"
                                                },
                                                "customfield_10023": {},
                                                "customfield_10024": {
                                                    "type": "array"
                                                },
                                                "customfield_10025": {},
                                                "customfield_10026": {},
                                                "customfield_10027": {},
                                                "customfield_10047": {},
                                                "customfield_10048": {
                                                    "properties": {
                                                        "_links": {
                                                            "properties": {
                                                                "self": {
                                                                    "type": "string"
                                                                }
                                                            },
                                                            "type": "object"
                                                        },
                                                        "completedCycles": {
                                                            "items": {
                                                                "properties": {
                                                                    "breached": {
                                                                        "type": "boolean"
                                                                    },
                                                                    "elapsedTime": {
                                                                        "properties": {
                                                                            "friendly": {
                                                                                "type": "string"
                                                                            },
                                                                            "millis": {
                                                                                "type": "integer"
                                                                            }
                                                                        },
                                                                        "type": "object"
                                                                    },
                                                                    "goalDuration": {
                                                                        "properties": {
                                                                            "friendly": {
                                                                                "type": "string"
                                                                            },
                                                                            "millis": {
                                                                                "type": "integer"
                                                                            }
                                                                        },
                                                                        "type": "object"
                                                                    },
                                                                    "remainingTime": {
                                                                        "properties": {
                                                                            "friendly": {
                                                                                "type": "string"
                                                                            },
                                                                            "millis": {
                                                                                "type": "integer"
                                                                            }
                                                                        },
                                                                        "type": "object"
                                                                    },
                                                                    "startTime": {
                                                                        "properties": {
                                                                            "epochMillis": {
                                                                                "type": "integer"
                                                                            },
                                                                            "friendly": {
                                                                                "type": "string"
                                                                            },
                                                                            "iso8601": {
                                                                                "type": "string"
                                                                            },
                                                                            "jira": {
                                                                                "type": "string"
                                                                            }
                                                                        },
                                                                        "type": "object"
                                                                    },
                                                                    "stopTime": {
                                                                        "properties": {
                                                                            "epochMillis": {
                                                                                "type": "integer"
                                                                            },
                                                                            "friendly": {
                                                                                "type": "string"
                                                                            },
                                                                            "iso8601": {
                                                                                "type": "string"
                                                                            },
                                                                            "jira": {
                                                                                "type": "string"
                                                                            }
                                                                        },
                                                                        "type": "object"
                                                                    }
                                                                },
                                                                "required": [
                                                                    "startTime",
                                                                    "stopTime",
                                                                    "breached",
                                                                    "goalDuration",
                                                                    "elapsedTime",
                                                                    "remainingTime"
                                                                ],
                                                                "type": "object"
                                                            },
                                                            "type": "array"
                                                        },
                                                        "id": {
                                                            "type": "string"
                                                        },
                                                        "name": {
                                                            "type": "string"
                                                        }
                                                    },
                                                    "type": "object"
                                                },
                                                "customfield_10049": {},
                                                "customfield_10050": {},
                                                "customfield_10051": {
                                                    "properties": {
                                                        "displayName": {
                                                            "type": "string"
                                                        },
                                                        "languageCode": {
                                                            "type": "string"
                                                        }
                                                    },
                                                    "type": "object"
                                                },
                                                "customfield_10124": {},
                                                "customfield_10125": {},
                                                "customfield_10126": {},
                                                "customfield_10127": {},
                                                "customfield_10128": {},
                                                "customfield_10129": {},
                                                "customfield_10130": {},
                                                "customfield_10131": {},
                                                "customfield_10132": {},
                                                "customfield_10133": {},
                                                "customfield_10134": {},
                                                "customfield_10135": {},
                                                "customfield_10136": {},
                                                "customfield_10142": {},
                                                "customfield_10143": {},
                                                "customfield_10144": {
                                                    "type": "string"
                                                },
                                                "customfield_10145": {
                                                    "type": "string"
                                                },
                                                "customfield_10146": {},
                                                "customfield_10147": {},
                                                "customfield_10148": {},
                                                "customfield_10149": {
                                                    "properties": {
                                                        "id": {
                                                            "type": "string"
                                                        },
                                                        "self": {
                                                            "type": "string"
                                                        },
                                                        "value": {
                                                            "type": "string"
                                                        }
                                                    },
                                                    "type": "object"
                                                },
                                                "customfield_10150": {},
                                                "customfield_10151": {},
                                                "customfield_10154": {
                                                    "type": "string"
                                                },
                                                "customfield_10155": {
                                                    "items": {
                                                        "properties": {
                                                            "id": {
                                                                "type": "string"
                                                            },
                                                            "self": {
                                                                "type": "string"
                                                            },
                                                            "value": {
                                                                "type": "string"
                                                            }
                                                        },
                                                        "required": [
                                                            "self",
                                                            "value",
                                                            "id"
                                                        ],
                                                        "type": "object"
                                                    },
                                                    "type": "array"
                                                },
                                                "customfield_10156": {},
                                                "customfield_10157": {},
                                                "customfield_10158": {
                                                    "type": "string"
                                                },
                                                "customfield_10159": {},
                                                "customfield_10160": {},
                                                "customfield_10161": {},
                                                "customfield_10162": {
                                                    "type": "string"
                                                },
                                                "customfield_10164": {},
                                                "customfield_10165": {},
                                                "customfield_10167": {},
                                                "customfield_10168": {},
                                                "customfield_10169": {
                                                    "type": "string"
                                                },
                                                "customfield_10170": {
                                                    "type": "string"
                                                },
                                                "customfield_10171": {
                                                    "type": "string"
                                                },
                                                "customfield_10172": {
                                                    "type": "string"
                                                },
                                                "customfield_10173": {
                                                    "type": "string"
                                                },
                                                "customfield_10174": {},
                                                "customfield_10175": {
                                                    "type": "string"
                                                },
                                                "customfield_10176": {},
                                                "description": {
                                                    "type": "string"
                                                },
                                                "duedate": {},
                                                "environment": {},
                                                "fixVersions": {
                                                    "type": "array"
                                                },
                                                "issuelinks": {
                                                    "type": "array"
                                                },
                                                "issuerestriction": {
                                                    "properties": {
                                                        "issuerestrictions": {
                                                            "properties": {},
                                                            "type": "object"
                                                        },
                                                        "shouldDisplay": {
                                                            "type": "boolean"
                                                        }
                                                    },
                                                    "type": "object"
                                                },
                                                "issuetype": {
                                                    "properties": {
                                                        "description": {
                                                            "type": "string"
                                                        },
                                                        "fields": {},
                                                        "iconUrl": {
                                                            "type": "string"
                                                        },
                                                        "id": {
                                                            "type": "integer"
                                                        },
                                                        "name": {
                                                            "type": "string"
                                                        },
                                                        "namedValue": {
                                                            "type": "string"
                                                        },
                                                        "self": {
                                                            "type": "string"
                                                        },
                                                        "statuses": {
                                                            "type": "array"
                                                        },
                                                        "subtask": {
                                                            "type": "boolean"
                                                        }
                                                    },
                                                    "type": "object"
                                                },
                                                "labels": {
                                                    "type": "array"
                                                },
                                                "lastViewed": {},
                                                "priority": {
                                                    "properties": {
                                                        "iconUrl": {
                                                            "type": "string"
                                                        },
                                                        "id": {
                                                            "type": "integer"
                                                        },
                                                        "name": {
                                                            "type": "string"
                                                        },
                                                        "namedValue": {
                                                            "type": "string"
                                                        },
                                                        "self": {
                                                            "type": "string"
                                                        }
                                                    },
                                                    "type": "object"
                                                },
                                                "progress": {
                                                    "properties": {
                                                        "progress": {
                                                            "type": "integer"
                                                        },
                                                        "total": {
                                                            "type": "integer"
                                                        }
                                                    },
                                                    "type": "object"
                                                },
                                                "project": {
                                                    "properties": {
                                                        "avatarUrls": {
                                                            "properties": {
                                                                "16x16": {
                                                                    "type": "string"
                                                                },
                                                                "24x24": {
                                                                    "type": "string"
                                                                },
                                                                "32x32": {
                                                                    "type": "string"
                                                                },
                                                                "48x48": {
                                                                    "type": "string"
                                                                }
                                                            },
                                                            "type": "object"
                                                        },
                                                        "components": {},
                                                        "description": {},
                                                        "email": {},
                                                        "id": {
                                                            "type": "integer"
                                                        },
                                                        "issuetypes": {},
                                                        "key": {
                                                            "type": "string"
                                                        },
                                                        "lead": {},
                                                        "name": {
                                                            "type": "string"
                                                        },
                                                        "projectCategory": {},
                                                        "projectTypeKey": {
                                                            "type": "string"
                                                        },
                                                        "self": {
                                                            "type": "string"
                                                        },
                                                        "simplified": {
                                                            "type": "boolean"
                                                        },
                                                        "versions": {}
                                                    },
                                                    "type": "object"
                                                },
                                                "reporter": {
                                                    "properties": {
                                                        "accountId": {
                                                            "type": "string"
                                                        },
                                                        "accountType": {
                                                            "type": "string"
                                                        },
                                                        "active": {
                                                            "type": "boolean"
                                                        },
                                                        "avatarUrls": {
                                                            "properties": {
                                                                "16x16": {
                                                                    "type": "string"
                                                                },
                                                                "24x24": {
                                                                    "type": "string"
                                                                },
                                                                "32x32": {
                                                                    "type": "string"
                                                                },
                                                                "48x48": {
                                                                    "type": "string"
                                                                }
                                                            },
                                                            "type": "object"
                                                        },
                                                        "displayName": {
                                                            "type": "string"
                                                        },
                                                        "emailAddress": {},
                                                        "groups": {},
                                                        "key": {},
                                                        "locale": {},
                                                        "name": {},
                                                        "self": {
                                                            "type": "string"
                                                        },
                                                        "timeZone": {
                                                            "type": "string"
                                                        }
                                                    },
                                                    "type": "object"
                                                },
                                                "resolution": {},
                                                "resolutiondate": {},
                                                "security": {},
                                                "status": {
                                                    "properties": {
                                                        "description": {
                                                            "type": "string"
                                                        },
                                                        "iconUrl": {
                                                            "type": "string"
                                                        },
                                                        "id": {
                                                            "type": "integer"
                                                        },
                                                        "name": {
                                                            "type": "string"
                                                        },
                                                        "self": {
                                                            "type": "string"
                                                        },
                                                        "statusCategory": {
                                                            "properties": {
                                                                "colorName": {
                                                                    "type": "string"
                                                                },
                                                                "id": {
                                                                    "type": "integer"
                                                                },
                                                                "key": {
                                                                    "type": "string"
                                                                },
                                                                "name": {
                                                                    "type": "string"
                                                                },
                                                                "self": {
                                                                    "type": "string"
                                                                }
                                                            },
                                                            "type": "object"
                                                        },
                                                        "untranslatedName": {},
                                                        "untranslatedNameValue": {}
                                                    },
                                                    "type": "object"
                                                },
                                                "statuscategorychangedate": {
                                                    "type": "string"
                                                },
                                                "subtasks": {
                                                    "type": "array"
                                                },
                                                "summary": {
                                                    "type": "string"
                                                },
                                                "timeestimate": {},
                                                "timeoriginalestimate": {},
                                                "timespent": {},
                                                "timetracking": {
                                                    "properties": {
                                                        "originalEstimate": {},
                                                        "originalEstimateSeconds": {
                                                            "type": "integer"
                                                        },
                                                        "remainingEstimate": {},
                                                        "remainingEstimateSeconds": {
                                                            "type": "integer"
                                                        },
                                                        "timeSpent": {},
                                                        "timeSpentSeconds": {
                                                            "type": "integer"
                                                        }
                                                    },
                                                    "type": "object"
                                                },
                                                "updated": {
                                                    "type": "integer"
                                                },
                                                "versions": {
                                                    "type": "array"
                                                },
                                                "votes": {
                                                    "properties": {
                                                        "hasVoted": {
                                                            "type": "boolean"
                                                        },
                                                        "self": {
                                                            "type": "string"
                                                        },
                                                        "votes": {
                                                            "type": "integer"
                                                        }
                                                    },
                                                    "type": "object"
                                                },
                                                "watches": {
                                                    "properties": {
                                                        "isWatching": {
                                                            "type": "boolean"
                                                        },
                                                        "self": {
                                                            "type": "string"
                                                        },
                                                        "watchCount": {
                                                            "type": "integer"
                                                        }
                                                    },
                                                    "type": "object"
                                                },
                                                "worklog": {
                                                    "properties": {
                                                        "last": {
                                                            "type": "boolean"
                                                        },
                                                        "maxResults": {
                                                            "type": "integer"
                                                        },
                                                        "startAt": {
                                                            "type": "integer"
                                                        },
                                                        "total": {
                                                            "type": "integer"
                                                        },
                                                        "worklogs": {
                                                            "type": "array"
                                                        }
                                                    },
                                                    "type": "object"
                                                },
                                                "workratio": {
                                                    "type": "integer"
                                                }
                                            },
                                            "type": "object"
                                        },
                                        "id": {
                                            "type": "integer"
                                        },
                                        "key": {
                                            "type": "string"
                                        },
                                        "renderedFields": {},
                                        "self": {
                                            "type": "string"
                                        }
                                    },
                                    "type": "object"
                                }
                            }
                        }
                    },
                    "actions": {
                        "Condition": {
                            "actions": {
                                "Update_incident": {
                                    "runAfter": {},
                                    "type": "ApiConnection",
                                    "inputs": {
                                        "body": {
                                            "incidentArmId": "@triggerBody()?['fields']?['customfield_10175']",
                                            "owner": "@{first(body('Parse_JSON')?['value'])?['id']}",
                                            "ownerAction": "Assign"
                                        },
                                        "host": {
                                            "connection": {
                                                "name": "@parameters('$connections')['azuresentinel']['connectionId']"
                                            }
                                        },
                                        "method": "put",
                                        "path": "/Incidents"
                                    }
                                }
                            },
                            "runAfter": {
                                "Parse_JSON": [
                                    "Succeeded"
                                ]
                            },
                            "expression": {
                                "and": [
                                    {
                                        "not": {
                                            "equals": [
                                                "@length(body('Parse_JSON')?['value'])",
                                                0
                                            ]
                                        }
                                    }
                                ]
                            },
                            "type": "If"
                        },
                        "Get_secret": {
                            "runAfter": {},
                            "type": "ApiConnection",
                            "inputs": {
                                "host": {
                                    "connection": {
                                        "name": "@parameters('$connections')['keyvault']['connectionId']"
                                    }
                                },
                                "method": "get",
                                "path": "[concat('/secrets/@{encodeURIComponent(''', parameters('SecretName AAD SP'), ''')}/value')]"
                            },
                            "runtimeConfiguration": {
                                "secureData": {
                                    "properties": [
                                        "outputs"
                                    ]
                                }
                            }
                        },
                        "HTTP": {
                            "runAfter": {
                                "Get_secret": [
                                    "Succeeded"
                                ]
                            },
                            "type": "Http",
                            "inputs": {
                                "authentication": {
                                    "audience": "https://graph.microsoft.com",
                                    "clientId": "[parameters('ClientID AAD SP')]",
                                    "secret": "@body('Get_secret')?['value']",
                                    "tenant": "[parameters('Tenant ID')]",
                                    "type": "ActiveDirectoryOAuth"
                                },
                                "method": "GET",
                                "uri": "https://graph.microsoft.com/v1.0/users?$filter=DisplayName eq '@{concat(triggerBody()?['fields']?['assignee']?['displayName'], ' (Operator)')}'"
                            }
                        },
                        "Parse_JSON": {
                            "runAfter": {
                                "HTTP": [
                                    "Succeeded"
                                ]
                            },
                            "type": "ParseJson",
                            "inputs": {
                                "content": "@body('HTTP')",
                                "schema": {
                                    "properties": {
                                        "@@odata.context": {
                                            "type": "string"
                                        },
                                        "value": {
                                            "items": {
                                                "properties": {
                                                    "businessPhones": {
                                                        "items": {
                                                            "type": "string"
                                                        },
                                                        "type": "array"
                                                    },
                                                    "displayName": {
                                                        "type": "string"
                                                    },
                                                    "givenName": {
                                                        "type": "string"
                                                    },
                                                    "id": {
                                                        "type": "string"
                                                    },
                                                    "jobTitle": {},
                                                    "mail": {},
                                                    "mobilePhone": {},
                                                    "officeLocation": {},
                                                    "preferredLanguage": {},
                                                    "surname": {
                                                        "type": "string"
                                                    },
                                                    "userPrincipalName": {
                                                        "type": "string"
                                                    }
                                                },
                                                "required": [
                                                    "businessPhones",
                                                    "displayName",
                                                    "givenName",
                                                    "jobTitle",
                                                    "mail",
                                                    "mobilePhone",
                                                    "officeLocation",
                                                    "preferredLanguage",
                                                    "surname",
                                                    "userPrincipalName",
                                                    "id"
                                                ],
                                                "type": "object"
                                            },
                                            "type": "array"
                                        }
                                    },
                                    "type": "object"
                                }
                            }
                        }
                    },
                    "outputs": {}
                },
                "parameters": {
                    "$connections": {
                        "value": {
                            "azuresentinel": {
                                "connectionId": "[resourceId('Microsoft.Web/connections', variables('SentinelConnectionName'))]",
                                "connectionName": "[variables('SentinelConnectionName')]",
                                "id":"[concat('/subscriptions/', subscription().subscriptionId, '/providers/Microsoft.Web/locations/', resourceGroup().location, '/managedApis/azuresentinel')]",
                                "connectionProperties": {
                                    "authentication": {
                                        "type": "ManagedServiceIdentity"
                                    }
                                }
                            },
                            "keyvault": {
                                "connectionId": "[resourceId('Microsoft.Web/connections', variables('AzureKeyVaultConnectionName'))]",
                                "connectionName": "[variables('AzureKeyVaultConnectionName')]",
                                "id": "[concat('/subscriptions/', subscription().subscriptionId, '/providers/Microsoft.Web/locations/', resourceGroup().location, '/managedApis/keyvault')]",
                                "connectionProperties": {
                                    "authentication": {
                                        "type": "ManagedServiceIdentity"
                                    }
                                }
                            }
                        }
                    }
                }
            }
        }
    ]
}<|MERGE_RESOLUTION|>--- conflicted
+++ resolved
@@ -2,24 +2,14 @@
     "$schema": "https://schema.management.azure.com/schemas/2015-01-01/deploymentTemplate.json#",
     "contentVersion": "1.0.0.0",
     "metadata": {
-<<<<<<< HEAD
-        "title": "Sync Assigned User from JIRA to Azure Sentinel",
-        "description": "This Playbook will sync the assigned user from JIRA to Azure Sentinel. Additional Playbooks to sync status and assigned user from JIRA to Azure Sentinel are available on [Github](https://github.com/Azure/Azure-Sentinel/blob/master/Playbooks/Sync-IncidentsWithJIRA/readme.md)",
-        "prerequisites": ["1. Create necessary service principal",
-            "2. Configure JIRA with for custom fields and automation rule",
-            "3. Deploy Azure Key Vault, add secrets and configure access policies",
-            "4. Deploy additonal Playbooks/Azure Functions for additional synchronization [Full documentation](https://github.com/Azure/Azure-Sentinel/blob/master/Playbooks/Sync-IncidentsWithJIRA/readme.md)"],
-        "lastUpdateTime": "2021-07-12T10:00:15.123Z",
-=======
         "title": "Sync Jira to Sentinel - Assigned User",
         "description": "This Playbook will sync the assigned user from JIRA to Azure Sentinel.",
         "prerequisites": ["1. Create service principal with User.Read.All application permissions to perform get users call on Microsoft Graph.",
             "2. Configure JIRA with for custom fields and automation rule.",
             "3. Deploy Azure Key Vault and add secrets for: AAD service prncipal (to communicate with Microsoft Graph), Jira account (to perform calls on Jira).",
             "3. After playbook is deployed, grant the playbook permissions on the Key Vault (Secret - Get) and on Azure Sentinel workspace (Azure Sentinel responder)",
-        "[Full documentation](https://github.com/Azure/Azure-Sentinel/blob/master/Playbooks/Sync-IncidentsWithJIRA/readme.md)"],
+        "4. [Full documentation](https://github.com/Azure/Azure-Sentinel/blob/master/Playbooks/Sync-IncidentsWithJIRA/readme.md)"],
         "lastUpdateTime": "2021-07-20T00:00:00.000Z",
->>>>>>> 18f3b721
         "entities": [],
         "tags": [ "Sync" ],
         "support": {
