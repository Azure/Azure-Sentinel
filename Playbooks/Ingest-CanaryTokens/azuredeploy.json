--- conflicted
+++ resolved
@@ -1,418 +1,4 @@
 {
-<<<<<<< HEAD
-    "$schema": "https://schema.management.azure.com/schemas/2019-04-01/deploymentTemplate.json#",
-    "contentVersion": "1.0.0.0",
-    "metadata": {
-        "title": "Put CanaryTokens webhook alerts to Custom Logs table",
-        "description": "This Logic App connector will act as a Webhook listener, CanaryTokens can then send data upon an incident when the canary token has been opened. This will send the data to Azure Sentinel - CanaryTokens_CL",
-        "mainSteps": [
-            ""
-        ],
-        "prerequisites": [
-            ""
-        ],
-        "postDeployment": [
-            "1. Create CanaryTokens with LogicApp webhook\n2. Create matching analytic rule."
-        ],
-        "prerequisitesDeployTemplateFile": "",
-        "lastUpdateTime": "2023-08-28T10:00:00.000Z",
-        "entities": [
-            "IPAddress"
-        ],
-        "tags": [
-            "Alert",
-            "Honeytokens",
-            "Honeyfiles"
-        ],
-        "support": {
-            "tier": "community"
-        },
-        "author": {
-            "name": "Nathan Swift"
-        },
-        "source": {
-            "kind": "Community"
-        },
-        "version": "1.1.0",
-        "releaseNotes": [
-            {
-                "version": "1.0.0",
-                "title": "Put CanaryTokens webhook alerts to Custom Logs table",
-                "notes": [
-                    "Initial version"
-                ]
-            },
-            {
-                "version": "1.1.0",
-                "title": "v1.1.0",
-                "notes": [
-                    "Match current CanaryToken API, Remove duplicate GeoIP, resourceTags and location as parameters"
-                ]
-            }
-        ]
-    },
-    "parameters": {
-        "resourceTags": {
-            "type": "object",
-            "defaultValue": {
-                "LogicAppsCategory": "security"
-            },
-            "metadata": {
-                "description": "The Azure tags to set on the resource."
-            }
-        },
-        "PlaybookName": {
-            "defaultValue": "Ingest-CanaryTokens",
-            "type": "String",
-            "metadata": {
-                "description": "The Playbook aka LogicApp name."
-            }
-        },
-        "WorkspaceID": {
-            "defaultValue": "your-workspaceID",
-            "type": "string",
-            "metadata": {
-                "description": "The target WorkspaceId for custom logs table."
-            }
-        },
-        "WorkspaceKey": {
-            "defaultValue": "your-workspaceKey",
-            "type": "securestring",
-            "metadata": {
-                "description": "The target WorkspaceKey for custom logs table."
-            }
-        },
-        "location": {
-            "type": "string",
-            "defaultValue": "[resourceGroup().location]",
-            "metadata": {
-                "description": "Location for all resources."
-            }
-        }
-    },
-    "variables": {
-        "azureloganalyticsdatacollectorConnectionName": "[concat('azureloganalyticsdatacollector-', parameters('PlaybookName'))]"
-    },
-    "resources": [
-        {
-            "type": "Microsoft.Web/connections",
-            "apiVersion": "2016-06-01",
-            "name": "[variables('azureloganalyticsdatacollectorConnectionName')]",
-            "location": "[parameters('location')]",
-            "tags": "[parameters('resourceTags')]",
-            "properties": {
-                "displayName": "IngestCanaryTokenAlerts",
-                "customParameterValues": {},
-                "api": {
-                    "id": "[concat('/subscriptions/', subscription().subscriptionId, '/providers/Microsoft.Web/locations/', resourceGroup().location, '/managedApis/azureloganalyticsdatacollector')]"
-                },
-                "parameterValues": {
-                    "username": "[parameters('workspaceId')]",
-                    "password": "[parameters('workspaceKey')]"
-                }
-            }
-        },
-        {
-            "type": "Microsoft.Logic/workflows",
-            "apiVersion": "2017-07-01",
-            "name": "[parameters('PlaybookName')]",
-            "location": "[parameters('location')]",
-            "tags": "[parameters('resourceTags')]",
-            "dependsOn": [
-                "[resourceId('Microsoft.Web/connections', variables('azureloganalyticsdatacollectorConnectionName'))]"
-            ],
-            "properties": {
-                "state": "Enabled",
-                "definition": {
-                    "$schema": "https://schema.management.azure.com/providers/Microsoft.Logic/schemas/2016-06-01/workflowdefinition.json#",
-                    "contentVersion": "1.0.0.0",
-                    "parameters": {
-                        "$connections": {
-                            "defaultValue": {},
-                            "type": "Object"
-                        }
-                    },
-                    "triggers": {
-                        "manual": {
-                            "type": "Request",
-                            "kind": "Http",
-                            "inputs": {}
-                        }
-                    },
-                    "actions": {
-                        "Compose_data_for_Sentinel": {
-                            "runAfter": {
-                                "HTTP_CanaryTokenDetails": [
-                                    "Succeeded"
-                                ]
-                            },
-                            "type": "Compose",
-                            "inputs": {
-                                "as": "@{body('Parse_JSON_Token_Response')?['additional_data']?['geo_info']?['asn']?['asn']}",
-                                "canarytriggertime": "@body('Parse_JSON_Token_Response')?['time']",
-                                "channel": "@{body('Parse_JSON_Token_Response')?['channel']}",
-                                "city": "@{body('Parse_JSON_Token_Response')?['additional_data']?['geo_info']?['city']}",
-                                "country": "@{body('Parse_JSON_Token_Response')?['additional_data']?['geo_info']?['country']}",
-                                "countrycode": "@{body('Parse_JSON_Token_Response')?['additional_data']?['geo_info']?['country']}",
-                                "fileloc": "@{body('Parse_JSON_Token_Response')?['additional_data']?['geo_info']?['loc']}",
-                                "incidentlist_csv": "@{variables('incidentscsv_url')}",
-                                "incidentlist_json": "@{variables('incidentsjson_url')}",
-                                "lat": "",
-                                "lon": "",
-                                "manage_url": " @{body('Parse_JSON_Token_Response')?['manage_url']}",
-                                "memo": "@{body('Parse_JSON_Token_Response')?['memo']}",
-                                "org": "@{body('Parse_JSON_Token_Response')?['additional_data']?['geo_info']?['org']}",
-                                "postal": "@{body('Parse_JSON_Token_Response')?['additional_data']?['geo_info']?['postal']}",
-                                "region": "@{body('Parse_JSON_Token_Response')?['additional_data']?['geo_info']?['region']}",
-                                "regionname": "@{body('Parse_JSON_Token_Response')?['additional_data']?['geo_info']?['region']}",
-                                "src_ip": "@{body('Parse_JSON_Token_Response')?['src_ip']}",
-                                "timezone": "@{body('Parse_JSON_Token_Response')?['additional_data']?['geo_info']?['timezone']}",
-                                "token_type": "@{body('Parse_JSON_Token_Response')?['token_type']}",
-                                "tokenhistory_url": "@{variables('history_url')}",
-                                "useragent": "@{body('Parse_JSON_Token_Response')?['additional_data']?['useragent']}"
-                            }
-                        },
-                        "HTTP_CanaryTokenDetails": {
-                            "runAfter": {
-                                "Initialize_variable_incidentsjson_url": [
-                                    "Succeeded"
-                                ]
-                            },
-                            "type": "Http",
-                            "inputs": {
-                                "method": "GET",
-                                "uri": "@variables('incidentsjson_url')"
-                            }
-                        },
-                        "Initialize_variable_TokenAuth": {
-                            "runAfter": {
-                                "Condition_newly_saved_webhook": [
-                                    "Succeeded"
-                                ]
-                            },
-                            "type": "InitializeVariable",
-                            "inputs": {
-                                "variables": [
-                                    {
-                                        "name": "TokenAuth",
-                                        "type": "string",
-                                        "value": "@{substring(body('Parse_JSON_Token_Response')?['manage_url'], 38)}"
-                                    }
-                                ]
-                            }
-                        },
-                        "Initialize_variable_history_url": {
-                            "runAfter": {
-                                "Initialize_variable_TokenAuth": [
-                                    "Succeeded"
-                                ]
-                            },
-                            "type": "InitializeVariable",
-                            "inputs": {
-                                "variables": [
-                                    {
-                                        "name": "history_url",
-                                        "type": "string",
-                                        "value": "https://canarytokens.org/history?token=@{variables('TokenAuth')}"
-                                    }
-                                ]
-                            }
-                        },
-                        "Initialize_variable_incidentscsv_url": {
-                            "runAfter": {
-                                "Initialize_variable_history_url": [
-                                    "Succeeded"
-                                ]
-                            },
-                            "type": "InitializeVariable",
-                            "inputs": {
-                                "variables": [
-                                    {
-                                        "name": "incidentscsv_url",
-                                        "type": "string",
-                                        "value": "https://canarytokens.org/download?fmt=incidentlist_csv&token=@{variables('TokenAuth')}"
-                                    }
-                                ]
-                            }
-                        },
-                        "Initialize_variable_incidentsjson_url": {
-                            "runAfter": {
-                                "Initialize_variable_incidentscsv_url": [
-                                    "Succeeded"
-                                ]
-                            },
-                            "type": "InitializeVariable",
-                            "inputs": {
-                                "variables": [
-                                    {
-                                        "name": "incidentsjson_url",
-                                        "type": "string",
-                                        "value": "https://canarytokens.org/download?fmt=incidentlist_json&token=@{variables('TokenAuth')}"
-                                    }
-                                ]
-                            }
-                        },
-                        "Condition_newly_saved_webhook": {
-                            "actions": {
-                                "Terminate_newly_saved_webhook": {
-                                    "inputs": {
-                                        "runStatus": "Cancelled"
-                                    },
-                                    "runAfter": {},
-                                    "type": "Terminate"
-                                }
-                            },
-                            "expression": {
-                                "and": [
-                                    {
-                                        "equals": [
-                                            "@body('Parse_JSON_Token_Response')?['memo']",
-                                            "Congrats! The newly saved webhook works"
-                                        ]
-                                    }
-                                ]
-                            },
-                            "runAfter": {
-                                "Parse_JSON_Token_Response": [
-                                    "Succeeded"
-                                ]
-                            },
-                            "type": "If"
-                        },
-                        "Parse_JSON_Token_Response": {
-                            "runAfter": {},
-                            "type": "ParseJson",
-                            "inputs": {
-                                "content": "@triggerBody()",
-                                "schema": {
-                                    "properties": {
-                                        "channel": {
-                                            "type": "string"
-                                        },
-                                        "token_type": {
-                                            "type": "string"
-                                        },
-                                        "src_ip": {
-                                            "type": "string"
-                                        },
-                                        "token": {
-                                            "type": "string"
-                                        },
-                                        "time": {
-                                            "type": "string"
-                                        },
-                                        "memo": {
-                                            "type": "string"
-                                        },
-                                        "manage_url": {
-                                            "type": "string"
-                                        },
-                                        "additional_data": {
-                                            
-                                            "properties": {
-                                                "geo_info": {
-                                                    
-                                                    "properties": {
-                                                        "loc": {
-                                                            "type": "string"
-                                                        },
-                                                        "org": {
-                                                            "type": "string"
-                                                        },
-                                                        "city": {
-                                                            "type": "string"
-                                                        },
-                                                        "country": {
-                                                            "type": "string"
-                                                        },
-                                                        "region": {
-                                                            "type": "string"
-                                                        },
-                                                        "hostname": {
-                                                            "type": "string"
-                                                        },
-                                                        "ip": {
-                                                            "type": "string"
-                                                        },
-                                                        "timezone": {
-                                                            "type": "string"
-                                                        },
-                                                        "postal": {
-                                                            "type": "string"
-                                                        },
-                                                        "asn": {
-                                                            "properties": {
-                                                                "route": {
-                                                                    "type": "string"
-                                                                },
-                                                                "type": {
-                                                                    "type": "string"
-                                                                },
-                                                                "asn": {
-                                                                    "type": "string"
-                                                                },
-                                                                "domain": {
-                                                                    "type": "string"
-                                                                },
-                                                                "name": {
-                                                                    "type": "string"
-                                                                }
-                                                            },
-                                                            "type": "object"
-                                                        }
-                                                    }
-                                                },
-                                                "type": "object",
-                                                "useragent": {
-                                                    "type": "string"
-                                                }
-                                            }
-                                        },
-                                        "type": "object"
-                                    },
-                                    "type": "object"
-                                }
-                            }
-                        },
-                        "Send_Data_to_Sentinel": {
-                            "runAfter": {
-                                "Compose_data_for_Sentinel": [
-                                    "Succeeded"
-                                ]
-                            },
-                            "type": "ApiConnection",
-                            "inputs": {
-                                "body": "@{outputs('Compose_data_for_Sentinel')}",
-                                "headers": {
-                                    "Log-Type": "CanaryTokens"
-                                },
-                                "host": {
-                                    "connection": {
-                                        "name": "@parameters('$connections')['azureloganalyticsdatacollector']['connectionId']"
-                                    }
-                                },
-                                "method": "post",
-                                "path": "/api/logs"
-                            }
-                        }
-                    },
-                    "outputs": {}
-                },
-                "parameters": {
-                    "$connections": {
-                        "value": {
-                            "AzureLogAnalyticsDataCollector": {
-                                "connectionId": "[resourceId('Microsoft.Web/connections', variables('azureloganalyticsdatacollectorConnectionName'))]",
-                                "connectionName": "[variables('azureloganalyticsdatacollectorConnectionName')]",
-                                "id": "[concat('/subscriptions/', subscription().subscriptionId, '/providers/Microsoft.Web/locations/', resourceGroup().location, '/managedApis/azureloganalyticsdatacollector')]"
-                            }
-                        }
-                    }
-                }
-            }
-        }
-    ]
-=======
   "$schema": "https://schema.management.azure.com/schemas/2019-04-01/deploymentTemplate.json#",
   "contentVersion": "1.0.0.0",
   "metadata": {
@@ -827,5 +413,4 @@
           }
       }
   ]
->>>>>>> 72dcc557
 }