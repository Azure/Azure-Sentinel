--- conflicted
+++ resolved
@@ -1,163 +1,163 @@
-`".$_-0/build_Azure_Sentinel.js
-# Microsoft Sentinel and Microsoft 365 Defender 
-Welcome to the unified Microsoft Sentinel and Microsoft 365 Defender repository! This repository contains out of the box detections, exploration queries, hunting queries, workbooks, playbooks and much more to help you get ramped up with Microsoft Sentinel and provide you security content to secure your environment and hunt for threats. The hunting queries also include Microsoft 365 Defender hunting queries for advanced hunting scenarios in both Microsoft 365 Defender and Microsoft Sentinel. You can also submit to [issues](https://github.com/Azure/Azure-Sentinel/issues) for any samples or resources you would like to see here as you onboard to Microsoft Sentinel. This repository welcomes contributions and refer to this repository's [wiki](https://aka.ms/threathunters) to get started. For questions and feedback, please contact [AzureSentinel@microsoft.com](AzureSentinel@microsoft.com) 
-
-# Resources
-* [Microsoft Sentinel documentation](https://go.microsoft.com/fwlink/?linkid=2073774&clcid=0x409)
-* [Microsoft 365 Defender documentation](https://docs.microsoft.com/microsoft-365/security/defender/microsoft-365-defender?view=o365-worldwide)
-* [Security Community Webinars](https://aka.ms/securitywebinars)
-* [Getting started with GitHub](https://help.github.com/en#dotcom)
-
-We value your feedback. Here are some channels to help surface your questions or feedback:
-1. General product specific Q&A for SIEM and SOAR - Join in the [Microsoft Sentinel Tech Community conversations](https://techcommunity.microsoft.com/t5/microsoft-sentinel/bd-p/MicrosoftSentinel)
-2. General product specific Q&A for XDR - Join in the [Microsoft 365 Defender Tech Community conversations](https://techcommunity.microsoft.com/t5/microsoft-365-defender/bd-p/MicrosoftThreatProtection)
-3. Product specific feature requests - Upvote or post new on [Microsoft Sentinel feedback forums](https://feedback.azure.com/d365community/forum/37638d17-0625-ec11-b6e6-000d3a4f07b8)
-4. Report product or contribution bugs - File a GitHub Issue using [Bug template](https://github.com/Azure/Azure-Sentinel/issues/new?assignees=&labels=&template=bug_report.md&title=)
-5. General feedback on community and contribution process - File a GitHub Issue using [Feature Request template](https://github.com/Azure/Azure-Sentinel/issues/new?assignees=&labels=&template=feature_request.md&title=)
-
-
-# Contribution guidelines
-
-This project welcomes contributions and suggestions.  Most contributions require you to agree to a
-Contributor License Agreement (CLA) declaring that you have the right to, and actually do, grant us
-the rights to use your contribution. For details, visit https://cla.microsoft.com.
-
-## Add in your new or updated contributions to GitHub
-Note: If you are a first time contributor to this repository, [General GitHub Fork the repo guidance](https://docs.github.com/github/getting-started-with-github/fork-a-repo) before cloning or [Specific steps for the Sentinel repo](https://github.com/Azure/Azure-Sentinel/blob/master/GettingStarted.md). 
-
-## General Steps
-Brand new or update to a contribution via these methods:
-* Submit for review directly on GitHub website 
-    * Browse to the folder you want to upload your file to
-    * Choose Upload Files and browse to your file. 
-    * You will be required to create your own branch and then submit the Pull Request for review.
-* Use [GitHub Desktop](https://docs.github.com/en/desktop/overview/getting-started-with-github-desktop) or [Visual Studio](https://visualstudio.microsoft.com/vs/) or [VSCode](https://code.visualstudio.com/?wt.mc_id=DX_841432)
-    * [Fork the repo](https://docs.github.com/github/getting-started-with-github/fork-a-repo)  
-    * [Clone the repo](https://help.github.com/en/github/creating-cloning-and-archiving-repositories/cloning-a-repository)
-    * [Create your own branch](https://help.github.com/en/desktop/contributing-to-projects/creating-a-branch-for-your-work)
-    * Do your additions/updates in GitHub Desktop
-    * Be sure to merge master back to your branch before you push. 
-    * [Push your changes to GitHub](https://help.github.com/en/github/using-git/pushing-commits-to-a-remote-repository)
-
-## Pull Request
-* After you push your changes, you will need to submit the [Pull Request (PR)](https://help.github.com/en/github/collaborating-with-issues-and-pull-requests/about-pull-requests)
-* Details about the Proposed Changes are required, be sure to include a minimal level of detail so a review can clearly understand the reason for the change and what he change is related to in the code.
-* After submission, check the [Pull Request](https://github.com/Azure/Azure-Sentinel/pulls) for comments
-* Make changes as suggested and update your branch or explain why no change is needed. Resolve the comment when done.
-
-### Pull Request Detection Template Structure Validation Check
-As part of the PR checks we run a structure validation to make sure all required parts of the YAML structure are included.  For Detections, there is a new section that must be included.  See the [contribution guidelines](https://github.com/Azure/Azure-Sentinel/wiki/Contribute-to-Sentinel-GitHub-Community-of-Queries#now-onto-the-how) for more information.  If this section or any other required section is not included, then a validation error will occur similar to the below.
-The example is specifically if the YAML is missing the entityMappings section:
-
-```
-A total of 1 test files matched the specified pattern.
-[xUnit.net 00:00:00.95]     Kqlvalidations.Tests.DetectionTemplateStructureValidationTests.Validate_DetectionTemplates_HaveValidTemplateStructure(detectionsYamlFileName: "ExcessiveBlockedTrafficGeneratedbyUser.yaml") [FAIL]
-  X Kqlvalidations.Tests.DetectionTemplateStructureValidationTests.Validate_DetectionTemplates_HaveValidTemplateStructure(detectionsYamlFileName: "ExcessiveBlockedTrafficGeneratedbyUser.yaml") [104ms]
-  Error Message:
-   Expected object to be <null>, but found System.ComponentModel.DataAnnotations.ValidationException with message "An old mapping for entity 'AccountCustomEntity' does not have a matching new mapping entry."
-```
-
-### Pull Request KQL Validation Check
-As part of the PR checks we run a syntax validation of the KQL queries defined in the template. If this check fails go to Azure Pipeline (by pressing on the errors link on the checks tab in your PR)
-![Azurepipeline](.github/Media/Azurepipeline.png)
-In the pipeline you can see which test failed and what is the cause:
-![Pipeline Tests Tab](.github/Media/PipelineTestsTab.png)
-
-Example error message:
-```
-A total of 1 test files matched the specified pattern.
-[xUnit.net 00:00:01.81]     Kqlvalidations.Tests.KqlValidationTests.Validate_DetectionQueries_HaveValidKql(detectionsYamlFileName: "ExcessiveBlockedTrafficGeneratedbyUser.yaml") [FAIL]
-  X Kqlvalidations.Tests.KqlValidationTests.Validate_DetectionQueries_HaveValidKql(detectionsYamlFileName: "ExcessiveBlockedTrafficGeneratedbyUser.yaml") [21ms]
-  Error Message:
-   Template Id:fa0ab69c-7124-4f62-acdd-61017cf6ce89 is not valid Errors:The name 'SymantecEndpointProtection' does not refer to any known table, tabular variable or function., Code: 'KS204', Severity: 'Error', Location: '67..93',The name 'SymantecEndpointProtection' does not refer to any known table, tabular variable or function., Code: 'KS204', Severity: 'Error', Location: '289..315'
-```
-If you are using custom logs table (a table which is not defined on all workspaces by default) you should verify
-your table schema is defined in json file in the folder *Azure-Sentinel\\.script\tests\KqlvalidationsTests\CustomTables*
-
-**Example for table tablexyz.json**
-```json
-{
-  "Name": "tablexyz",
-  "Properties": [
-    {
-      "Name": "SomeDateTimeColumn",
-      "Type": "DateTime"
-    },
-    {
-      "Name": "SomeStringColumn",
-      "Type": "String"
-    },
-    {
-      "Name": "SomeDynamicColumn",
-      "Type": "Dynamic"
-    }
-  ]
-}
-```
-### Run KQL Validation Locally
-In order to run the KQL validation before submitting Pull Request in you local machine:
-* You need to have **.Net Core 3.1 SDK** installed [How to download .Net](https://dotnet.microsoft.com/download) (Supports all platforms)
-* Open Shell and navigate to  `Azure-Sentinel\\.script\tests\KqlvalidationsTests\`
-* Execute `dotnet test`
-
-Example of output (in Ubuntu):
-```
-Welcome to .NET Core 3.1!
-----------------------
-SDK Version: 3.1.403
-
-Telemetry
----------
-The .NET Core tools collect usage data in order to help us improve your experience. The data is anonymous. It is collected by Microsoft and shared with the community. You can opt-out of telemetry by setting the DOTNET_CLI_TELEMETRY_OPTOUT environment variable to '1' or 'true' using your favorite shell.
-
-Read more about .NET Core CLI Tools telemetry: https://aka.ms/dotnet-cli-telemetry
-
-----------------
-Explore documentation: https://aka.ms/dotnet-docs
-Report issues and find source on GitHub: https://github.com/dotnet/core
-Find out what's new: https://aka.ms/dotnet-whats-new
-Learn about the installed HTTPS developer cert: https://aka.ms/aspnet-core-https
-Use 'dotnet --help' to see available commands or visit: https://aka.ms/dotnet-cli-docs
-Write your first app: https://aka.ms/first-net-core-app
---------------------------------------------------------------------------------------
-Test run for /mnt/c/git/Azure-Sentinel/.script/tests/KqlvalidationsTests/bin/Debug/netcoreapp3.1/Kqlvalidations.Tests.dll(.NETCoreApp,Version=v3.1)
-Microsoft (R) Test Execution Command Line Tool Version 16.7.0
-Copyright (c) Microsoft Corporation.  All rights reserved.
-
-Starting test execution, please wait...
-
-A total of 1 test files matched the specified pattern.
-
-Test Run Successful.
-Total tests: 171
-     Passed: 171
- Total time: 25.7973 Seconds
-```
-
-### Detection schema validation tests
-Similarly to KQL Validation, there is an automatic validation of the schema of a detection.
-The schema validation includes the detection's frequency and period, the detection's trigger type and threshold, validity of connectors Ids ([valid connectors Ids list](https://github.com/Azure/Azure-Sentinel/blob/master/.script/tests/detectionTemplateSchemaValidation/ValidConnectorIds.json)), etc.
-A wrong format or missing attributes will result with an informative check failure, which should guide you through the resolution of the issue, but make sure to look into the format of already approved detection.
-
-### Run Detection Schema Validation Locally
-In order to run the KQL validation before submitting Pull Request in you local machine:
-* You need to have **.Net Core 3.1 SDK** installed [How to download .Net](https://dotnet.microsoft.com/download) (Supports all platforms)
-* Open Shell and navigate to  `Azure-Sentinel\\.script\tests\DetectionTemplateSchemaValidation\`
-* Execute `dotnet test`
-
-
-When you submit a pull request, a CLA-bot will automatically determine whether you need to provide
-a CLA and decorate the PR appropriately (e.g., label, comment). Simply follow the instructions
-provided by the bot. You will only need to do this once across all repos using our CLA.
-
-This project has adopted the [Microsoft Open Source Code of Conduct](https://opensource.microsoft.com/codeofconduct/).
-For more information see the [Code of Conduct FAQ](https://opensource.microsoft.com/codeofconduct/faq/) or
-contact [opencode@microsoft.com](mailto:opencode@microsoft.com) with any additional questions or comments.
-
-<<<<<<< HEAD
-For information on what you can contribute and further details, refer to the ["get started"](https://github.com/Azure/Azure-Sentinel/wiki#get-started) section on the project's [wiki](https://aka.ms/threathunters)."`
-
-=======
-For information on what you can contribute and further details, refer to the ["get started"](https://github.com/Azure/Azure-Sentinel/wiki#get-started) section on the project's [wiki](https://aka.ms/threathunters). 
-
->>>>>>> 9f267377
+`".$_-0/build_Azure_Sentinel.js
+# Microsoft Sentinel and Microsoft 365 Defender 
+Welcome to the unified Microsoft Sentinel and Microsoft 365 Defender repository! This repository contains out of the box detections, exploration queries, hunting queries, workbooks, playbooks and much more to help you get ramped up with Microsoft Sentinel and provide you security content to secure your environment and hunt for threats. The hunting queries also include Microsoft 365 Defender hunting queries for advanced hunting scenarios in both Microsoft 365 Defender and Microsoft Sentinel. You can also submit to [issues](https://github.com/Azure/Azure-Sentinel/issues) for any samples or resources you would like to see here as you onboard to Microsoft Sentinel. This repository welcomes contributions and refer to this repository's [wiki](https://aka.ms/threathunters) to get started. For questions and feedback, please contact [AzureSentinel@microsoft.com](AzureSentinel@microsoft.com) 
+
+# Resources
+* [Microsoft Sentinel documentation](https://go.microsoft.com/fwlink/?linkid=2073774&clcid=0x409)
+* [Microsoft 365 Defender documentation](https://docs.microsoft.com/microsoft-365/security/defender/microsoft-365-defender?view=o365-worldwide)
+* [Security Community Webinars](https://aka.ms/securitywebinars)
+* [Getting started with GitHub](https://help.github.com/en#dotcom)
+
+We value your feedback. Here are some channels to help surface your questions or feedback:
+1. General product specific Q&A for SIEM and SOAR - Join in the [Microsoft Sentinel Tech Community conversations](https://techcommunity.microsoft.com/t5/microsoft-sentinel/bd-p/MicrosoftSentinel)
+2. General product specific Q&A for XDR - Join in the [Microsoft 365 Defender Tech Community conversations](https://techcommunity.microsoft.com/t5/microsoft-365-defender/bd-p/MicrosoftThreatProtection)
+3. Product specific feature requests - Upvote or post new on [Microsoft Sentinel feedback forums](https://feedback.azure.com/d365community/forum/37638d17-0625-ec11-b6e6-000d3a4f07b8)
+4. Report product or contribution bugs - File a GitHub Issue using [Bug template](https://github.com/Azure/Azure-Sentinel/issues/new?assignees=&labels=&template=bug_report.md&title=)
+5. General feedback on community and contribution process - File a GitHub Issue using [Feature Request template](https://github.com/Azure/Azure-Sentinel/issues/new?assignees=&labels=&template=feature_request.md&title=)
+
+
+# Contribution guidelines
+
+This project welcomes contributions and suggestions.  Most contributions require you to agree to a
+Contributor License Agreement (CLA) declaring that you have the right to, and actually do, grant us
+the rights to use your contribution. For details, visit https://cla.microsoft.com.
+
+## Add in your new or updated contributions to GitHub
+Note: If you are a first time contributor to this repository, [General GitHub Fork the repo guidance](https://docs.github.com/github/getting-started-with-github/fork-a-repo) before cloning or [Specific steps for the Sentinel repo](https://github.com/Azure/Azure-Sentinel/blob/master/GettingStarted.md). 
+
+## General Steps
+Brand new or update to a contribution via these methods:
+* Submit for review directly on GitHub website 
+    * Browse to the folder you want to upload your file to
+    * Choose Upload Files and browse to your file. 
+    * You will be required to create your own branch and then submit the Pull Request for review.
+* Use [GitHub Desktop](https://docs.github.com/en/desktop/overview/getting-started-with-github-desktop) or [Visual Studio](https://visualstudio.microsoft.com/vs/) or [VSCode](https://code.visualstudio.com/?wt.mc_id=DX_841432)
+    * [Fork the repo](https://docs.github.com/github/getting-started-with-github/fork-a-repo)  
+    * [Clone the repo](https://help.github.com/en/github/creating-cloning-and-archiving-repositories/cloning-a-repository)
+    * [Create your own branch](https://help.github.com/en/desktop/contributing-to-projects/creating-a-branch-for-your-work)
+    * Do your additions/updates in GitHub Desktop
+    * Be sure to merge master back to your branch before you push. 
+    * [Push your changes to GitHub](https://help.github.com/en/github/using-git/pushing-commits-to-a-remote-repository)
+
+## Pull Request
+* After you push your changes, you will need to submit the [Pull Request (PR)](https://help.github.com/en/github/collaborating-with-issues-and-pull-requests/about-pull-requests)
+* Details about the Proposed Changes are required, be sure to include a minimal level of detail so a review can clearly understand the reason for the change and what he change is related to in the code.
+* After submission, check the [Pull Request](https://github.com/Azure/Azure-Sentinel/pulls) for comments
+* Make changes as suggested and update your branch or explain why no change is needed. Resolve the comment when done.
+
+### Pull Request Detection Template Structure Validation Check
+As part of the PR checks we run a structure validation to make sure all required parts of the YAML structure are included.  For Detections, there is a new section that must be included.  See the [contribution guidelines](https://github.com/Azure/Azure-Sentinel/wiki/Contribute-to-Sentinel-GitHub-Community-of-Queries#now-onto-the-how) for more information.  If this section or any other required section is not included, then a validation error will occur similar to the below.
+The example is specifically if the YAML is missing the entityMappings section:
+
+```
+A total of 1 test files matched the specified pattern.
+[xUnit.net 00:00:00.95]     Kqlvalidations.Tests.DetectionTemplateStructureValidationTests.Validate_DetectionTemplates_HaveValidTemplateStructure(detectionsYamlFileName: "ExcessiveBlockedTrafficGeneratedbyUser.yaml") [FAIL]
+  X Kqlvalidations.Tests.DetectionTemplateStructureValidationTests.Validate_DetectionTemplates_HaveValidTemplateStructure(detectionsYamlFileName: "ExcessiveBlockedTrafficGeneratedbyUser.yaml") [104ms]
+  Error Message:
+   Expected object to be <null>, but found System.ComponentModel.DataAnnotations.ValidationException with message "An old mapping for entity 'AccountCustomEntity' does not have a matching new mapping entry."
+```
+
+### Pull Request KQL Validation Check
+As part of the PR checks we run a syntax validation of the KQL queries defined in the template. If this check fails go to Azure Pipeline (by pressing on the errors link on the checks tab in your PR)
+![Azurepipeline](.github/Media/Azurepipeline.png)
+In the pipeline you can see which test failed and what is the cause:
+![Pipeline Tests Tab](.github/Media/PipelineTestsTab.png)
+
+Example error message:
+```
+A total of 1 test files matched the specified pattern.
+[xUnit.net 00:00:01.81]     Kqlvalidations.Tests.KqlValidationTests.Validate_DetectionQueries_HaveValidKql(detectionsYamlFileName: "ExcessiveBlockedTrafficGeneratedbyUser.yaml") [FAIL]
+  X Kqlvalidations.Tests.KqlValidationTests.Validate_DetectionQueries_HaveValidKql(detectionsYamlFileName: "ExcessiveBlockedTrafficGeneratedbyUser.yaml") [21ms]
+  Error Message:
+   Template Id:fa0ab69c-7124-4f62-acdd-61017cf6ce89 is not valid Errors:The name 'SymantecEndpointProtection' does not refer to any known table, tabular variable or function., Code: 'KS204', Severity: 'Error', Location: '67..93',The name 'SymantecEndpointProtection' does not refer to any known table, tabular variable or function., Code: 'KS204', Severity: 'Error', Location: '289..315'
+```
+If you are using custom logs table (a table which is not defined on all workspaces by default) you should verify
+your table schema is defined in json file in the folder *Azure-Sentinel\\.script\tests\KqlvalidationsTests\CustomTables*
+
+**Example for table tablexyz.json**
+```json
+{
+  "Name": "tablexyz",
+  "Properties": [
+    {
+      "Name": "SomeDateTimeColumn",
+      "Type": "DateTime"
+    },
+    {
+      "Name": "SomeStringColumn",
+      "Type": "String"
+    },
+    {
+      "Name": "SomeDynamicColumn",
+      "Type": "Dynamic"
+    }
+  ]
+}
+```
+### Run KQL Validation Locally
+In order to run the KQL validation before submitting Pull Request in you local machine:
+* You need to have **.Net Core 3.1 SDK** installed [How to download .Net](https://dotnet.microsoft.com/download) (Supports all platforms)
+* Open Shell and navigate to  `Azure-Sentinel\\.script\tests\KqlvalidationsTests\`
+* Execute `dotnet test`
+
+Example of output (in Ubuntu):
+```
+Welcome to .NET Core 3.1!
+----------------------
+SDK Version: 3.1.403
+
+Telemetry
+---------
+The .NET Core tools collect usage data in order to help us improve your experience. The data is anonymous. It is collected by Microsoft and shared with the community. You can opt-out of telemetry by setting the DOTNET_CLI_TELEMETRY_OPTOUT environment variable to '1' or 'true' using your favorite shell.
+
+Read more about .NET Core CLI Tools telemetry: https://aka.ms/dotnet-cli-telemetry
+
+----------------
+Explore documentation: https://aka.ms/dotnet-docs
+Report issues and find source on GitHub: https://github.com/dotnet/core
+Find out what's new: https://aka.ms/dotnet-whats-new
+Learn about the installed HTTPS developer cert: https://aka.ms/aspnet-core-https
+Use 'dotnet --help' to see available commands or visit: https://aka.ms/dotnet-cli-docs
+Write your first app: https://aka.ms/first-net-core-app
+--------------------------------------------------------------------------------------
+Test run for /mnt/c/git/Azure-Sentinel/.script/tests/KqlvalidationsTests/bin/Debug/netcoreapp3.1/Kqlvalidations.Tests.dll(.NETCoreApp,Version=v3.1)
+Microsoft (R) Test Execution Command Line Tool Version 16.7.0
+Copyright (c) Microsoft Corporation.  All rights reserved.
+
+Starting test execution, please wait...
+
+A total of 1 test files matched the specified pattern.
+
+Test Run Successful.
+Total tests: 171
+     Passed: 171
+ Total time: 25.7973 Seconds
+```
+
+### Detection schema validation tests
+Similarly to KQL Validation, there is an automatic validation of the schema of a detection.
+The schema validation includes the detection's frequency and period, the detection's trigger type and threshold, validity of connectors Ids ([valid connectors Ids list](https://github.com/Azure/Azure-Sentinel/blob/master/.script/tests/detectionTemplateSchemaValidation/ValidConnectorIds.json)), etc.
+A wrong format or missing attributes will result with an informative check failure, which should guide you through the resolution of the issue, but make sure to look into the format of already approved detection.
+
+### Run Detection Schema Validation Locally
+In order to run the KQL validation before submitting Pull Request in you local machine:
+* You need to have **.Net Core 3.1 SDK** installed [How to download .Net](https://dotnet.microsoft.com/download) (Supports all platforms)
+* Open Shell and navigate to  `Azure-Sentinel\\.script\tests\DetectionTemplateSchemaValidation\`
+* Execute `dotnet test`
+
+
+When you submit a pull request, a CLA-bot will automatically determine whether you need to provide
+a CLA and decorate the PR appropriately (e.g., label, comment). Simply follow the instructions
+provided by the bot. You will only need to do this once across all repos using our CLA.
+
+This project has adopted the [Microsoft Open Source Code of Conduct](https://opensource.microsoft.com/codeofconduct/).
+For more information see the [Code of Conduct FAQ](https://opensource.microsoft.com/codeofconduct/faq/) or
+contact [opencode@microsoft.com](mailto:opencode@microsoft.com) with any additional questions or comments.
+
+<Azure-Sentinel
+["get started"](https://github.com/Azure/Azure-Sentinel/wiki#get-started)
+                ["wiki"](https://aka.ms/threathunters).
+For information on what you can contribute and further details, refer to the 
+                ["get started"](https://github.com/Azure/Azure-Sentinel/wiki#get-started) 
+                ["wiki"](https://aka.ms/threathunters)"'. 
+> master