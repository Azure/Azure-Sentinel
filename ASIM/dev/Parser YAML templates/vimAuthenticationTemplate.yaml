--- conflicted
+++ resolved
@@ -70,15 +70,6 @@
     Default: false
 ParserQuery: |
   let parser = (
-<<<<<<< HEAD
-    starttime:datetime            = datetime(null)
-    , endtime:datetime              = datetime(null)
-    , targetusername_has:string     = "*"
-    , eventtype_in:dynamic          = dynamic([])
-    , eventresultdetails_in:dynamic = dynamic([])
-    , eventresult:string            = '*'
-    , disabled:bool                 = false
-=======
     starttime:datetime                    = datetime(null)
     , endtime:datetime                    = datetime(null)
     , targetusername_has_any:dynamic      = dynamic([])
@@ -92,21 +83,11 @@
     , eventresultdetails_in:dynamic       = dynamic([])
     , eventresult:string                  = '*'
     , disabled:bool                       = false
->>>>>>> fec47e19
   )
   {
     <parser query body>
   };
   parser (
-<<<<<<< HEAD
-    starttime            = starttime
-    , endtime            = endtime
-    , targetusername_has = targetusername_has
-    , eventtype_in       = eventtype_in
-    , eventresultdetails_in = eventresultdetails_in
-    , eventresult        = eventresult
-    , disabled           = disabled
-=======
     starttime                     = starttime
     , endtime                     = endtime
     , targetusername_has_any      = targetusername_has_any
@@ -120,5 +101,4 @@
     , eventresultdetails_in       = eventresultdetails_in
     , eventresult                 = eventresult
     , disabled                    = disabled
->>>>>>> fec47e19
   )