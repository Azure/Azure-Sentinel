Parser:
  Title: Network Session ASIM filtering parser for <product name>
  Version: '<parser version>'
  LastUpdated: <MMM DD, YYYY>
Product:
  Name: <product name>
Normalization:
  Schema: NetworkSession
  Version: '<current schema version>'
References:
- Title: ASIM Network Session Schema
  Link: https://aka.ms/ASimNetworkSessionDoc
- Title: ASIM
  Link: https:/aka.ms/AboutASIM
Description: |
<<<<<<< HEAD
  This ASIM parser supports filtering and normalizing <product name> logs to the ASIM Network Session normalized schema.
=======
  This ASIM filtering parser supports filtering and normalizing <product name> logs to the ASIM Network Session normalized schema.
>>>>>>> fec47e19
ParserName: <parser function name>
EquivalentBuiltInParser: <_Im_NetworkSession_Product>
ParserParams:
  - Name: starttime
    Type: datetime
    Default: datetime(null)
  - Name: endtime
    Type: datetime
    Default: datetime(null)
  - Name: srcipaddr_has_any_prefix
    Type: dynamic
    Default: dynamic([])
  - Name: dstipaddr_has_any_prefix
    Type: dynamic
    Default: dynamic([])
  - Name: ipaddr_has_any_prefix
    Type: dynamic
    Default: dynamic([])
  - Name: dstportnumber
    Type: int
    Default: int(null)
  - Name: hostname_has_any
    Type: dynamic
    Default: dynamic([])
  - Name: dvcaction
    Type: dynamic
    Default: dynamic([])
  - Name: eventresult
    Type: string
<<<<<<< HEAD
    Default: "'*'"
=======
    Default: '*'
>>>>>>> fec47e19
  - Name: disabled
    Type: bool
    Default: false
ParserQuery: |
  let parser = (
    starttime:datetime                 = datetime(null)
    , endtime:datetime                 = datetime(null)
    , srcipaddr_has_any_prefix:dynamic = dynamic([])
    , dstipaddr_has_any_prefix:dynamic = dynamic([])
    , ipaddr_has_any_prefix:dynamic    = dynamic([])
    , dstportnumber:int                = int(null)
    , hostname_has_any:dynamic         = dynamic([])
    , dvcaction:dynamic                = dynamic([])
    , eventresult:string               = '*'
    , disabled:bool                    = false
   )
  {
      <parser query body>
  };
  parser (
    starttime                  = starttime
    , endtime                  = endtime
    , srcipaddr_has_any_prefix = srcipaddr_has_any_prefix
    , dstipaddr_has_any_prefix = dstipaddr_has_any_prefix
    , ipaddr_has_any_prefix    = ipaddr_has_any_prefix
    , dstportnumber            = dstportnumber
    , hostname_has_any         = hostname_has_any
    , dvcaction                = dvcaction
    , eventresult              = eventresult
    , disabled                 = disabled
  )<|MERGE_RESOLUTION|>--- conflicted
+++ resolved
@@ -13,11 +13,7 @@
 - Title: ASIM
   Link: https:/aka.ms/AboutASIM
 Description: |
-<<<<<<< HEAD
-  This ASIM parser supports filtering and normalizing <product name> logs to the ASIM Network Session normalized schema.
-=======
   This ASIM filtering parser supports filtering and normalizing <product name> logs to the ASIM Network Session normalized schema.
->>>>>>> fec47e19
 ParserName: <parser function name>
 EquivalentBuiltInParser: <_Im_NetworkSession_Product>
 ParserParams:
@@ -47,11 +43,7 @@
     Default: dynamic([])
   - Name: eventresult
     Type: string
-<<<<<<< HEAD
-    Default: "'*'"
-=======
     Default: '*'
->>>>>>> fec47e19
   - Name: disabled
     Type: bool
     Default: false
