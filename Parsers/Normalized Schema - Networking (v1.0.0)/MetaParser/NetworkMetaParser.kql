--- conflicted
+++ resolved
@@ -1,4 +1,3 @@
-<<<<<<< HEAD
 // Title:           Network sessions metaparser
 // Author:          Microsoft
 // Parser Version: 1.0.1
@@ -20,27 +19,4 @@
     , ZScaler_Network_NormalizedParser
     , WireData_Network_NormalizedParser
     , WindowsFW_Network_NormalizedParser
-=======
-// Title:           Network sessions metaparser
-// Author:          Microsoft
-// Parser Version: 1.0.1
-// Schema version: 1.0.0
-// Last Updated:    01/25/2020
-// Comment:         Initial Release
-// Usage Instruction : 
-// Paste below query in Sentinel, click on Save button and select as Function from drop down by specifying function name and alias.
-// Function usually takes 10-15 minutes to activate. You can then use function alias from any other queries
-// Reference: Using functions in Azure monitor log queries: https://docs.microsoft.com/azure/azure-monitor/log-query/functions
-// Reference: Sentinel normalization documentation: https://aka.ms/sentinelnormalizationdocs
-//
-// Alias name: NetworkSessions_Generic
-union isfuzzy=true
-    NetworkSessions
-	, Empty_Network_NormalizedParser
-    , PAN_9_Network_NormalizedParser
-    , CheckPoint_Network_NormalizedParser
-    , ZScaler_Network_NormalizedParser
-    , WireData_Network_NormalizedParser
-    , WindowsFW_Network_NormalizedParser
-    , CiscoASA_Network_NormalizedParser
->>>>>>> 88ad15b9
+    , CiscoASA_Network_NormalizedParser