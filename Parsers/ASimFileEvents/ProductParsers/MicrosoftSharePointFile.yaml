--- conflicted
+++ resolved
@@ -1,9 +1,5 @@
 Parser:
-<<<<<<< HEAD
   Title: Microsoft SharePoint File Operation - File Event Parser
-=======
-  Title: Microsoft SharePoint 365 File Operation - FileEvent Parser
->>>>>>> 696360c8
   Version: '0.1'
   LastUpdated: June 28, 2021
 Product:
@@ -34,11 +30,7 @@
         , EventResult=case(ResultStatus =='Succeeded', 'Success'
                             , ResultStatus == 'Failed', 'Failure'
                             , 'Partial')
-<<<<<<< HEAD
-        , EventProduct='Office 365'
-=======
         , EventProduct='SharePoint 365'
->>>>>>> 696360c8
         , EventVendor='Microsoft'
         , EventSchemaVersion='0.1.0' 
         , ActorUsername=UserId 
@@ -47,7 +39,6 @@
         , ActorUserIdType='Puid' //(PUID) for events performed by users in SharePoint, OneDrive
         , ActorUserType=UserType
         , HttpUserAgent=UserAgent
-<<<<<<< HEAD
         , SrcDvcIpAddr =ClientIP
         /// If operation is copied/moved than SourceFile us the "Previous file". (what about FileRenamed?)
         , TargetFileFullPath=iff(Operation in ('FileCopied', 'FileMoved')
@@ -60,16 +51,6 @@
        , SrcFilePath=iff(Operation in ('FileCopied', 'FileMoved'), strcat(Site_Url, '/', SourceRelativeUrl),'')
        , TargetAppName='SharePoint'
      // Aliases
-=======
-        , SrcIpAddr =ClientIP
-        /// If operation is copied/moved than SourceFile is the "Previous file". (what about FileRenamed?)
-        , FileName = iff(Operation in ('FileCopied', 'FileMoved'), DestinationFileName, SourceFileName) // need to see samples. Maybe use SourceFileName
-        , FilePath = iff(Operation in ('FileCopied', 'FileMoved'),strcat(Site_Url, '/', DestinationRelativeUrl), strcat(Site_Url, '/', SourceRelativeUrl))
-        // , SensitivityLabel:string // ? 
-        , PreviousFileName=iff(Operation in ('FileCopied', 'FileMoved'), SourceFileName,'')
-        , PreviousFilePath=iff(Operation in ('FileCopied', 'FileMoved'), strcat(Site_Url, '/', SourceRelativeUrl),'')
-     // Aliases 
->>>>>>> 696360c8
      | extend 
         User=ActorUsername
         , File=TargetFileName
