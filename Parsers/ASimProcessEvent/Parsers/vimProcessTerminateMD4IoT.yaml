Parser:
  Title: Process Terminate Event ASIM parser for Microsoft Defender for IoT
  Version: '0.2.0'
  LastUpdated: Apr 30, 2022
Product:
  Name: Microsoft Defender for IoT
Normalization:
  Schema: ProcessEvent
  Version: '0.1.0'
References:
- Title: ASIM Process Schema
  Link: https://aka.ms/ASimProcessEventDoc
- Title: ASIM
  Link: https://aka.ms/AboutASIM
Description: |
    This ASIM parser supports filtering and normalizing Microsoft Defender for IoT events to the ASIM Process Event normalized schema. 
ParserName: vimProcessTerminateMD4IoT
EquivalentBuiltInParser: _Im_ProcessTerminate_MD4IoT
ParserParams:
  - Name: starttime
    Type: datetime
    Default: datetime(null)
  - Name: endtime
    Type: datetime
    Default: datetime(null)
  - Name: commandline_has_any
    Type: dynamic
    Default: dynamic([])
  - Name: commandline_has_all
    Type: dynamic
    Default: dynamic([])
  - Name: commandline_has_any_ip_prefix
    Type: dynamic
    Default: dynamic([])
  - Name: actingprocess_has_any
    Type: dynamic
    Default: dynamic([])
  - Name: targetprocess_has_any
    Type: dynamic
    Default: dynamic([])
  - Name: parentprocess_has_any
    Type: dynamic
    Default: dynamic([])
  - Name: actorusername
    Type: string
    Default: '*'
  - Name: dvcipaddr_has_any_prefix
    Type: dynamic
    Default: dynamic([])
  - Name: dvcname_has_any
    Type: dynamic
    Default: dynamic([])
  - Name: eventtype
    Type: string
    Default: '*'
  - Name: disabled
    Type: bool
    Default: false
ParserQuery: |
    let ProcessEvents_MD4IoT=()
    {
      SecurityIoTRawEvent 
<<<<<<< HEAD
      | extend EventDetails = todynamic(EventDetails)
      | where RawEventName == "Process" and EventDetails.EventType == 'EXIT'
=======
      | where RawEventName == "Process" and EventDetails has_cs 'EXIT'
>>>>>>> aa95ee52
      // --------------------------------------------------------------------------------------
        | where
        (isnull(starttime)   or TimeGenerated >= starttime )
        and (isnull(endtime) or TimeGenerated <= endtime )
        and not(disabled)
        and (array_length(dvcipaddr_has_any_prefix)==0)
        and (array_length(actingprocess_has_any)==0 ) 
        and (array_length(parentprocess_has_any)==0)  
        and (eventtype=='*' or eventtype=='ProcessTerminated')
        and (array_length(commandline_has_any)==0 or EventDetails has_any (commandline_has_any)) 
        and (array_length(commandline_has_all)==0 or EventDetails has_all (commandline_has_all)) 
        and (array_length(commandline_has_any_ip_prefix)==0 or has_any_ipv4_prefix(EventDetails, commandline_has_any_ip_prefix) ) 
        and (array_length(targetprocess_has_any)==0 or EventDetails has_any (targetprocess_has_any)) 
        and (actorusername=='*' or EventDetails has actorusername)  
        and (array_length(dvcname_has_any)==0 or DeviceId has_any (dvcname_has_any))   
      // --------------------------------------------------------------------------------------
<<<<<<< HEAD
=======
      | extend
        EventDetails = todynamic(EventDetails)
      | where tostring(EventDetails.EventType) == 'EXIT'
>>>>>>> aa95ee52
      | extend // required for postfilterring
        DvcOs = iif (EventDetails.MessageSource == "Linux", "Linux", "Windows"), // Intermediate fix
        TargetProcessCommandLine = coalesce (tostring(EventDetails.Commandline), tostring(EventDetails.Executable)), 
        TargetProcessName = coalesce (tostring(EventDetails.Executable), split(EventDetails.Commandline," ")[0]),
      | extend // required for postfilterring
        ActorUsername = iff (DvcOs == "Windows", tostring(EventDetails.UserName), "")
      // --------------------------------------------------------------------------------------
      | where (array_length(commandline_has_any)==0 or TargetProcessCommandLine has_any (commandline_has_any)) 
        and (array_length(commandline_has_all)==0 or TargetProcessCommandLine has_all (commandline_has_all)) 
        and (array_length(commandline_has_any_ip_prefix)==0 or has_any_ipv4_prefix(TargetProcessCommandLine, commandline_has_any_ip_prefix) ) 
        and (array_length(targetprocess_has_any)==0 or TargetProcessName has_any (targetprocess_has_any)) 
        and (actorusername=='*' or ActorUsername has actorusername)  
      // --------------------------------------------------------------------------------------
      | extend
        EventOriginalUid = tostring(EventDetails.OriginalEventId), 
        EventCount = toint(EventDetails.HitCount), 
        EventProduct = 'Azure Defender for IoT', 
        EventVendor = 'Microsoft', 
        EventSchemaVersion = '0.1.0', 
        EventStartTime = todatetime(EventDetails.TimestampUTC), 
        EventEndTime = todatetime(TimeGenerated), 
        EventType = 'ProcessTerminated', 
        EventSubType = tostring(EventDetails.EventType),
        EventResult = 'Success', 
        TargetProcessId = tostring(EventDetails.ProcessId), 
        ActorUsernameType = iif (DvcOs == "Windows", "Windows", "Simple"), 
        ActingProcessId = iff (DvcOs == "Windows", tostring(EventDetails.ParentProcessId), "") 
      | project-rename
          DvcHostname = DeviceId,
          EventProductVersion = AgentVersion, // Not available in Windows
        _ResourceId = AssociatedResourceId, 
        _SubscriptionId = AzureSubscriptionId 
      | extend 
          // -- aliases
        User = ActorUsername, 
        CommandLine = TargetProcessCommandLine, 
        Process = TargetProcessName, 
        Dvc = DvcHostname 
      };
      ProcessEvents_MD4IoT<|MERGE_RESOLUTION|>--- conflicted
+++ resolved
@@ -60,12 +60,7 @@
     let ProcessEvents_MD4IoT=()
     {
       SecurityIoTRawEvent 
-<<<<<<< HEAD
-      | extend EventDetails = todynamic(EventDetails)
-      | where RawEventName == "Process" and EventDetails.EventType == 'EXIT'
-=======
       | where RawEventName == "Process" and EventDetails has_cs 'EXIT'
->>>>>>> aa95ee52
       // --------------------------------------------------------------------------------------
         | where
         (isnull(starttime)   or TimeGenerated >= starttime )
@@ -82,16 +77,13 @@
         and (actorusername=='*' or EventDetails has actorusername)  
         and (array_length(dvcname_has_any)==0 or DeviceId has_any (dvcname_has_any))   
       // --------------------------------------------------------------------------------------
-<<<<<<< HEAD
-=======
       | extend
         EventDetails = todynamic(EventDetails)
       | where tostring(EventDetails.EventType) == 'EXIT'
->>>>>>> aa95ee52
       | extend // required for postfilterring
         DvcOs = iif (EventDetails.MessageSource == "Linux", "Linux", "Windows"), // Intermediate fix
         TargetProcessCommandLine = coalesce (tostring(EventDetails.Commandline), tostring(EventDetails.Executable)), 
-        TargetProcessName = coalesce (tostring(EventDetails.Executable), split(EventDetails.Commandline," ")[0]),
+        TargetProcessName = coalesce (tostring(EventDetails.Executable), split(EventDetails.Commandline," ")[0])
       | extend // required for postfilterring
         ActorUsername = iff (DvcOs == "Windows", tostring(EventDetails.UserName), "")
       // --------------------------------------------------------------------------------------
