Parser:
  Title: Process Terminate Event ASIM parser for Microsoft Windows Security Events
  Version: '0.4.1'
  LastUpdated:  Jun 18, 2024
Product:
  Name: Microsoft Windows Events Sysmon
Normalization:
  Schema: ProcessEvent
  Version: '0.1.4'
References:
- Title: ASIM Process Schema
  Link: https://aka.ms/ASimProcessEventDoc
- Title: ASIM
  Link: https://aka.ms/AboutASIM
Description: |
  This ASIM parser supports normalizing Microsoft Windows Sysmon process terminate events (event 5) collected using the Event or WEF (WindowsEvent table) connectors logs ingested in 'Event' table to the ASIM Process Event normalized schema. 
ParserName: vimProcessEventTerminateMicrosoftSysmon
EquivalentBuiltInParser: _Im_ProcessTerminate_MicrosoftSysmon
ParserParams:
  - Name: starttime
    Type: datetime
    Default: datetime(null)
  - Name: endtime
    Type: datetime
    Default: datetime(null)
  - Name: commandline_has_any
    Type: dynamic
    Default: dynamic([])
  - Name: commandline_has_all
    Type: dynamic
    Default: dynamic([])
  - Name: commandline_has_any_ip_prefix
    Type: dynamic
    Default: dynamic([])
  - Name: actingprocess_has_any
    Type: dynamic
    Default: dynamic([])
  - Name: targetprocess_has_any
    Type: dynamic
    Default: dynamic([])
  - Name: parentprocess_has_any
    Type: dynamic
    Default: dynamic([])
  - Name: actorusername_has
    Type: string
    Default: '*'
  - Name: dvcipaddr_has_any_prefix
    Type: dynamic
    Default: dynamic([])
  - Name: dvchostname_has_any
    Type: dynamic
    Default: dynamic([])
  - Name: eventtype
    Type: string
    Default: '*'
  - Name: disabled
    Type: bool
    Default: false
ParserQuery: | 
  let parser = (
      starttime:datetime=datetime(null),
      endtime:datetime=datetime(null),
      commandline_has_any:dynamic=dynamic([]),
      commandline_has_all:dynamic=dynamic([]),
      commandline_has_any_ip_prefix:dynamic=dynamic([]),
      actingprocess_has_any:dynamic=dynamic([]),
      targetprocess_has_any:dynamic=dynamic([]),
      parentprocess_has_any:dynamic=dynamic([]),
      actorusername_has:string='*',
      dvcipaddr_has_any_prefix:dynamic=dynamic([]),
      dvchostname_has_any:dynamic=dynamic([]),
      eventtype:string='*',
      disabled:bool=false
    ) {
        // this is the parser for sysmon from Event table
        let parser_Event =
            Event
            | where // pre-filtering
                (isnull(starttime) or TimeGenerated >= starttime )
                and (isnull(endtime) or TimeGenerated <= endtime )
                and not(disabled)
                and Source == "Microsoft-Windows-Sysmon" and EventID == 5
                and (eventtype=='*' or eventtype=='ProcessTerminated')
                and (array_length(commandline_has_all)==0) 
                and (array_length(commandline_has_any)==0) 
                and (array_length(commandline_has_any_ip_prefix)==0) 
                and (array_length(actingprocess_has_any)==0) 
                and (array_length(parentprocess_has_any)==0) 
                and (array_length(targetprocess_has_any)==0 or EventData has_any (targetprocess_has_any)) 
                and (actorusername_has=='*' or EventData has actorusername_has)  
                and (array_length(dvcipaddr_has_any_prefix)==0)
                and (array_length(dvchostname_has_any)==0 or Computer has_any (dvchostname_has_any))
            | parse-kv EventData as (
                ProcessId:string,
                ProcessGuid:string,
                Image:string,
                User:string
              ) 
              with (regex=@'<Data Name="(\w+)">{?([^<]*?)}?</Data>')
            | extend TargetUsername = User
            | extend TargetUsernameType = iff(isnotempty(TargetUsername),'Windows', '')
            | parse-kv EventData as (
            ProcessGuid:string, 
            ProcessId:string,
            Image:string,
            FileVersion:string,
            Description:string,
            Product:string,
            Company:string,
            OriginalFileName:string,
            CommandLine:string,
            CurrentDirectory:string,
            User:string,
            LogonGuid:string, 
            LogonId:string,
            IntegrityLevel:string,
            Hashes:string,
            ParentProcessGuid:string, 
            ParentProcessId:string,
            ParentImage:string,
            ParentCommandLine:string,
            ParentUser:string
          ) 
            | extend TargetProcessCommandLine = CommandLine,
            ActingProcessId = ParentProcessId
            | project-rename
                ActorUsername = User,
                DvcHostname = Computer,
                TargetProcessName = Image,
                TargetProcessGuid = ProcessGuid,
                TargetProcessId = ProcessId
            | where // post-filtering
                (actorusername_has=='*' or ActorUsername has actorusername_has) 
                and (array_length(targetprocess_has_any)==0  or TargetProcessName has_any (targetprocess_has_any)) 
            | extend 
                EventProduct = "Sysmon"
            | project-away EventData, ParameterXml, RenderedDescription, MG, ManagementGroupName, Message, AzureDeploymentID, SourceSystem, EventCategory, EventLevelName, EventLevel, EventLog, Role, TenantId, UserName, Source
<<<<<<< HEAD
        };
            parser_Event (starttime=starttime, endtime=endtime, commandline_has_any=commandline_has_any, commandline_has_all=commandline_has_all, commandline_has_any_ip_prefix=commandline_has_any_ip_prefix,actingprocess_has_any=actingprocess_has_any, targetprocess_has_any=targetprocess_has_any, parentprocess_has_any=parentprocess_has_any, actorusername_has=actorusername_has, dvcipaddr_has_any_prefix=dvcipaddr_has_any_prefix, dvchostname_has_any=dvchostname_has_any, eventtype=eventtype, disabled=disabled)
=======
>>>>>>> ec05d34e
        | extend  
            EventType = "ProcessTerminated",
            EventStartTime = todatetime(TimeGenerated),
            EventEndTime = todatetime(TimeGenerated),
            EventCount = int(1),
            EventVendor = "Microsoft",
            EventSchemaVersion = "0.1.0",
            EventSchema = 'ProcessEvent',
            EventOriginalType=tostring(EventID),
            EventResult = 'Success',
            DvcOs = "Windows",
            ActorUsernameType = iff(isnotempty(ActorUsername),'Windows', ''),
            // -- Aliases 
            User = ActorUsername,
            Process = TargetProcessName,
            Dvc = DvcHostname
        | project-away EventID,_ResourceId
<<<<<<< HEAD
=======
    ;
    parser_Event
>>>>>>> ec05d34e
    };
  parser (
      starttime=starttime, 
      endtime=endtime, 
      commandline_has_any=commandline_has_any,
      commandline_has_all=commandline_has_all,
      commandline_has_any_ip_prefix=commandline_has_any_ip_prefix,
      actingprocess_has_any=actingprocess_has_any,
      targetprocess_has_any=targetprocess_has_any,
      parentprocess_has_any=parentprocess_has_any,
      actorusername_has=actorusername_has,
      dvcipaddr_has_any_prefix=dvcipaddr_has_any_prefix,
      dvchostname_has_any=dvchostname_has_any,
      eventtype=eventtype,
      disabled=disabled
  ) <|MERGE_RESOLUTION|>--- conflicted
+++ resolved
@@ -97,32 +97,6 @@
                 User:string
               ) 
               with (regex=@'<Data Name="(\w+)">{?([^<]*?)}?</Data>')
-            | extend TargetUsername = User
-            | extend TargetUsernameType = iff(isnotempty(TargetUsername),'Windows', '')
-            | parse-kv EventData as (
-            ProcessGuid:string, 
-            ProcessId:string,
-            Image:string,
-            FileVersion:string,
-            Description:string,
-            Product:string,
-            Company:string,
-            OriginalFileName:string,
-            CommandLine:string,
-            CurrentDirectory:string,
-            User:string,
-            LogonGuid:string, 
-            LogonId:string,
-            IntegrityLevel:string,
-            Hashes:string,
-            ParentProcessGuid:string, 
-            ParentProcessId:string,
-            ParentImage:string,
-            ParentCommandLine:string,
-            ParentUser:string
-          ) 
-            | extend TargetProcessCommandLine = CommandLine,
-            ActingProcessId = ParentProcessId
             | project-rename
                 ActorUsername = User,
                 DvcHostname = Computer,
@@ -135,11 +109,6 @@
             | extend 
                 EventProduct = "Sysmon"
             | project-away EventData, ParameterXml, RenderedDescription, MG, ManagementGroupName, Message, AzureDeploymentID, SourceSystem, EventCategory, EventLevelName, EventLevel, EventLog, Role, TenantId, UserName, Source
-<<<<<<< HEAD
-        };
-            parser_Event (starttime=starttime, endtime=endtime, commandline_has_any=commandline_has_any, commandline_has_all=commandline_has_all, commandline_has_any_ip_prefix=commandline_has_any_ip_prefix,actingprocess_has_any=actingprocess_has_any, targetprocess_has_any=targetprocess_has_any, parentprocess_has_any=parentprocess_has_any, actorusername_has=actorusername_has, dvcipaddr_has_any_prefix=dvcipaddr_has_any_prefix, dvchostname_has_any=dvchostname_has_any, eventtype=eventtype, disabled=disabled)
-=======
->>>>>>> ec05d34e
         | extend  
             EventType = "ProcessTerminated",
             EventStartTime = todatetime(TimeGenerated),
@@ -157,11 +126,8 @@
             Process = TargetProcessName,
             Dvc = DvcHostname
         | project-away EventID,_ResourceId
-<<<<<<< HEAD
-=======
     ;
     parser_Event
->>>>>>> ec05d34e
     };
   parser (
       starttime=starttime, 
