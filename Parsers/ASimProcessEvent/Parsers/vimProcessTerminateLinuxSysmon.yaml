--- conflicted
+++ resolved
@@ -12,11 +12,7 @@
   Link: https://aka.ms/ASimProcessEventDoc
 - Title: ASIM
   Link: https://aka.ms/AboutASIM
-<<<<<<< HEAD
-Description: !
-=======
 Description: |
->>>>>>> 4227f9e8
   This ASIM parser supports normalizing Sysmon for Linux process terminate events (event 5) collected using the Syslog connector to the ASIM Process Event normalized schema. 
 ParserName: vimProcessTerminateLinuxSysmon
 ParserQuery: | 
