// pfSense | opnSense GeoIp Traffic Parser
<<<<<<< HEAD
// Last Updated Date: February 08,  2021
=======
// Last Updated Date: March 09, 2021
>>>>>>> 12954466
//
// LogStash Instructions:
// pfSense/opnSense - Logstash Configuration - https://github.com/noodlemctwoodle/pf-azure-sentinel
//
// Parser Notes:
// This parser will parse pfSense or opnSense WAN logs and tag them with GeoIP data using MaxMind db or Logstash GeoIP db.
//
// Usage Instruction :
// Paste below query in log analytics, click on Save button and select as Function from drop down by specifying function name and alias (e.g. pf_GeoIPDestination) or
// paste in the command into your Azure Sentinel logs and run the query.
//
//
// query |

    pfsense_logstash_CL
    | where tags_s contains "GeoIP_Destination"
    | extend event_created_t = TimeGenerated
    | project TimeGenerated, interface_alias_s, network_name_s, interface_name_s, source_ip_s, source_port_s, source_geo_region_name_s, source_geo_country_iso_code_s,
        source_geo_country_name_s, destination_ip_s, destination_port_s, destination_geo_region_name_s, destination_geo_country_code3_s,
        network_direction_s, event_action_s, event_reason_s, rule_description_s, destination_service_s, network_transport_s

![geo](../pfSense/.images/GeoIP_Destination.png)<|MERGE_RESOLUTION|>--- conflicted
+++ resolved
@@ -1,9 +1,5 @@
 // pfSense | opnSense GeoIp Traffic Parser
-<<<<<<< HEAD
-// Last Updated Date: February 08,  2021
-=======
 // Last Updated Date: March 09, 2021
->>>>>>> 12954466
 //
 // LogStash Instructions:
 // pfSense/opnSense - Logstash Configuration - https://github.com/noodlemctwoodle/pf-azure-sentinel
