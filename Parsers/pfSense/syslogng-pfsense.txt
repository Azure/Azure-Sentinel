--- conflicted
+++ resolved
@@ -1,9 +1,5 @@
 // pfSense Syslog-NG Parsing Rule
-<<<<<<< HEAD
-// Last Updated Date: February 08,  2021
-=======
 // Last Updated Date: March 09, 20211
->>>>>>> 12954466
 //
 // Syslog-NG Parsing Rule
 // https://docs.netgate.com/pfsense/en/latest/monitoring/logs/raw-filter-format.html​​​​​​​
