--- conflicted
+++ resolved
@@ -23,10 +23,7 @@
 * vimRegistryEventsMicrosoft365D - Registry events from Microsoft 365 Defender for Endpoints
 * vimRegistryEventMicrosoftSysmon - Registry events from Sysmon (Events 12,13 and 14) collected using the Log Analytics Agent or the Azure Monitor Agent to the Event table.
 * vimRegistryEventMicrosoftSecurityEvents - Registry Events from Windows Events (Event 4657) collected using the Log Analytics Agent or the Azure Monitor Agent to the SecuirtyEvent table.
-<<<<<<< HEAD
-* vimRegistryEventMicrosoftWindowsEvent - Registry Events from Windows Events (Event 4657) collected using the Azure Monitor Agent to the WindowsEvent table.
-=======
 * vimRegistryEventMicrosoftWindowsEvent - Registry Events from Windows Events (Event 4657) collected using the Azure Monitor Agent to the WindowsEvent table. Note that those are the same original events as Windows Security events, but collected to the WindowsEvent table, for example when collecting using Windows Event Forwarding.
->>>>>>> dcf017ab
+
 
 <br>