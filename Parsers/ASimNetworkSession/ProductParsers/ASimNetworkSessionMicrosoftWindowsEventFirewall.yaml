Parser:
  Title: Microsoft Windows Event Firewall Network Sessions
  Version: '0.1'
  LastUpdated: Sep 1, 2021
Product:
  Name: WindowsEventFirewall
Normalization:
  Schema: NetworkSessions
  Version: '0.2.0'
References:
- Title: ASIM Network Session Schema
  Link: https://aka.ms/AzSentinelNetworkSessionDoc
- Title: ASIM
  Link: https:/aka.ms/AzSentinelNormalization
Description: |
        This Query Parser maps Microsoft Windows Firewall Events (WindowsEvent and SecurityEvent tables) to the Advanced SIEM Information Model Network Session schema.
        Event IDs which are parsed as part of this parser: 5150, 5151, 5152, 5153, 5154, 5155, 5156, 5167, 5158, 5159
ParserName: ASimNetworkSessionMicrosoftWindowsEventFirewall
ParserParams:
  - Name: disabled
    Type: bool
    Default: false
ParserQuery: |
  // Data tables for mapping raw values into string
  let LayerCodeTable = datatable (LayerCode:string,LayerName:string)[
    '%%14596', 'IP Packet',
    '%%14597', 'Transport',
    '%%14598', 'Forward',
    '%%14599', 'Stream',
    '%%14600', 'Datagram Data',
    '%%14601', 'ICMP Error',
    '%%14602', 'MAC 802.3',
    '%%14603', 'MAC Native',
    '%%14604', 'vSwitch',
    '%%14608', 'Resource Assignment',
    '%%14609', 'Listen',
    '%%14610', 'Receive/Accept',
    '%%14611', 'Connect',
    '%%14612', 'Flow Established',
    '%%14614', 'Resource Release',
    '%%14615', 'Endpoint Closure',
    '%%14616', 'Connect Redirect',
    '%%14617', 'Bind Redirect',
    '%%14624', 'Stream Packet'];
  let ProtocolTable = datatable (Protocol:int, NetworkProtocol: string)[
    1, 'ICMP',
    3, 'GGP',
    6, 'TCP',
    8, 'EGP',
    12, 'PUP',
    17, 'UDP',
    20, 'HMP',
    27, 'RDP',
    46, 'RSVP',
    47, 'PPTP data over GRE',
    50, 'ESP',
    51, 'AH',
    66, 'RVD',
    88, 'IGMP',
    89, 'OSPF'];
  let Directions = datatable (DirectionCode:string,NetworkDirection:string, isOutBound:bool)[
    '%%14592', 'Inbound', false,
    '%%14593', 'Outbound', true,
    '%%14594', 'Forward',false,
    '%%14595', 'Bidirectional', false,
    '%%14609', 'Listen', false];
  ///////////////////////////////////////////////////////
  // this query extract data fields from EventData column from SecurityEvent table
  ///////////////////////////////////////////////////////
  let WindowsFirewall_SecurityEvent=(){ // Event IDs between (5151 .. 5159)
  // will be extracting Event specific fields from 'EventData' field
  let SecurityEvent_5152 = 
    SecurityEvent | where not(disabled)
    | where EventID==5152
    | parse EventData with * '<Data Name="ProcessId">'ProcessId:string'</Data>'
        '\x0d\x0a  <Data Name="Application">'Application'</Data>'
        '\x0d\x0a  <Data Name="Direction">'DirectionCode'</Data>'
        '\x0d\x0a  <Data Name="SourceAddress">'SourceAddress'</Data>'
        '\x0d\x0a  <Data Name="SourcePort">'SourcePort'</Data>'
        '\x0d\x0a  <Data Name="DestAddress">'DestAddress'</Data>'
        '\x0d\x0a  <Data Name="DestPort">'DestPort:int'</Data>'
        '\x0d\x0a  <Data Name="Protocol">'Protocol:int'</Data>'
        '\x0d\x0a  <Data Name="FilterRTID">'NetworkRuleNumber'</Data>'
        '\x0d\x0a  <Data Name="LayerName">'LayerCode'</Data>'
        '\x0d\x0a  <Data Name="LayerRTID">'LayerRTID'</Data>'*;
  let SecurityEvent_5154_5155_5158_5159 =
  SecurityEvent | where not(disabled)
  | where EventID in (5154, 5155, 5158, 5159)
  | parse EventData with * '<Data Name="ProcessId">'ProcessId:string'</Data>' 
    '\x0d\x0a  <Data Name="Application">'Application'</Data>'
    '\x0d\x0a  <Data Name="SourceAddress">'SourceAddress'</Data>'
    '\x0d\x0a  <Data Name="SourcePort">'SourcePort'</Data>'
    '\x0d\x0a  <Data Name="Protocol:int">'Protocol'</Data>'
    '\x0d\x0a  <Data Name="FilterRTID">'NetworkRuleNumber'</Data>'
    '\x0d\x0a  <Data Name="LayerName">'LayerCode'</Data>'
    '\x0d\x0a  <Data Name="LayerRTID">'LayerRTID'</Data>'*
  | extend DirectionCode = "%%14609";
  let SecurityEvent_5156_5157 =
      SecurityEvent | where not(disabled)
      | where EventID in (5156, 5157)
      | parse EventData with * '<Data Name="ProcessID">'ProcessID:string'</Data>'
        '\x0d\x0a  <Data Name="Application">'Application'</Data>'
        '\x0d\x0a  <Data Name="Direction">'DirectionCode'</Data>'
        '\x0d\x0a  <Data Name="SourceAddress">'SourceAddress'</Data>'
        '\x0d\x0a  <Data Name="SourcePort">'SourcePort'</Data>'
        '\x0d\x0a  <Data Name="DestAddress">'DestAddress'</Data>'
        '\x0d\x0a  <Data Name="DestPort">'DestPort'</Data>'
        '\x0d\x0a  <Data Name="Protocol">'Protocol:int'</Data>'
        '\x0d\x0a  <Data Name="FilterRTID">'NetworkRuleNumber'</Data>'
        '\x0d\x0a  <Data Name="LayerName">'LayerCode'</Data>'
        '\x0d\x0a  <Data Name="LayerRTID">'LayerRTID'</Data>'
        '\x0d\x0a  <Data Name="RemoteUserID">'RemoteUserID'</Data>'
        '\x0d\x0a  <Data Name="RemoteMachineID">'RemoteMachineID'</Data>'*
      | project-away EventData;
  union SecurityEvent_5152, SecurityEvent_5156_5157, SecurityEvent_5154_5155_5158_5159
      | lookup Directions on DirectionCode
      | extend
        SrcAppName = iff(isOutBound, Application, ""),
        DstAppName = iff(not(isOutBound), Application, ""),
        SrcIpAddr = iff(isOutBound, DestAddress, SourceAddress),
        DstIpAddr = iff(not(isOutBound), SourceAddress, DestAddress),
        SrcHostId = iff(isOutBound, RemoteMachineID, ""),
        DstHostId = iff(not(isOutBound), RemoteMachineID, ""),
        SrcPortNumber = iff(isOutBound, toint(DestPort), toint(SourcePort)),
        DstPortNumber = iff(not(isOutBound), toint(SourcePort), toint(DestPort)),
        SrcProcessId =  iff(isOutBound, tostring(ProcessId), ""),
        DstProcessId =  iff(not(isOutBound), tostring(ProcessId), ""),
        DstUserId = iff(isOutBound, RemoteUserID, ""),
        SrcUserId = iff(not(isOutBound), RemoteUserID, "")
  };
  //////////////////////////////////////////////////////
  // this query extract the data from WindowsEvent table
  //////////////////////////////////////////////////////
  let WindowsFirewall_WindowsEvent=(){   
            WindowsEvent | where not(disabled)
            | where EventID between (5150 .. 5159)
            | extend 
                EventSeverity=tostring(EventData.Severity),
                LayerCode = tostring(EventData.LayerName),
                NetworkRuleNumber = tostring(EventData.FilterRTID),
                Protocol = toint(EventData.Protocol),
                DirectionCode = iff(EventID in (5154, 5155, 5158, 5159), "%%14609",tostring(EventData.Direction))
            | lookup Directions on DirectionCode 
            | extend  SrcAppName = iff(isOutBound, tostring(EventData.Application), ""),
                      DstAppName = iff(not(isOutBound), tostring(EventData.Application), ""),
                      SrcIpAddr = iff(isOutBound, tostring(EventData.DestAddress), tostring(EventData.SourceAddress)),
                      DstIpAddr = iff(not(isOutBound), tostring(EventData.SourceAddress), tostring(EventData.DestAddress)),
                      SrcHostId = iff(isOutBound, tostring(EventData.RemoteMachineID), ""),
                      DstHostId = iff(not(isOutBound), tostring(EventData.RemoteMachineID), ""),
                      SrcPortNumber = iff(isOutBound, toint(EventData.DestPort), toint(EventData.SourcePort)),
                      DstPortNumber = iff(not(isOutBound), toint(EventData.SourcePort), toint(EventData.DestPort)),
                      SrcProcessId =  iff(isOutBound, tostring(EventData.ProcessId), ""),
                      DstProcessId =  iff(not(isOutBound), tostring(EventData.ProcessId), ""),
                      DstUserId = iff(isOutBound, tostring(EventData.RemoteUserID), ""),
                      SrcUserId = iff(not(isOutBound), tostring(EventData.RemoteUserID), "")
            | project-away EventData
        };
  // Main query -> outputs both schemas as one normalized table
<<<<<<< HEAD
  union isfuzzy=true
    WindowsFirewall_SecurityEvent
    , WindowsFirewall_WindowsEvent
=======
  union WindowsFirewall_SecurityEvent, WindowsFirewall_WindowsEvent
>>>>>>> 76b74c60
      | extend 
              DvcAction = iff(EventID in (5154, 5156, 5158), "Allow", "Deny"),
              DvcOs = 'Windows',
              DstAppType = "Process",
              DstUserType = "SID",
              SrcAppType = "Process",
              SrcUserType = "SID",
              EventType = "NetworkSession",
              EventSchema = "NetworkSession",
              EventSchemaVersion="0.2.0",
              EventCount=toint(1),
              EventVendor = "Microsoft",
              EventProduct = "WindowsFirewall",
              EventResult = iff(EventID in (5154, 5156, 5158), "Success", "Failure"),
              EventStartTime = TimeGenerated,
              EventEndTime = TimeGenerated,
              EventOriginalUid = EventOriginId,
              EventSeverity = iff(EventID  in (5154, 5156, 5158), "Informational", "Low")
      | project-rename DvcHostname = Computer
      | lookup LayerCodeTable on LayerCode
      | lookup ProtocolTable on Protocol
      | project-away LayerCode, DirectionCode, Protocol<|MERGE_RESOLUTION|>--- conflicted
+++ resolved
@@ -156,13 +156,7 @@
             | project-away EventData
         };
   // Main query -> outputs both schemas as one normalized table
-<<<<<<< HEAD
-  union isfuzzy=true
-    WindowsFirewall_SecurityEvent
-    , WindowsFirewall_WindowsEvent
-=======
   union WindowsFirewall_SecurityEvent, WindowsFirewall_WindowsEvent
->>>>>>> 76b74c60
       | extend 
               DvcAction = iff(EventID in (5154, 5156, 5158), "Allow", "Deny"),
               DvcOs = 'Windows',
