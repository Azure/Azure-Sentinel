--- conflicted
+++ resolved
@@ -72,7 +72,6 @@
       and (array_length(hostname_has_any)==0)
         // dvcaction - post filterring
         and (eventresult=="*" or (DeviceAction=="allow" and eventresult=="Success") or (eventresult=="Failure"))
-<<<<<<< HEAD
     | extend temp_SrcMatch=has_any_ipv4_prefix(SourceIP,src_or_any)
            , temp_DstMatch=has_any_ipv4_prefix(DestinationIP,dst_or_any)
     | extend ASimMatchingIpAddr=case(
@@ -84,8 +83,6 @@
                               )
       | where ASimMatchingIpAddr != "No match" 
       | project-away temp_*
-      | parse AdditionalExtensions with "PanOSPacketsReceived=" DstPackets:long ",PanOSPacketsSent=" SrcPackets:long ",start="EventStartTime ",reason="*
-=======
     | parse AdditionalExtensions with "PanOSPacketsReceived=" DstPackets:long * "PanOSPacketsSent=" SrcPackets:long *
       // -- Adjustment to support both old and new CSL fields.
     | extend 
@@ -99,7 +96,6 @@
         extract(@'reason=(.*?)(?:;|$)',1, AdditionalExtensions, typeof(string)),
         ""
       )
->>>>>>> e6b2f347
     | project-rename 
           EventProductVersion=DeviceVersion // Not Documented
         , Dvc=DeviceName   
