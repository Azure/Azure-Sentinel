Parser:
  Title: Network Session ASIM filtering parser
  Version: '0.6'
  LastUpdated: Jul 27, 2023
Product:
  Name: Source agnostic
Normalization:
  Schema: NetworkSession
  Version: '0.2.0'
References:
- Title: ASIM NetworkSession Schema
  Link: https://aka.ms/ASimNetworkSessionDoc
- Title: ASIM
  Link: https://aka.ms/AboutASIM
Description: |
  This ASIM parser supports filtering and normalizing Network Session logs from all supported sources to the ASIM Network Session normalized schema.
ParserName: imNetworkSession
EquivalentBuiltInParser: _Im_NetworkSession
Parsers:
  - _Im_NetworkSession_Empty
  - _Im_NetworkSession_Microsoft365Defender
  - _Im_NetworkSession_LinuxSysmon
  - _Im_NetworkSession_MD4IoTAgent
  - _Im_NetworkSession_MD4IoTSensor
  - _Im_NetworkSession_MicrosoftWindowsEventFirewall     
  - _Im_NetworkSession_ZscalerZIA  
  - _Im_NetworkSession_PaloAltoCEF  
  - _Im_NetworkSession_VMConnection
  - _Im_NetworkSession_AWSVPC
  - _Im_NetworkSession_AzureFirewall
  - _Im_NetworkSession_AzureNSG
  - _Im_NetworkSession_VectraAI  
  - _Im_NetworkSession_CiscoMeraki
  - _Im_NetworkSession_AppGateSDP
  - _Im_NetworkSession_FortinetFortiGate
  - _im_NetworkSession_CorelightZeek
  - _Im_NetworkSession_CheckPointFirewall
  - _Im_NetworkSession_WatchGuardFirewareOS
  - _Im_NetworkSession_CiscoASA
  - _Im_NetworkSession_ForcePointFirewall
  - _Im_NetworkSession_Native
  - _Im_NetworkSession_CiscoMeraki
  - _Im_NetworkSession_CiscoISE
  - _Im_NetworkSession_BarracudaWAF
  - _Im_NetworkSession_SentinelOne
<<<<<<< HEAD
  - _Im_NetworkSession_PaloAltoCortexDataLake
=======
  - _Im_NetworkSession_CiscoFirepower
  - _Im_NetworkSession_CrowdStrikeFalconHost
  - _Im_NetworkSession_VMwareCarbonBlackCloud
>>>>>>> a065706d
ParserParams:
  - Name: starttime
    Type: datetime
    Default: datetime(null)
  - Name: endtime
    Type: datetime
    Default: datetime(null)
  - Name: srcipaddr_has_any_prefix
    Type: dynamic
    Default: dynamic([])
  - Name: dstipaddr_has_any_prefix
    Type: dynamic
    Default: dynamic([])
  - Name: ipaddr_has_any_prefix
    Type: dynamic
    Default: dynamic([])
  - Name: dstportnumber
    Type: int
    Default: int(null)
  - Name: hostname_has_any
    Type: dynamic
    Default: dynamic([])
  - Name: dvcaction
    Type: dynamic
    Default: dynamic([])
  - Name: eventresult
    Type: string
    Default: '*'
  - Name: pack
    Type: bool
    Default: false
ParserQuery: |
  let DisabledParsers=materialize(_GetWatchlist('ASimDisabledParsers') | where SearchKey in ('Any', 'ExcludevimNetworkSession') | extend SourceSpecificParser=column_ifexists('SourceSpecificParser','') | distinct SourceSpecificParser | where isnotempty(SourceSpecificParser));
  let ASimBuiltInDisabled=toscalar('ExcludevimNetworkSession' in (DisabledParsers) or 'Any' in (DisabledParsers)); 
  let NetworkSessionsGeneric=(
    starttime:datetime=datetime(null), 
    endtime:datetime=datetime(null),
    srcipaddr_has_any_prefix:dynamic=dynamic([]),
    dstipaddr_has_any_prefix:dynamic=dynamic([]),
    ipaddr_has_any_prefix:dynamic=dynamic([]),
    dstportnumber:int=int(null),
    hostname_has_any:dynamic=dynamic([]), 
    dvcaction:dynamic=dynamic([]),
    eventresult:string='*',
    pack:bool=false)
  {
  union isfuzzy=true
    vimNetworkSessionEmpty
    , vimNetworkSessionLinuxSysmon                     (starttime, endtime, srcipaddr_has_any_prefix, dstipaddr_has_any_prefix, ipaddr_has_any_prefix, dstportnumber, hostname_has_any, dvcaction, eventresult, ASimBuiltInDisabled or ('ExcludevimNetworkSessionLinuxSysmon'      in (DisabledParsers) ))
    , vimNetworkSessionMicrosoft365Defender            (starttime, endtime, srcipaddr_has_any_prefix, dstipaddr_has_any_prefix, ipaddr_has_any_prefix, dstportnumber, hostname_has_any, dvcaction, eventresult, ASimBuiltInDisabled or ('ExcludevimNetworkSessionMicrosoft365Defender'      in (DisabledParsers) ))
    , vimNetworkSessionMD4IoTAgent                     (starttime, endtime, srcipaddr_has_any_prefix, dstipaddr_has_any_prefix, ipaddr_has_any_prefix, dstportnumber, hostname_has_any, dvcaction, eventresult, ASimBuiltInDisabled or ('ExcludevimNetworkSessionMD4IoTAgent'      in (DisabledParsers) ))
    , vimNetworkSessionMicrosoftWindowsEventFirewall   (starttime, endtime, srcipaddr_has_any_prefix, dstipaddr_has_any_prefix, ipaddr_has_any_prefix, dstportnumber, hostname_has_any, dvcaction, eventresult, ASimBuiltInDisabled or ('ExcludevimNetworkSessionMicrosoftWindowsEventFirewall'      in (DisabledParsers) ))
    , vimNetworkSessionPaloAltoCEF                     (starttime, endtime, srcipaddr_has_any_prefix, dstipaddr_has_any_prefix, ipaddr_has_any_prefix, dstportnumber, hostname_has_any, dvcaction, eventresult, ASimBuiltInDisabled or ('ExcludevimNetworkSessionPaloAltoCEF'      in (DisabledParsers) ))
    , vimNetworkSessionVMConnection                    (starttime, endtime, srcipaddr_has_any_prefix, dstipaddr_has_any_prefix, ipaddr_has_any_prefix, dstportnumber, hostname_has_any, dvcaction, eventresult, ASimBuiltInDisabled or ('ExcludevimNetworkSessionVMConnection'      in (DisabledParsers) ))
    , vimNetworkSessionAWSVPC                          (starttime, endtime, srcipaddr_has_any_prefix, dstipaddr_has_any_prefix, ipaddr_has_any_prefix, dstportnumber, hostname_has_any, dvcaction, eventresult, ASimBuiltInDisabled or ('ExcludevimNetworkSessionAWSVPC'      in (DisabledParsers) ))
    , vimNetworkSessionAzureFirewall                   (starttime, endtime, srcipaddr_has_any_prefix, dstipaddr_has_any_prefix, ipaddr_has_any_prefix, dstportnumber, hostname_has_any, dvcaction, eventresult, ASimBuiltInDisabled or ('ExcludevimNetworkSessionAzureFirewall'      in (DisabledParsers) ))
    , vimNetworkSessionAzureNSG                        (starttime, endtime, srcipaddr_has_any_prefix, dstipaddr_has_any_prefix, ipaddr_has_any_prefix, dstportnumber, hostname_has_any, dvcaction, eventresult, ASimBuiltInDisabled or ('ExcludevimNetworkSessionAzureNSG'      in (DisabledParsers) ))
    , vimNetworkSessionVectraAI                        (starttime=starttime, endtime=endtime, srcipaddr_has_any_prefix=srcipaddr_has_any_prefix, dstipaddr_has_any_prefix=dstipaddr_has_any_prefix, ipaddr_has_any_prefix=ipaddr_has_any_prefix, dstportnumber=dstportnumber, hostname_has_any=hostname_has_any, dvcaction=dvcaction, eventresult=eventresult, pack=pack, disabled=(ASimBuiltInDisabled or ('ExcludevimNetworkSessionVectraAI' in (DisabledParsers) )))
    , vimNetworkSessionCiscoMeraki                     (starttime, endtime, srcipaddr_has_any_prefix, dstipaddr_has_any_prefix, ipaddr_has_any_prefix, dstportnumber, hostname_has_any, dvcaction, eventresult, ASimBuiltInDisabled or ('ExcludevimNetworkSessionCiscoMeraki'      in (DisabledParsers) ))
    , vimNetworkSessionAppGateSDP                      (starttime, endtime, srcipaddr_has_any_prefix, dstipaddr_has_any_prefix, ipaddr_has_any_prefix, dstportnumber, hostname_has_any, dvcaction, eventresult, ASimBuiltInDisabled or ('ExcludevimNetworkSessionAppGateSDP'      in (DisabledParsers) ))
    , vimNetworkSessionFortinetFortiGate               (starttime, endtime, srcipaddr_has_any_prefix, dstipaddr_has_any_prefix, ipaddr_has_any_prefix, dstportnumber, hostname_has_any, dvcaction, eventresult, ASimBuiltInDisabled or ('ExcludevimNetworkSessionFortinetFortiGate'      in (DisabledParsers) ))
    , vimNetworkSessionCorelightZeek                   (starttime, endtime, srcipaddr_has_any_prefix, dstipaddr_has_any_prefix, ipaddr_has_any_prefix, dstportnumber, hostname_has_any, dvcaction, eventresult, ASimBuiltInDisabled or ('ExcludevimNetworkSessionCorelightZeek'      in (DisabledParsers) ))
    , vimNetworkSessionCheckPointFirewall              (starttime, endtime, srcipaddr_has_any_prefix, dstipaddr_has_any_prefix, ipaddr_has_any_prefix, dstportnumber, hostname_has_any, dvcaction, eventresult, ASimBuiltInDisabled or ('ExcludevimNetworkSessionCheckPointFirewall'      in (DisabledParsers) ))
    , vimNetworkSessionWatchGuardFirewareOS            (starttime, endtime, srcipaddr_has_any_prefix, dstipaddr_has_any_prefix, ipaddr_has_any_prefix, dstportnumber, hostname_has_any, dvcaction, eventresult, ASimBuiltInDisabled or ('ExcludevimNetworkSessionWatchGuardFirewareOS'      in (DisabledParsers) ))
    , vimNetworkSessionCiscoASA                        (starttime, endtime, srcipaddr_has_any_prefix, dstipaddr_has_any_prefix, ipaddr_has_any_prefix, dstportnumber, hostname_has_any, dvcaction, eventresult, ASimBuiltInDisabled or ('ExcludevimNetworkSessionCiscoASA'      in (DisabledParsers) ))
    , vimNetworkSessionForcePointFirewall              (starttime, endtime, srcipaddr_has_any_prefix, dstipaddr_has_any_prefix, ipaddr_has_any_prefix, dstportnumber, hostname_has_any, dvcaction, eventresult, ASimBuiltInDisabled or ('ExcludevimNetworkSessionForcePointFirewall'      in (DisabledParsers) ))
    , vimNetworkSessionNative                          (starttime, endtime, srcipaddr_has_any_prefix, dstipaddr_has_any_prefix, ipaddr_has_any_prefix, dstportnumber, hostname_has_any, dvcaction, eventresult, ASimBuiltInDisabled or ('ExcludevimNetworkSessionNative'      in (DisabledParsers) ))
    , vimNetworkSessionSentinelOne                     (starttime, endtime, srcipaddr_has_any_prefix, dstipaddr_has_any_prefix, ipaddr_has_any_prefix, dstportnumber, hostname_has_any, dvcaction, eventresult, ASimBuiltInDisabled or ('ExcludevimNetworkSessionSentinelOne'      in (DisabledParsers) ))
    , vimNetworkSessionCiscoMeraki                     (starttime, endtime, srcipaddr_has_any_prefix, dstipaddr_has_any_prefix, ipaddr_has_any_prefix, dstportnumber, hostname_has_any, dvcaction, eventresult, ASimBuiltInDisabled or ('ExcludevimNetworkSessionCiscoMeraki'      in (DisabledParsers) ))
    , vimNetworkSessionCiscoISE                        (starttime, endtime, srcipaddr_has_any_prefix, dstipaddr_has_any_prefix, ipaddr_has_any_prefix, dstportnumber, hostname_has_any, dvcaction, eventresult, ASimBuiltInDisabled or ('ExcludevimNetworkSessionCiscoISE'      in (DisabledParsers) ))
    , vimNetworkSessionBarracudaWAF                    (starttime, endtime, srcipaddr_has_any_prefix, dstipaddr_has_any_prefix, ipaddr_has_any_prefix, dstportnumber, hostname_has_any, dvcaction, eventresult, ASimBuiltInDisabled or ('ExcludevimNetworkSessionBarracudaWAF'      in (DisabledParsers) ))
<<<<<<< HEAD
    , vimNetworkSessionPaloAltoCortexDataLake           (starttime, endtime, srcipaddr_has_any_prefix, dstipaddr_has_any_prefix, ipaddr_has_any_prefix, dstportnumber, hostname_has_any, dvcaction, eventresult, ASimBuiltInDisabled or ('ExcludevimNetworkSessionPaloAltoCortexDataLake'      in (DisabledParsers) ))
=======
    , vimNetworkSessionCiscoFirepower                  (starttime, endtime, srcipaddr_has_any_prefix, dstipaddr_has_any_prefix, ipaddr_has_any_prefix, dstportnumber, hostname_has_any, dvcaction, eventresult, ASimBuiltInDisabled or ('ExcludevimNetworkSessionCiscoFirepower'      in (DisabledParsers) ))
    , vimNetworkSessionCrowdStrikeFalconHost           (starttime, endtime, srcipaddr_has_any_prefix, dstipaddr_has_any_prefix, ipaddr_has_any_prefix, dstportnumber, hostname_has_any, dvcaction, eventresult, ASimBuiltInDisabled or ('ExcludevimNetworkSessionCrowdStrikeFalconHost'      in (DisabledParsers) ))
    , vimNetworkSessionVMwareCarbonBlackCloud          (starttime, endtime, srcipaddr_has_any_prefix, dstipaddr_has_any_prefix, ipaddr_has_any_prefix, dstportnumber, hostname_has_any, dvcaction, eventresult, ASimBuiltInDisabled or ('ExcludevimNetworkSessionVMwareCarbonBlackCloud'      in (DisabledParsers) ))
>>>>>>> a065706d
  };
  NetworkSessionsGeneric(starttime=starttime, endtime=endtime, srcipaddr_has_any_prefix=srcipaddr_has_any_prefix, dstipaddr_has_any_prefix=dstipaddr_has_any_prefix, ipaddr_has_any_prefix=ipaddr_has_any_prefix, dstportnumber=dstportnumber, hostname_has_any=hostname_has_any, dvcaction=dvcaction, eventresult=eventresult, pack=pack)<|MERGE_RESOLUTION|>--- conflicted
+++ resolved
@@ -43,13 +43,10 @@
   - _Im_NetworkSession_CiscoISE
   - _Im_NetworkSession_BarracudaWAF
   - _Im_NetworkSession_SentinelOne
-<<<<<<< HEAD
-  - _Im_NetworkSession_PaloAltoCortexDataLake
-=======
   - _Im_NetworkSession_CiscoFirepower
   - _Im_NetworkSession_CrowdStrikeFalconHost
   - _Im_NetworkSession_VMwareCarbonBlackCloud
->>>>>>> a065706d
+  - _Im_NetworkSession_PaloAltoCortexDataLake
 ParserParams:
   - Name: starttime
     Type: datetime
@@ -121,12 +118,9 @@
     , vimNetworkSessionCiscoMeraki                     (starttime, endtime, srcipaddr_has_any_prefix, dstipaddr_has_any_prefix, ipaddr_has_any_prefix, dstportnumber, hostname_has_any, dvcaction, eventresult, ASimBuiltInDisabled or ('ExcludevimNetworkSessionCiscoMeraki'      in (DisabledParsers) ))
     , vimNetworkSessionCiscoISE                        (starttime, endtime, srcipaddr_has_any_prefix, dstipaddr_has_any_prefix, ipaddr_has_any_prefix, dstportnumber, hostname_has_any, dvcaction, eventresult, ASimBuiltInDisabled or ('ExcludevimNetworkSessionCiscoISE'      in (DisabledParsers) ))
     , vimNetworkSessionBarracudaWAF                    (starttime, endtime, srcipaddr_has_any_prefix, dstipaddr_has_any_prefix, ipaddr_has_any_prefix, dstportnumber, hostname_has_any, dvcaction, eventresult, ASimBuiltInDisabled or ('ExcludevimNetworkSessionBarracudaWAF'      in (DisabledParsers) ))
-<<<<<<< HEAD
-    , vimNetworkSessionPaloAltoCortexDataLake           (starttime, endtime, srcipaddr_has_any_prefix, dstipaddr_has_any_prefix, ipaddr_has_any_prefix, dstportnumber, hostname_has_any, dvcaction, eventresult, ASimBuiltInDisabled or ('ExcludevimNetworkSessionPaloAltoCortexDataLake'      in (DisabledParsers) ))
-=======
     , vimNetworkSessionCiscoFirepower                  (starttime, endtime, srcipaddr_has_any_prefix, dstipaddr_has_any_prefix, ipaddr_has_any_prefix, dstportnumber, hostname_has_any, dvcaction, eventresult, ASimBuiltInDisabled or ('ExcludevimNetworkSessionCiscoFirepower'      in (DisabledParsers) ))
     , vimNetworkSessionCrowdStrikeFalconHost           (starttime, endtime, srcipaddr_has_any_prefix, dstipaddr_has_any_prefix, ipaddr_has_any_prefix, dstportnumber, hostname_has_any, dvcaction, eventresult, ASimBuiltInDisabled or ('ExcludevimNetworkSessionCrowdStrikeFalconHost'      in (DisabledParsers) ))
     , vimNetworkSessionVMwareCarbonBlackCloud          (starttime, endtime, srcipaddr_has_any_prefix, dstipaddr_has_any_prefix, ipaddr_has_any_prefix, dstportnumber, hostname_has_any, dvcaction, eventresult, ASimBuiltInDisabled or ('ExcludevimNetworkSessionVMwareCarbonBlackCloud'      in (DisabledParsers) ))
->>>>>>> a065706d
+    , vimNetworkSessionPaloAltoCortexDataLake           (starttime, endtime, srcipaddr_has_any_prefix, dstipaddr_has_any_prefix, ipaddr_has_any_prefix, dstportnumber, hostname_has_any, dvcaction, eventresult, ASimBuiltInDisabled or ('ExcludevimNetworkSessionPaloAltoCortexDataLake'      in (DisabledParsers) ))
   };
   NetworkSessionsGeneric(starttime=starttime, endtime=endtime, srcipaddr_has_any_prefix=srcipaddr_has_any_prefix, dstipaddr_has_any_prefix=dstipaddr_has_any_prefix, ipaddr_has_any_prefix=ipaddr_has_any_prefix, dstportnumber=dstportnumber, hostname_has_any=hostname_has_any, dvcaction=dvcaction, eventresult=eventresult, pack=pack)