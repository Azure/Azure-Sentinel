<<<<<<< HEAD
Parser:
  Title: Source Agnostic Network Session parser
  Version: '0.3'
=======
Parser: 
  Title: Network Session ASIM parser
  Version: '0.2'
>>>>>>> fce651d0
  LastUpdated: Sep 12, 2021
Product:
  Name: Source agnostic
Normalization:
  Schema: NetworkSession
  Version: '0.2.0'
References:
- Title: ASIM NetworkSession Schema
  Link: https://aka.ms/AzSentinelNetworkSessionDoc
- Title: ASIM
  Link: https://aka.ms/AzSentinelNormalization
Description: |
  This ASIM parser supports normalizing Network Session logs from all supported sources to the ASIM DNS activity normalized schema.
ParserName: ASimNetworkSession
EquivalentBuiltInParser: _ASim_NetworkSession 
Parsers:
  - _Im_NetworkSession_Empty
  - _ASim_NetworSession_Microsoft365Defender
  - _ASim_NetworkSession_LinuxSysmon
  - _ASim_NetworkSession_MD4IoT
  - _ASim_NetworkSession_MicrosoftWindowsEventFirewall     
  - _ASim_NetworkSession_ZscalerZIA   
  - _ASim_NetworkSession_PaloAltoCEF   

ParserQuery: |
  let DisabledParsers=materialize(_GetWatchlist('ASimDisabledParsers') | where SearchKey in ('Any', 'ASimNetworkSession') | extend SourceSpecificParser=column_ifexists('SourceSpecificParser','') | distinct SourceSpecificParser);
  let ASimBuiltInDisabled=toscalar('ASimNetworkSession' in (DisabledParsers) or 'Any' in (DisabledParsers)); 
  let NetworkSessionsGeneric=(){
  union isfuzzy=true
    vimNetworkSessionEmpty
    , ASimNetworkSessionLinuxSysmon                   (ASimBuiltInDisabled or ('ASimNetworkSessionLinuxSysmon'      in (DisabledParsers) ))
    , ASimNetworkSessionMicrosoft365Defender          (ASimBuiltInDisabled or ('ASimNetworkSessionMicrosoft365Defender'      in (DisabledParsers) ))
    , ASimNetworkSessionMD4IoT                        (ASimBuiltInDisabled or ('ASimNetworkSessionMD4IoT'      in (DisabledParsers) ))
    , ASimNetworkSessionMicrosoftWindowsEventFirewall (ASimBuiltInDisabled or ('ASimNetworkSessionMicrosoftWindowsEventFirewall'      in (DisabledParsers) ))
    , ASimNetworkSessionPaloAltoCEF                   (ASimBuiltInDisabled or ('ASimNetworkSessionPaloAltoCEF'      in (DisabledParsers) ))
  };
  NetworkSessionsGeneric<|MERGE_RESOLUTION|>--- conflicted
+++ resolved
@@ -1,12 +1,6 @@
-<<<<<<< HEAD
 Parser:
-  Title: Source Agnostic Network Session parser
+  Title: Network Session ASIM parser
   Version: '0.3'
-=======
-Parser: 
-  Title: Network Session ASIM parser
-  Version: '0.2'
->>>>>>> fce651d0
   LastUpdated: Sep 12, 2021
 Product:
   Name: Source agnostic
