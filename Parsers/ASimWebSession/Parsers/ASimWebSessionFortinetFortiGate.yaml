--- conflicted
+++ resolved
@@ -1,10 +1,6 @@
 Parser:
   Title: Web Session ASIM parser for Fortinet FortiGate
-<<<<<<< HEAD
-  Version: '0.2.2'
-=======
-  Version: '0.3.0'
->>>>>>> 46a835bd
+  Version: '0.3.1'
   LastUpdated: Sep 12, 2025
 Product:
   Name: Fortinet FortiGate
@@ -86,7 +82,6 @@
         SrcUsernameType = _ASIM_GetUsernameType(SrcUsername)
     | project-rename DvcOriginalAction = DeviceAction
     | parse-kv AdditionalExtensions as (
-<<<<<<< HEAD
             // FTNTFGT format for FortiGate
             FTNTFGTstart:datetime,
             FTNTFGTsrcintfrole:string,
@@ -99,6 +94,11 @@
             FTNTFGTduration:int,
             FTNTFGTsentpkt:long,
             FTNTFGTrcvdpkt:long,
+            FTNTFGTattack:string,
+            FTNTFGTattackid:string,
+            FTNTFGTlogid:string,
+            FTNTFGTsubtype:string,
+            FTNTFGTvd:string,
             // Simple format for FortiAnalyzer
             start:datetime,
             srcintfrole:string,
@@ -111,10 +111,24 @@
             duration:int,
             sentpkt:long,
             rcvdpkt:long,
+            attack:string,
+            attackid:string,
+            logid:string,
+            subtype:string,
+            vd:string,
             // Additional fields
             ['ad.referralurl']:string,
             ['ad.httpmethod']:string,
-            ['ad.agent']:string
+            ['ad.agent']:string,
+            // IPS and other fields
+            deviceSeverity:string,
+            ref:string,
+            msg:string,
+            profile:string,
+            incidentserialno:string,
+            policytype:string,
+            direction:string,
+            severity:string
         ) with (pair_delimiter=';', kv_delimiter='=')
     | parse AdditionalExtensions with * "x-forwarded-for=" HttpRequestXff:string ";" *
     | invoke _ASIM_ResolveDstFQDN('DestinationHostName')
@@ -122,6 +136,10 @@
         HttpReferrer            = ['ad.referralurl'],
         HttpRequestMethod       = ['ad.httpmethod'],
         HttpUserAgent           = ['ad.agent'],
+        ThreatName              = coalesce(FTNTFGTattack, attack),
+        ThreatId                = coalesce(FTNTFGTattackid, attackid),
+        EventOriginalUid        = coalesce(FTNTFGTlogid, logid),
+        EventOriginalSubType    = coalesce(FTNTFGTsubtype, subtype),
         EventStartTime          = coalesce(FTNTFGTstart, start),
         SrcZone                 = coalesce(FTNTFGTsrcintfrole, srcintfrole),
         DstZone                 = coalesce(FTNTFGTdstintfrole, dstintfrole),
@@ -136,86 +154,18 @@
     | extend
         temp_HttpRequestMethod = extract(@"rawdata=.*?Method=(.*?)(?:\||\;|$)", 1, AdditionalExtensions),
         temp_HttpUserAgent = extract(@"rawdata=.*?User-Agent=(.*?)(?:\||\;|$)", 1, AdditionalExtensions)
-=======
-          start:datetime,
-          srcintfrole:string,
-          dstintfrole:string,
-          externalID:string,
-          policyid:int,
-          dstcountry:string,
-          srccountry:string,
-          crscore:string,
-          duration:int,
-          sentpkt:long,
-          rcvdpkt:long,
-          ['ad.referralurl']:string,
-          ['ad.httpmethod']:string,
-          ['ad.agent']:string,
-          deviceSeverity:string,
-          ref:string,
-          msg:string,
-          profile:string,
-          incidentserialno:string,
-          policytype:string,
-          attack:string,
-          attackid:string,
-          logid:string,
-          direction:string,
-          subtype:string,
-          severity: string,
-          vd:string,
-          FTNTFGTattack:string,
-          FTNTFGTattackid:string,
-          FTNTFGTlogid:string,
-          FTNTFGTsubtype:string,
-          FTNTFGTvd:string,
-          FTNTFGTstart:datetime,
-          FTNTFGTsrcintfrole:string,
-          FTNTFGTdstintfrole:string,
-          FTNTFGTexternalID:string,
-          FTNTFGTpolicyid:int,
-          FTNTFGTdstcountry:string,
-          FTNTFGTsrccountry:string,
-          FTNTFGTcrscore:string,
-          FTNTFGTduration:int,
-          FTNTFGTsentpkt:long,
-          FTNTFGTrcvdpkt:long
-      ) with (pair_delimiter=';', kv_delimiter='=')
-    | parse AdditionalExtensions with * "x-forwarded-for=" HttpRequestXff:string ";" *
-    | project-rename 
-      HttpReferrer              =  ['ad.referralurl'],
-      HttpRequestMethod         = ['ad.httpmethod'],
-      HttpUserAgent             = ['ad.agent']
-    | extend 
-      ThreatName              = coalesce(attack,FTNTFGTattack),
-      ThreatId                = coalesce(attackid,FTNTFGTattackid),
-      EventOriginalUid        = coalesce(logid,FTNTFGTlogid),
-      EventOriginalSubType    = coalesce(subtype,FTNTFGTsubtype),
-      EventStartTime          = coalesce(start,FTNTFGTstart),
-      SrcZone                 = coalesce(srcintfrole,FTNTFGTsrcintfrole),
-      DstZone                 = coalesce(dstintfrole,FTNTFGTdstintfrole),
-      NetworkSessionId        = coalesce(externalID,FTNTFGTexternalID),
-      RuleNumber              = coalesce(policyid,FTNTFGTpolicyid),
-      NetworkDuration         = coalesce(duration, FTNTFGTduration),
-      DstGeoCountry           = coalesce(dstcountry,FTNTFGTdstcountry),
-      SrcGeoCountry           = coalesce(srccountry,FTNTFGTsrccountry),
-      ThreatOriginalRiskLevel = coalesce(crscore,FTNTFGTcrscore),
-      SrcPackets              = coalesce(sentpkt,FTNTFGTsentpkt),
-      DstPackets              = coalesce(rcvdpkt,FTNTFGTrcvdpkt)
-    | project-away FTNTFGT*, attack, attackid, logid, subtype, start, srcintfrole, dstintfrole, externalID, policyid, dstcountry, srccountry, crscore, duration, sentpkt, rcvdpkt
-    | parse AdditionalExtensions with * "Method=" temp_HttpRequestMethod "|User-Agent=" temp_HttpUserAgent ";" *
->>>>>>> 46a835bd
-    | extend 
-        HttpRequestMethod = coalesce(temp_HttpRequestMethod,HttpRequestMethod),
-        HttpUserAgent = coalesce(temp_HttpUserAgent,HttpUserAgent)
+    | parse AdditionalExtensions with * "Method=" temp_HttpRequestMethod2 "|User-Agent=" temp_HttpUserAgent2 ";" *
+    | extend 
+        HttpRequestMethod = coalesce(temp_HttpRequestMethod, temp_HttpRequestMethod2, HttpRequestMethod),
+        HttpUserAgent = coalesce(temp_HttpUserAgent, temp_HttpUserAgent2, HttpUserAgent)
     | project-away temp_*
-    | extend AdditionalFields =  bag_pack(
-                                "incidentserialno",incidentserialno, 
-                                "policytype",policytype,
-                                "profile",profile,
-                                "ref",ref,
-                                "vd",vd,
-                                "Message",msg,
+    | extend AdditionalFields = bag_pack(
+                                "incidentserialno", incidentserialno, 
+                                "policytype", policytype,
+                                "profile", profile,
+                                "ref", ref,
+                                "vd", coalesce(FTNTFGTvd, vd),
+                                "Message", msg,
                                 "deviceSeverity", deviceSeverity
                                 )
     | extend 
@@ -246,6 +196,11 @@
         ""
         )
     | extend EventSeverity = iff(EventMessage has_all ('ips', 'utm'), ipsseverity, EventSeverity)
+    | extend NetworkDirection = case(
+        direction == "incoming", "Inbound",
+        direction == "outgoing", "Outbound",
+        ""
+        )
     | extend 
         Src       = SrcIpAddr,
         Dst       = DstIpAddr,
@@ -253,16 +208,11 @@
         IpAddr    = SrcIpAddr,
         Duration  = NetworkDuration,
         Rule      = tostring(RuleNumber)
-<<<<<<< HEAD
-    | project-away FTNTFGT*, start, srcintfrole, dstintfrole, externalID, policyid, 
-      dstcountry, srccountry, crscore, duration, sentpkt, rcvdpkt,
-      Protocol, AdditionalExtensions, NetworkProtocolNumber
-=======
-    | extend NetworkDirection = case(
-        direction == "incoming", "Inbound",
-        direction == "outgoing", "Outbound",
-        "")
-    | project-away Protocol, AdditionalExtensions, NetworkProtocolNumber, severity, incidentserialno, policytype, profile, ref, msg, deviceSeverity, direction, vd, ipsseverity
->>>>>>> 46a835bd
+    | project-away 
+        FTNTFGT*, attack, attackid, logid, subtype, start, srcintfrole, dstintfrole, 
+        externalID, policyid, dstcountry, srccountry, crscore, duration, sentpkt, 
+        rcvdpkt, Protocol, AdditionalExtensions, NetworkProtocolNumber, severity, 
+        incidentserialno, policytype, profile, ref, msg, deviceSeverity, direction, 
+        vd, ipsseverity
   };
   parser (disabled=disabled)