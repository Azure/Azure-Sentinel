{
  "$schema": "https://schema.management.azure.com/schemas/2019-04-01/deploymentTemplate.json#",
  "contentVersion": "1.0.0.0",
  "parameters": {
    "Workspace": {
      "type": "string",
      "metadata": {
        "description": "The Microsoft Sentinel workspace into which the function will be deployed. Has to be in the selected Resource Group."
      }
    },
    "WorkspaceRegion": {
      "type": "string",
      "defaultValue": "[resourceGroup().location]",
      "metadata": {
        "description": "The region of the selected workspace. The default value will use the Region selection above."
      }
    }
  },
  "variables": {},
  "resources": [
    {
      "type": "Microsoft.Resources/deployments",
      "apiVersion": "2020-10-01",
      "name": "linkedASimWebSession",
      "properties": {
        "mode": "Incremental",
        "templateLink": {
          "uri": "https://raw.githubusercontent.com/Azure/Azure-Sentinel/master/Parsers/ASimWebSession/ARM/ASimWebSession/ASimWebSession.json",
          "contentVersion": "1.0.0.0"
        },
        "parameters": {
          "Workspace": {
            "value": "[parameters('Workspace')]"
          },
          "WorkspaceRegion": {
            "value": "[parameters('WorkspaceRegion')]"
          }
        }
      }
    },
    {
      "type": "Microsoft.Resources/deployments",
      "apiVersion": "2020-10-01",
      "name": "linkedASimWebSessionApacheHTTPServer",
      "properties": {
        "mode": "Incremental",
        "templateLink": {
          "uri": "https://raw.githubusercontent.com/Azure/Azure-Sentinel/master/Parsers/ASimWebSession/ARM/ASimWebSessionApacheHTTPServer/ASimWebSessionApacheHTTPServer.json",
          "contentVersion": "1.0.0.0"
        },
        "parameters": {
          "Workspace": {
            "value": "[parameters('Workspace')]"
          },
          "WorkspaceRegion": {
            "value": "[parameters('WorkspaceRegion')]"
          }
        }
      }
    },
    {
      "type": "Microsoft.Resources/deployments",
      "apiVersion": "2020-10-01",
      "name": "linkedASimWebSessionAzureFirewall",
      "properties": {
        "mode": "Incremental",
        "templateLink": {
          "uri": "https://raw.githubusercontent.com/Azure/Azure-Sentinel/master/Parsers/ASimWebSession/ARM/ASimWebSessionAzureFirewall/ASimWebSessionAzureFirewall.json",
          "contentVersion": "1.0.0.0"
        },
        "parameters": {
          "Workspace": {
            "value": "[parameters('Workspace')]"
          },
          "WorkspaceRegion": {
            "value": "[parameters('WorkspaceRegion')]"
          }
        }
      }
    },
    {
      "type": "Microsoft.Resources/deployments",
      "apiVersion": "2020-10-01",
      "name": "linkedASimWebSessionBarracudaCEF",
      "properties": {
        "mode": "Incremental",
        "templateLink": {
          "uri": "https://raw.githubusercontent.com/Azure/Azure-Sentinel/master/Parsers/ASimWebSession/ARM/ASimWebSessionBarracudaCEF/ASimWebSessionBarracudaCEF.json",
          "contentVersion": "1.0.0.0"
        },
        "parameters": {
          "Workspace": {
            "value": "[parameters('Workspace')]"
          },
          "WorkspaceRegion": {
            "value": "[parameters('WorkspaceRegion')]"
          }
        }
      }
    },
    {
      "type": "Microsoft.Resources/deployments",
      "apiVersion": "2020-10-01",
      "name": "linkedASimWebSessionBarracudaWAF",
      "properties": {
        "mode": "Incremental",
        "templateLink": {
          "uri": "https://raw.githubusercontent.com/Azure/Azure-Sentinel/master/Parsers/ASimWebSession/ARM/ASimWebSessionBarracudaWAF/ASimWebSessionBarracudaWAF.json",
          "contentVersion": "1.0.0.0"
        },
        "parameters": {
          "Workspace": {
            "value": "[parameters('Workspace')]"
          },
          "WorkspaceRegion": {
            "value": "[parameters('WorkspaceRegion')]"
          }
        }
      }
    },
    {
      "type": "Microsoft.Resources/deployments",
      "apiVersion": "2020-10-01",
      "name": "linkedASimWebSessionCiscoFirepower",
      "properties": {
        "mode": "Incremental",
        "templateLink": {
          "uri": "https://raw.githubusercontent.com/Azure/Azure-Sentinel/master/Parsers/ASimWebSession/ARM/ASimWebSessionCiscoFirepower/ASimWebSessionCiscoFirepower.json",
          "contentVersion": "1.0.0.0"
        },
        "parameters": {
          "Workspace": {
            "value": "[parameters('Workspace')]"
          },
          "WorkspaceRegion": {
            "value": "[parameters('WorkspaceRegion')]"
          }
        }
      }
    },
    {
      "type": "Microsoft.Resources/deployments",
      "apiVersion": "2020-10-01",
      "name": "linkedASimWebSessionCiscoMeraki",
      "properties": {
        "mode": "Incremental",
        "templateLink": {
          "uri": "https://raw.githubusercontent.com/Azure/Azure-Sentinel/master/Parsers/ASimWebSession/ARM/ASimWebSessionCiscoMeraki/ASimWebSessionCiscoMeraki.json",
          "contentVersion": "1.0.0.0"
        },
        "parameters": {
          "Workspace": {
            "value": "[parameters('Workspace')]"
          },
          "WorkspaceRegion": {
            "value": "[parameters('WorkspaceRegion')]"
          }
        }
      }
    },
    {
      "type": "Microsoft.Resources/deployments",
      "apiVersion": "2020-10-01",
      "name": "linkedASimWebSessionCitrixNetScaler",
      "properties": {
        "mode": "Incremental",
        "templateLink": {
          "uri": "https://raw.githubusercontent.com/Azure/Azure-Sentinel/master/Parsers/ASimWebSession/ARM/ASimWebSessionCitrixNetScaler/ASimWebSessionCitrixNetScaler.json",
          "contentVersion": "1.0.0.0"
        },
        "parameters": {
          "Workspace": {
            "value": "[parameters('Workspace')]"
          },
          "WorkspaceRegion": {
            "value": "[parameters('WorkspaceRegion')]"
          }
        }
      }
    },
    {
      "type": "Microsoft.Resources/deployments",
      "apiVersion": "2020-10-01",
      "name": "linkedASimWebSessionF5ASM",
      "properties": {
        "mode": "Incremental",
        "templateLink": {
          "uri": "https://raw.githubusercontent.com/Azure/Azure-Sentinel/master/Parsers/ASimWebSession/ARM/ASimWebSessionF5ASM/ASimWebSessionF5ASM.json",
          "contentVersion": "1.0.0.0"
        },
        "parameters": {
          "Workspace": {
            "value": "[parameters('Workspace')]"
          },
          "WorkspaceRegion": {
            "value": "[parameters('WorkspaceRegion')]"
          }
        }
      }
    },
    {
      "type": "Microsoft.Resources/deployments",
      "apiVersion": "2020-10-01",
      "name": "linkedASimWebSessionFortinetFortiGate",
      "properties": {
        "mode": "Incremental",
        "templateLink": {
          "uri": "https://raw.githubusercontent.com/Azure/Azure-Sentinel/master/Parsers/ASimWebSession/ARM/ASimWebSessionFortinetFortiGate/ASimWebSessionFortinetFortiGate.json",
          "contentVersion": "1.0.0.0"
        },
        "parameters": {
          "Workspace": {
            "value": "[parameters('Workspace')]"
          },
          "WorkspaceRegion": {
            "value": "[parameters('WorkspaceRegion')]"
          }
        }
      }
    },
    {
      "type": "Microsoft.Resources/deployments",
      "apiVersion": "2020-10-01",
      "name": "linkedASimWebSessionIIS",
      "properties": {
        "mode": "Incremental",
        "templateLink": {
          "uri": "https://raw.githubusercontent.com/Azure/Azure-Sentinel/master/Parsers/ASimWebSession/ARM/ASimWebSessionIIS/ASimWebSessionIIS.json",
          "contentVersion": "1.0.0.0"
        },
        "parameters": {
          "Workspace": {
            "value": "[parameters('Workspace')]"
          },
          "WorkspaceRegion": {
            "value": "[parameters('WorkspaceRegion')]"
          }
        }
      }
    },
    {
      "type": "Microsoft.Resources/deployments",
      "apiVersion": "2020-10-01",
      "name": "linkedASimWebSessionNative",
      "properties": {
        "mode": "Incremental",
        "templateLink": {
          "uri": "https://raw.githubusercontent.com/Azure/Azure-Sentinel/master/Parsers/ASimWebSession/ARM/ASimWebSessionNative/ASimWebSessionNative.json",
          "contentVersion": "1.0.0.0"
        },
        "parameters": {
          "Workspace": {
            "value": "[parameters('Workspace')]"
          },
          "WorkspaceRegion": {
            "value": "[parameters('WorkspaceRegion')]"
          }
        }
      }
    },
    {
      "type": "Microsoft.Resources/deployments",
      "apiVersion": "2020-10-01",
      "name": "linkedASimWebSessionPaloAltoCEF",
      "properties": {
        "mode": "Incremental",
        "templateLink": {
          "uri": "https://raw.githubusercontent.com/Azure/Azure-Sentinel/master/Parsers/ASimWebSession/ARM/ASimWebSessionPaloAltoCEF/ASimWebSessionPaloAltoCEF.json",
          "contentVersion": "1.0.0.0"
        },
        "parameters": {
          "Workspace": {
            "value": "[parameters('Workspace')]"
          },
          "WorkspaceRegion": {
            "value": "[parameters('WorkspaceRegion')]"
          }
        }
      }
    },
    {
      "type": "Microsoft.Resources/deployments",
      "apiVersion": "2020-10-01",
      "name": "linkedASimWebSessionPaloAltoCortexDataLake",
      "properties": {
        "mode": "Incremental",
        "templateLink": {
          "uri": "https://raw.githubusercontent.com/Azure/Azure-Sentinel/master/Parsers/ASimWebSession/ARM/ASimWebSessionPaloAltoCortexDataLake/ASimWebSessionPaloAltoCortexDataLake.json",
          "contentVersion": "1.0.0.0"
        },
        "parameters": {
          "Workspace": {
            "value": "[parameters('Workspace')]"
          },
          "WorkspaceRegion": {
            "value": "[parameters('WorkspaceRegion')]"
          }
        }
      }
    },
    {
      "type": "Microsoft.Resources/deployments",
      "apiVersion": "2020-10-01",
      "name": "linkedASimWebSessionSonicWallFirewall",
      "properties": {
        "mode": "Incremental",
        "templateLink": {
          "uri": "https://raw.githubusercontent.com/Azure/Azure-Sentinel/master/Parsers/ASimWebSession/ARM/ASimWebSessionSonicWallFirewall/ASimWebSessionSonicWallFirewall.json",
          "contentVersion": "1.0.0.0"
        },
        "parameters": {
          "Workspace": {
            "value": "[parameters('Workspace')]"
          },
          "WorkspaceRegion": {
            "value": "[parameters('WorkspaceRegion')]"
          }
        }
      }
    },
    {
      "type": "Microsoft.Resources/deployments",
      "apiVersion": "2020-10-01",
      "name": "linkedASimWebSessionSquidProxy",
      "properties": {
        "mode": "Incremental",
        "templateLink": {
          "uri": "https://raw.githubusercontent.com/Azure/Azure-Sentinel/master/Parsers/ASimWebSession/ARM/ASimWebSessionSquidProxy/ASimWebSessionSquidProxy.json",
          "contentVersion": "1.0.0.0"
        },
        "parameters": {
          "Workspace": {
            "value": "[parameters('Workspace')]"
          },
          "WorkspaceRegion": {
            "value": "[parameters('WorkspaceRegion')]"
          }
        }
      }
    },
    {
      "type": "Microsoft.Resources/deployments",
      "apiVersion": "2020-10-01",
      "name": "linkedASimWebSessionVectraAI",
      "properties": {
        "mode": "Incremental",
        "templateLink": {
          "uri": "https://raw.githubusercontent.com/Azure/Azure-Sentinel/master/Parsers/ASimWebSession/ARM/ASimWebSessionVectraAI/ASimWebSessionVectraAI.json",
          "contentVersion": "1.0.0.0"
        },
        "parameters": {
          "Workspace": {
            "value": "[parameters('Workspace')]"
          },
          "WorkspaceRegion": {
            "value": "[parameters('WorkspaceRegion')]"
          }
        }
      }
    },
    {
      "type": "Microsoft.Resources/deployments",
      "apiVersion": "2020-10-01",
      "name": "linkedASimWebSessionzScalerZIA",
      "properties": {
        "mode": "Incremental",
        "templateLink": {
          "uri": "https://raw.githubusercontent.com/Azure/Azure-Sentinel/master/Parsers/ASimWebSession/ARM/ASimWebSessionzScalerZIA/ASimWebSessionzScalerZIA.json",
          "contentVersion": "1.0.0.0"
        },
        "parameters": {
          "Workspace": {
            "value": "[parameters('Workspace')]"
          },
          "WorkspaceRegion": {
            "value": "[parameters('WorkspaceRegion')]"
          }
        }
      }
    },
    {
      "type": "Microsoft.Resources/deployments",
      "apiVersion": "2020-10-01",
      "name": "linkedimWebSession",
      "properties": {
        "mode": "Incremental",
        "templateLink": {
<<<<<<< HEAD
          "uri": "https://raw.githubusercontent.com/Azure/Azure-Sentinel/master/Parsers/ASimWebSession/ARM/imWebSession/imWebSession.json",
=======
          "uri": "https://raw.githubusercontent.com/Azure/Azure-Sentinel/master/Parsers/ASimWebSession/ARM/AsimWebSessionAzureFirewall/ASimWebSessionAzureFirewall.json",
>>>>>>> e5c460d4
          "contentVersion": "1.0.0.0"
        },
        "parameters": {
          "Workspace": {
            "value": "[parameters('Workspace')]"
          },
          "WorkspaceRegion": {
            "value": "[parameters('WorkspaceRegion')]"
          }
        }
      }
    },
    {
      "type": "Microsoft.Resources/deployments",
      "apiVersion": "2020-10-01",
      "name": "linkedvimWebSessionApacheHTTPServer",
      "properties": {
        "mode": "Incremental",
        "templateLink": {
          "uri": "https://raw.githubusercontent.com/Azure/Azure-Sentinel/master/Parsers/ASimWebSession/ARM/vimWebSessionApacheHTTPServer/vimWebSessionApacheHTTPServer.json",
          "contentVersion": "1.0.0.0"
        },
        "parameters": {
          "Workspace": {
            "value": "[parameters('Workspace')]"
          },
          "WorkspaceRegion": {
            "value": "[parameters('WorkspaceRegion')]"
          }
        }
      }
    },
    {
      "type": "Microsoft.Resources/deployments",
      "apiVersion": "2020-10-01",
      "name": "linkedvimWebSessionAzureFirewall",
      "properties": {
        "mode": "Incremental",
        "templateLink": {
          "uri": "https://raw.githubusercontent.com/Azure/Azure-Sentinel/master/Parsers/ASimWebSession/ARM/vimWebSessionAzureFirewall/vimWebSessionAzureFirewall.json",
          "contentVersion": "1.0.0.0"
        },
        "parameters": {
          "Workspace": {
            "value": "[parameters('Workspace')]"
          },
          "WorkspaceRegion": {
            "value": "[parameters('WorkspaceRegion')]"
          }
        }
      }
    },
    {
      "type": "Microsoft.Resources/deployments",
      "apiVersion": "2020-10-01",
      "name": "linkedvimWebSessionBarracudaCEF",
      "properties": {
        "mode": "Incremental",
        "templateLink": {
          "uri": "https://raw.githubusercontent.com/Azure/Azure-Sentinel/master/Parsers/ASimWebSession/ARM/vimWebSessionBarracudaCEF/vimWebSessionBarracudaCEF.json",
          "contentVersion": "1.0.0.0"
        },
        "parameters": {
          "Workspace": {
            "value": "[parameters('Workspace')]"
          },
          "WorkspaceRegion": {
            "value": "[parameters('WorkspaceRegion')]"
          }
        }
      }
    },
    {
      "type": "Microsoft.Resources/deployments",
      "apiVersion": "2020-10-01",
      "name": "linkedvimWebSessionBarracudaWAF",
      "properties": {
        "mode": "Incremental",
        "templateLink": {
          "uri": "https://raw.githubusercontent.com/Azure/Azure-Sentinel/master/Parsers/ASimWebSession/ARM/vimWebSessionBarracudaWAF/vimWebSessionBarracudaWAF.json",
          "contentVersion": "1.0.0.0"
        },
        "parameters": {
          "Workspace": {
            "value": "[parameters('Workspace')]"
          },
          "WorkspaceRegion": {
            "value": "[parameters('WorkspaceRegion')]"
          }
        }
      }
    },
    {
      "type": "Microsoft.Resources/deployments",
      "apiVersion": "2020-10-01",
      "name": "linkedvimWebSessionCiscoFirepower",
      "properties": {
        "mode": "Incremental",
        "templateLink": {
          "uri": "https://raw.githubusercontent.com/Azure/Azure-Sentinel/master/Parsers/ASimWebSession/ARM/vimWebSessionCiscoFirepower/vimWebSessionCiscoFirepower.json",
          "contentVersion": "1.0.0.0"
        },
        "parameters": {
          "Workspace": {
            "value": "[parameters('Workspace')]"
          },
          "WorkspaceRegion": {
            "value": "[parameters('WorkspaceRegion')]"
          }
        }
      }
    },
    {
      "type": "Microsoft.Resources/deployments",
      "apiVersion": "2020-10-01",
      "name": "linkedvimWebSessionCiscoMeraki",
      "properties": {
        "mode": "Incremental",
        "templateLink": {
          "uri": "https://raw.githubusercontent.com/Azure/Azure-Sentinel/master/Parsers/ASimWebSession/ARM/vimWebSessionCiscoMeraki/vimWebSessionCiscoMeraki.json",
          "contentVersion": "1.0.0.0"
        },
        "parameters": {
          "Workspace": {
            "value": "[parameters('Workspace')]"
          },
          "WorkspaceRegion": {
            "value": "[parameters('WorkspaceRegion')]"
          }
        }
      }
    },
    {
      "type": "Microsoft.Resources/deployments",
      "apiVersion": "2020-10-01",
      "name": "linkedvimWebSessionCitrixNetScaler",
      "properties": {
        "mode": "Incremental",
        "templateLink": {
          "uri": "https://raw.githubusercontent.com/Azure/Azure-Sentinel/master/Parsers/ASimWebSession/ARM/vimWebSessionCitrixNetScaler/vimWebSessionCitrixNetScaler.json",
          "contentVersion": "1.0.0.0"
        },
        "parameters": {
          "Workspace": {
            "value": "[parameters('Workspace')]"
          },
          "WorkspaceRegion": {
            "value": "[parameters('WorkspaceRegion')]"
          }
        }
      }
    },
    {
      "type": "Microsoft.Resources/deployments",
      "apiVersion": "2020-10-01",
      "name": "linkedvimWebSessionEmpty",
      "properties": {
        "mode": "Incremental",
        "templateLink": {
          "uri": "https://raw.githubusercontent.com/Azure/Azure-Sentinel/master/Parsers/ASimWebSession/ARM/vimWebSessionEmpty/vimWebSessionEmpty.json",
          "contentVersion": "1.0.0.0"
        },
        "parameters": {
          "Workspace": {
            "value": "[parameters('Workspace')]"
          },
          "WorkspaceRegion": {
            "value": "[parameters('WorkspaceRegion')]"
          }
        }
      }
    },
    {
      "type": "Microsoft.Resources/deployments",
      "apiVersion": "2020-10-01",
      "name": "linkedvimWebSessionF5ASM",
      "properties": {
        "mode": "Incremental",
        "templateLink": {
          "uri": "https://raw.githubusercontent.com/Azure/Azure-Sentinel/master/Parsers/ASimWebSession/ARM/vimWebSessionF5ASM/vimWebSessionF5ASM.json",
          "contentVersion": "1.0.0.0"
        },
        "parameters": {
          "Workspace": {
            "value": "[parameters('Workspace')]"
          },
          "WorkspaceRegion": {
            "value": "[parameters('WorkspaceRegion')]"
          }
        }
      }
    },
    {
      "type": "Microsoft.Resources/deployments",
      "apiVersion": "2020-10-01",
      "name": "linkedvimWebSessionFortinetFortiGate",
      "properties": {
        "mode": "Incremental",
        "templateLink": {
          "uri": "https://raw.githubusercontent.com/Azure/Azure-Sentinel/master/Parsers/ASimWebSession/ARM/vimWebSessionFortinetFortiGate/vimWebSessionFortinetFortiGate.json",
          "contentVersion": "1.0.0.0"
        },
        "parameters": {
          "Workspace": {
            "value": "[parameters('Workspace')]"
          },
          "WorkspaceRegion": {
            "value": "[parameters('WorkspaceRegion')]"
          }
        }
      }
    },
    {
      "type": "Microsoft.Resources/deployments",
      "apiVersion": "2020-10-01",
      "name": "linkedvimWebSessionIIS",
      "properties": {
        "mode": "Incremental",
        "templateLink": {
          "uri": "https://raw.githubusercontent.com/Azure/Azure-Sentinel/master/Parsers/ASimWebSession/ARM/vimWebSessionIIS/vimWebSessionIIS.json",
          "contentVersion": "1.0.0.0"
        },
        "parameters": {
          "Workspace": {
            "value": "[parameters('Workspace')]"
          },
          "WorkspaceRegion": {
            "value": "[parameters('WorkspaceRegion')]"
          }
        }
      }
    },
    {
      "type": "Microsoft.Resources/deployments",
      "apiVersion": "2020-10-01",
      "name": "linkedvimWebSessionNative",
      "properties": {
        "mode": "Incremental",
        "templateLink": {
          "uri": "https://raw.githubusercontent.com/Azure/Azure-Sentinel/master/Parsers/ASimWebSession/ARM/vimWebSessionNative/vimWebSessionNative.json",
          "contentVersion": "1.0.0.0"
        },
        "parameters": {
          "Workspace": {
            "value": "[parameters('Workspace')]"
          },
          "WorkspaceRegion": {
            "value": "[parameters('WorkspaceRegion')]"
          }
        }
      }
    },
    {
      "type": "Microsoft.Resources/deployments",
      "apiVersion": "2020-10-01",
      "name": "linkedvimWebSessionPaloAltoCEF",
      "properties": {
        "mode": "Incremental",
        "templateLink": {
          "uri": "https://raw.githubusercontent.com/Azure/Azure-Sentinel/master/Parsers/ASimWebSession/ARM/vimWebSessionPaloAltoCEF/vimWebSessionPaloAltoCEF.json",
          "contentVersion": "1.0.0.0"
        },
        "parameters": {
          "Workspace": {
            "value": "[parameters('Workspace')]"
          },
          "WorkspaceRegion": {
            "value": "[parameters('WorkspaceRegion')]"
          }
        }
      }
    },
    {
      "type": "Microsoft.Resources/deployments",
      "apiVersion": "2020-10-01",
      "name": "linkedvimWebSessionPaloAltoCortexDataLake",
      "properties": {
        "mode": "Incremental",
        "templateLink": {
          "uri": "https://raw.githubusercontent.com/Azure/Azure-Sentinel/master/Parsers/ASimWebSession/ARM/vimWebSessionPaloAltoCortexDataLake/vimWebSessionPaloAltoCortexDataLake.json",
          "contentVersion": "1.0.0.0"
        },
        "parameters": {
          "Workspace": {
            "value": "[parameters('Workspace')]"
          },
          "WorkspaceRegion": {
            "value": "[parameters('WorkspaceRegion')]"
          }
        }
      }
    },
    {
      "type": "Microsoft.Resources/deployments",
      "apiVersion": "2020-10-01",
      "name": "linkedvimWebSessionSonicWallFirewall",
      "properties": {
        "mode": "Incremental",
        "templateLink": {
          "uri": "https://raw.githubusercontent.com/Azure/Azure-Sentinel/master/Parsers/ASimWebSession/ARM/vimWebSessionSonicWallFirewall/vimWebSessionSonicWallFirewall.json",
          "contentVersion": "1.0.0.0"
        },
        "parameters": {
          "Workspace": {
            "value": "[parameters('Workspace')]"
          },
          "WorkspaceRegion": {
            "value": "[parameters('WorkspaceRegion')]"
          }
        }
      }
    },
    {
      "type": "Microsoft.Resources/deployments",
      "apiVersion": "2020-10-01",
      "name": "linkedvimWebSessionSquidProxy",
      "properties": {
        "mode": "Incremental",
        "templateLink": {
          "uri": "https://raw.githubusercontent.com/Azure/Azure-Sentinel/master/Parsers/ASimWebSession/ARM/vimWebSessionSquidProxy/vimWebSessionSquidProxy.json",
          "contentVersion": "1.0.0.0"
        },
        "parameters": {
          "Workspace": {
            "value": "[parameters('Workspace')]"
          },
          "WorkspaceRegion": {
            "value": "[parameters('WorkspaceRegion')]"
          }
        }
      }
    },
    {
      "type": "Microsoft.Resources/deployments",
      "apiVersion": "2020-10-01",
      "name": "linkedvimWebSessionVectraAI",
      "properties": {
        "mode": "Incremental",
        "templateLink": {
          "uri": "https://raw.githubusercontent.com/Azure/Azure-Sentinel/master/Parsers/ASimWebSession/ARM/vimWebSessionVectraAI/vimWebSessionVectraAI.json",
          "contentVersion": "1.0.0.0"
        },
        "parameters": {
          "Workspace": {
            "value": "[parameters('Workspace')]"
          },
          "WorkspaceRegion": {
            "value": "[parameters('WorkspaceRegion')]"
          }
        }
      }
    },
    {
      "type": "Microsoft.Resources/deployments",
      "apiVersion": "2020-10-01",
      "name": "linkedvimWebSessionzScalerZIA",
      "properties": {
        "mode": "Incremental",
        "templateLink": {
          "uri": "https://raw.githubusercontent.com/Azure/Azure-Sentinel/master/Parsers/ASimWebSession/ARM/vimWebSessionzScalerZIA/vimWebSessionzScalerZIA.json",
          "contentVersion": "1.0.0.0"
        },
        "parameters": {
          "Workspace": {
            "value": "[parameters('Workspace')]"
          },
          "WorkspaceRegion": {
            "value": "[parameters('WorkspaceRegion')]"
          }
        }
      }
    }
  ],
  "outputs": {}
}<|MERGE_RESOLUTION|>--- conflicted
+++ resolved
@@ -378,6 +378,26 @@
         }
       }
     },
+        {
+      "type": "Microsoft.Resources/deployments",
+      "apiVersion": "2020-10-01",
+      "name": "linkedASimWebSessionAzureFirewall",
+      "properties": {
+        "mode": "Incremental",
+        "templateLink": {
+          "uri": "https://raw.githubusercontent.com/Azure/Azure-Sentinel/master/Parsers/ASimWebSession/ARM/AsimWebSessionAzureFirewall/ASimWebSessionAzureFirewall.json",
+          "contentVersion": "1.0.0.0"
+        },
+        "parameters": {
+          "Workspace": {
+            "value": "[parameters('Workspace')]"
+          },
+          "WorkspaceRegion": {
+            "value": "[parameters('WorkspaceRegion')]"
+          }
+        }
+      }
+    },
     {
       "type": "Microsoft.Resources/deployments",
       "apiVersion": "2020-10-01",
@@ -385,11 +405,7 @@
       "properties": {
         "mode": "Incremental",
         "templateLink": {
-<<<<<<< HEAD
           "uri": "https://raw.githubusercontent.com/Azure/Azure-Sentinel/master/Parsers/ASimWebSession/ARM/imWebSession/imWebSession.json",
-=======
-          "uri": "https://raw.githubusercontent.com/Azure/Azure-Sentinel/master/Parsers/ASimWebSession/ARM/AsimWebSessionAzureFirewall/ASimWebSessionAzureFirewall.json",
->>>>>>> e5c460d4
           "contentVersion": "1.0.0.0"
         },
         "parameters": {
