Parser:
  Title: Authentication ASIM filtering parser for AWS sign-in logs
  Version: '0.2.3'
<<<<<<< HEAD
  LastUpdated: Aug 20, 2025
=======
  LastUpdated: Dec 19, 2025
>>>>>>> 0913f17e
Product:
  Name: AWS
Normalization:
  Schema: Authentication
<<<<<<< HEAD
  Version: '0.1.3'
=======
  Version: '0.1.2'
>>>>>>> 0913f17e
References:
- Title: ASIM Authentication Schema
  Link: https://aka.ms/ASimAuthenticationDoc
- Title: ASIM
  Link: https://aka.ms/AboutASIM
Description: |
  This ASIM parser supports filtering and normalizing Amazon Web Service sign in logs, stored in the  AWSCloudTrail table, to the ASIM Authentication schema.
ParserName: vimAuthenticationAWSCloudTrail
EquivalentBuiltInParser: _Im_Authentication_AWSCloudTrail
ParserParams:
  - Name: starttime
    Type: datetime
    Default: datetime(null)
  - Name: endtime
    Type: datetime
    Default: datetime(null)
  - Name: username_has_any
    Type: dynamic
    Default: dynamic([])
  - Name: targetappname_has_any
    Type: dynamic
    Default: dynamic([])
  - Name: srcipaddr_has_any_prefix
    Type: dynamic
    Default: dynamic([])
  - Name: srchostname_has_any
    Type: dynamic
    Default: dynamic([])
  - Name: eventtype_in
    Type: dynamic
    Default: dynamic([])
  - Name: eventresultdetails_in
    Type: dynamic
    Default: dynamic([])
  - Name: eventresult
    Type: string
    Default: '*'
  - Name: disabled
    Type: bool
    Default: false
ParserQuery: |
  // -- Refer to https://docs.aws.amazon.com/awscloudtrail/latest/userguide/cloudtrail-event-reference-user-identity.html for details
  let usertype_lookup = datatable (TargetOriginalUserType: string, TargetUserType: string) [
      // -- For console login, only IAMUser, Root and AssumedRole are relevant
      'Root', 'Admin', 
      'IAMUser', 'Regular', 
      'AssumedRole', 'Service', 
      'Role', 'Service', 
      'FederatedUser', 'Regular',
      'Directory', 'Other',
      'AWSAccount', 'Guest',
      'AWSService', 'Application',
      'Unknown', 'Other',
  ];
  let eventresultdetails_lookup = datatable (
      EventOriginalResultDetails: string,
      EventOriginalDetails: string
  ) [
      'No username found in supplied account', 'No such user',
      'Failed authentication', ''
  ];
  let ASIM_GetUsernameType = (username: string) { 
      case ( 
      username contains "@",
      "UPN"
      ,
      username contains "\\",
      "Windows"
      ,
      (username has "CN=" or username has "OU=" or username has "DC="),
      "DN"
      ,
      isempty(username),
      ""
      ,
      "Simple"
  )
  };
  let parser= (
      starttime: datetime=datetime(null), 
      endtime: datetime=datetime(null), 
      username_has_any: dynamic = dynamic([]),
      targetappname_has_any: dynamic = dynamic([]),
      srcipaddr_has_any_prefix: dynamic = dynamic([]),
      srchostname_has_any: dynamic = dynamic([]),
      eventtype_in: dynamic = dynamic([]),
      eventresultdetails_in: dynamic = dynamic([]),
      eventresult: string = '*',
      disabled: bool=false
      ) {
      AWSCloudTrail
      | where not(disabled)
      //  -- Pre filtering
      | where (isnull(starttime) or TimeGenerated >= starttime) 
          and (isnull(endtime) or TimeGenerated <= endtime)
          and EventName == 'ConsoleLogin'
          and ((array_length(username_has_any) == 0) or (UserIdentityArn has_any (username_has_any)) or (UserIdentityUserName has_any (username_has_any)))
          and (array_length(targetappname_has_any) == 0) // TargetAppName not available in source
          and ((array_length(srcipaddr_has_any_prefix) == 0) or (has_any_ipv4_prefix(SourceIpAddress, srcipaddr_has_any_prefix)))
          and (array_length(srchostname_has_any) == 0) // SrcHostname not available in source
          and ((array_length(eventtype_in) == 0) or "Logon" in~ (eventtype_in))
          and (array_length(eventresultdetails_in) == 0) // EventResultDetails not available in source
      // eventresult filtering done later in the parser
      //  -- end pre-filtering
      | extend UserIdentityPrincipalid = case(UserIdentityType == 'IdentityCenterUser',UserIdentityStoreArn,UserIdentityPrincipalid),
      UserIdentityUserName = case(UserIdentityType == 'IdentityCenterUser',UserIdentityUserId,UserIdentityUserName)
      | project-rename
          EventOriginalUid            = AwsEventId,
          EventOriginalResultDetails  = ErrorMessage,
          TargetOriginalUserType      = UserIdentityType,
          EventProductVersion         = EventVersion,
          SrcIpAddr                   = SourceIpAddress,
          TargeCloudRegion            = AWSRegion,
          TargetUserScopeId           = UserIdentityAccountId,
          HttpUserAgent               = UserAgent,
          EventUid                    = _ItemId
      | extend
          TargetUsername              = case (
                                    UserIdentityUserName == "HIDDEN_DUE_TO_SECURITY_REASONS",
                                    "",
                                    TargetOriginalUserType == 'IAMUser',
                                    UserIdentityUserName,
                                    TargetOriginalUserType == 'Root',
                                    'root',
                                    TargetOriginalUserType == 'AssumedRole',
                                    tostring(split(UserIdentityArn, '/')[-1]), // -- This is the AssuderRole session name, which typically represents a user.           
                                    UserIdentityUserName
                                )
      // Filtering on 'username_has_any'
      | where ((array_length(username_has_any) == 0) or (TargetUsername has_any (username_has_any)))
      // mapping ASimMatchingUsername
      | extend temp_isMatchTargetUsername=TargetUsername has_any(username_has_any)
      // ActorUsername not coming from source. Hence, not mapped.
      | extend ASimMatchingUsername = case
          (
                                      array_length(username_has_any) == 0,
                                      "-",
                                      temp_isMatchTargetUsername,
                                      "TargetUsername",
                                      "No match"
                                  )
      | extend
          EventVendor                 = 'AWS',
          Dvc                         = 'AWS',
          EventProduct                = 'CloudTrail',
          EventCount                  = int(1),
          EventSchemaVersion          = '0.1.3',
          EventSchema                 = 'Authentication',
          EventStartTime              = TimeGenerated,
          EventEndTime                = TimeGenerated,
          EventType                   = 'Logon',
          EventSubType                = 'Interactive',
          TargetUserIdType            = 'AWSId',
          LogonProtocol               = 'HTTPS',
          TargetUserId                = tostring(split(UserIdentityPrincipalid, ':')[0]),
          LogonMethod                 = iff (AdditionalEventData has '"MFAUsed": "Yes"', 'MFA', ''),
          SrcDeviceType               = iff (AdditionalEventData has '"MobileVersion":"Yes"', 'Mobile Device', 'Computer'),
          EventResult                 = iff (ResponseElements has 'Success', 'Success', 'Failure')
      // Filtering on 'eventresult'
      | where (eventresult == "*" or (EventResult == eventresult))
      | extend
          TargetUsernameType          = ASIM_GetUsernameType (TargetUsername)
      | parse AdditionalEventData with * '"LoginTo":"' TargetUrl: string '"' *
      | lookup eventresultdetails_lookup on EventOriginalResultDetails
      | lookup usertype_lookup on TargetOriginalUserType 
      | extend 
          LogonTarget=tostring(split(TargetUrl, '?')[0]),
          EventSeverity = iff(EventResult == 'Failure', 'Low', 'Informational')
      // -- Specific idetifier aliases
      | extend 
          TargetUserAWSId = TargetUserId
      // -- Aliases
      | extend
          User   = TargetUsername,
          Dvc    = EventVendor,
          Dst    = LogonTarget,
          IpAddr = SrcIpAddr,
          Src    = SrcIpAddr
      | project-away
          EventSource,
          EventTypeName,
          EventName,
          ResponseElements,
          AdditionalEventData,
          Session*,
          Category,
          ErrorCode,
          Aws*,
          ManagementEvent,
          OperationName,
          ReadOnly,
          RequestParameters,
          Resources,
          ServiceEventDetails,
          SharedEventId,
          SourceSystem,
          UserIdentity*,
          VpcEndpointId,
          APIVersion,
          RecipientAccountId,
          TenantId,
          EC2RoleDelivery,
          temp_*
  };
  parser (
      starttime=starttime,
      endtime=endtime,
      username_has_any=username_has_any,
      targetappname_has_any=targetappname_has_any,
      srcipaddr_has_any_prefix=srcipaddr_has_any_prefix,
      srchostname_has_any=srchostname_has_any,
      eventtype_in=eventtype_in,
      eventresultdetails_in=eventresultdetails_in,
      eventresult=eventresult,
      disabled=disabled
  )<|MERGE_RESOLUTION|>--- conflicted
+++ resolved
@@ -1,20 +1,12 @@
 Parser:
   Title: Authentication ASIM filtering parser for AWS sign-in logs
   Version: '0.2.3'
-<<<<<<< HEAD
-  LastUpdated: Aug 20, 2025
-=======
   LastUpdated: Dec 19, 2025
->>>>>>> 0913f17e
 Product:
   Name: AWS
 Normalization:
   Schema: Authentication
-<<<<<<< HEAD
   Version: '0.1.3'
-=======
-  Version: '0.1.2'
->>>>>>> 0913f17e
 References:
 - Title: ASIM Authentication Schema
   Link: https://aka.ms/ASimAuthenticationDoc
