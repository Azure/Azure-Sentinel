--- conflicted
+++ resolved
@@ -43,11 +43,8 @@
       , vimAuthenticationPostgreSQL                     (starttime, endtime, targetusername_has, (imAuthenticationDisabled or('ExcludevimAuthenticationPostgreSQL'                    in (DisabledParsers) )))
       , vimAuthenticationSshd                           (starttime, endtime, targetusername_has, (imAuthenticationDisabled or('ExcludevimAuthenticationSshd' in (DisabledParsers) )))
       , vimAuthenticationSu                             (starttime, endtime, targetusername_has, (imAuthenticationDisabled or('ExcludevimAuthenticationSu' in (DisabledParsers) )))
-<<<<<<< HEAD
+      , vimAuthenticationCiscoMeraki                    (starttime, endtime, targetusername_has, (imAuthenticationDisabled or('ExcludevimAuthenticationCiscoMeraki' in (DisabledParsers) )))
       , vimAuthenticationVectraXDRAudit               (starttime, endtime, (imAuthenticationDisabled or('ExcludevimAuthenticationVectraXDRAudit' in (DisabledParsers) )))
-=======
-      , vimAuthenticationCiscoMeraki                    (starttime, endtime, targetusername_has, (imAuthenticationDisabled or('ExcludevimAuthenticationCiscoMeraki' in (DisabledParsers) )))
->>>>>>> 64fb316a
   };
   Generic(starttime, endtime, targetusername_has)
 
@@ -64,8 +61,5 @@
   - vimAuthenticationMD4IoT 
   - vimAuthenticationSshd
   - vimAuthenticationSu
-<<<<<<< HEAD
-  - vimAuthenticationVectraXDRAudit
-=======
   - vimAuthenticationCiscoMeraki
->>>>>>> 64fb316a
+  - vimAuthenticationVectraXDRAudit