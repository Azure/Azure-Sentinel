<<<<<<< HEAD
    id: b226c3e4-b909-45ef-9c03-5ae9db8dc2de
    name: Azure Key Vault Access Policy Manipulation
    description: |
    As part of content migration, this file is moved to new location. you can find here: https://github.com/Azure/Azure-Sentinel/blob/master/Solutions/Cloud%20Service%20Threat%20Protection%20Essentials'
=======
id: 8eff7055-9138-4edc-b8f0-48ea27e23c3c
name: Azure Key Vault Access Policy Manipulation
description: |
  'Identifies when a user is added and then removed to an Azure Key Vault access policy within a short time period. 
  This may be a sign of credential access and persistence.'
requiredDataConnectors:
  - connectorId: AzureKeyVault
    dataTypes:
      - AzureDiagnostics
tactics:
  - CredentialAccess
relevantTechniques:
  - T1555
query: |
  let timeframe = 10m;
  AzureDiagnostics
  | where ResourceType == "VAULTS"
  | where OperationName == "VaultPatch"
  | where ResultType == "Success"
  | extend UserObjectAdded = column_ifexists("addedAccessPolicy_ObjectId_g","")
  | extend AddedActor = identity_claim_http_schemas_xmlsoap_org_ws_2005_05_identity_claims_name_s
  | extend KeyAccessAdded = tostring(column_ifexists("addedAccessPolicy_Permissions_keys_s",""))
  | extend SecretAccessAdded = tostring(column_ifexists("addedAccessPolicy_Permissions_secrets_s",""))
  | extend CertAccessAdded = tostring(column_ifexists("addedAccessPolicy_Permissions_certificates_s",""))
  | where isnotempty(UserObjectAdded)
  | project AccessAddedTime=TimeGenerated, ResourceType, OperationName, ResultType, KeyVaultName=id_s, AddedActor, UserObjectAdded, KeyAccessAdded, SecretAccessAdded, CertAccessAdded
  | join kind=inner 
  ( 
  AzureDiagnostics
  | where ResourceType == "VAULTS"
  | where OperationName == "VaultPatch"
  | where ResultType == "Success"
  | extend RemovedActor = identity_claim_http_schemas_xmlsoap_org_ws_2005_05_identity_claims_name_s
  | extend UserObjectRemoved = column_ifexists("removedAccessPolicy_ObjectId_g", "")
  | extend KeyAccessRemoved = tostring(column_ifexists("removedAccessPolicy_Permissions_keys_s",""))
  | extend SecretAccessRemoved = tostring(column_ifexists("removedAccessPolicy_Permissions_secrets_s",""))
  | extend CertAccessRemoved = tostring(column_ifexists("removedAccessPolicy_Permissions_certificates_s",""))
  | where isnotempty(UserObjectRemoved)
  | project AccessRemovedTime=TimeGenerated, ResourceType, OperationName, ResultType, KeyVaultName=id_s, RemovedActor, UserObjectRemoved, KeyAccessRemoved, SecretAccessRemoved, CertAccessRemoved
  )
  on KeyVaultName
  | extend TimeDelta = abs(AccessAddedTime - AccessRemovedTime)
  | where TimeDelta < timeframe
  | project KeyVaultName, AccessAddedTime, AddedActor, UserObjectAdded, KeyAccessAdded, SecretAccessAdded, CertAccessAdded, AccessRemovedTime, RemovedActor, UserObjectRemoved, KeyAccessRemoved, SecretAccessRemoved, CertAccessRemoved, TimeDelta
  | extend timestamp = AccessAddedTime, AccountCustomEntity = UserObjectAdded
entityMappings:
  - entityType: Account
    fieldMappings:
      - identifier: AadUserId
        columnName: AccountCustomEntity 
>>>>>>> 16bbc881
<|MERGE_RESOLUTION|>--- conflicted
+++ resolved
@@ -1,57 +1,4 @@
-<<<<<<< HEAD
     id: b226c3e4-b909-45ef-9c03-5ae9db8dc2de
     name: Azure Key Vault Access Policy Manipulation
     description: |
-    As part of content migration, this file is moved to new location. you can find here: https://github.com/Azure/Azure-Sentinel/blob/master/Solutions/Cloud%20Service%20Threat%20Protection%20Essentials'
-=======
-id: 8eff7055-9138-4edc-b8f0-48ea27e23c3c
-name: Azure Key Vault Access Policy Manipulation
-description: |
-  'Identifies when a user is added and then removed to an Azure Key Vault access policy within a short time period. 
-  This may be a sign of credential access and persistence.'
-requiredDataConnectors:
-  - connectorId: AzureKeyVault
-    dataTypes:
-      - AzureDiagnostics
-tactics:
-  - CredentialAccess
-relevantTechniques:
-  - T1555
-query: |
-  let timeframe = 10m;
-  AzureDiagnostics
-  | where ResourceType == "VAULTS"
-  | where OperationName == "VaultPatch"
-  | where ResultType == "Success"
-  | extend UserObjectAdded = column_ifexists("addedAccessPolicy_ObjectId_g","")
-  | extend AddedActor = identity_claim_http_schemas_xmlsoap_org_ws_2005_05_identity_claims_name_s
-  | extend KeyAccessAdded = tostring(column_ifexists("addedAccessPolicy_Permissions_keys_s",""))
-  | extend SecretAccessAdded = tostring(column_ifexists("addedAccessPolicy_Permissions_secrets_s",""))
-  | extend CertAccessAdded = tostring(column_ifexists("addedAccessPolicy_Permissions_certificates_s",""))
-  | where isnotempty(UserObjectAdded)
-  | project AccessAddedTime=TimeGenerated, ResourceType, OperationName, ResultType, KeyVaultName=id_s, AddedActor, UserObjectAdded, KeyAccessAdded, SecretAccessAdded, CertAccessAdded
-  | join kind=inner 
-  ( 
-  AzureDiagnostics
-  | where ResourceType == "VAULTS"
-  | where OperationName == "VaultPatch"
-  | where ResultType == "Success"
-  | extend RemovedActor = identity_claim_http_schemas_xmlsoap_org_ws_2005_05_identity_claims_name_s
-  | extend UserObjectRemoved = column_ifexists("removedAccessPolicy_ObjectId_g", "")
-  | extend KeyAccessRemoved = tostring(column_ifexists("removedAccessPolicy_Permissions_keys_s",""))
-  | extend SecretAccessRemoved = tostring(column_ifexists("removedAccessPolicy_Permissions_secrets_s",""))
-  | extend CertAccessRemoved = tostring(column_ifexists("removedAccessPolicy_Permissions_certificates_s",""))
-  | where isnotempty(UserObjectRemoved)
-  | project AccessRemovedTime=TimeGenerated, ResourceType, OperationName, ResultType, KeyVaultName=id_s, RemovedActor, UserObjectRemoved, KeyAccessRemoved, SecretAccessRemoved, CertAccessRemoved
-  )
-  on KeyVaultName
-  | extend TimeDelta = abs(AccessAddedTime - AccessRemovedTime)
-  | where TimeDelta < timeframe
-  | project KeyVaultName, AccessAddedTime, AddedActor, UserObjectAdded, KeyAccessAdded, SecretAccessAdded, CertAccessAdded, AccessRemovedTime, RemovedActor, UserObjectRemoved, KeyAccessRemoved, SecretAccessRemoved, CertAccessRemoved, TimeDelta
-  | extend timestamp = AccessAddedTime, AccountCustomEntity = UserObjectAdded
-entityMappings:
-  - entityType: Account
-    fieldMappings:
-      - identifier: AadUserId
-        columnName: AccountCustomEntity 
->>>>>>> 16bbc881
+    As part of content migration, this file is moved to new location. you can find here: https://github.com/Azure/Azure-Sentinel/blob/master/Solutions/Cloud%20Service%20Threat%20Protection%20Essentials'