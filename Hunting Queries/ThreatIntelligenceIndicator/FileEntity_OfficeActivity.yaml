--- conflicted
+++ resolved
@@ -1,8 +1,4 @@
 id: e8f35698-1bdd-4f8d-b416-8d1e4f7ae195
 name: Preview - TI map File entity to OfficeActivity Event
 description: |
-<<<<<<< HEAD
-   'As part of content migration, this file is moved to new location. you can find here: https://github.com/Azure/Azure-Sentinel/blob/master/Solutions/Threat%20Intelligence'
-=======
-   As part of content migration, this file is moved to new location. you can find here: https://github.com/Azure/Azure-Sentinel/blob/master/Solutions/Threat%20Intelligence/Hunting%20Queries/FileEntity_OfficeActivity.yaml'
->>>>>>> 68516975
+   'As part of content migration, this file is moved to new location. you can find here: https://github.com/Azure/Azure-Sentinel/blob/master/Solutions/Threat%20Intelligence/Hunting%20Queries/FileEntity_OfficeActivity.yaml'