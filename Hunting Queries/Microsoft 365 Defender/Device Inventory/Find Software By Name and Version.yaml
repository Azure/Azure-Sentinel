--- conflicted
+++ resolved
@@ -7,19 +7,11 @@
     dataTypes:
      - DeviceTvmSoftwareInventory
 tactics:
-<<<<<<< HEAD
   - Initial Access
   - Execution
 relevantTechniques: 
   - T1203
-=======
-- Initial Access
-- Execution
-relevantTechniques:
-- Exploitation for Client Execution
->>>>>>> a8bd000f
 query: |
-
   let SearchSoftwareName = "chrome";
   let SoftwareKnownVersion = "10";
   DeviceTvmSoftwareInventory
