--- conflicted
+++ resolved
@@ -1,8 +1,4 @@
     id: 11c3b83c-39e6-4ad1-8067-90eac05b27b3
     name: Potential Impacket Execution
     description: |
-<<<<<<< HEAD
-    'As part of content migration, this file is moved to new location. you can find here: https://github.com/Azure/Azure-Sentinel/blob/master/Solutions/Attacker%20Tools%20Threat%20Protection%20Essentials'
-=======
-    As part of content migration, this file is moved to new location. you can find here: https://github.com/Azure/Azure-Sentinel/blob/master/Solutions/Attacker%20Tools%20Threat%20Protection%20Essentials/Hunting%20Queries/PotentialImpacketExecution.yaml'
->>>>>>> 68516975
+    'As part of content migration, this file is moved to new location. you can find here: https://github.com/Azure/Azure-Sentinel/blob/master/Solutions/Attacker%20Tools%20Threat%20Protection%20Essentials/Hunting%20Queries/PotentialImpacketExecution.yaml'