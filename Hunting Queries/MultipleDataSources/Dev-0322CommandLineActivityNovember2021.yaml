id: 19214a3a-eae4-4ed0-9bf1-7b02e9e95229
name: Dev-0322 Command Line Activity November 2021
description: |
<<<<<<< HEAD
  'This hunting query looks for process command line activity related to activity observed by Dev-0322 relating to compromise of systems running the ZOHO ManageEngine ADSelfService Plus software.
    The command lines this query hunts for are used as part of the threat actor's post exploitation activity. Some or all of the commands may be run by the threat actor.
    The risk score associated with each result is based on a number of factors, hosts with higher risk events should be investigated first.'
requiredDataConnectors:
  - connectorId: MicrosoftDefenderAdvancedThreatProtection
    dataTypes:
      - SecurityAlert (MDATP)
  - connectorId: MicrosoftThreatProtection
    dataTypes:
      - DeviceProcessEvents
tactics:
  - Persistence
  - LateralMovement
  - CommandAndControl
relevantTechniques:
  - T1078 
  - T1219
  - T1021
query: |
    // Look for command lines observed used by the threat actor
    let cmd_lines = dynamic(['regsvr32 /s c:\\windows\\temp\\user64.dll', 'process call  create "cmd /c c:\\windows\\temp\\gac.exe -i c:\\windows\temp\\ScriptModule.dll >c:\\windows\\temp\\tmp.dat"']);
    DeviceProcessEvents
    // Look for static cmd lines and dynamic one using regex
    | where ProcessCommandLine has_any (cmd_lines) or ProcessCommandLine matches regex "save HKLM\\SYSTEM [^ ]*_System.HIV" or ProcessCommandLine matches regex 'cmd.exe /c "wmic /node:[^ ]* process call create "ntdsutil snapshot \\"activate instance ntds\\" create quit quit > c:\\windows\\temp\\nt.dat";'  or InitiatingProcessCommandLine has_any (cmd_lines) or InitiatingProcessCommandLine  matches regex "save HKLM\\SYSTEM [^ ]*_System.HIV" or InitiatingProcessCommandLine  matches regex "save HKLM\\SYSTEM [^ ]*_System.HIV" or ProcessCommandLine matches regex 'cmd.exe /c "wmic /node:[^ ]* process call create "ntdsutil snapshot \\"activate instance ntds\\" create quit quit > c:\\windows\\temp\\nt.dat";'
    | summarize count(), FirstSeen=min(TimeGenerated), LastSeen = max(TimeGenerated) by DeviceId, DeviceName, ProcessCommandLine, AccountName, FileName, InitiatingProcessCommandLine, InitiatingProcessFileName, InitiatingProcessAccountName, InitiatingProcessAccountSid, SHA256
    // Base risk score on number of command lines seen for each host
    | extend RiskScore = count_
    // Increase risk score if host has recent security alerts
    | join kind=leftouter (SecurityAlert
    | where ProviderName =~ "MDATP"
    | extend ThreatName = tostring(parse_json(ExtendedProperties).ThreatName)
    | mv-expand todynamic(Entities)
    | extend DeviceId = tostring(parse_json(Entities).MdatpDeviceId)
    | where isnotempty(DeviceId)
    // Increase risk score further if alerts relate to malware associated with threat actor
    | extend AlertRiskScore = iif(ThreatName has_any ("Zebracon", "Trojan:MSIL/Gacker.A!dha", "Backdoor:MSIL/Kokishell.A!dha"), 1.0, 0.5)) on DeviceId
    | extend AlertRiskScore = iif(isempty(AlertRiskScore), 0.0 , AlertRiskScore)
    // Create aggregate risk score
    | extend RiskScore = RiskScore + AlertRiskScore
    | project-reorder  FirstSeen, LastSeen, RiskScore, DeviceName, DeviceId, ProcessCommandLine, AccountName
    | extend timestamp = FirstSeen, AccountCustomEntity = AccountName, HostCustomEntity = DeviceName
entityMappings:
  - entityType: Account
    fieldMappings:
      - identifier: FullName
        columnName: AccountCustomEntity
  - entityType: Host
    fieldMappings:
      - identifier: FullName
        columnName: HostCustomEntity
  - entityType: File
    fieldMappings:
      - identifier: Name
        columnName: FileName
  - entityType: FileHash
    fieldMappings:
      - identifier: Value
        columnName: SHA256
=======
   'As part of content migration, this file is moved to a new location. You can find it here https://github.com/Azure/Azure-Sentinel/blob/master/Solutions/Legacy%20IOC%20based%20Threat%20Protection'
>>>>>>> c6dce9c3
<|MERGE_RESOLUTION|>--- conflicted
+++ resolved
@@ -1,65 +1,4 @@
 id: 19214a3a-eae4-4ed0-9bf1-7b02e9e95229
 name: Dev-0322 Command Line Activity November 2021
 description: |
-<<<<<<< HEAD
-  'This hunting query looks for process command line activity related to activity observed by Dev-0322 relating to compromise of systems running the ZOHO ManageEngine ADSelfService Plus software.
-    The command lines this query hunts for are used as part of the threat actor's post exploitation activity. Some or all of the commands may be run by the threat actor.
-    The risk score associated with each result is based on a number of factors, hosts with higher risk events should be investigated first.'
-requiredDataConnectors:
-  - connectorId: MicrosoftDefenderAdvancedThreatProtection
-    dataTypes:
-      - SecurityAlert (MDATP)
-  - connectorId: MicrosoftThreatProtection
-    dataTypes:
-      - DeviceProcessEvents
-tactics:
-  - Persistence
-  - LateralMovement
-  - CommandAndControl
-relevantTechniques:
-  - T1078 
-  - T1219
-  - T1021
-query: |
-    // Look for command lines observed used by the threat actor
-    let cmd_lines = dynamic(['regsvr32 /s c:\\windows\\temp\\user64.dll', 'process call  create "cmd /c c:\\windows\\temp\\gac.exe -i c:\\windows\temp\\ScriptModule.dll >c:\\windows\\temp\\tmp.dat"']);
-    DeviceProcessEvents
-    // Look for static cmd lines and dynamic one using regex
-    | where ProcessCommandLine has_any (cmd_lines) or ProcessCommandLine matches regex "save HKLM\\SYSTEM [^ ]*_System.HIV" or ProcessCommandLine matches regex 'cmd.exe /c "wmic /node:[^ ]* process call create "ntdsutil snapshot \\"activate instance ntds\\" create quit quit > c:\\windows\\temp\\nt.dat";'  or InitiatingProcessCommandLine has_any (cmd_lines) or InitiatingProcessCommandLine  matches regex "save HKLM\\SYSTEM [^ ]*_System.HIV" or InitiatingProcessCommandLine  matches regex "save HKLM\\SYSTEM [^ ]*_System.HIV" or ProcessCommandLine matches regex 'cmd.exe /c "wmic /node:[^ ]* process call create "ntdsutil snapshot \\"activate instance ntds\\" create quit quit > c:\\windows\\temp\\nt.dat";'
-    | summarize count(), FirstSeen=min(TimeGenerated), LastSeen = max(TimeGenerated) by DeviceId, DeviceName, ProcessCommandLine, AccountName, FileName, InitiatingProcessCommandLine, InitiatingProcessFileName, InitiatingProcessAccountName, InitiatingProcessAccountSid, SHA256
-    // Base risk score on number of command lines seen for each host
-    | extend RiskScore = count_
-    // Increase risk score if host has recent security alerts
-    | join kind=leftouter (SecurityAlert
-    | where ProviderName =~ "MDATP"
-    | extend ThreatName = tostring(parse_json(ExtendedProperties).ThreatName)
-    | mv-expand todynamic(Entities)
-    | extend DeviceId = tostring(parse_json(Entities).MdatpDeviceId)
-    | where isnotempty(DeviceId)
-    // Increase risk score further if alerts relate to malware associated with threat actor
-    | extend AlertRiskScore = iif(ThreatName has_any ("Zebracon", "Trojan:MSIL/Gacker.A!dha", "Backdoor:MSIL/Kokishell.A!dha"), 1.0, 0.5)) on DeviceId
-    | extend AlertRiskScore = iif(isempty(AlertRiskScore), 0.0 , AlertRiskScore)
-    // Create aggregate risk score
-    | extend RiskScore = RiskScore + AlertRiskScore
-    | project-reorder  FirstSeen, LastSeen, RiskScore, DeviceName, DeviceId, ProcessCommandLine, AccountName
-    | extend timestamp = FirstSeen, AccountCustomEntity = AccountName, HostCustomEntity = DeviceName
-entityMappings:
-  - entityType: Account
-    fieldMappings:
-      - identifier: FullName
-        columnName: AccountCustomEntity
-  - entityType: Host
-    fieldMappings:
-      - identifier: FullName
-        columnName: HostCustomEntity
-  - entityType: File
-    fieldMappings:
-      - identifier: Name
-        columnName: FileName
-  - entityType: FileHash
-    fieldMappings:
-      - identifier: Value
-        columnName: SHA256
-=======
-   'As part of content migration, this file is moved to a new location. You can find it here https://github.com/Azure/Azure-Sentinel/blob/master/Solutions/Legacy%20IOC%20based%20Threat%20Protection'
->>>>>>> c6dce9c3
+   'As part of content migration, this file is moved to a new location. You can find it here https://github.com/Azure/Azure-Sentinel/blob/master/Solutions/Legacy%20IOC%20based%20Threat%20Protection'