<<<<<<< HEAD
id: bb30abbc-9af6-4a37-9536-e9207e023989
name: NICKEL Command Line Activity November 2021
description: |
   'This hunting query looks for process command line activity related to data collection and staging observed by NICKEL.
   It hunts for use of tools such as xcopy and renamed archiving tools for data collection and staging purposes on the hosts with signatures observed related to NICKEL actor.'
requiredDataConnectors:
  - connectorId: MicrosoftDefenderAdvancedThreatProtection
    dataTypes:
      - SecurityAlert (MDATP)
  - connectorId: MicrosoftThreatProtection
    dataTypes:
      - DeviceProcessEvents
  - connectorId: WindowsSecurityEvents
    dataTypes:
      - SecurityEvent
  - connectorId: WindowsForwardedEvents
    dataTypes:
      - WindowsEvent
tactics:
  - Collection
relevantTechniques:
  - T1074.001
query: |
    let xcopy_tokens = dynamic(["xcopy", "\\windows\\temp\\wmi", "/S/Y/C"]);
    let archive_tokens = dynamic(["\\windows\\temp\\wmi", ".rar", ".7zip"]);
    let SigNames = dynamic(["Backdoor:Win32/Leeson", "Trojan:Win32/Kechang", "Backdoor:Win32/Nightimp!dha", "Trojan:Win32/QuarkBandit.A!dha", "TrojanSpy:Win32/KeyLogger"]);
    (union isfuzzy=true
    (DeviceProcessEvents  
    | where ProcessCommandLine has_all(xcopy_tokens) or (ProcessCommandLine has_all (archive_tokens)) 
    | join kind=leftouter (
    SecurityAlert
    | where ProductName == "Microsoft Defender Advanced Threat Protection"
    | extend ThreatName = tostring(parse_json(ExtendedProperties).ThreatName)
    | where isnotempty(ThreatName)
    | extend AlertRiskScore =iif(ThreatName has_any (SigNames), 1.0, 0.5))
    | extend AlertRiskScore = iif(isempty(AlertRiskScore), 0.0 , AlertRiskScore)
    | project-reorder  TimeGenerated, DeviceName, DeviceId, ProcessCommandLine, AccountName
    | extend timestamp = TimeGenerated, AccountCustomEntity = AccountName, HostCustomEntity = DeviceName,  ProcessCustomEntity = InitiatingProcessFileName
    ),
    (imProcessCreate
    | where (CommandLine has_all (xcopy_tokens)) or (CommandLine has_all (archive_tokens))
    | extend timestamp = TimeGenerated, HostCustomEntity = DvcHostname , AccountCustomEntity = ActorUsername, ProcessCustomEntity = TargetProcessFilePath
    ),
    (SecurityEvent
    | where EventID == '4688'
    | where (CommandLine has_all (xcopy_tokens)) or (CommandLine has_all (archive_tokens))
    | project TimeGenerated, Computer, NewProcessName, ParentProcessName, Account, NewProcessId, Type, CommandLine
    | extend timestamp = TimeGenerated, HostCustomEntity = Computer , AccountCustomEntity = Account, ProcessCustomEntity = NewProcessName
    ),
    (WindowsEvent
    | where EventID == '4688' and (EventData has_all (xcopy_tokens) or EventData has_all (archive_tokens))
    | extend CommandLine = tostring(EventData.CommandLine) 
    | where (CommandLine has_all (xcopy_tokens)) or (CommandLine has_all (archive_tokens))
    | extend NewProcessName = tostring(EventData.NewProcessName)
    | extend ParentProcessName = tostring(EventData.ParentProcessName)
    | extend Account =  strcat(tostring(EventData.SubjectDomainName),"\\", tostring(EventData.SubjectUserName))
    | extend NewProcessId = tostring(EventData.NewProcessId)
    | project TimeGenerated, Computer, NewProcessName, ParentProcessName, Account, NewProcessId, Type, CommandLine
    | extend timestamp = TimeGenerated, HostCustomEntity = Computer , AccountCustomEntity = Account, ProcessCustomEntity = NewProcessName
    )
    )
entityMappings:
  - entityType: Account
    fieldMappings:
      - identifier: FullName
        columnName: AccountCustomEntity
  - entityType: Host
    fieldMappings:
      - identifier: FullName
        columnName: HostCustomEntity
  - entityType: Process
    fieldMappings:
      - identifier: ProcessId
        columnName: ProcessCustomEntity
      - identifier: CommandLine
        columnName: CommandLineCustomEntity
=======
id: b05a2ccb-b683-4462-9a87-d878c36e3c28
name: NICKEL Command Line Activity November 2021
description: |
   'As part of content migration, this file is moved to a new location. You can find it here https://github.com/Azure/Azure-Sentinel/blob/master/Solutions/Legacy%20IOC%20based%20Threat%20Protection'
>>>>>>> 475e68e3
<|MERGE_RESOLUTION|>--- conflicted
+++ resolved
@@ -1,83 +1,4 @@
-<<<<<<< HEAD
-id: bb30abbc-9af6-4a37-9536-e9207e023989
-name: NICKEL Command Line Activity November 2021
-description: |
-   'This hunting query looks for process command line activity related to data collection and staging observed by NICKEL.
-   It hunts for use of tools such as xcopy and renamed archiving tools for data collection and staging purposes on the hosts with signatures observed related to NICKEL actor.'
-requiredDataConnectors:
-  - connectorId: MicrosoftDefenderAdvancedThreatProtection
-    dataTypes:
-      - SecurityAlert (MDATP)
-  - connectorId: MicrosoftThreatProtection
-    dataTypes:
-      - DeviceProcessEvents
-  - connectorId: WindowsSecurityEvents
-    dataTypes:
-      - SecurityEvent
-  - connectorId: WindowsForwardedEvents
-    dataTypes:
-      - WindowsEvent
-tactics:
-  - Collection
-relevantTechniques:
-  - T1074.001
-query: |
-    let xcopy_tokens = dynamic(["xcopy", "\\windows\\temp\\wmi", "/S/Y/C"]);
-    let archive_tokens = dynamic(["\\windows\\temp\\wmi", ".rar", ".7zip"]);
-    let SigNames = dynamic(["Backdoor:Win32/Leeson", "Trojan:Win32/Kechang", "Backdoor:Win32/Nightimp!dha", "Trojan:Win32/QuarkBandit.A!dha", "TrojanSpy:Win32/KeyLogger"]);
-    (union isfuzzy=true
-    (DeviceProcessEvents  
-    | where ProcessCommandLine has_all(xcopy_tokens) or (ProcessCommandLine has_all (archive_tokens)) 
-    | join kind=leftouter (
-    SecurityAlert
-    | where ProductName == "Microsoft Defender Advanced Threat Protection"
-    | extend ThreatName = tostring(parse_json(ExtendedProperties).ThreatName)
-    | where isnotempty(ThreatName)
-    | extend AlertRiskScore =iif(ThreatName has_any (SigNames), 1.0, 0.5))
-    | extend AlertRiskScore = iif(isempty(AlertRiskScore), 0.0 , AlertRiskScore)
-    | project-reorder  TimeGenerated, DeviceName, DeviceId, ProcessCommandLine, AccountName
-    | extend timestamp = TimeGenerated, AccountCustomEntity = AccountName, HostCustomEntity = DeviceName,  ProcessCustomEntity = InitiatingProcessFileName
-    ),
-    (imProcessCreate
-    | where (CommandLine has_all (xcopy_tokens)) or (CommandLine has_all (archive_tokens))
-    | extend timestamp = TimeGenerated, HostCustomEntity = DvcHostname , AccountCustomEntity = ActorUsername, ProcessCustomEntity = TargetProcessFilePath
-    ),
-    (SecurityEvent
-    | where EventID == '4688'
-    | where (CommandLine has_all (xcopy_tokens)) or (CommandLine has_all (archive_tokens))
-    | project TimeGenerated, Computer, NewProcessName, ParentProcessName, Account, NewProcessId, Type, CommandLine
-    | extend timestamp = TimeGenerated, HostCustomEntity = Computer , AccountCustomEntity = Account, ProcessCustomEntity = NewProcessName
-    ),
-    (WindowsEvent
-    | where EventID == '4688' and (EventData has_all (xcopy_tokens) or EventData has_all (archive_tokens))
-    | extend CommandLine = tostring(EventData.CommandLine) 
-    | where (CommandLine has_all (xcopy_tokens)) or (CommandLine has_all (archive_tokens))
-    | extend NewProcessName = tostring(EventData.NewProcessName)
-    | extend ParentProcessName = tostring(EventData.ParentProcessName)
-    | extend Account =  strcat(tostring(EventData.SubjectDomainName),"\\", tostring(EventData.SubjectUserName))
-    | extend NewProcessId = tostring(EventData.NewProcessId)
-    | project TimeGenerated, Computer, NewProcessName, ParentProcessName, Account, NewProcessId, Type, CommandLine
-    | extend timestamp = TimeGenerated, HostCustomEntity = Computer , AccountCustomEntity = Account, ProcessCustomEntity = NewProcessName
-    )
-    )
-entityMappings:
-  - entityType: Account
-    fieldMappings:
-      - identifier: FullName
-        columnName: AccountCustomEntity
-  - entityType: Host
-    fieldMappings:
-      - identifier: FullName
-        columnName: HostCustomEntity
-  - entityType: Process
-    fieldMappings:
-      - identifier: ProcessId
-        columnName: ProcessCustomEntity
-      - identifier: CommandLine
-        columnName: CommandLineCustomEntity
-=======
-id: b05a2ccb-b683-4462-9a87-d878c36e3c28
-name: NICKEL Command Line Activity November 2021
-description: |
-   'As part of content migration, this file is moved to a new location. You can find it here https://github.com/Azure/Azure-Sentinel/blob/master/Solutions/Legacy%20IOC%20based%20Threat%20Protection'
->>>>>>> 475e68e3
+id: b05a2ccb-b683-4462-9a87-d878c36e3c28
+name: NICKEL Command Line Activity November 2021
+description: |
+   'As part of content migration, this file is moved to a new location. You can find it here https://github.com/Azure/Azure-Sentinel/blob/master/Solutions/Legacy%20IOC%20based%20Threat%20Protection'