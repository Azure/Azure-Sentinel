id: 7eafa7f4-6071-4e88-a031-b91c316200ae
name: SolarWinds Inventory
description: |
<<<<<<< HEAD
  'Beyond your internal software management systems, it is possible you may not have visibility into your entire footprint of SolarWinds installations.  This is intended to help use process exection information to discovery any systems that have SolarWinds processes'
requiredDataConnectors:
  - connectorId: SecurityEvents
    dataTypes:
      - SecurityEvent
  - connectorId: MicrosoftThreatProtection
    dataTypes:
      - DeviceProcessEvents
  - connectorId: WindowsSecurityEvents
    dataTypes: 
      - SecurityEvents  
  - connectorId: WindowsForwardedEvents
    dataTypes:
      - WindowsEvent
tactics:
  - Execution
relevantTechniques:
  - T1072
tags:
  - Solorigate
  - NOBELIUM
query: |

  (union isfuzzy=true 
  ( 
  SecurityEvent  
  | where EventID == '4688' 
  | where tolower(NewProcessName) has 'solarwinds' 
  | extend MachineName = Computer , Process = NewProcessName
  | summarize StartTime = min(TimeGenerated), EndTime = max(TimeGenerated), MachineCount = dcount(MachineName), AccountCount = dcount(Account), MachineNames = make_set(MachineName), Accounts = make_set(Account) by Process, Type
  ), 
  ( 
  WindowsEvent  
  | where EventID == '4688' and EventData has "solarwinds"
  | extend NewProcessName = tostring(EventData.NewProcessName)
  | where tolower(NewProcessName) has 'solarwinds' 
  | extend MachineName = Computer , Process = NewProcessName
  | extend Account =  strcat(tostring(EventData.SubjectDomainName),"\\", tostring(EventData.SubjectUserName))
  | summarize StartTime = min(TimeGenerated), EndTime = max(TimeGenerated), MachineCount = dcount(MachineName), AccountCount = dcount(Account), MachineNames = make_set(MachineName), Accounts = make_set(Account) by Process, Type
  ), 
  ( 
  DeviceProcessEvents 
  | where tolower(InitiatingProcessFolderPath) has 'solarwinds' 
  | extend MachineName = DeviceName , Process = InitiatingProcessFolderPath, Account = AccountName
  | summarize StartTime = min(TimeGenerated), EndTime = max(TimeGenerated), MachineCount = dcount(MachineName), AccountCount = dcount(Account), MachineNames = make_set(MachineName), Accounts = make_set(Account)  by Process, Type
  ), 
  ( 
  Event 
  | where Source == "Microsoft-Windows-Sysmon" 
  | where EventID == 1 
  | extend Image = parse_json(EventData).[4].["#text"] 
  | where tolower(Image) has 'solarwinds' 
  | extend MachineName = Computer , Process = Image, Account = UserName
  | summarize StartTime = min(TimeGenerated), EndTime = max(TimeGenerated), MachineCount = dcount(MachineName), AccountCount = dcount(Account), MachineNames = make_set(MachineName), Accounts = make_set(Account)  by Process, Type
  ) 
  ) 
version: 1.0.0
metadata:
    source:
        kind: Community
    author:
        name: Shain
    support:
        tier: Community
    categories:
        domains: [ "Security - 0-day Vulnerability" ]
=======
   'As part of content migration, this file is moved to a new location. You can find it here https://github.com/Azure/Azure-Sentinel/blob/master/Solutions/Legacy%20IOC%20based%20Threat%20Protection'
>>>>>>> 475e68e3
<|MERGE_RESOLUTION|>--- conflicted
+++ resolved
@@ -1,73 +1,4 @@
 id: 7eafa7f4-6071-4e88-a031-b91c316200ae
 name: SolarWinds Inventory
 description: |
-<<<<<<< HEAD
-  'Beyond your internal software management systems, it is possible you may not have visibility into your entire footprint of SolarWinds installations.  This is intended to help use process exection information to discovery any systems that have SolarWinds processes'
-requiredDataConnectors:
-  - connectorId: SecurityEvents
-    dataTypes:
-      - SecurityEvent
-  - connectorId: MicrosoftThreatProtection
-    dataTypes:
-      - DeviceProcessEvents
-  - connectorId: WindowsSecurityEvents
-    dataTypes: 
-      - SecurityEvents  
-  - connectorId: WindowsForwardedEvents
-    dataTypes:
-      - WindowsEvent
-tactics:
-  - Execution
-relevantTechniques:
-  - T1072
-tags:
-  - Solorigate
-  - NOBELIUM
-query: |
-
-  (union isfuzzy=true 
-  ( 
-  SecurityEvent  
-  | where EventID == '4688' 
-  | where tolower(NewProcessName) has 'solarwinds' 
-  | extend MachineName = Computer , Process = NewProcessName
-  | summarize StartTime = min(TimeGenerated), EndTime = max(TimeGenerated), MachineCount = dcount(MachineName), AccountCount = dcount(Account), MachineNames = make_set(MachineName), Accounts = make_set(Account) by Process, Type
-  ), 
-  ( 
-  WindowsEvent  
-  | where EventID == '4688' and EventData has "solarwinds"
-  | extend NewProcessName = tostring(EventData.NewProcessName)
-  | where tolower(NewProcessName) has 'solarwinds' 
-  | extend MachineName = Computer , Process = NewProcessName
-  | extend Account =  strcat(tostring(EventData.SubjectDomainName),"\\", tostring(EventData.SubjectUserName))
-  | summarize StartTime = min(TimeGenerated), EndTime = max(TimeGenerated), MachineCount = dcount(MachineName), AccountCount = dcount(Account), MachineNames = make_set(MachineName), Accounts = make_set(Account) by Process, Type
-  ), 
-  ( 
-  DeviceProcessEvents 
-  | where tolower(InitiatingProcessFolderPath) has 'solarwinds' 
-  | extend MachineName = DeviceName , Process = InitiatingProcessFolderPath, Account = AccountName
-  | summarize StartTime = min(TimeGenerated), EndTime = max(TimeGenerated), MachineCount = dcount(MachineName), AccountCount = dcount(Account), MachineNames = make_set(MachineName), Accounts = make_set(Account)  by Process, Type
-  ), 
-  ( 
-  Event 
-  | where Source == "Microsoft-Windows-Sysmon" 
-  | where EventID == 1 
-  | extend Image = parse_json(EventData).[4].["#text"] 
-  | where tolower(Image) has 'solarwinds' 
-  | extend MachineName = Computer , Process = Image, Account = UserName
-  | summarize StartTime = min(TimeGenerated), EndTime = max(TimeGenerated), MachineCount = dcount(MachineName), AccountCount = dcount(Account), MachineNames = make_set(MachineName), Accounts = make_set(Account)  by Process, Type
-  ) 
-  ) 
-version: 1.0.0
-metadata:
-    source:
-        kind: Community
-    author:
-        name: Shain
-    support:
-        tier: Community
-    categories:
-        domains: [ "Security - 0-day Vulnerability" ]
-=======
-   'As part of content migration, this file is moved to a new location. You can find it here https://github.com/Azure/Azure-Sentinel/blob/master/Solutions/Legacy%20IOC%20based%20Threat%20Protection'
->>>>>>> 475e68e3
+   'As part of content migration, this file is moved to a new location. You can find it here https://github.com/Azure/Azure-Sentinel/blob/master/Solutions/Legacy%20IOC%20based%20Threat%20Protection'