id: 6a2e2ff4-5568-475e-bef2-b95f12b9367b
name: Potential Password Spray Attack (Uses Authentication Normalization)
description: |
  'This query searches for failed attempts to log in from more than 15 various users within a 5 minute timeframe from the same source. This is a potential indication of a password spray attack
   To use this analytics rule, make sure you have deployed the [ASIM normalization parsers](https://aka.ms/AzSentinelAuthentication)'
severity: Medium
requiredDataConnectors: []
queryFrequency: 1h
queryPeriod: 1h
triggerOperator: gt
triggerThreshold: 0
tactics:
  - CredentialAccess 
relevantTechniques:
  - T1110
tags:
  - Id: e27dd7e5-4367-4c40-a2b7-fcd7e7a8a508
  - version: 1.0.0
query: |
  let FailureThreshold = 15;
  imAuthentication
  | where EventType== 'Logon' and  EventResult== 'Failure'
<<<<<<< HEAD
=======
  // reason: creds 
  | where EventResultDetails in ('No such user or password', 'Incorrect password')
>>>>>>> fb8d0f3c
  | summarize UserCount=dcount(TargetUserId), Vendors=make_set(EventVendor), Products=make_set(EventVendor)
    , Users = make_set(TargetUserId,100) 
      by SrcDvcIpAddr, SrcGeoCountry, bin(TimeGenerated, 5m)
  | where UserCount > FailureThreshold
  | extend timestamp = TimeGenerated, IPCustomEntity = SrcDvcIpAddr


entityMappings:
  - entityType: IP
    fieldMappings:
      - identifier: Address
        columnName: IPCustomEntity
version: 1.0.0<|MERGE_RESOLUTION|>--- conflicted
+++ resolved
@@ -20,11 +20,8 @@
   let FailureThreshold = 15;
   imAuthentication
   | where EventType== 'Logon' and  EventResult== 'Failure'
-<<<<<<< HEAD
-=======
   // reason: creds 
   | where EventResultDetails in ('No such user or password', 'Incorrect password')
->>>>>>> fb8d0f3c
   | summarize UserCount=dcount(TargetUserId), Vendors=make_set(EventVendor), Products=make_set(EventVendor)
     , Users = make_set(TargetUserId,100) 
       by SrcDvcIpAddr, SrcGeoCountry, bin(TimeGenerated, 5m)
