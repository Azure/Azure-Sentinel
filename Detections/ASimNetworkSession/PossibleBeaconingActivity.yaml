id: fcb9d75c-c3c1-4910-8697-f136bfef2363
name: Potential beaconing activity (ASIM Network Session schema)
description: |
  This rule identifies beaconing patterns from Network traffic logs based on recurrent frequency patterns. Such potential outbound beaconing pattern to untrusted public networks should be investigated for any malware callbacks or data exfiltration attempts as discussed in this [Blog](http://www.austintaylor.io/detect/beaconing/intrusion/detection/system/command/control/flare/elastic/stack/2017/06/10/detect-beaconing-with-flare-elasticsearch-and-intrusion-detection-systems/).\<br><br>This rule uses the [Advanced SIEM Information Model (ASIM)](https://aka.ms/AboutASIM) and supports any network session source that compiles with ASIM. To use this Analytics Rule, [deploy the Advanced SIEM information Model (ASIM)](https://aka.ms/DeployASIM).''
severity: Low
requiredDataConnectors: []
queryFrequency: 1d
queryPeriod: 2d
triggerOperator: gt
triggerThreshold: 0
tactics:
  - CommandAndControl
relevantTechniques:
  - T1071
  - T1571
tags:
  - ParentAlert: https://github.com/Azure/Azure-Sentinel/blob/master/Detections/CommonSecurityLog/PaloAlto-NetworkBeaconing.yaml
    ParentVersion: 1.0.0
  - Schema: ASIMNetworkSession
    SchemaVersion: 0.2.1

query: |
  let querystarttime = 2d;
  let queryendtime = 1d;
  let TimeDeltaThreshold = 10;
  let TotalEventsThreshold = 15;
  let PercentBeaconThreshold = 80;
  _Im_NetworkSession(starttime=querystarttime, endtime=queryendtime)
  | where not(ipv4_is_private(DstIpAddr))
  | project TimeGenerated,   SrcIpAddr, SrcPortNumber, DstIpAddr, DstPortNumber, DstBytes, SrcBytes
  | sort by SrcIpAddr asc,TimeGenerated asc, DstIpAddr asc, DstPortNumber asc
  | serialize
  | extend nextTimeGenerated = next(TimeGenerated, 1), nextSrcIpAddr = next(SrcIpAddr, 1)
  | extend TimeDeltainSeconds = datetime_diff('second',nextTimeGenerated,TimeGenerated)
  | where SrcIpAddr == nextSrcIpAddr
  //Whitelisting criteria/ threshold criteria
  | where TimeDeltainSeconds > TimeDeltaThreshold 
  | project TimeGenerated, TimeDeltainSeconds,   SrcIpAddr, SrcPortNumber, DstIpAddr, DstPortNumber, DstBytes, SrcBytes
  | summarize count(), sum(DstBytes), sum(SrcBytes), make_list(TimeDeltainSeconds) 
  by TimeDeltainSeconds, bin(TimeGenerated, 1h),   SrcIpAddr, DstIpAddr, DstPortNumber
  | summarize (MostFrequentTimeDeltaCount, MostFrequentTimeDeltainSeconds) = arg_max(count_, TimeDeltainSeconds), TotalEvents=sum(count_), TotalSrcBytes = sum(sum_SrcBytes), TotalDstBytes = sum(sum_DstBytes) 
  by bin(TimeGenerated, 1h),   SrcIpAddr, DstIpAddr, DstPortNumber
  | where TotalEvents > TotalEventsThreshold 
  | extend BeaconPercent = MostFrequentTimeDeltaCount/toreal(TotalEvents) * 100
  | where BeaconPercent > PercentBeaconThreshold
entityMappings:
  - entityType: IP
    fieldMappings:
      - identifier: Address
        columnName: SrcIpAddr
  - entityType: IP
    fieldMappings:
      - identifier: Address
        columnName: DstIpAddr

alertDetailsOverride:
  alertDisplayNameFormat: Potential beaconing from {{SrcIpAddr}} to {{DstIpAddr}} over port {{DstPortNumber}}
  alertDescriptionFormat: Potential beaconing pattern from a client at address {{SrcIpAddr}} to a server at address {{DstIpAddr}} over port {{DstPortNumber}} identified. Such potential outbound beaconing pattern to untrusted public networks should be investigated for any malware callbacks or data exfiltration attempts as discussed in this [Blog](http://www.austintaylor.io/detect/beaconing/intrusion/detection/system/command/control/flare/elastic/stack/2017/06/10/detect-beaconing-with-flare-elasticsearch-and-intrusion-detection-systems/). The recurring frequency, reported as FrequencyTime in the custom details, and the total transferred volume reported as TotalDstBytes in the custom details, can help to determine the significance of this incident.

customDetails:
  DstPortNumber: DstPortNumber
  FrequencyCount: TotalSrcBytes
  FrequencyTime: MostFrequentTimeDeltaCount
  TotalDstBytes: TotalDstBytes

<<<<<<< HEAD
version: 1.1.0
=======
version: 1.0.2
>>>>>>> fd2684e2
kind: Scheduled<|MERGE_RESOLUTION|>--- conflicted
+++ resolved
@@ -63,9 +63,5 @@
   FrequencyTime: MostFrequentTimeDeltaCount
   TotalDstBytes: TotalDstBytes
 
-<<<<<<< HEAD
 version: 1.1.0
-=======
-version: 1.0.2
->>>>>>> fd2684e2
 kind: Scheduled