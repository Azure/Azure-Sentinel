﻿id: 3d023f64-8225-41a2-9570-2bd7c2c4535e
name: User account enabled and disabled within 10 mins
description: |
  'Identifies when a user account is enabled and then disabled within 10 minutes. This can be an indication of compromise and
  an adversary attempting to hide in the noise.'
severity: Medium
requiredDataConnectors:
  - connectorId: SecurityEvents
    dataTypes:
      - SecurityEvent
queryFrequency: 1d
queryPeriod: 1d
triggerOperator: gt
triggerThreshold: 0
tactics:
  - Persistence
  - PrivilegeEscalation
relevantTechniques:
  - T1098
  - T1078
query: |

  let timeframe = 1d;
  let spanoftime = 10m;
  let threshold = 0;
  SecurityEvent 
  | where TimeGenerated > ago(2*timeframe) 
  // A user account was enabled
  | where EventID == 4722
  | where AccountType =~ "User"
  | project creationTime = TimeGenerated, CreateEventID = EventID, Activity, Computer, TargetUserName, UserPrincipalName, 
  AccountUsedToCreate = SubjectUserName, TargetSid, SubjectUserSid , SubjectDomainName
  | join kind= inner (
    SecurityEvent
    | where TimeGenerated > ago(timeframe) 
    // A user account was disabled 
    | where EventID == 4725
  | where AccountType == "User"
  | project deletionTime = TimeGenerated, DeleteEventID = EventID, Activity, Computer, TargetUserName, UserPrincipalName, 
  AccountUsedToDelete = SubjectUserName, TargetSid, SubjectUserSid 
  ) on Computer, TargetUserName
  | where deletionTime - creationTime < spanoftime
  | extend TimeDelta = deletionTime - creationTime
  | where tolong(TimeDelta) >= threshold
  | project TimeDelta, creationTime, CreateEventID, Computer, TargetUserName, UserPrincipalName, AccountUsedToCreate, 
  deletionTime, DeleteEventID, AccountUsedToDelete
<<<<<<< HEAD
  | extend timestamp = creationTime, AccountCustomEntity = strcat(SubjectDomainName,'\\',AccountUsedToCreate), HostCustomEntity = Computer
=======
  | extend timestamp = creationTime, AccountCustomEntity = AccountUsedToCreate, HostCustomEntity = Computer
entityMappings:
  - entityType: Account
    fieldMappings:
      - identifier: FullName
        columnName: AccountCustomEntity
  - entityType: Host
    fieldMappings:
      - identifier: FullName
        columnName: HostCustomEntity
>>>>>>> 17d71834
<|MERGE_RESOLUTION|>--- conflicted
+++ resolved
@@ -44,10 +44,7 @@
   | where tolong(TimeDelta) >= threshold
   | project TimeDelta, creationTime, CreateEventID, Computer, TargetUserName, UserPrincipalName, AccountUsedToCreate, 
   deletionTime, DeleteEventID, AccountUsedToDelete
-<<<<<<< HEAD
   | extend timestamp = creationTime, AccountCustomEntity = strcat(SubjectDomainName,'\\',AccountUsedToCreate), HostCustomEntity = Computer
-=======
-  | extend timestamp = creationTime, AccountCustomEntity = AccountUsedToCreate, HostCustomEntity = Computer
 entityMappings:
   - entityType: Account
     fieldMappings:
@@ -56,5 +53,4 @@
   - entityType: Host
     fieldMappings:
       - identifier: FullName
-        columnName: HostCustomEntity
->>>>>>> 17d71834
+        columnName: HostCustomEntity