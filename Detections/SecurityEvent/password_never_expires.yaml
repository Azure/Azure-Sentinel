--- conflicted
+++ resolved
@@ -31,10 +31,7 @@
   // If value %%2082 is present in the 4738 event, this indicates the account has been configured to logon WITHOUT a password. Generally you should only see this value when an account is created and only in Event 4720: Account Creation Event.  
   | extend Value_2082 = iff(UserAccountControl has "%%2082","'Password Not Required' - Enabled", "Not Changed")
   | project StartTimeUtc = TimeGenerated, EventID, Computer, TargetUserName, TargetDomainName, AccountType, UserAccountControl, Value_2089, Value_2050, Value_2082
-<<<<<<< HEAD
   | extend timestamp = StartTimeUtc, AccountCustomEntity = strcat(TargetDomainName,"\\", TargetUserName), HostCustomEntity = Computer
-=======
-  | extend timestamp = StartTimeUtc, AccountCustomEntity = TargetUserName, HostCustomEntity = Computer
 
 entityMappings:
   - entityType: Account
@@ -44,5 +41,4 @@
   - entityType: Host
     fieldMappings:
       - identifier: FullName
-        columnName: HostCustomEntity
->>>>>>> 17d71834
+        columnName: HostCustomEntity