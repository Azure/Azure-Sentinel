﻿id: aa1eff90-29d4-49dc-a3ea-b65199f516db
name: New user created and added to the built-in administrators group
description: |
  'Identifies when a user account was created and then added to the builtin Administrators group in the same day.
  This should be monitored closely and all additions reviewed.'
severity: Low
requiredDataConnectors:
  - connectorId: SecurityEvents
    dataTypes:
     - SecurityEvent
queryFrequency: 1d
queryPeriod: 1d
triggerOperator: gt
triggerThreshold: 0
tactics:
  - Persistence
  - PrivilegeEscalation
relevantTechniques:
  - T1098
  - T1078
query: |

  let timeframe = 1d;
  SecurityEvent
  | where TimeGenerated > ago(timeframe) 
  | where EventID == 4720
  | where AccountType == "User"
  | project CreatedUserTime = TimeGenerated, CreatedUserEventID = EventID, CreatedUserActivity = Activity, Computer = toupper(Computer), 
  CreatedUser = tolower(TargetUserName), Domain = toupper(TargetDomainName), CreatedUserSid = TargetSid, AccountUsedToCreateUser = SubjectUserName
  |join (
  SecurityEvent 
  | where TimeGenerated > ago(timeframe) 
  | where AccountType == "User"
  // 4732 - A member was added to a security-enabled local group
  | where EventID == 4732
  //TargetSid is the builin Admins group: S-1-5-32-544
  | where TargetSid == "S-1-5-32-544"
  | project GroupAddTime = TimeGenerated, GroupAddEventID = EventID, GroupAddActivity = Activity, Computer = toupper(Computer), GroupName = TargetUserName, 
  Domain = toupper(TargetDomainName), GroupSid = TargetSid, UserAdded = SubjectUserName, UserAddedSid = SubjectUserSid, CreatedUser = tolower(SubjectUserName), 
  CreatedUserSid = MemberSid
  )
  on CreatedUserSid
  //Create User first, then the add to the group.
  | project Computer, CreatedUserTime, CreatedUserEventID, CreatedUserActivity, CreatedUser, CreatedUserSid, Domain, GroupAddTime, GroupAddEventID, 
  GroupAddActivity, AccountUsedToCreateUser, GroupName, GroupSid, UserAdded, UserAddedSid 
<<<<<<< HEAD
  | extend timestamp = CreatedUserTime, AccountCustomEntity = strcat(Domain, '\\', CreatedUser), HostCustomEntity = Computer
=======
  | extend timestamp = CreatedUserTime, AccountCustomEntity = CreatedUser, HostCustomEntity = Computer
entityMappings:
  - entityType: Account
    fieldMappings:
      - identifier: FullName
        columnName: AccountCustomEntity
  - entityType: Host
    fieldMappings:
      - identifier: FullName
        columnName: HostCustomEntity
>>>>>>> 17d71834
<|MERGE_RESOLUTION|>--- conflicted
+++ resolved
@@ -43,10 +43,7 @@
   //Create User first, then the add to the group.
   | project Computer, CreatedUserTime, CreatedUserEventID, CreatedUserActivity, CreatedUser, CreatedUserSid, Domain, GroupAddTime, GroupAddEventID, 
   GroupAddActivity, AccountUsedToCreateUser, GroupName, GroupSid, UserAdded, UserAddedSid 
-<<<<<<< HEAD
   | extend timestamp = CreatedUserTime, AccountCustomEntity = strcat(Domain, '\\', CreatedUser), HostCustomEntity = Computer
-=======
-  | extend timestamp = CreatedUserTime, AccountCustomEntity = CreatedUser, HostCustomEntity = Computer
 entityMappings:
   - entityType: Account
     fieldMappings:
@@ -55,5 +52,4 @@
   - entityType: Host
     fieldMappings:
       - identifier: FullName
-        columnName: HostCustomEntity
->>>>>>> 17d71834
+        columnName: HostCustomEntity