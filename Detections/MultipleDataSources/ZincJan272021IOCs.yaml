--- conflicted
+++ resolved
@@ -172,9 +172,5 @@
     fieldMappings:
       - identifier: Address
         columnName: IPCustomEntity
-<<<<<<< HEAD
-version: 1.5.1
-=======
-version: 1.6.0
->>>>>>> 30da58f4
+version: 1.6.1
 kind: Scheduled