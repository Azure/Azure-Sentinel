--- conflicted
+++ resolved
@@ -1,253 +1,4 @@
-<<<<<<< HEAD
-id: 9122a9cb-916b-4d98-a199-1b7b0af8d598
-name: Known NICKEL domains and hashes
-description: |
-  'IOC domains and hash values for tools and malware used by NICKEL. 
-   Matches domain name, hash IOCs and M365 Defender sigs related to the NICKEL activity group with CommonSecurityLog, DnsEvents, VMConnection and SecurityEvents dataTypes.'
-severity: High
-tags:
-  - Schema: ASIMDns
-    SchemaVersion: 0.1.1
-requiredDataConnectors:
-  - connectorId: SquidProxy
-    dataTypes:
-      - SquidProxy_CL
-  - connectorId: DNS
-    dataTypes:
-      - DnsEvents
-  - connectorId: AzureMonitor(VMInsights) 
-    dataTypes:
-      - VMConnection
-  - connectorId: CiscoASA
-    dataTypes:
-      - CommonSecurityLog
-  - connectorId: PaloAltoNetworks
-    dataTypes:
-      - CommonSecurityLog
-  - connectorId: MicrosoftThreatProtection
-    dataTypes:
-      - DeviceFileEvents
-  - connectorId: MicrosoftThreatProtection
-    dataTypes:
-      - DeviceNetworkEvents
-  - connectorId: SecurityEvents
-    dataTypes:
-      - SecurityEvent
-  - connectorId: AzureFirewall
-    dataTypes: 
-      - AzureDiagnostics
-      - AZFWApplicationRule
-      - AZFWDnsQuery
-  - connectorId: Zscaler
-    dataTypes:
-      - CommonSecurityLog
-  - connectorId: InfobloxNIOS
-    dataTypes: 
-      - Syslog
-  - connectorId: GCPDNSDataConnector
-    dataTypes: 
-      - GCP_DNS_CL
-  - connectorId: NXLogDnsLogs
-    dataTypes: 
-      - NXLog_DNS_Server_CL
-  - connectorId: CiscoUmbrellaDataConnector
-    dataTypes: 
-      - Cisco_Umbrella_dns_CL
-  - connectorId: Corelight
-    dataTypes: 
-      - Corelight_CL
-
-queryFrequency: 1d
-queryPeriod: 1d
-triggerOperator: gt
-triggerThreshold: 0
-tactics:
-  - CommandAndControl
-relevantTechniques:
-  - T1071
-query: |
-  let DomainNames = dynamic(["beesweiserdog.com", 
-                            "bluehostfit.com", 
-                            "business-toys.com", 
-                            "cleanskycloud.com", 
-                            "cumberbat.com", 
-                            "czreadsecurity.com", 
-                            "dgtresorgouv.com", 
-                            "dimediamikedask.com", 
-                            "diresitioscon.com", 
-                            "elcolectador.com", 
-                            "elperuanos.org", 
-                            "eprotectioneu.com", 
-                            "fheacor.com", 
-                            "followthewaterdata.com", 
-                            "francevrteepress.com", 
-                            "futtuhy.com", 
-                            "gardienweb.com", 
-                            "heimflugaustr.com", 
-                            "ivpsers.com", 
-                            "jkeducation.org", 
-                            "micrlmb.com", 
-                            "muthesck.com", 
-                            "netscalertech.com", 
-                            "newgoldbalmap.com", 
-                            "news-laestrella.com", 
-                            "noticialif.com", 
-                            "opentanzanfoundation.com", 
-                            "optonlinepress.com", 
-                            "palazzochigi.com", 
-                            "pandemicacre.com", 
-                            "papa-ser.com", 
-                            "pekematclouds.com", 
-                            "pipcake.com", 
-                            "popularservicenter.com", 
-                            "projectsyndic.com", 
-                            "qsadtv.com", 
-                            "sankreal.com", 
-                            "scielope.com", 
-                            "seoamdcopywriting.com", 
-                            "slidenshare.com", 
-                            "somoswake.com", 
-                            "squarespacenow.com", 
-                            "subapostilla.com", 
-                            "suzukicycles.net", 
-                            "tatanotakeeps.com", 
-                            "tijuanazxc.com", 
-                            "transactioninfo.net", 
-                            "eurolabspro.com", 
-                            "adelluminate.com", 
-                            "headhunterblue.com", 
-                            "primenuesty.com" 
-                            ]);
-  let SHA256Hashes = dynamic (["02daf4544bcefb2de865d0b45fc406bee3630704be26a9d6da25c9abe906e7d2", 
-                              "0a45ec3da31838aa7f56e4cbe70d5b3b3809029f9159ff0235837e5b7a4cb34c", 
-                              "0d7965489810446ca7acc7a2160795b22e452a164261313c634a6529a0090a0c", 
-                              "10bb4e056fd19f2debe61d8fc5665434f56064a93ca0ec0bef946a4c3e098b95", 
-                              "12d914f24fe5501e09f5edf503820cc5fe8b763827a1c6d44cdb705e48651b21", 
-                              "1899f761123fedfeba0fee6a11f830a29cd3653bcdcf70380b72a05b921b4b49", 
-                              "22e68e366dd3323e5bb68161b0938da8e1331e4f1c1819c8e84a97e704d93844", 
-                              "259783405ec2cb37fdd8fd16304328edbb6a0703bc3d551eba252d9b450554ef", 
-                              "26debed09b1bbf24545e3b4501b799b66a0146d4020f882776465b5071e91822", 
-                              "35c5f22bb11f7dd7a2bb03808e0337cb7f9c0d96047b94c8afdab63efc0b9bb2", 
-                              "3ae2d9ffa4e53519e62cc0a75696f9023f9cce09b0a917f25699b48d0f7c4838", 
-                              "3bac2e459c69fcef8c1c93c18e5f4f3e3102d8d0f54a63e0650072aeb2a5fa65", 
-                              "3c0bf69f6faf85523d9e60d13218e77122b2adb0136ffebbad0f39f3e3eed4e6", 
-                              "3dc0001a11d54925d2591aec4ea296e64f1d4fdf17ff3343ddeea82e9bd5e4f1", 
-                              "3fd73af89e94af180b1fbf442bbfb7d7a6c4cf9043abd22ac0aa2f8149bafc90", 
-                              "6854df6aa0af46f7c77667c450796d5658b3058219158456e869ebd39a47d54b", 
-                              "6b79b807a66c786bd2e57d1c761fc7e69dd9f790ffab7ce74086c4115c9305ce", 
-                              "7944a86fbef6238d2a55c14c660c3a3d361c172f6b8fa490686cc8889b7a51a0", 
-                              "926904f7c0da13a6b8689c36dab9d20b3a2e6d32f212fca9e5f8cf2c6055333c", 
-                              "95e98c811ea9d212673d0e84046d6da94cbd9134284275195800278593594b5a", 
-                              "a142625512e5372a1728595be19dbee23eea50524b4827cb64ed5aaeaaa0270b", 
-                              "afe5e9145882e0b98a795468a4c0352f5b1ddb7b4a534783c9e8fc366914cf6a", 
-                              "b9027bad09a9f5c917cf0f811610438e46e42e5e984a8984b6d69206ceb74124", 
-                              "c132d59a3bf0099e0f9f5667daf7b65dba66780f4addd88f04eecae47d5d99fa", 
-                              "c9a5765561f52bbe34382ce06f4431f7ac65bafe786db5de89c29748cf371dda", 
-                              "ce0408f92635e42aadc99da3cc1cbc0044e63441129c597e7aa1d76bf2700c94", 
-                              "ce47bacc872516f91263f5e59441c54f14e9856cf213ca3128470217655fc5e6", 
-                              "d0fe4562970676e30a4be8cb4923dc9bfd1fca8178e8e7fea0f3f02e0c7435ce", 
-                              "d5b36648dc9828e69242b57aca91a0bb73296292bf987720c73fcd3d2becbae6", 
-                              "e72d142a2bc49572e2d99ed15827fc27c67fc0999e90d4bf1352b075f86a83ba"
-                              ]);
-  let SigNames = dynamic(["Backdoor:Win32/Leeson", "Trojan:Win32/Kechang", "Backdoor:Win32/Nightimp!dha", "Trojan:Win32/QuarkBandit.A!dha", "TrojanSpy:Win32/KeyLogger"]);
-  (union isfuzzy=true
-  (CommonSecurityLog 
-  | parse Message with * '(' DNSName ')' * 
-  | where isnotempty(FileHash)
-  | where FileHash in (SHA256Hashes) or DNSName in~ (DomainNames)
-  | extend Account = SourceUserID, Computer = DeviceName, IPAddress = SourceIP
-  ),
-  (_Im_Dns(domain_has_any = DomainNames)
-  | extend DNSName = DnsQuery
-  | extend IPAddress = SrcIpAddr
-  ),
-  (_Im_WebSession(url_has_any = DomainNames)
-  | extend DNSName = tostring(parse_url(Url)["Host"])
-  | extend IPAddress = SrcIpAddr
-  ),
-  (Event
-  //This query uses sysmon data depending on table name used this may need updataing
-  | where Source == "Microsoft-Windows-Sysmon"
-  | extend EvData = parse_xml(EventData)
-  | extend EventDetail = EvData.DataItem.EventData.Data
-  | extend Hashes = EventDetail.[16].["#text"]
-  | parse Hashes with * 'SHA256=' SHA256 ',' * 
-  | where isnotempty(Hashes)
-  | where Hashes in (SHA256Hashes) 
-  | extend Account = UserName
-  ),
-  (DeviceFileEvents
-  | where SHA256 in~ (SHA256Hashes)
-  | extend Account = RequestAccountName, Computer = DeviceName, IPAddress = RequestSourceIP, CommandLine = InitiatingProcessCommandLine, FileHash = SHA256
-  | project Type, TimeGenerated, Computer, Account, IPAddress, CommandLine, FileHash
-  ),
-  (imFileEvent
-  | where TargetFileSHA256 in~ (SHA256Hashes)
-  | extend Account = ActorUsername, Computer = DvcHostname, IPAddress = SrcIpAddr, CommandLine = ActingProcessCommandLine, FileHash = TargetFileSHA256
-  | project Type, TimeGenerated, Computer, Account, IPAddress, CommandLine, FileHash
-  ),
-  (DeviceNetworkEvents
-  | where RemoteUrl in~ (DomainNames)
-  | extend Computer = DeviceName, IPAddress = LocalIP, Account = InitiatingProcessAccountName
-  | project Type, TimeGenerated, Computer, Account, IPAddress, RemoteUrl
-  ),
-  (SecurityAlert
-  | where ProductName == "Microsoft Defender Advanced Threat Protection"
-  | extend ThreatName = tostring(parse_json(ExtendedProperties).ThreatName)
-  | where isnotempty(ThreatName)
-  | where ThreatName has_any (SigNames)
-  | extend Computer = tostring(parse_json(Entities)[0].HostName)
-  ),
-  (AzureDiagnostics 
-  | where ResourceType == "AZUREFIREWALLS"
-  | where Category == "AzureFirewallApplicationRule"
-  | parse msg_s with Protocol 'request from ' SourceHost ':' SourcePort 'to ' DestinationHost ':' DestinationPort '. Action:' Action
-  | where isnotempty(DestinationHost)
-  | where DestinationHost has_any (DomainNames)  
-  | extend DNSName = DestinationHost 
-  | extend IPAddress = SourceHost
-  ),
-  (AzureDiagnostics
-  | where ResourceType == "AZUREFIREWALLS"
-  | where Category == "AzureFirewallDnsProxy"
-  | project TimeGenerated,Resource, msg_s, Type
-  | parse msg_s with "DNS Request: " ClientIP ":" ClientPort " - " QueryID " " Request_Type " " Request_Class " " Request_Name ". " Request_Protocol " " Request_Size " " EDNSO_DO " " EDNS0_Buffersize " " Responce_Code " " Responce_Flags " " Responce_Size " " Response_Duration
-  | where  Request_Name  has_any (DomainNames)
-  | extend DNSName = Request_Name
-  | extend IPAddress = ClientIP
-  ),
-  (AZFWApplicationRule
-  | where isnotempty(Fqdn)
-  | where Fqdn has_any (DomainNames)  
-  | extend DNSName = Fqdn 
-  | extend IPAddress = SourceIp
-  ),
-  (AZFWDnsQuery
-  | where isnotempty(QueryName)
-  | where QueryName has_any (DomainNames)
-  | extend DNSName = QueryName
-  | extend IPAddress = SourceIp
-  )
-  )
-  | extend timestamp = TimeGenerated, AccountCustomEntity = Account, HostCustomEntity = Computer, IPCustomEntity = IPAddress
-entityMappings:
-  - entityType: Account
-    fieldMappings:
-      - identifier: FullName
-        columnName: AccountCustomEntity
-  - entityType: Host
-    fieldMappings:
-      - identifier: FullName
-        columnName: HostCustomEntity
-  - entityType: IP
-    fieldMappings:
-      - identifier: Address
-        columnName: IPCustomEntity
-version: 1.3.0
-kind: Scheduled
-=======
-id: 286559b0-d88d-4c9f-bbc4-3b4a57485e5d
-name: Known NICKEL domains and hashes
-description: |
-   'As part of content migration, this file is moved to a new location. You can find it here https://github.com/Azure/Azure-Sentinel/blob/master/Solutions/Legacy%20IOC%20based%20Threat%20Protection'
->>>>>>> 4caa8d5a
+id: 286559b0-d88d-4c9f-bbc4-3b4a57485e5d
+name: Known NICKEL domains and hashes
+description: |
+   'As part of content migration, this file is moved to a new location. You can find it here https://github.com/Azure/Azure-Sentinel/blob/master/Solutions/Legacy%20IOC%20based%20Threat%20Protection'