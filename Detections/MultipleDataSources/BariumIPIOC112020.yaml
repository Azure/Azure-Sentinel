id: 6ee72a9e-2e54-459c-bc9a-9c09a6502a63 
name: Known Barium IP 
description: | 
  'Identifies a match across various data feeds for IP IOCs related to the Barium activity group.  
   References: https://www.justice.gov/opa/pr/seven-international-cyber-defendants-including-apt41-actors-charged-connection-computer' 
severity: High
tags:
  - Schema: ASIMDns
    SchemaVersion: 0.1.1
requiredDataConnectors: 
  - connectorId: Office365 
    dataTypes: 
     - OfficeActivity
  - connectorId: DNS
    dataTypes:
      - DnsEvents
  - connectorId: AzureMonitor(VMInsights) 
    dataTypes: 
      - VMConnection 
  - connectorId: CiscoASA 
    dataTypes: 
      - CommonSecurityLog 
  - connectorId: PaloAltoNetworks 
    dataTypes: 
      - CommonSecurityLog 
  - connectorId: SecurityEvents 
    dataTypes: 
      - SecurityEvent 
  - connectorId: AzureActiveDirectory 
    dataTypes: 
      - SigninLogs
  - connectorId: AzureActiveDirectory
    dataTypes:
      - AADNonInteractiveUserSignInLogs
  - connectorId: AzureMonitor(WireData) 
    dataTypes: 
      - WireData 
  - connectorId: AzureMonitor(IIS) 
    dataTypes: 
      - W3CIISLog 
  - connectorId: AzureActivity 
    dataTypes: 
      - AzureActivity 
  - connectorId: AWS 
    dataTypes: 
      - AWSCloudTrail 
  - connectorId: MicrosoftThreatProtection
    dataTypes: 
      - DeviceNetworkEvents
  - connectorId: AzureFirewall
    dataTypes: 
      - AzureDiagnostics  
queryFrequency: 1d 
queryPeriod: 1d 
triggerOperator: gt 
triggerThreshold: 0 
tactics: 
  - CommandAndControl 
query:  | 

  let IPList = dynamic(["216.24.185.74", "107.175.189.159", "192.210.132.102", "67.230.163.214", 
    "199.19.110.240", "107.148.130.176", "154.212.129.218", "172.86.75.54", "45.61.136.199", 
    "149.28.150.195", "108.61.214.194", "144.202.98.198", "149.28.84.98", "103.99.209.78", 
    "45.61.136.2", "176.122.162.149", "192.3.80.245", "149.28.23.32", "107.182.18.149", "107.174.45.134", 
    "149.248.18.104", "65.49.192.74", "156.255.2.154", "45.76.6.149", "8.9.11.130", "140.238.27.255", 
    "107.182.24.70", "176.122.188.254", "192.161.161.108", "64.64.234.24", "104.224.185.36", 
    "104.233.224.227", "104.36.69.105", "119.28.139.120", "161.117.39.130", "66.42.100.42", "45.76.31.159", 
    "149.248.8.134", "216.24.182.48", "66.42.103.222", "218.89.236.11", "180.150.227.249", "47.75.80.23",
    "124.156.164.19", "149.248.62.83", "150.109.76.174", "222.209.187.207", "218.38.191.38", 
    "119.28.226.59", "66.42.98.220", "74.82.201.8", "173.242.122.198", "45.32.130.72", "89.35.178.10", 
    "89.43.60.113"]); 
  (union isfuzzy=true 
  (CommonSecurityLog 
  | where isnotempty(SourceIP) or isnotempty(DestinationIP) 
  | where SourceIP in (IPList) or DestinationIP in (IPList) or Message has_any (IPList) 
  | extend IPMatch = case(SourceIP in (IPList), "SourceIP", DestinationIP in (IPList), "DestinationIP", "Message")  
  | summarize StartTimeUtc = min(TimeGenerated), EndTimeUtc = max(TimeGenerated) by SourceIP, DestinationIP, DeviceProduct, DeviceAction, Message, Protocol, SourcePort, DestinationPort, DeviceAddress, DeviceName, IPMatch 
  | extend timestamp = StartTimeUtc, IPCustomEntity = case(IPMatch == "SourceIP", SourceIP, IPMatch == "DestinationIP", DestinationIP, "IP in Message Field")  
  ), 
  (OfficeActivity 
  |extend SourceIPAddress = ClientIP, Account = UserId 
  | where  SourceIPAddress in (IPList) 
  | extend timestamp = TimeGenerated , IPCustomEntity = SourceIPAddress , AccountCustomEntity = Account 
  ),
  (DnsEvents  
  | extend DestinationIPAddress = IPAddresses,  Host = Computer 
  | where  DestinationIPAddress has_any (IPList)  
  | extend timestamp = TimeGenerated, IPCustomEntity = DestinationIPAddress, HostCustomEntity = Host 
  ), 
  (imDns (response_has_any_prefix=IPList)
  | extend DestinationIPAddress = ResponseName,  Host = SrcIpAddr 
  | extend timestamp = TimeGenerated, IPCustomEntity = DestinationIPAddress, HostCustomEntity = Host 
  ), 
  (imNetworkSession (srcipaddr_has_any_prefix=IPList)
  | extend DestinationIPAddress = DstIpAddr,  Host = SrcIpAddr 
  | extend timestamp = TimeGenerated, IPCustomEntity = DestinationIPAddress, HostCustomEntity = Dvc 
  ), 
  (imNetworkSession (dstipaddr_has_any_prefix=IPList)
  | extend DestinationIPAddress = DstIpAddr,  Host = SrcIpAddr 
  | extend timestamp = TimeGenerated, IPCustomEntity = DestinationIPAddress, HostCustomEntity = Dvc 
  ), 
  (VMConnection  
  | where isnotempty(SourceIp) or isnotempty(DestinationIp)  
  | where SourceIp in (IPList) or DestinationIp in (IPList)  
  | extend IPMatch = case( SourceIp in (IPList), "SourceIP", DestinationIp in (IPList), "DestinationIP", "None")  
  | extend timestamp = TimeGenerated , IPCustomEntity = case(IPMatch == "SourceIP", SourceIp, IPMatch == "DestinationIP", DestinationIp, "None"), Host = Computer 
  ), 
  (Event 
  | where Source == "Microsoft-Windows-Sysmon" 
  | where EventID == 3 
  | extend EvData = parse_xml(EventData) 
  | extend EventDetail = EvData.DataItem.EventData.Data 
  | extend SourceIP = EventDetail.[9].["#text"], DestinationIP = EventDetail.[14].["#text"] 
  | where SourceIP in (IPList) or DestinationIP in (IPList)  
  | extend IPMatch = case( SourceIP in (IPList), "SourceIP", DestinationIP in (IPList), "DestinationIP", "None")  
  | extend timestamp = TimeGenerated, AccountCustomEntity = UserName, HostCustomEntity = Computer , IPCustomEntity = case(IPMatch == "SourceIP", SourceIP, IPMatch == "DestinationIP", DestinationIP, "None") 
  ),  
  (WireData  
  | where isnotempty(RemoteIP) 
  | where RemoteIP in (IPList) 
  | extend timestamp = TimeGenerated, IPCustomEntity = RemoteIP, HostCustomEntity = Computer 
  ), 
  (SigninLogs 
  | where isnotempty(IPAddress) 
  | where IPAddress in (IPList) 
  | extend timestamp = TimeGenerated, AccountCustomEntity = UserPrincipalName, IPCustomEntity = IPAddress 
  ),
  (AADNonInteractiveUserSignInLogs 
  | where isnotempty(IPAddress) 
  | where IPAddress in (IPList) 
  | extend timestamp = TimeGenerated, AccountCustomEntity = UserPrincipalName, IPCustomEntity = IPAddress 
  ), 
  (W3CIISLog  
  | where isnotempty(cIP) 
  | where cIP in (IPList) 
  | extend timestamp = TimeGenerated, IPCustomEntity = cIP, HostCustomEntity = Computer, AccountCustomEntity = csUserName 
  ), 
  (AzureActivity  
  | where isnotempty(CallerIpAddress) 
  | where CallerIpAddress in (IPList) 
  | extend timestamp = TimeGenerated, IPCustomEntity = CallerIpAddress, AccountCustomEntity = Caller 
  ), 
  ( 
  AWSCloudTrail 
  | where isnotempty(SourceIpAddress) 
  | where SourceIpAddress in (IPList) 
  | extend timestamp = TimeGenerated, IPCustomEntity = SourceIpAddress, AccountCustomEntity = UserIdentityUserName 
  ), 
  ( 
  DeviceNetworkEvents 
  | where isnotempty(RemoteIP)  
  | where RemoteIP in (IPList)  
  | extend timestamp = TimeGenerated, IPCustomEntity = RemoteIP, HostCustomEntity = DeviceName  
  ),
  (
  AzureDiagnostics
  | where ResourceType == "AZUREFIREWALLS"
  | where Category == "AzureFirewallApplicationRule"
  | parse msg_s with Protocol 'request from ' SourceHost ':' SourcePort 'to ' DestinationHost ':' DestinationPort '. Action:' Action
  | where isnotempty(DestinationHost)
  | where DestinationHost has_any (IPList)  
  | extend DestinationIP = DestinationHost 
  | extend IPCustomEntity = SourceHost
  ),
  (
  AzureDiagnostics
  | where ResourceType == "AZUREFIREWALLS"
  | where Category == "AzureFirewallNetworkRule"
  | parse msg_s with Protocol 'request from ' SourceHost ':' SourcePort 'to ' DestinationHost ':' DestinationPort '. Action:' Action
  | where isnotempty(DestinationHost)
  | where DestinationHost has_any (IPList)  
  | extend DestinationIP = DestinationHost 
  | extend IPCustomEntity = SourceHost
  )
  ) 
entityMappings:
  - entityType: Account
    fieldMappings:
      - identifier: FullName
        columnName: AccountCustomEntity
  - entityType: Host
    fieldMappings:
      - identifier: FullName
        columnName: HostCustomEntity
  - entityType: IP
    fieldMappings:
      - identifier: Address
        columnName: IPCustomEntity
<<<<<<< HEAD
version: 1.2.0
=======
version: 1.1.0
>>>>>>> 6e2063b0
kind: Scheduled<|MERGE_RESOLUTION|>--- conflicted
+++ resolved
@@ -57,7 +57,6 @@
 tactics: 
   - CommandAndControl 
 query:  | 
-
   let IPList = dynamic(["216.24.185.74", "107.175.189.159", "192.210.132.102", "67.230.163.214", 
     "199.19.110.240", "107.148.130.176", "154.212.129.218", "172.86.75.54", "45.61.136.199", 
     "149.28.150.195", "108.61.214.194", "144.202.98.198", "149.28.84.98", "103.99.209.78", 
@@ -186,9 +185,5 @@
     fieldMappings:
       - identifier: Address
         columnName: IPCustomEntity
-<<<<<<< HEAD
 version: 1.2.0
-=======
-version: 1.1.0
->>>>>>> 6e2063b0
 kind: Scheduled