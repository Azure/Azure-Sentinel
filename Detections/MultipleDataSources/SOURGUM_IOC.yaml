id: 94749332-1ad9-49dd-a5ab-5ff2170788fc
name: SOURGUM Actor IOC - July 2021
description: | 
  'Identifies a match across IOC's related to an actor tracked by Microsoft as SOURGUM'
severity: High 
requiredDataConnectors: 
  - connectorId: DNS
    dataTypes:
      - DnsEvents
  - connectorId: AzureMonitor(VMInsights)
    dataTypes:
      - VMConnection
  - connectorId: F5
    dataTypes:
      - CommonSecurityLog
  - connectorId: CiscoASA
    dataTypes: 
      - CommonSecurityLog
  - connectorId: PaloAltoNetworks
    dataTypes: 
      - CommonSecurityLog
  - connectorId: Fortinet
    dataTypes: 
      - CommonSecurityLog
  - connectorId: CheckPoint
    dataTypes: 
      - CommonSecurityLog
  - connectorId: CEF
    dataTypes: 
      - CommonSecurityLog               
  - connectorId: MicrosoftThreatProtection
    dataTypes:
      - DeviceNetworkEvents
      - DeviceRegistryEvents
      - DeviceFileEvents
      - DeviceEvents
      - DeviceProcessEvents
  - connectorId: SecurityEvents
    dataTypes:
      - SecurityEvent
  - connectorId: Office365
    dataTypes:
      - OfficeActivity
  - connectorId: AzureFirewall
    dataTypes: 
      - AzureDiagnostics
  - connectorId: WindowsFirewall
    dataTypes:
      - WindowsFirewall 
  - connectorId: WindowsEvents
    dataTypes:
      - WindowsEvents
queryFrequency: 6h 
queryPeriod: 6h 
triggerOperator: gt 
triggerThreshold: 0 
tactics: 
  - Persistence
relevantTechniques:
  - T1546
tags:
  - SOURGUM
query:  |
  let iocs = externaldata(DateAdded:string,IoC:string,Type:string,TLP:string) [@"https://raw.githubusercontent.com/Azure/Azure-Sentinel/master/Sample%20Data/Feeds/SOURGUM.csv"] with (format="csv", ignoreFirstRecord=True);
  let domains = (iocs | where Type =~ "domainname"| project IoC);
  let sha256Hashes = (iocs | where Type =~ "sha256" | project IoC);
  let file_path1 = (iocs | where Type =~ "filepath1" | project IoC);
  let file_path2 = (iocs | where Type =~ "filepath2" | project IoC);
  let file_path3 = (iocs | where Type =~ "filepath3" | project IoC);
  let reg_key = (iocs | where Type =~ "regkey" | project IoC);
   (union isfuzzy=true
  (CommonSecurityLog
  | where DestinationHostName has_any (domains) or RequestURL has_any (domains) or Message has_any (domains)
  | parse Message with * '(' DNSName ')' *
  | project TimeGenerated, Message, SourceUserID, RequestURL, DestinationHostName, Type, SourceIP, DestinationIP, DNSName
  | extend  Alert = 'SOURGUM IOC detected'
  | extend timestamp = TimeGenerated, AccountCustomEntity = SourceUserID, UrlCustomEntity = RequestURL , IPCustomEntity = DestinationIP, DNSCustomEntity = DNSName
  ),
  (DnsEvents
  | where Name in~ (domains)
  | project TimeGenerated, Computer, IPAddresses, Name, ClientIP, Type
  | extend DNSName = Name, Host = Computer , Alert = 'SOURGUM IOC detected'
  | extend timestamp = TimeGenerated, HostCustomEntity = Host, DNSCustomEntity = DNSName, IPCustomEntity = IPAddresses
  ),
  (VMConnection
  | where  RemoteDnsCanonicalNames has_any (domains)
  | parse RemoteDnsCanonicalNames with * '["' DNSName '"]' *
  | project TimeGenerated, Computer, Direction, RemoteDnsCanonicalNames, ProcessName, SourceIp, DestinationIp, DestinationPort, DNSName,BytesSent, BytesReceived, RemoteCountry, Type
  | extend timestamp = TimeGenerated, IPCustomEntity = DestinationIp, HostCustomEntity = Computer, ProcessCustomEntity = ProcessName, DNSCustomEntity = DNSName, Alert = 'SOURGUM IOC detected'
  ),
  (Event
  | where Source == "Microsoft-Windows-Sysmon"
  | where EventID == 3
  | extend EvData = parse_xml(EventData)
  | extend EventDetail = EvData.DataItem.EventData.Data
  | extend SourceIP = tostring(EventDetail.[9].["#text"]), DestinationIP = tostring(EventDetail.[14].["#text"]), Image = EventDetail.[4].["#text"]
  | where Image has_any (file_path1) or Image has_any (file_path3)
  | project TimeGenerated, SourceIP, DestinationIP, Image, UserName, Computer, EventDetail, Type
  | extend timestamp = TimeGenerated, AccountCustomEntity = UserName, ProcessCustomEntity = tostring(split(Image, '\\', -1)[-1]), HostCustomEntity = Computer , IPCustomEntity = DestinationIP, Alert = 'SOURGUM IOC detected'
  ),  
  (DeviceNetworkEvents
  | where (RemoteUrl has_any (domains))  or (InitiatingProcessSHA256 in (sha256Hashes) and InitiatingProcessFolderPath has_any (file_path1)) or InitiatingProcessFolderPath has_any (file_path3)
  | project TimeGenerated, ActionType, DeviceId, DeviceName, InitiatingProcessAccountDomain, InitiatingProcessAccountName, InitiatingProcessCommandLine, InitiatingProcessFolderPath, InitiatingProcessId, InitiatingProcessParentFileName, InitiatingProcessFileName, RemoteIP, RemoteUrl, LocalIP, Type
  | extend timestamp = TimeGenerated, IPCustomEntity = RemoteIP, HostCustomEntity = DeviceName,  Alert = 'SOURGUM IOC detected', UrlCustomEntity =RemoteUrl
  ),
  (AzureDiagnostics
  | where ResourceType == "AZUREFIREWALLS"
  | where Category == "AzureFirewallDnsProxy"
  | project TimeGenerated,Resource, msg_s, Type
  | parse msg_s with "DNS Request: " ClientIP ":" ClientPort " - " QueryID " " Request_Type " " Request_Class " " Request_Name ". " Request_Protocol " " Request_Size " " EDNSO_DO " " EDNS0_Buffersize " " Responce_Code " " Responce_Flags " " Responce_Size " " Response_Duration
  | where Request_Name has_any (domains)
  | extend timestamp = TimeGenerated, DNSName = Request_Name, IPCustomEntity = ClientIP, Alert = 'SOURGUM IOC detected'
  ),
  (AzureDiagnostics
  | where ResourceType == "AZUREFIREWALLS"
  | where Category == "AzureFirewallApplicationRule"
  | project TimeGenerated,Resource, msg_s
  | parse msg_s with Protocol 'request from ' SourceHost ':' SourcePort 'to ' DestinationHost ':' DestinationPort '. Action:' Action
  | where DestinationHost has_any (domains)  
  | extend timestamp = TimeGenerated, DNSName = DestinationHost, IPCustomEntity = SourceHost, Alert = 'SOURGUM IOC detected'
  ),
  (Event
  | where Source == "Microsoft-Windows-Sysmon"
  | where EventID == 1
  | extend EvData = parse_xml(EventData)
  | extend EventDetail = EvData.DataItem.EventData.Data
  | parse EventDetail with * 'SHA256=' SHA256 '",' *
  | extend Image = EventDetail.[4].["#text"],  CommandLine = EventDetail.[10].["#text"]
  | where (SHA256 has_any (sha256Hashes) and Image has_any (file_path1)) or (Image has_any (file_path3)) or ( CommandLine has_any (file_path3)) or ( CommandLine has_any (file_path1)) or ( CommandLine has 'reg add' and CommandLine has_any (reg_key) and CommandLine has_any (file_path2)) 
  | project TimeGenerated, EventDetail, UserName, Computer, Type, Source, SHA256, CommandLine, Image
  | extend Type = strcat(Type, ": ", Source), Alert = 'SOURGUM IOC detected'
  | extend timestamp = TimeGenerated, HostCustomEntity = Computer , AccountCustomEntity = UserName, ProcessCustomEntity = tostring(split(Image, '\\', -1)[-1]), AlgorithmCustomEntity = "SHA256", FileHashCustomEntity = SHA256
  ),
  (DeviceRegistryEvents
  | where RegistryKey has_any (reg_key) and RegistryValueData has_any (file_path2)
  |  project TimeGenerated, ActionType, DeviceId, DeviceName, InitiatingProcessAccountDomain, InitiatingProcessAccountName, InitiatingProcessCommandLine, InitiatingProcessFolderPath, InitiatingProcessId, InitiatingProcessParentFileName, InitiatingProcessFileName, InitiatingProcessSHA256, Type 
  | extend timestamp = TimeGenerated, HostCustomEntity = DeviceName , AccountCustomEntity = InitiatingProcessAccountName, ProcessCustomEntity = InitiatingProcessFileName, AlgorithmCustomEntity = "SHA256", FileHashCustomEntity = InitiatingProcessSHA256,  Alert = 'SOURGUM IOC detected'
  ),
  (DeviceProcessEvents
  | where  ( InitiatingProcessCommandLine has_any (file_path1)) or ( InitiatingProcessCommandLine has_any (file_path3)) or ( InitiatingProcessCommandLine has 'reg add' and InitiatingProcessCommandLine has_any (reg_key) and InitiatingProcessCommandLine has_any (file_path2)) or (InitiatingProcessFolderPath has_any (file_path1)) or (InitiatingProcessFolderPath has_any (file_path3)) or (FolderPath  has_any (file_path1)) or (FolderPath has_any (file_path3))
  | project TimeGenerated, ActionType, DeviceId, DeviceName, InitiatingProcessAccountDomain, InitiatingProcessAccountName, InitiatingProcessCommandLine, InitiatingProcessFolderPath, InitiatingProcessId, InitiatingProcessParentFileName, InitiatingProcessFileName, InitiatingProcessSHA256, FolderPath, Type
  | extend timestamp = TimeGenerated, HostCustomEntity = DeviceName , AccountCustomEntity = InitiatingProcessAccountName, ProcessCustomEntity = InitiatingProcessFileName, AlgorithmCustomEntity = "SHA256", FileHashCustomEntity = InitiatingProcessSHA256, Alert = 'SOURGUM IOC detected'
  ),
  (DeviceFileEvents
  | where  (InitiatingProcessSHA256 has_any (sha256Hashes) and InitiatingProcessFolderPath has_any (file_path1)) or (InitiatingProcessFolderPath has_any (file_path3)) or (FolderPath  has_any (file_path1)) or (FolderPath  has_any (file_path3)) or ( InitiatingProcessCommandLine has_any (file_path1)) or ( InitiatingProcessCommandLine has_any (file_path3))
  | project TimeGenerated, ActionType, DeviceId, DeviceName, InitiatingProcessAccountDomain, InitiatingProcessAccountName, InitiatingProcessCommandLine, InitiatingProcessFolderPath, InitiatingProcessId, InitiatingProcessParentFileName, InitiatingProcessFileName, RequestAccountName, RequestSourceIP, InitiatingProcessSHA256, FolderPath, Type
  | extend timestamp = TimeGenerated, HostCustomEntity = DeviceName , AccountCustomEntity = RequestAccountName, ProcessCustomEntity = InitiatingProcessFileName, AlgorithmCustomEntity = "SHA256", FileHashCustomEntity = InitiatingProcessSHA256,  Alert = 'SOURGUM IOC detected'
  ),
  (DeviceEvents
  | where  ( InitiatingProcessCommandLine has_any (file_path1)) or ( InitiatingProcessCommandLine has_any (file_path3)) or ( InitiatingProcessCommandLine has 'reg add' and InitiatingProcessCommandLine has_any (reg_key) and InitiatingProcessCommandLine has_any (file_path2)) or (InitiatingProcessFolderPath has_any (file_path1)) or (InitiatingProcessFolderPath has_any (file_path3)) or (FolderPath  has_any (file_path1)) or (FolderPath has_any (file_path3))
  | project TimeGenerated, ActionType, DeviceId, DeviceName, InitiatingProcessAccountDomain, InitiatingProcessAccountName, InitiatingProcessCommandLine, InitiatingProcessFolderPath, InitiatingProcessId, InitiatingProcessParentFileName, InitiatingProcessFileName, InitiatingProcessSHA256, FolderPath, Type
  | extend CommandLine = InitiatingProcessCommandLine, Alert = 'SOURGUM IOC detected'
  | extend timestamp = TimeGenerated, HostCustomEntity = DeviceName , AccountCustomEntity = InitiatingProcessAccountName, ProcessCustomEntity = InitiatingProcessFileName, AlgorithmCustomEntity = "SHA256", FileHashCustomEntity = InitiatingProcessSHA256
  ),
  (SecurityEvent
  | where EventID == 4688
  | where ( CommandLine has_any (file_path1)) or ( CommandLine has_any (file_path3)) or ( CommandLine has 'reg add' and CommandLine has_any (reg_key) and CommandLine has_any (file_path2)) or (NewProcessName has_any (file_path1)) or (NewProcessName has_any (file_path3)) or (ParentProcessName has_any (file_path1)) or (ParentProcessName has_any (file_path3))
  | project TimeGenerated, Computer, NewProcessName, ParentProcessName, Account, NewProcessId, Type
  | extend timestamp = TimeGenerated, HostCustomEntity = Computer , AccountCustomEntity = Account, ProcessCustomEntity = NewProcessName, Alert = 'SOURGUM IOC detected'
  ),
  ( WindowsEvent
  | where EventID == 4688 and EventData has_any (file_path1, file_path3, 'reg add',file_path3 )
  | extend CommandLine = tostring(EventData.CommandLine)
  | where CommandLine has_any (file_path1)) or CommandLine has_any (file_path3)) or CommandLine has 'reg add' and CommandLine has_any (reg_key) and tostring(EventData.ParentProcessName) has_any (file_path3))
  | extend CommandLine = tostring(EventData.CommandLine)
  | extend NewProcessName = tostring(EventData.NewProcessName)
  | extend ParentProcessName = tostring(EventData.ParentProcessName)
  | extend Account = strcat(EventData.SubjectDomainName,"\\", EventData.SubjectUserName)
  | extend NewProcessId = tostring(EventData.NewProcessId)
  | extend IpAddress = tostring(EventData.IpAddress)
  | project TimeGenerated, Computer, NewProcessName, ParentProcessName, Account, NewProcessId, Type
  | extend timestamp = TimeGenerated, HostCustomEntity = Computer , AccountCustomEntity = Account, ProcessCustomEntity = NewProcessName, Alert = 'SOURGUM IOC detected', , IPCustomEntity = IpAddress
  )
  )
entityMappings:
  - entityType: Account
    fieldMappings:
      - identifier: FullName
        columnName: AccountCustomEntity
  - entityType: Host
    fieldMappings:
      - identifier: FullName
        columnName: HostCustomEntity
  - entityType: IP
    fieldMappings:
      - identifier: Address
        columnName: IPCustomEntity 
  - entityType: Process
    fieldMappings:
      - identifier: ProcessId
        columnName: ProcessCustomEntity
  - entityType: FileHash
    fieldMappings:
      - identifier: Algorithm
        columnName: AlgorithmCustomEntity
      - identifier: Value
        columnName: FileHashCustomEntity
<<<<<<< HEAD
version: 1.1.0
=======
version: 1.0.2
>>>>>>> 78a5f39d
kind: Scheduled<|MERGE_RESOLUTION|>--- conflicted
+++ resolved
@@ -195,9 +195,5 @@
         columnName: AlgorithmCustomEntity
       - identifier: Value
         columnName: FileHashCustomEntity
-<<<<<<< HEAD
 version: 1.1.0
-=======
-version: 1.0.2
->>>>>>> 78a5f39d
-kind: Scheduled+kind: Scheduled
