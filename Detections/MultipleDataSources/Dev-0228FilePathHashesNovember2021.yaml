--- conflicted
+++ resolved
@@ -64,11 +64,7 @@
     fieldMappings:
       - identifier: Name
         columnName: FileName
-<<<<<<< HEAD
-version: 1.1.1
-=======
-version: 1.1.2
->>>>>>> 4d7c75e0
+version: 1.1.3
 kind: Scheduled
 metadata:
     source:
