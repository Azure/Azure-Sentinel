id: a357535e-f722-4afe-b375-cff362b2b376
name: Malformed user agent
description: |
  'Malware authors will sometimes hardcode user agent string values when writing the network communication component of their malware.
  Malformed user agents can be an indication of such malware.'
severity: Medium
requiredDataConnectors:
  - connectorId: WAF
    dataTypes:
      - AzureDiagnostics
  - connectorId: Office365
    dataTypes:
      - OfficeActivity
  - connectorId: AzureActiveDirectory
    dataTypes:
      - SigninLogs
  - connectorId: AzureActiveDirectory
    dataTypes:
      - AADNonInteractiveUserSignInLogs
  - connectorId: AWS
    dataTypes:
      - AWSCloudTrail
  - connectorId: AzureMonitor(IIS)
    dataTypes:
      - W3CIISLog
queryFrequency: 1d
queryPeriod: 1d
triggerOperator: gt
triggerThreshold: 0
tactics:
  - InitialAccess
  - CommandAndControl
  - Execution
relevantTechniques:
  - T1189
  - T1071
  - T1203
query: |
  (union isfuzzy=true
  (OfficeActivity | where UserAgent != ""),
  (OfficeActivity
  | where RecordType in ("AzureActiveDirectory", "AzureActiveDirectoryStsLogon")
  | extend OperationName = Operation
  | parse ExtendedProperties with * 'User-Agent\\":\\"' UserAgent2 '\\' *
  | parse ExtendedProperties with * 'UserAgent",      "Value": "' UserAgent1 '"' *
  | where isnotempty(UserAgent1) or isnotempty(UserAgent2)
  | extend UserAgent = iff( RecordType == 'AzureActiveDirectoryStsLogon', UserAgent1, UserAgent2)
  | summarize StartTime = min(TimeGenerated), EndTime = max(TimeGenerated) by UserAgent, SourceIP = ClientIP, Account = UserId, Type, RecordType, Operation
  ),
  (AzureDiagnostics
  | where ResourceType =~ "APPLICATIONGATEWAYS"
  | where OperationName =~ "ApplicationGatewayAccess"
  | extend ClientIP = columnifexists("clientIP_s", "None"), UserAgent = columnifexists("userAgent_s", "None")
  | where UserAgent != '-'
  | summarize StartTime = min(TimeGenerated), EndTime = max(TimeGenerated) by UserAgent, SourceIP = ClientIP,  requestUri_s, httpMethod_s, host_s, requestQuery_s, Type
  ),
  (
  W3CIISLog
  | where isnotempty(csUserAgent)
  | summarize StartTime = min(TimeGenerated), EndTime = max(TimeGenerated) by UserAgent = csUserAgent, SourceIP = cIP, Account = csUserName, Type, sSiteName, csMethod, csUriStem
  ),
  (
  AWSCloudTrail
  | where isnotempty(UserAgent)
  | summarize StartTime = min(TimeGenerated), EndTime = max(TimeGenerated) by UserAgent, SourceIP = SourceIpAddress, Account = UserIdentityUserName, Type, EventSource, EventName
  ),
  (SigninLogs
  | where isnotempty(UserAgent)
  | summarize StartTime = min(TimeGenerated), EndTime = max(TimeGenerated) by UserAgent, SourceIP = IPAddress, Account = UserPrincipalName, Type, OperationName, tostring(LocationDetails), tostring(DeviceDetail), AppDisplayName, ClientAppUsed
  ),
  (AADNonInteractiveUserSignInLogs
  | where isnotempty(UserAgent)
  | summarize StartTime = min(TimeGenerated), EndTime = max(TimeGenerated) by UserAgent, SourceIP = IPAddress, Account = UserPrincipalName, Type, OperationName, tostring(LocationDetails), tostring(DeviceDetail), AppDisplayName, ClientAppUsed
  )
  )
  // Likely artefact of hardcoding
  | where UserAgent startswith "User" or UserAgent startswith '\"'
  // Incorrect casing
  or (UserAgent startswith "Mozilla" and not(UserAgent contains_cs "Mozilla"))
  // Incorrect casing
  or UserAgent contains_cs  "(Compatible;"
  // Missing MSIE version
  or UserAgent matches regex @"MSIE\s?;"
  // Incorrect spacing around MSIE version
  or UserAgent matches regex  @"MSIE(?:\d|.{1,5}?\d\s;)"
<<<<<<< HEAD
  | extend Name = split(Account, "@")[0], UPNSuffix = split(Account, "@")[1]

=======
  | extend AccountName = split(Account, "@")[0], UPNSuffix = split(Account, "@")[1]
>>>>>>> e3fbf485
entityMappings:
  - entityType: Account
    fieldMappings:
      - identifier: FullName
        columnName: Account
      - identifier: Name
        columnName: AccountName
      - identifier: UPNSuffix
        columnName: UPNSuffix
  - entityType: IP
    fieldMappings:
      - identifier: Address
        columnName: SourceIP
version: 1.0.5
kind: Scheduled
metadata:
    source:
        kind: Community
    author:
        name: Microsoft Security Research
    support:
        tier: Community
    categories:
        domains: [ "Security - Threat Protection" ]<|MERGE_RESOLUTION|>--- conflicted
+++ resolved
@@ -83,12 +83,7 @@
   or UserAgent matches regex @"MSIE\s?;"
   // Incorrect spacing around MSIE version
   or UserAgent matches regex  @"MSIE(?:\d|.{1,5}?\d\s;)"
-<<<<<<< HEAD
-  | extend Name = split(Account, "@")[0], UPNSuffix = split(Account, "@")[1]
-
-=======
   | extend AccountName = split(Account, "@")[0], UPNSuffix = split(Account, "@")[1]
->>>>>>> e3fbf485
 entityMappings:
   - entityType: Account
     fieldMappings:
