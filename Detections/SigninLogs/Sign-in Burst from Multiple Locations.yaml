--- conflicted
+++ resolved
@@ -23,13 +23,9 @@
   | where ResultType == 0
   | summarize CountOfLocations = dcount(Location), Locations = make_set(Location), BurstStartTime = min(TimeGenerated), BurstEndTime = max(TimeGenerated) by UserPrincipalName
   | where CountOfLocations > 1
-<<<<<<< HEAD
-  | extend AccountCustomEntity = UserPrincipalName
+  | extend timestamp = BurstStartTime, AccountCustomEntity = UserPrincipalName
 entityMappings:
   - entityType: Account
     fieldMappings:
       - identifier: FullName
-        columnName: AccountCustomEntity
-=======
-  | extend timestamp = BurstStartTime, AccountCustomEntity = UserPrincipalName
->>>>>>> e4d2a7a6
+        columnName: AccountCustomEntity