--- conflicted
+++ resolved
@@ -99,8 +99,4 @@
       - identifier: HostName
         columnName: HostCustomEntity
 version: 1.0.2
-<<<<<<< HEAD
 kind: Scheduled
-=======
-kind: Scheduled
->>>>>>> 4bed20ec
