id: 23de46ea-c425-4a77-b456-511ae4855d69
name: Rare subscription-level operations in Azure
description: |
  'This query looks for a few sensitive subscription-level events based on Azure Activity Logs. 
   For example this monitors for the operation name 'Create or Update Snapshot' which is used for creating backups but could be misused by attackers 
   to dump hashes or extract sensitive information from the disk.'
severity: Low
requiredDataConnectors:
  - connectorId: AzureActivity
    dataTypes:
      - AzureActivity
queryFrequency: 1d
queryPeriod: 14d
triggerOperator: gt
triggerThreshold: 0
tactics:
  - CredentialAccess
  - Persistence
relevantTechniques:
  - T1003
  - T1098
query: |

  let starttime = 14d;
  let endtime = 1d;
  // The number of operations below which an IP address is considered an unusual source of role assignment operations
  let alertOperationThreshold = 5;
  let SensitiveOperationList =  dynamic(["microsoft.compute/snapshots/write", "microsoft.network/networksecuritygroups/write", "microsoft.storage/storageaccounts/listkeys/action"]);
  let SensitiveActivity = AzureActivity
  | where OperationNameValue in~ (SensitiveOperationList) or OperationNameValue hassuffix "listkeys/action"
  | where ActivityStatusValue =~ "Succeeded";
  SensitiveActivity
  | where TimeGenerated between (ago(starttime) .. ago(endtime))
  | summarize count() by CallerIpAddress, Caller, OperationNameValue
  | where count_ >= alertOperationThreshold
  | join kind = rightanti ( 
  SensitiveActivity
  | where TimeGenerated >= ago(endtime)
  | summarize StartTimeUtc = min(TimeGenerated), EndTimeUtc = max(TimeGenerated), ActivityTimeStamp = makelist(TimeGenerated), ActivityStatusValue = makelist(ActivityStatusValue), 
  OperationIds = makelist(OperationId), CorrelationIds = makelist(CorrelationId), Resources = makelist(Resource), ResourceGroups = makelist(ResourceGroup), ResourceIds = makelist(ResourceId), ActivityCountByCallerIPAddress = count()  
  by CallerIpAddress, Caller, OperationNameValue
  ) on CallerIpAddress, Caller, OperationNameValue
  | extend timestamp = StartTimeUtc, AccountCustomEntity = Caller, IPCustomEntity = CallerIpAddress
entityMappings:
  - entityType: Account
    fieldMappings:
      - identifier: FullName
        columnName: AccountCustomEntity
  - entityType: IP
    fieldMappings:
      - identifier: Address
        columnName: IPCustomEntity
<<<<<<< HEAD
version: 1.0.0
kind: scheduled
=======
version: 1.1.0
>>>>>>> f0986da6
<|MERGE_RESOLUTION|>--- conflicted
+++ resolved
@@ -50,9 +50,5 @@
     fieldMappings:
       - identifier: Address
         columnName: IPCustomEntity
-<<<<<<< HEAD
-version: 1.0.0
-kind: scheduled
-=======
 version: 1.1.0
->>>>>>> f0986da6
+kind: scheduled