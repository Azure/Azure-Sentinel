id: 23de46ea-c425-4a77-b456-511ae4855d69
name: Rare subscription-level operations in Azure
description: |
  'This query looks for a few sensitive subscription-level events based on Azure Activity Logs. 
   For example this monitors for the operation name 'Create or Update Snapshot' which is used for creating backups but could be misused by attackers 
   to dump hashes or extract sensitive information from the disk.'
severity: Low
requiredDataConnectors:
  - connectorId: AzureActivity
    dataTypes:
      - AzureActivity
queryFrequency: 1d
queryPeriod: 14d
triggerOperator: gt
triggerThreshold: 0
tactics:
  - CredentialAccess
  - Persistence
relevantTechniques:
  - T1003
  - T1098
query: |

  let starttime = 14d;
  let endtime = 1d;
  // The number of operations below which an IP address is considered an unusual source of role assignment operations
  let alertOperationThreshold = 5;
  let SensitiveOperationList =  dynamic(["microsoft.compute/snapshots/write", "microsoft.network/networksecuritygroups/write", "microsoft.storage/storageaccounts/listkeys/action"]);
  let SensitiveActivity = AzureActivity
<<<<<<< HEAD
  | where OperationName in~ (SensitiveOperationList)
=======
  | where OperationNameValue in~ (SensitiveOperationList) or OperationNameValue hassuffix "listkeys/action"
>>>>>>> f33fd486
  | where ActivityStatusValue =~ "Succeeded";
  SensitiveActivity
  | where TimeGenerated between (ago(starttime) .. ago(endtime))
  | summarize count() by CallerIpAddress, Caller, OperationNameValue
  | where count_ >= alertOperationThreshold
  | join kind = rightanti ( 
  SensitiveActivity
  | where TimeGenerated >= ago(endtime)
  | summarize StartTimeUtc = min(TimeGenerated), EndTimeUtc = max(TimeGenerated), ActivityTimeStamp = makelist(TimeGenerated), ActivityStatusValue = makelist(ActivityStatusValue), 
  OperationIds = makelist(OperationId), CorrelationIds = makelist(CorrelationId), Resources = makelist(Resource), ResourceGroups = makelist(ResourceGroup), ResourceIds = makelist(ResourceId), ActivityCountByCallerIPAddress = count()  
  by CallerIpAddress, Caller, OperationNameValue
  ) on CallerIpAddress, Caller, OperationNameValue
  | extend timestamp = StartTimeUtc, AccountCustomEntity = Caller, IPCustomEntity = CallerIpAddress
entityMappings:
  - entityType: Account
    fieldMappings:
      - identifier: FullName
        columnName: AccountCustomEntity
  - entityType: IP
    fieldMappings:
      - identifier: Address
        columnName: IPCustomEntity
version: 1.1.0
kind: Scheduled<|MERGE_RESOLUTION|>--- conflicted
+++ resolved
@@ -27,11 +27,7 @@
   let alertOperationThreshold = 5;
   let SensitiveOperationList =  dynamic(["microsoft.compute/snapshots/write", "microsoft.network/networksecuritygroups/write", "microsoft.storage/storageaccounts/listkeys/action"]);
   let SensitiveActivity = AzureActivity
-<<<<<<< HEAD
   | where OperationName in~ (SensitiveOperationList)
-=======
-  | where OperationNameValue in~ (SensitiveOperationList) or OperationNameValue hassuffix "listkeys/action"
->>>>>>> f33fd486
   | where ActivityStatusValue =~ "Succeeded";
   SensitiveActivity
   | where TimeGenerated between (ago(starttime) .. ago(endtime))
@@ -54,5 +50,4 @@
     fieldMappings:
       - identifier: Address
         columnName: IPCustomEntity
-version: 1.1.0
-kind: Scheduled+version: 1.0.0