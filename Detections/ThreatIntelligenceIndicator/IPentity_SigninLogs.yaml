--- conflicted
+++ resolved
@@ -48,15 +48,9 @@
   )
   on $left.TI_ipEntity == $right.IPAddress
   | where SigninLogs_TimeGenerated < ExpirationDateTime
-<<<<<<< HEAD
-  | summarize SigninLogs_TimeGenerated = arg_max(SigninLogs_TimeGenerated, *) by IndicatorId
-  | project LatestIndicatorTime, Description, ActivityGroupNames, IndicatorId, ThreatType, Url, ExpirationDateTime, ConfidenceScore, SigninLogs_TimeGenerated,
-  TI_ipEntity, IPAddress, UserPrincipalName, AppDisplayName, StatusCode, StatusDetails, NetworkIP, NetworkDestinationIP, NetworkSourceIP, EmailSourceIpAddress, Type
-=======
   | summarize SigninLogs_TimeGenerated = arg_max(SigninLogs_TimeGenerated, *) by IndicatorId, IPAddress
   | project SigninLogs_TimeGenerated, Description, ActivityGroupNames, IndicatorId, ThreatType, Url, ExpirationDateTime, ConfidenceScore,
   TI_ipEntity, IPAddress, UserPrincipalName, AppDisplayName, StatusCode, StatusDetails, StatusReason, NetworkIP, NetworkDestinationIP, NetworkSourceIP, EmailSourceIpAddress, Type
->>>>>>> 9e792be4
   | extend timestamp = SigninLogs_TimeGenerated, AccountCustomEntity = UserPrincipalName, IPCustomEntity = IPAddress, URLCustomEntity = Url
   };
   let aadSignin = aadFunc("SigninLogs");
