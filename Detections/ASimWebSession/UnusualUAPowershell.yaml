--- conflicted
+++ resolved
@@ -53,10 +53,5 @@
 
 eventGroupingSettings:
   aggregationKind: AlertPerResult
-
-<<<<<<< HEAD
 version: 1.1.0
-=======
-version: 1.0.6
->>>>>>> eeeb2ca6
 kind: Scheduled