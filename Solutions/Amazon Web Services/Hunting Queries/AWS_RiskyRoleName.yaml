id: 70c36558-e6d8-48b4-98b3-185d555cd5af
name: Risky role name created
description: |
  'Detections of risky role names could indicate that a malicious framework was executed in your environment.'
severity: High
requiredDataConnectors:
  - connectorId: AWS
    dataTypes:
      - AWSCloudTrail
tactics:
  - Persistence
relevantTechniques:
  - T1098
query: |
    let PacuRoleNames = (
    externaldata (RoleName:string)
    [h@'https://raw.githubusercontent.com/RhinoSecurityLabs/pacu/master/pacu/modules/iam__enum_roles/default-word-list.txt']
    );
    AWSCloudTrail
    | where EventName == "CreateRole" and isempty(ErrorCode) and isempty(ErrorMessage)
    | extend roleName = parse_json(tostring((parse_json(RequestParameters)))).roleName
    | where roleName in (PacuRoleNames)
<<<<<<< HEAD
    | distinct TimeGenerated, EventName, SourceIpAddress, UserIdentityArn, UserIdentityUserName, tostring(roleName), UserIdentityAccountId,AWSRegion
=======
    | distinct TimeGenerated, EventName, SourceIpAddress, UserIdentityArn, UserIdentityUserName, tostring(roleName), UserIdentityAccountId, AWSRegion
>>>>>>> c6dce9c3
    | extend UserIdentityUserName = iff(isnotempty(UserIdentityUserName), UserIdentityUserName, tostring(split(UserIdentityArn,'/')[-1]))
    | summarize EventCount = count(), StartTime = min(TimeGenerated), EndTime = max(TimeGenerated), EventNameList=make_set(EventName), IPList=make_set(SourceIpAddress) by UserIdentityAccountId, AWSRegion, UserIdentityUserName, TimeGenerated, SourceIpAddress
    | extend timestamp = TimeGenerated, IPCustomEntity = SourceIpAddress, AccountCustomEntity = UserIdentityUserName
entityMappings:
  - entityType: Account
    fieldMappings:
      - identifier: FullName
        columnName: AccountCustomEntity
  - entityType: IP
    fieldMappings:
      - identifier: Address
        columnName: IPCustomEntity<|MERGE_RESOLUTION|>--- conflicted
+++ resolved
@@ -20,11 +20,7 @@
     | where EventName == "CreateRole" and isempty(ErrorCode) and isempty(ErrorMessage)
     | extend roleName = parse_json(tostring((parse_json(RequestParameters)))).roleName
     | where roleName in (PacuRoleNames)
-<<<<<<< HEAD
-    | distinct TimeGenerated, EventName, SourceIpAddress, UserIdentityArn, UserIdentityUserName, tostring(roleName), UserIdentityAccountId,AWSRegion
-=======
     | distinct TimeGenerated, EventName, SourceIpAddress, UserIdentityArn, UserIdentityUserName, tostring(roleName), UserIdentityAccountId, AWSRegion
->>>>>>> c6dce9c3
     | extend UserIdentityUserName = iff(isnotempty(UserIdentityUserName), UserIdentityUserName, tostring(split(UserIdentityArn,'/')[-1]))
     | summarize EventCount = count(), StartTime = min(TimeGenerated), EndTime = max(TimeGenerated), EventNameList=make_set(EventName), IPList=make_set(SourceIpAddress) by UserIdentityAccountId, AWSRegion, UserIdentityUserName, TimeGenerated, SourceIpAddress
     | extend timestamp = TimeGenerated, IPCustomEntity = SourceIpAddress, AccountCustomEntity = UserIdentityUserName
