--- conflicted
+++ resolved
@@ -1,29 +1,3 @@
-<<<<<<< HEAD
-id: 4b4a1802-8fcc-4eeb-9ccd-b5bb16f4b64b
-name: Box - Deleted users
-description: |
-  'Query shows deleted user accounts.'
-severity: Medium
-requiredDataConnectors:
-  - connectorId: BoxDataConnector
-    dataTypes:
-      - BoxEvents_CL
-tactics:
-  - Impact
-relevantTechniques:
-  - T1531
-query: |
-  BoxEvents
-  | where TimeGenerated > ago(24h)
-  | where EventType =~ 'DELETE_USER'
-  | project TimeGenerated, SourceName, SourceLogin
-  | extend AccountCustomEntity = SourceLogin
-entityMappings:
-  - entityType: Account
-    fieldMappings:
-      - identifier: FullName
-        columnName: AccountCustomEntity
-=======
 id: 4b4a1802-8fcc-4eeb-9ccd-b5bb16f4b64b
 name: Box - Deleted users
 description: |
@@ -48,5 +22,4 @@
     fieldMappings:
       - identifier: FullName
         columnName: AccountCustomEntity
->>>>>>> a467b590
   