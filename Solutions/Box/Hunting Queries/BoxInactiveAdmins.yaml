--- conflicted
+++ resolved
@@ -1,41 +1,3 @@
-<<<<<<< HEAD
-id: d8ef8d5c-97f3-4552-afca-75d44339fa8f
-name: Box - Inactive admin users
-description: |
-  'Query shows inactive admin accounts (admin users which last login time is more than 30 days).'
-severity: Medium
-requiredDataConnectors:
-  - connectorId: BoxDataConnector
-    dataTypes:
-      - BoxEvents_CL
-tactics:
-  - PrivilegeEscalation
-relevantTechniques:
-  - T1078
-query: |
-  let active_admins = BoxEvents
-  | where TimeGenerated between (ago(7d) .. ago(1d))
-  | where EventType =~ 'ADMIN_LOGIN'
-  | summarize makeset(SourceLogin);
-  let inactive_admins = BoxEvents
-  | where TimeGenerated between (ago(30d) .. ago(7d))
-  | where EventType =~ 'ADMIN_LOGIN'
-  | where SourceLogin !in (active_admins)
-  | summarize makeset(SourceLogin);
-  BoxEvents
-  | where TimeGenerated > ago(7d)
-  | where EventType =~ 'ADMIN_LOGIN'
-  | where SourceLogin !in (active_admins)
-  | where SourceLogin in (inactive_admins)
-  | summarize LastLoginTime = max(TimeGenerated) by SourceLogin
-  | project LastLoginTime, SourceLogin
-  | extend AccountCustomEntity = SourceLogin
-entityMappings:
-  - entityType: Account
-    fieldMappings:
-      - identifier: FullName
-        columnName: AccountCustomEntity
-=======
 id: d8ef8d5c-97f3-4552-afca-75d44339fa8f
 name: Box - Inactive admin users
 description: |
@@ -71,5 +33,4 @@
   - entityType: Account
     fieldMappings:
       - identifier: FullName
-        columnName: AccountCustomEntity
->>>>>>> a467b590
+        columnName: AccountCustomEntity