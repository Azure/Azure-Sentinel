<<<<<<< HEAD
id: 949aec39-304d-4fba-94b3-15337d05e3f1
name: Box - IP list for admin users
description: |
  'Query shows iplist for admin users. You can check for suspicious IPs or new IPs.'
severity: Medium
requiredDataConnectors:
  - connectorId: BoxDataConnector
    dataTypes:
      - BoxEvents_CL
tactics:
  - InitialAccess
  - PrivilegeEscalation
relevantTechniques:
  - T1078
query: |
  BoxEvents
  | where TimeGenerated > ago(30d)
  | where EventType =~ 'ADMIN_LOGIN'
  | summarize makeset(SrcIpAddr) by SourceLogin
  | extend AccountCustomEntity = SourceLogin
entityMappings:
  - entityType: Account
    fieldMappings:
      - identifier: FullName
        columnName: AccountCustomEntity
=======
id: 949aec39-304d-4fba-94b3-15337d05e3f1
name: Box - IP list for admin users
description: |
  'Query shows iplist for admin users. You can check for suspicious IPs or new IPs.'
severity: Medium
requiredDataConnectors:
  - connectorId: BoxDataConnector
    dataTypes:
      - BoxEvents_CL
tactics:
  - InitialAccess
  - PrivilegeEscalation
relevantTechniques:
  - T1078
query: |
  BoxEvents
  | where EventEndTime > ago(30d)
  | where EventType =~ 'ADMIN_LOGIN'
  | summarize makeset(SrcIpAddr) by SourceLogin
  | extend AccountCustomEntity = SourceLogin
entityMappings:
  - entityType: Account
    fieldMappings:
      - identifier: FullName
        columnName: AccountCustomEntity
>>>>>>> a467b590
  <|MERGE_RESOLUTION|>--- conflicted
+++ resolved
@@ -1,30 +1,3 @@
-<<<<<<< HEAD
-id: 949aec39-304d-4fba-94b3-15337d05e3f1
-name: Box - IP list for admin users
-description: |
-  'Query shows iplist for admin users. You can check for suspicious IPs or new IPs.'
-severity: Medium
-requiredDataConnectors:
-  - connectorId: BoxDataConnector
-    dataTypes:
-      - BoxEvents_CL
-tactics:
-  - InitialAccess
-  - PrivilegeEscalation
-relevantTechniques:
-  - T1078
-query: |
-  BoxEvents
-  | where TimeGenerated > ago(30d)
-  | where EventType =~ 'ADMIN_LOGIN'
-  | summarize makeset(SrcIpAddr) by SourceLogin
-  | extend AccountCustomEntity = SourceLogin
-entityMappings:
-  - entityType: Account
-    fieldMappings:
-      - identifier: FullName
-        columnName: AccountCustomEntity
-=======
 id: 949aec39-304d-4fba-94b3-15337d05e3f1
 name: Box - IP list for admin users
 description: |
@@ -50,5 +23,4 @@
     fieldMappings:
       - identifier: FullName
         columnName: AccountCustomEntity
->>>>>>> a467b590
   