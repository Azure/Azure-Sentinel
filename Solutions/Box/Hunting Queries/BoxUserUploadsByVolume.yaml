<<<<<<< HEAD
id: 484f9c1c-a8d6-4a78-b526-d38958ade100
name: Box - Uploaded data volume per user
description: |
  'Query shows uploaded data volume per user.'
severity: Medium
requiredDataConnectors:
  - connectorId: BoxDataConnector
    dataTypes:
      - BoxEvents_CL
tactics:
  - Exfiltration
  - Collection
relevantTechniques:
  - T1530
  - T1537
query: |
  BoxEvents
  | where TimeGenerated > ago(24h)
  | where EventType =~ 'UPLOAD'
  | summarize ['DataVolume(Bytes)'] = sum(FileSize) by SrcUserName
  | project SrcUserName, ['DataVolume(Bytes)']
  | order by ['DataVolume(Bytes)'] desc
  | extend AccountCustomEntity = SrcUserName
entityMappings:
  - entityType: Account
    fieldMappings:
      - identifier: FullName
        columnName: AccountCustomEntity
=======
id: 484f9c1c-a8d6-4a78-b526-d38958ade100
name: Box - Uploaded data volume per user
description: |
  'Query shows uploaded data volume per user.'
severity: Medium
requiredDataConnectors:
  - connectorId: BoxDataConnector
    dataTypes:
      - BoxEvents_CL
tactics:
  - Exfiltration
  - Collection
relevantTechniques:
  - T1530
  - T1537
query: |
  BoxEvents
  | where EventEndTime > ago(24h)
  | where EventType =~ 'UPLOAD'
  | summarize ['DataVolume(Bytes)'] = sum(FileSize) by SrcUserName
  | project SrcUserName, ['DataVolume(Bytes)']
  | order by ['DataVolume(Bytes)'] desc
  | extend AccountCustomEntity = SrcUserName
entityMappings:
  - entityType: Account
    fieldMappings:
      - identifier: FullName
        columnName: AccountCustomEntity
>>>>>>> a467b590
  <|MERGE_RESOLUTION|>--- conflicted
+++ resolved
@@ -1,33 +1,3 @@
-<<<<<<< HEAD
-id: 484f9c1c-a8d6-4a78-b526-d38958ade100
-name: Box - Uploaded data volume per user
-description: |
-  'Query shows uploaded data volume per user.'
-severity: Medium
-requiredDataConnectors:
-  - connectorId: BoxDataConnector
-    dataTypes:
-      - BoxEvents_CL
-tactics:
-  - Exfiltration
-  - Collection
-relevantTechniques:
-  - T1530
-  - T1537
-query: |
-  BoxEvents
-  | where TimeGenerated > ago(24h)
-  | where EventType =~ 'UPLOAD'
-  | summarize ['DataVolume(Bytes)'] = sum(FileSize) by SrcUserName
-  | project SrcUserName, ['DataVolume(Bytes)']
-  | order by ['DataVolume(Bytes)'] desc
-  | extend AccountCustomEntity = SrcUserName
-entityMappings:
-  - entityType: Account
-    fieldMappings:
-      - identifier: FullName
-        columnName: AccountCustomEntity
-=======
 id: 484f9c1c-a8d6-4a78-b526-d38958ade100
 name: Box - Uploaded data volume per user
 description: |
@@ -56,5 +26,4 @@
     fieldMappings:
       - identifier: FullName
         columnName: AccountCustomEntity
->>>>>>> a467b590
   