<<<<<<< HEAD
id: b2197d7f-4731-483c-89de-d48606b872da
name: Box - User logged in as admin
description: |
  'Detects when user logged in as admin.'
severity: Medium
status: Available
requiredDataConnectors:
  - connectorId: BoxDataConnector
    dataTypes:
      - BoxEvents_CL
queryFrequency: 1h
queryPeriod: 14d
triggerOperator: gt
triggerThreshold: 0
tactics:
  - PrivilegeEscalation
relevantTechniques:
  - T1078
query: |
  let lbperiod_start = 14d;
  let lbperiod_end = 1d;
  let admins = BoxEvents
  | where TimeGenerated between (ago(lbperiod_start) .. ago(lbperiod_end))
  | where EventType =~ 'ADMIN_LOGIN'
  | summarize makeset(SourceLogin);
  BoxEvents
  | where EventType =~ 'ADMIN_LOGIN'
  | where SourceLogin !in (admins)
  | extend AccountCustomEntity = SourceLogin
  | extend IPCustomEntity = SrcIpAddr
entityMappings:
  - entityType: Account
    fieldMappings:
      - identifier: FullName
        columnName: AccountCustomEntity
  - entityType: IP
    fieldMappings:
      - identifier: Address
        columnName: IPCustomEntity
version: 1.0.0
=======
id: b2197d7f-4731-483c-89de-d48606b872da
name: Box - User logged in as admin
description: |
  'Detects when user logged in as admin.'
severity: Medium
status: Available
requiredDataConnectors:
  - connectorId: BoxDataConnector
    dataTypes:
      - BoxEvents_CL
queryFrequency: 1h
queryPeriod: 14d
triggerOperator: gt
triggerThreshold: 0
tactics:
  - PrivilegeEscalation
relevantTechniques:
  - T1078
query: |
  let lbperiod_start = 14d;
  let lbperiod_end = 1d;
  let admins = BoxEvents
  | where EventEndTime between (ago(lbperiod_start) .. ago(lbperiod_end))
  | where EventType =~ 'ADMIN_LOGIN'
  | summarize makeset(SourceLogin);
  BoxEvents
  | where EventType =~ 'ADMIN_LOGIN'
  | where SourceLogin !in (admins)
  | extend AccountCustomEntity = SourceLogin
  | extend IPCustomEntity = SrcIpAddr
entityMappings:
  - entityType: Account
    fieldMappings:
      - identifier: FullName
        columnName: AccountCustomEntity
  - entityType: IP
    fieldMappings:
      - identifier: Address
        columnName: IPCustomEntity
version: 1.0.1
>>>>>>> a467b590
kind: Scheduled<|MERGE_RESOLUTION|>--- conflicted
+++ resolved
@@ -1,45 +1,3 @@
-<<<<<<< HEAD
-id: b2197d7f-4731-483c-89de-d48606b872da
-name: Box - User logged in as admin
-description: |
-  'Detects when user logged in as admin.'
-severity: Medium
-status: Available
-requiredDataConnectors:
-  - connectorId: BoxDataConnector
-    dataTypes:
-      - BoxEvents_CL
-queryFrequency: 1h
-queryPeriod: 14d
-triggerOperator: gt
-triggerThreshold: 0
-tactics:
-  - PrivilegeEscalation
-relevantTechniques:
-  - T1078
-query: |
-  let lbperiod_start = 14d;
-  let lbperiod_end = 1d;
-  let admins = BoxEvents
-  | where TimeGenerated between (ago(lbperiod_start) .. ago(lbperiod_end))
-  | where EventType =~ 'ADMIN_LOGIN'
-  | summarize makeset(SourceLogin);
-  BoxEvents
-  | where EventType =~ 'ADMIN_LOGIN'
-  | where SourceLogin !in (admins)
-  | extend AccountCustomEntity = SourceLogin
-  | extend IPCustomEntity = SrcIpAddr
-entityMappings:
-  - entityType: Account
-    fieldMappings:
-      - identifier: FullName
-        columnName: AccountCustomEntity
-  - entityType: IP
-    fieldMappings:
-      - identifier: Address
-        columnName: IPCustomEntity
-version: 1.0.0
-=======
 id: b2197d7f-4731-483c-89de-d48606b872da
 name: Box - User logged in as admin
 description: |
@@ -80,5 +38,4 @@
       - identifier: Address
         columnName: IPCustomEntity
 version: 1.0.1
->>>>>>> a467b590
 kind: Scheduled