| **Version** | **Date Modified (DD-MM-YYYY)** | **Change History**                                                         |
|-------------|--------------------------------|----------------------------------------------------------------------------|
<<<<<<< HEAD
| 3.0.1       | 24-01-2023                     | Updated the solution to fix **Analytic Rules** deployment issue |
| 3.0.0       | 28-11-2023                     | Changes for rebranding from Azure Active Directory to Microsoft Entra ID & MS 365 Defender to MS Defender XDR |
=======
| 3.0.0       | 28-11-2023                     | Modified text as there is rebranding from Azure Active Directory to Microsoft Entra ID & MS 365 Defender to MS Defender XDR |
>>>>>>> 3df86108
<|MERGE_RESOLUTION|>--- conflicted
+++ resolved
@@ -1,8 +1,5 @@
 | **Version** | **Date Modified (DD-MM-YYYY)** | **Change History**                                                         |
 |-------------|--------------------------------|----------------------------------------------------------------------------|
-<<<<<<< HEAD
 | 3.0.1       | 24-01-2023                     | Updated the solution to fix **Analytic Rules** deployment issue |
 | 3.0.0       | 28-11-2023                     | Changes for rebranding from Azure Active Directory to Microsoft Entra ID & MS 365 Defender to MS Defender XDR |
-=======
-| 3.0.0       | 28-11-2023                     | Modified text as there is rebranding from Azure Active Directory to Microsoft Entra ID & MS 365 Defender to MS Defender XDR |
->>>>>>> 3df86108
+| 3.0.0       | 28-11-2023                     | Modified text as there is rebranding from Azure Active Directory to Microsoft Entra ID & MS 365 Defender to MS Defender XDR |