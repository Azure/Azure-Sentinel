--- conflicted
+++ resolved
@@ -71,11 +71,7 @@
       ],
       "properties": {
         "contentId": "[variables('_dataConnectorContentIdConnectorDefinition1')]",
-<<<<<<< HEAD
-        "displayName": "GCP Pub/Sub VPC Flow Logs (via Codeless Connector Platform) (Preview)",
-=======
         "displayName": "GCP Pub/Sub VPC Flow Logs (via Codeless Connector Framework)",
->>>>>>> b1842511
         "contentKind": "DataConnector",
         "mainTemplate": {
           "$schema": "https://schema.management.azure.com/schemas/2019-04-01/deploymentTemplate.json#",
@@ -92,11 +88,7 @@
               "properties": {
                 "connectorUiConfig": {
                   "id": "GCPVPCFlowLogsCCPDefinition",
-<<<<<<< HEAD
-                  "title": "GCP Pub/Sub VPC Flow Logs (via Codeless Connector Platform) (Preview)",
-=======
                   "title": "GCP Pub/Sub VPC Flow Logs (via Codeless Connector Framework)",
->>>>>>> b1842511
                   "publisher": "Microsoft",
                   "descriptionMarkdown": "The Google Cloud Platform (GCP) VPC Flow Logs enable you to capture network traffic activity at the VPC level, allowing you to monitor access patterns, analyze network performance, and detect potential threats across GCP resources.",
                   "graphQueriesTableName": "GCPVPCFlow",
@@ -248,18 +240,10 @@
                     ],
                     "destinations": [
                       "clv2ws1"
-<<<<<<< HEAD
-                    ],
-                    "transformKql": "source |extend TimeGenerated = timestamp, InsertId = tostring(insertId), BytesSent = tostring(jsonPayload['bytes_sent']), PacketsSent = tostring(jsonPayload['packets_sent']), Reporter = tostring(jsonPayload['reporter']), Rttmsec = tostring(jsonPayload['rtt_msec']), StartTime = todatetime(jsonPayload['start_time']), EndTime = todatetime(jsonPayload['end_time']), LogName = tostring(logName), ReceiveTimestamp = todatetime(receiveTimestamp), Timestamp = todatetime(timestamp), Location = tostring(resource.labels['location']), ProjectId = tostring(resource.labels['project_id']), SubnetworkId = tostring(resource.labels['subnetwork_id']), SubnetworkName = tostring(resource.labels['subnetwork_name']), ResourceType = tostring(resource['type']), DestIp = tostring(jsonPayload.connection['dest_ip']), DestPort = tostring(jsonPayload.connection['dest_port']), Protocol = tostring(jsonPayload.connection['protocol']), SrcIp = tostring(jsonPayload.connection['src_ip']), SrcPort = tostring(jsonPayload.connection['src_port']), DestInstanceProjectId = tostring(jsonPayload.dest_instance['project_id']), DestInstanceRegion = tostring(jsonPayload.dest_instance['region']), DestInstanceVmName = tostring(jsonPayload.dest_instance['vm_name']), DestInstanceZone = tostring(jsonPayload.dest_instance['zone']), DestInstanceGroupName = tostring(jsonPayload.dest_instance.managed_instance_group['name']), DestInstanceGroupZone = tostring(jsonPayload.dest_instance.managed_instance_group['zone']), DestInstanceGroupRegion = tostring(jsonPayload.dest_instance.managed_instance_group['region']), DestVpcProjectId = tostring(jsonPayload.dest_vpc['project_id']), DestVpcSubnetworkName = tostring(jsonPayload.dest_vpc['subnetwork_name']), DestVpcSubnetworkRegion = tostring(jsonPayload.dest_vpc['subnetwork_region']), DestVpcName = tostring(jsonPayload.dest_vpc['vpc_name']), NetworkServiceDscp = tostring(jsonPayload.network_service['dscp']), SrcInstanceProjectId = tostring(jsonPayload.src_instance['project_id']), SrcInstanceRegion = tostring(jsonPayload.src_instance['region']), SrcInstanceVmName = tostring(jsonPayload.src_instance['vm_name']), SrcInstanceZone = tostring(jsonPayload.src_instance['zone']), SrcInstanceGroupName = tostring(jsonPayload.src_instance.managed_instance_group['name']), SrcInstanceGroupZone = tostring(jsonPayload.src_instance.managed_instance_group['zone']), SrcInstanceGroupRegion = tostring(jsonPayload.src_instance.managed_instance_group['region']), SrcVpcProjectId = tostring(jsonPayload.src_vpc['project_id']), SrcVpcSubnetworkName = tostring(jsonPayload.src_vpc['subnetwork_name']), SrcVpcSubnetworkRegion = tostring(jsonPayload.src_vpc['subnetwork_region']), SrcVpcName = tostring(jsonPayload.src_vpc['vpc_name']), DestGoogleServiceType = tostring(jsonPayload.dest_google_service['type']), SrcGoogleServiceType = tostring(jsonPayload.src_google_service['type']), DestLocationAsn = tostring(jsonPayload.dest_location['asn']), DestLocationContinent = tostring(jsonPayload.dest_location['continent']), DestLocationCity = tostring(jsonPayload.dest_location['city']), DestLocationCountry = tostring(jsonPayload.dest_location['country']), DestLocationRegion = tostring(jsonPayload.dest_location['region']), SrcLocationAsn = tostring(jsonPayload.src_location['asn']), SrcLocationContinent = tostring(jsonPayload.src_location['continent']), SrcLocationCountry = tostring(jsonPayload.src_location['country']), SrcLocationCity = tostring(jsonPayload.src_location['city']), SrcLocationRegion = tostring(jsonPayload.src_location['region']), InternetRoutingDetailsEgressAsn = tostring(jsonPayload.internet_routing_details.egress_as_path[0].as_details[0].asn), LbBackendGroupName = tostring(jsonPayload.load_balancing['backend_group_name']), LbBackendGroupType = tostring(jsonPayload.load_balancing['backend_group_type']), LbForwardingRuleName = tostring(jsonPayload.load_balancing['forwarding_rule_name']), LbForwardingRuleProjectId = tostring(jsonPayload.load_balancing['forwarding_rule_project_id']), LbReporter = tostring(jsonPayload.load_balancing['reporter']), LbScheme = tostring(jsonPayload.load_balancing['scheme']), LbUrlMapName = tostring(jsonPayload.load_balancing['url_map_name']), LbBackendServiceName = tostring(jsonPayload.load_balancing['backend_service_name']), LbType = tostring(jsonPayload.load_balancing['type']), LbBackendGroupLocation = tostring(jsonPayload.load_balancing['backend_group_location']), LbVpc = todynamic(jsonPayload.load_balancing['vpc']), SrcGkeClusterLocation = tostring(jsonPayload.src_gke_details.cluster['cluster_location']), SrcGkeClusterName = tostring(jsonPayload.src_gke_details.cluster['cluster_name']), SrcGkeService = todynamic(jsonPayload.src_gke_details.service), SrcGkePodName = tostring(jsonPayload.src_gke_details.pod['pod_name']), SrcGkePodNamespace = tostring(jsonPayload.src_gke_details.pod['pod_namespace']), SrcGkePodWorkloadName = tostring(jsonPayload.src_gke_details.pod.workload['name']), SrcGkePodWorkloadType = tostring(jsonPayload.src_gke_details.pod.workload['type']), DestGkeClusterLocation = tostring(jsonPayload.dest_gke_details.cluster['cluster_location']), DestGkeClusterName = tostring(jsonPayload.dest_gke_details.cluster['cluster_name']), DestGkeService = todynamic(jsonPayload.dest_gke_details.service), DestGkePodName = tostring(jsonPayload.dest_gke_details.pod['pod_name']), DestGkePodNamespace = tostring(jsonPayload.dest_gke_details.pod['pod_namespace']), DestGkePodWorkloadName = tostring(jsonPayload.dest_gke_details.pod.workload['name']), DestGkePodWorkloadType = tostring(jsonPayload.dest_gke_details.pod.workload['type']), PscAttachmentProjectId = tostring(jsonPayload.psc.psc_attachment['project_id']), PscAttachmentRegion = tostring(jsonPayload.psc.psc_attachment['region']), PscAttachmentVpc = todynamic(jsonPayload.psc.psc_attachment['vpc']), PscEndpointProjectId = tostring(jsonPayload.psc.psc_endpoint['project_id']), PscEndpointConnectionId = tostring(jsonPayload.psc.psc_endpoint['psc_connection_id']), PscEndpointRegion = tostring(jsonPayload.psc.psc_endpoint['region']), PscEndpointTargetServiceType = tostring(jsonPayload.psc.psc_endpoint['target_service_type']), PscEndpointVpc = todynamic(jsonPayload.psc.psc_endpoint['vpc']), SrcGatewayProjectId = tostring(jsonPayload.src_gateway['project_id']), SrcGatewayLocation = tostring(jsonPayload.src_gateway['location']), SrcGatewayName = tostring(jsonPayload.src_gateway['name']), SrcGatewayType = tostring(jsonPayload.src_gateway['type']), SrcGatewayVpc = todynamic(jsonPayload.src_gateway['vpc']), SrcGatewayInterconnectName = tostring(jsonPayload.src_gateway['interconnect_name']), SrcGatewayInterconnectProjectNumber = tostring(jsonPayload.src_gateway['interconnect_project_number']), DestGatewayProjectId = tostring(jsonPayload.dest_gateway['project_id']), DestGatewayLocation = tostring(jsonPayload.dest_gateway['location']), DestGatewayName = tostring(jsonPayload.dest_gateway['name']), DestGatewayType = tostring(jsonPayload.dest_gateway['type']), DestGatewayVpc = todynamic(jsonPayload.dest_gateway['vpc']), DestGatewayInterconnectName = tostring(jsonPayload.dest_gateway['interconnect_name']), DestGatewayInterconnectProjectNumber = tostring(jsonPayload.dest_gateway['interconnect_project_number'])|project-away jsonPayload,resource",
-                    "outputStream": "Microsoft-GCPVPCFlow"
-                  }
-                ]
-=======
                     ]
                   }
                 ],
                 "dataCollectionEndpointId": "[variables('dataCollectionEndpointId1')]"
->>>>>>> b1842511
               }
             }
           ]
@@ -282,11 +266,7 @@
       "properties": {
         "connectorUiConfig": {
           "id": "GCPVPCFlowLogsCCPDefinition",
-<<<<<<< HEAD
-          "title": "GCP Pub/Sub VPC Flow Logs (via Codeless Connector Platform) (Preview)",
-=======
           "title": "GCP Pub/Sub VPC Flow Logs (via Codeless Connector Framework)",
->>>>>>> b1842511
           "publisher": "Microsoft",
           "descriptionMarkdown": "The Google Cloud Platform (GCP) VPC Flow Logs enable you to capture network traffic activity at the VPC level, allowing you to monitor access patterns, analyze network performance, and detect potential threats across GCP resources.",
           "graphQueriesTableName": "GCPVPCFlow",
@@ -426,11 +406,7 @@
       ],
       "properties": {
         "contentId": "[variables('_dataConnectorContentIdConnections1')]",
-<<<<<<< HEAD
-        "displayName": "GCP Pub/Sub VPC Flow Logs (via Codeless Connector Platform) (Preview)",
-=======
         "displayName": "GCP Pub/Sub VPC Flow Logs (via Codeless Connector Framework)",
->>>>>>> b1842511
         "contentKind": "ResourcesDataConnector",
         "mainTemplate": {
           "$schema": "https://schema.management.azure.com/schemas/2019-04-01/deploymentTemplate.json#",
@@ -470,11 +446,7 @@
               "minLength": 3
             },
             "connectorDefinitionName": {
-<<<<<<< HEAD
-              "defaultValue": "GCP Pub/Sub VPC Flow Logs (via Codeless Connector Platform) (Preview)",
-=======
               "defaultValue": "GCP Pub/Sub VPC Flow Logs (via Codeless Connector Framework)",
->>>>>>> b1842511
               "type": "securestring",
               "minLength": 1
             },
