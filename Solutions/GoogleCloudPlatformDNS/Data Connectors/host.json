{
    "version": "2.0",
    "logging": {
      "applicationInsights": {
        "samplingSettings": {
          "isEnabled": true,
          "excludedTypes": "Request"
        }
      }
    },
    "extensionBundle": {
      "id": "Microsoft.Azure.Functions.ExtensionBundle",
<<<<<<< HEAD
      "version": "[2.*, 3.0.0)"
=======
      "version": "[3.*, 4.0.0)"
>>>>>>> 564c6dcf
    }
  }<|MERGE_RESOLUTION|>--- conflicted
+++ resolved
@@ -10,10 +10,6 @@
     },
     "extensionBundle": {
       "id": "Microsoft.Azure.Functions.ExtensionBundle",
-<<<<<<< HEAD
-      "version": "[2.*, 3.0.0)"
-=======
       "version": "[3.*, 4.0.0)"
->>>>>>> 564c6dcf
     }
   }