--- conflicted
+++ resolved
@@ -525,18 +525,11 @@
                 },
                 "customDetails": {
                   "Device": "SourceHostName",
-<<<<<<< HEAD
                   "Matched_Models": "Models",
                   "Matches_Max_Severity": "MaxSeverity",
                   "Matches_ASP_URLs": "ASPMatchURLs",
                   "Matches_Count": "ModelMatchCount",
                   "Matches_Dest_IPs": "DestinationIPs"
-=======
-                  "Matches_Dest_IPs": "DestinationIPs",
-                  "Matches_Max_Severity": "MaxSeverity",
-                  "Matches_ASP_URLs": "ASPMatchURLs",
-                  "Matched_Models": "Models"
->>>>>>> 04ea0e90
                 },
                 "alertDetailsOverride": {
                   "alertSeverityColumnName": "SeverityName",
@@ -546,20 +539,6 @@
                 "incidentConfiguration": {
                   "createIncident": true,
                   "groupingConfiguration": {
-<<<<<<< HEAD
-                    "lookbackDuration": "3d",
-                    "groupByCustomDetails": [
-                      "Device"
-                    ],
-                    "matchingMethod": "Selected",
-                    "enabled": true,
-                    "groupByEntities": [
-                      "Host"
-                    ],
-                    "reopenClosedIncident": true
-                  },
-                  "createIncident": true
-=======
                     "matchingMethod": "Selected",
                     "reopenClosedIncident": true,
                     "enabled": true,
@@ -571,7 +550,6 @@
                     ],
                     "lookbackDuration": "3d"
                   }
->>>>>>> 04ea0e90
                 }
               }
             },
@@ -692,18 +670,11 @@
                 },
                 "customDetails": {
                   "Device": "SourceHostName",
-<<<<<<< HEAD
                   "Matched_Models": "Models",
                   "Matches_Max_Severity": "MaxSeverity",
                   "Matches_ASP_URLs": "ASPMatchURLs",
                   "Matches_Count": "ModelMatchCount",
                   "Matches_Dest_IPs": "DestinationIPs"
-=======
-                  "Matches_Dest_IPs": "DestinationIPs",
-                  "Matches_Max_Severity": "MaxSeverity",
-                  "Matches_ASP_URLs": "ASPMatchURLs",
-                  "Matched_Models": "Models"
->>>>>>> 04ea0e90
                 },
                 "alertDetailsOverride": {
                   "alertSeverityColumnName": "MaxSeverity",
@@ -713,20 +684,6 @@
                 "incidentConfiguration": {
                   "createIncident": true,
                   "groupingConfiguration": {
-<<<<<<< HEAD
-                    "lookbackDuration": "3d",
-                    "groupByCustomDetails": [
-                      "Device"
-                    ],
-                    "matchingMethod": "Selected",
-                    "enabled": true,
-                    "groupByEntities": [
-                      "Host"
-                    ],
-                    "reopenClosedIncident": true
-                  },
-                  "createIncident": true
-=======
                     "matchingMethod": "Selected",
                     "reopenClosedIncident": true,
                     "enabled": true,
@@ -738,7 +695,6 @@
                     ],
                     "lookbackDuration": "3d"
                   }
->>>>>>> 04ea0e90
                 }
               }
             },
@@ -859,18 +815,11 @@
                 },
                 "customDetails": {
                   "Device": "SourceHostName",
-<<<<<<< HEAD
                   "Matched_Models": "Models",
                   "Matches_Max_Severity": "MaxSeverity",
                   "Matches_ASP_URLs": "ASPMatchURLs",
                   "Matches_Count": "ModelMatchCount",
                   "Matches_Dest_IPs": "DestinationIPs"
-=======
-                  "Matches_Dest_IPs": "DestinationIPs",
-                  "Matches_Max_Severity": "MaxSeverity",
-                  "Matches_ASP_URLs": "ASPMatchURLs",
-                  "Matched_Models": "Models"
->>>>>>> 04ea0e90
                 },
                 "alertDetailsOverride": {
                   "alertDescriptionFormat": "Device {{SourceHostName}} communicated with multiple possibly malicious destinations.  The destination IPs were:\n\n{{DestinationIPs}}\n\nThe associated with Awake model(s) were:\n\n{{Models}}\n",
@@ -879,20 +828,6 @@
                 "incidentConfiguration": {
                   "createIncident": true,
                   "groupingConfiguration": {
-<<<<<<< HEAD
-                    "lookbackDuration": "3d",
-                    "groupByCustomDetails": [
-                      "Device"
-                    ],
-                    "matchingMethod": "Selected",
-                    "enabled": true,
-                    "groupByEntities": [
-                      "Host"
-                    ],
-                    "reopenClosedIncident": true
-                  },
-                  "createIncident": true
-=======
                     "matchingMethod": "Selected",
                     "reopenClosedIncident": true,
                     "enabled": true,
@@ -904,7 +839,6 @@
                     ],
                     "lookbackDuration": "3d"
                   }
->>>>>>> 04ea0e90
                 }
               }
             },
