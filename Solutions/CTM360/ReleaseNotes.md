| **Version** | **Date Modified (DD-MM-YYYY)** | **Change History**                                               |
|-------------|--------------------------------|------------------------------------------------------------------|
<<<<<<< HEAD
|  3.0.2      |  03-09-2024                    | Updated the python runtime version to 3.11 also Updated **Analytical Rules**     |
|  3.0.2      |  18-04-2024                    | Added Azure Deploy button for government portal deployments in **Data connectors**   |
=======
|  3.0.2      |  03-09-2024                    | Updated the python runtime version to 3.11                       |
|             |  18-04-2024                    | Added Azure Deploy button for government portal deployments in **Data connectors** |
>>>>>>> 3261a3d1
|  3.0.1      |  09-02-2024                    | Corrected Lookback duration format for all **Analytical Rules**    |
|  3.0.0      |  14-12-2023                    | Initial Solution Release 	                                      |<|MERGE_RESOLUTION|>--- conflicted
+++ resolved
@@ -1,11 +1,6 @@
 | **Version** | **Date Modified (DD-MM-YYYY)** | **Change History**                                               |
 |-------------|--------------------------------|------------------------------------------------------------------|
-<<<<<<< HEAD
-|  3.0.2      |  03-09-2024                    | Updated the python runtime version to 3.11 also Updated **Analytical Rules**     |
-|  3.0.2      |  18-04-2024                    | Added Azure Deploy button for government portal deployments in **Data connectors**   |
-=======
 |  3.0.2      |  03-09-2024                    | Updated the python runtime version to 3.11                       |
 |             |  18-04-2024                    | Added Azure Deploy button for government portal deployments in **Data connectors** |
->>>>>>> 3261a3d1
 |  3.0.1      |  09-02-2024                    | Corrected Lookback duration format for all **Analytical Rules**    |
 |  3.0.0      |  14-12-2023                    | Initial Solution Release 	                                      |