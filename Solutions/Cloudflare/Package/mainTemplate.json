{
  "$schema": "https://schema.management.azure.com/schemas/2019-04-01/deploymentTemplate.json#",
  "contentVersion": "1.0.0.0",
  "metadata": {
    "author": "Microsoft - support@microsoft.com",
    "comments": "Solution template for Cloudflare"
  },
  "parameters": {
    "location": {
      "type": "string",
      "minLength": 1,
      "defaultValue": "[resourceGroup().location]",
      "metadata": {
        "description": "Not used, but needed to pass arm-ttk test `Location-Should-Not-Be-Hardcoded`.  We instead use the `workspace-location` which is derived from the LA workspace"
      }
    },
    "workspace-location": {
      "type": "string",
      "defaultValue": "",
      "metadata": {
        "description": "[concat('Region to deploy solution resources -- separate from location selection',parameters('location'))]"
      }
    },
    "workspace": {
      "defaultValue": "",
      "type": "string",
      "metadata": {
        "description": "Workspace name for Log Analytics where Microsoft Sentinel is setup"
      }
    },
    "resourceGroupName": {
      "type": "string",
      "defaultValue": "[resourceGroup().name]",
      "metadata": {
        "description": "resource group name where Microsoft Sentinel is setup"
      }
    },
    "subscription": {
      "type": "string",
      "defaultValue": "[last(split(subscription().id, '/'))]",
      "metadata": {
        "description": "subscription id where Microsoft Sentinel is setup"
      }
    },
    "workbook1-name": {
      "type": "string",
      "defaultValue": "Cloudflare",
      "minLength": 1,
      "metadata": {
        "description": "Name for the workbook"
      }
    }
  },
  "variables": {
    "email": "support@microsoft.com",
    "_email": "[variables('email')]",
    "_solutionName": "Cloudflare",
    "_solutionVersion": "3.0.2",
    "solutionId": "cloudflare.cloudflare_sentinel",
    "_solutionId": "[variables('solutionId')]",
    "workspaceResourceId": "[resourceId('microsoft.OperationalInsights/Workspaces', parameters('workspace'))]",
    "dataConnectorCCPVersion": "1.0.0",
    "_dataConnectorContentIdConnectorDefinition1": "CloudflareDefinition",
    "dataConnectorTemplateNameConnectorDefinition1": "[concat(parameters('workspace'),'-dc-',uniquestring(variables('_dataConnectorContentIdConnectorDefinition1')))]",
    "_dataConnectorContentIdConnections1": "CloudflareDefinitionConnections",
    "dataConnectorTemplateNameConnections1": "[concat(parameters('workspace'),'-dc-',uniquestring(variables('_dataConnectorContentIdConnections1')))]",
    "dataCollectionEndpointId1": "[concat('/subscriptions/',parameters('subscription'),'/resourceGroups/',parameters('resourceGroupName'),'/providers/Microsoft.Insights/dataCollectionEndpoints/',parameters('workspace'))]",
    "blanks": "[replace('b', 'b', '')]",
    "uiConfigId2": "CloudflareDataConnector",
    "_uiConfigId2": "[variables('uiConfigId2')]",
    "dataConnectorContentId2": "CloudflareDataConnector",
    "_dataConnectorContentId2": "[variables('dataConnectorContentId2')]",
    "dataConnectorId2": "[extensionResourceId(resourceId('Microsoft.OperationalInsights/workspaces', parameters('workspace')), 'Microsoft.SecurityInsights/dataConnectors', variables('_dataConnectorContentId2'))]",
    "_dataConnectorId2": "[variables('dataConnectorId2')]",
    "dataConnectorTemplateSpecName2": "[concat(parameters('workspace'),'/Microsoft.SecurityInsights/',concat(parameters('workspace'),'-dc-',uniquestring(variables('_dataConnectorContentId2'))))]",
    "dataConnectorVersion2": "1.0.0",
    "_dataConnectorcontentProductId2": "[concat(take(variables('_solutionId'),50),'-','dc','-', uniqueString(concat(variables('_solutionId'),'-','DataConnector','-',variables('_dataConnectorContentId2'),'-', variables('dataConnectorVersion2'))))]",
    "parserObject1": {
      "_parserName1": "[concat(parameters('workspace'),'/','Cloudflare')]",
      "_parserId1": "[resourceId('Microsoft.OperationalInsights/workspaces/savedSearches', parameters('workspace'), 'Cloudflare')]",
      "parserTemplateSpecName1": "[concat(parameters('workspace'),'/Microsoft.SecurityInsights/',concat(parameters('workspace'),'-pr-',uniquestring('Cloudflare-Parser')))]",
      "parserVersion1": "1.0.0",
      "parserContentId1": "Cloudflare-Parser"
    },
    "workbookVersion1": "1.0",
    "workbookContentId1": "CloudflareWorkbook",
    "workbookId1": "[resourceId('Microsoft.Insights/workbooks', variables('workbookContentId1'))]",
    "workbookTemplateSpecName1": "[concat(parameters('workspace'),'/Microsoft.SecurityInsights/',concat(parameters('workspace'),'-wb-',uniquestring(variables('_workbookContentId1'))))]",
    "_workbookContentId1": "[variables('workbookContentId1')]",
    "_workbookcontentProductId1": "[concat(take(variables('_solutionId'),50),'-','wb','-', uniqueString(concat(variables('_solutionId'),'-','Workbook','-',variables('_workbookContentId1'),'-', variables('workbookVersion1'))))]",
    "huntingQueryObject1": {
      "huntingQueryVersion1": "1.0.0",
      "_huntingQuerycontentId1": "5d72f483-929a-498a-b840-dff7deed2116",
      "huntingQueryTemplateSpecName1": "[concat(parameters('workspace'),'/Microsoft.SecurityInsights/',concat(parameters('workspace'),'-hq-',uniquestring('5d72f483-929a-498a-b840-dff7deed2116')))]"
    },
    "huntingQueryObject2": {
      "huntingQueryVersion2": "1.0.0",
      "_huntingQuerycontentId2": "20ef3865-fd1f-44a4-ac8f-8d026cf954e0",
      "huntingQueryTemplateSpecName2": "[concat(parameters('workspace'),'/Microsoft.SecurityInsights/',concat(parameters('workspace'),'-hq-',uniquestring('20ef3865-fd1f-44a4-ac8f-8d026cf954e0')))]"
    },
    "huntingQueryObject3": {
      "huntingQueryVersion3": "1.0.0",
      "_huntingQuerycontentId3": "d72d0055-ae52-43b5-859e-db72e5ef183a",
      "huntingQueryTemplateSpecName3": "[concat(parameters('workspace'),'/Microsoft.SecurityInsights/',concat(parameters('workspace'),'-hq-',uniquestring('d72d0055-ae52-43b5-859e-db72e5ef183a')))]"
    },
    "huntingQueryObject4": {
      "huntingQueryVersion4": "1.0.0",
      "_huntingQuerycontentId4": "a6f1938f-2f87-446c-83ac-624c277cfd32",
      "huntingQueryTemplateSpecName4": "[concat(parameters('workspace'),'/Microsoft.SecurityInsights/',concat(parameters('workspace'),'-hq-',uniquestring('a6f1938f-2f87-446c-83ac-624c277cfd32')))]"
    },
    "huntingQueryObject5": {
      "huntingQueryVersion5": "1.0.0",
      "_huntingQuerycontentId5": "7c8f0bed-b25c-4d48-9afa-c505e141bf4b",
      "huntingQueryTemplateSpecName5": "[concat(parameters('workspace'),'/Microsoft.SecurityInsights/',concat(parameters('workspace'),'-hq-',uniquestring('7c8f0bed-b25c-4d48-9afa-c505e141bf4b')))]"
    },
    "huntingQueryObject6": {
      "huntingQueryVersion6": "1.0.0",
      "_huntingQuerycontentId6": "e1a9febc-6b37-47e6-b5a7-0eec7638ba82",
      "huntingQueryTemplateSpecName6": "[concat(parameters('workspace'),'/Microsoft.SecurityInsights/',concat(parameters('workspace'),'-hq-',uniquestring('e1a9febc-6b37-47e6-b5a7-0eec7638ba82')))]"
    },
    "huntingQueryObject7": {
      "huntingQueryVersion7": "1.0.0",
      "_huntingQuerycontentId7": "eb7b88ab-47b1-483f-95b3-2b315d98d465",
      "huntingQueryTemplateSpecName7": "[concat(parameters('workspace'),'/Microsoft.SecurityInsights/',concat(parameters('workspace'),'-hq-',uniquestring('eb7b88ab-47b1-483f-95b3-2b315d98d465')))]"
    },
    "huntingQueryObject8": {
      "huntingQueryVersion8": "1.0.0",
      "_huntingQuerycontentId8": "8a72cdb0-97d9-4547-9eca-1bdea2ccd796",
      "huntingQueryTemplateSpecName8": "[concat(parameters('workspace'),'/Microsoft.SecurityInsights/',concat(parameters('workspace'),'-hq-',uniquestring('8a72cdb0-97d9-4547-9eca-1bdea2ccd796')))]"
    },
    "huntingQueryObject9": {
      "huntingQueryVersion9": "1.0.0",
      "_huntingQuerycontentId9": "9fc7d945-0e82-4664-aca0-dc121a5cd7be",
      "huntingQueryTemplateSpecName9": "[concat(parameters('workspace'),'/Microsoft.SecurityInsights/',concat(parameters('workspace'),'-hq-',uniquestring('9fc7d945-0e82-4664-aca0-dc121a5cd7be')))]"
    },
    "huntingQueryObject10": {
      "huntingQueryVersion10": "1.0.0",
      "_huntingQuerycontentId10": "0be3ddc1-99db-4153-ba3c-2c1e5c82560d",
      "huntingQueryTemplateSpecName10": "[concat(parameters('workspace'),'/Microsoft.SecurityInsights/',concat(parameters('workspace'),'-hq-',uniquestring('0be3ddc1-99db-4153-ba3c-2c1e5c82560d')))]"
    },
    "analyticRuleObject1": {
      "analyticRuleVersion1": "1.0.0",
      "_analyticRulecontentId1": "a7ce6135-9d55-4f14-b058-adc2e920a4fa",
      "analyticRuleId1": "[resourceId('Microsoft.SecurityInsights/AlertRuleTemplates', 'a7ce6135-9d55-4f14-b058-adc2e920a4fa')]",
      "analyticRuleTemplateSpecName1": "[concat(parameters('workspace'),'/Microsoft.SecurityInsights/',concat(parameters('workspace'),'-ar-',uniquestring('a7ce6135-9d55-4f14-b058-adc2e920a4fa')))]",
      "_analyticRulecontentProductId1": "[concat(take(variables('_solutionId'),50),'-','ar','-', uniqueString(concat(variables('_solutionId'),'-','AnalyticsRule','-','a7ce6135-9d55-4f14-b058-adc2e920a4fa','-', '1.0.0')))]"
    },
    "analyticRuleObject2": {
      "analyticRuleVersion2": "1.0.0",
      "_analyticRulecontentId2": "729c6d21-fad9-4a6a-9c7f-482393c95957",
      "analyticRuleId2": "[resourceId('Microsoft.SecurityInsights/AlertRuleTemplates', '729c6d21-fad9-4a6a-9c7f-482393c95957')]",
      "analyticRuleTemplateSpecName2": "[concat(parameters('workspace'),'/Microsoft.SecurityInsights/',concat(parameters('workspace'),'-ar-',uniquestring('729c6d21-fad9-4a6a-9c7f-482393c95957')))]",
      "_analyticRulecontentProductId2": "[concat(take(variables('_solutionId'),50),'-','ar','-', uniqueString(concat(variables('_solutionId'),'-','AnalyticsRule','-','729c6d21-fad9-4a6a-9c7f-482393c95957','-', '1.0.0')))]"
    },
    "analyticRuleObject3": {
      "analyticRuleVersion3": "1.0.0",
      "_analyticRulecontentId3": "ef877d68-755f-4cf1-ac1d-f336e395667c",
      "analyticRuleId3": "[resourceId('Microsoft.SecurityInsights/AlertRuleTemplates', 'ef877d68-755f-4cf1-ac1d-f336e395667c')]",
      "analyticRuleTemplateSpecName3": "[concat(parameters('workspace'),'/Microsoft.SecurityInsights/',concat(parameters('workspace'),'-ar-',uniquestring('ef877d68-755f-4cf1-ac1d-f336e395667c')))]",
      "_analyticRulecontentProductId3": "[concat(take(variables('_solutionId'),50),'-','ar','-', uniqueString(concat(variables('_solutionId'),'-','AnalyticsRule','-','ef877d68-755f-4cf1-ac1d-f336e395667c','-', '1.0.0')))]"
    },
    "analyticRuleObject4": {
      "analyticRuleVersion4": "1.0.0",
      "_analyticRulecontentId4": "fc50076a-0275-43d5-b9dd-38346c061f67",
      "analyticRuleId4": "[resourceId('Microsoft.SecurityInsights/AlertRuleTemplates', 'fc50076a-0275-43d5-b9dd-38346c061f67')]",
      "analyticRuleTemplateSpecName4": "[concat(parameters('workspace'),'/Microsoft.SecurityInsights/',concat(parameters('workspace'),'-ar-',uniquestring('fc50076a-0275-43d5-b9dd-38346c061f67')))]",
      "_analyticRulecontentProductId4": "[concat(take(variables('_solutionId'),50),'-','ar','-', uniqueString(concat(variables('_solutionId'),'-','AnalyticsRule','-','fc50076a-0275-43d5-b9dd-38346c061f67','-', '1.0.0')))]"
    },
    "analyticRuleObject5": {
      "analyticRuleVersion5": "1.0.0",
      "_analyticRulecontentId5": "40554544-6e4a-4413-8d14-bf2de939c5d9",
      "analyticRuleId5": "[resourceId('Microsoft.SecurityInsights/AlertRuleTemplates', '40554544-6e4a-4413-8d14-bf2de939c5d9')]",
      "analyticRuleTemplateSpecName5": "[concat(parameters('workspace'),'/Microsoft.SecurityInsights/',concat(parameters('workspace'),'-ar-',uniquestring('40554544-6e4a-4413-8d14-bf2de939c5d9')))]",
      "_analyticRulecontentProductId5": "[concat(take(variables('_solutionId'),50),'-','ar','-', uniqueString(concat(variables('_solutionId'),'-','AnalyticsRule','-','40554544-6e4a-4413-8d14-bf2de939c5d9','-', '1.0.0')))]"
    },
    "analyticRuleObject6": {
      "analyticRuleVersion6": "1.0.0",
      "_analyticRulecontentId6": "7313352a-09f6-4a84-88bd-6f17f1cbeb8f",
      "analyticRuleId6": "[resourceId('Microsoft.SecurityInsights/AlertRuleTemplates', '7313352a-09f6-4a84-88bd-6f17f1cbeb8f')]",
      "analyticRuleTemplateSpecName6": "[concat(parameters('workspace'),'/Microsoft.SecurityInsights/',concat(parameters('workspace'),'-ar-',uniquestring('7313352a-09f6-4a84-88bd-6f17f1cbeb8f')))]",
      "_analyticRulecontentProductId6": "[concat(take(variables('_solutionId'),50),'-','ar','-', uniqueString(concat(variables('_solutionId'),'-','AnalyticsRule','-','7313352a-09f6-4a84-88bd-6f17f1cbeb8f','-', '1.0.0')))]"
    },
    "analyticRuleObject7": {
      "analyticRuleVersion7": "1.0.1",
      "_analyticRulecontentId7": "f32142b1-4bcb-45c0-92e4-2ddc18768522",
      "analyticRuleId7": "[resourceId('Microsoft.SecurityInsights/AlertRuleTemplates', 'f32142b1-4bcb-45c0-92e4-2ddc18768522')]",
      "analyticRuleTemplateSpecName7": "[concat(parameters('workspace'),'/Microsoft.SecurityInsights/',concat(parameters('workspace'),'-ar-',uniquestring('f32142b1-4bcb-45c0-92e4-2ddc18768522')))]",
      "_analyticRulecontentProductId7": "[concat(take(variables('_solutionId'),50),'-','ar','-', uniqueString(concat(variables('_solutionId'),'-','AnalyticsRule','-','f32142b1-4bcb-45c0-92e4-2ddc18768522','-', '1.0.1')))]"
    },
    "analyticRuleObject8": {
      "analyticRuleVersion8": "1.0.0",
      "_analyticRulecontentId8": "dcb797cd-a4cd-4306-897b-7991f71d7e27",
      "analyticRuleId8": "[resourceId('Microsoft.SecurityInsights/AlertRuleTemplates', 'dcb797cd-a4cd-4306-897b-7991f71d7e27')]",
      "analyticRuleTemplateSpecName8": "[concat(parameters('workspace'),'/Microsoft.SecurityInsights/',concat(parameters('workspace'),'-ar-',uniquestring('dcb797cd-a4cd-4306-897b-7991f71d7e27')))]",
      "_analyticRulecontentProductId8": "[concat(take(variables('_solutionId'),50),'-','ar','-', uniqueString(concat(variables('_solutionId'),'-','AnalyticsRule','-','dcb797cd-a4cd-4306-897b-7991f71d7e27','-', '1.0.0')))]"
    },
    "analyticRuleObject9": {
      "analyticRuleVersion9": "1.0.0",
      "_analyticRulecontentId9": "f53fe2a9-96b5-454c-827e-cf1764a67fb0",
      "analyticRuleId9": "[resourceId('Microsoft.SecurityInsights/AlertRuleTemplates', 'f53fe2a9-96b5-454c-827e-cf1764a67fb0')]",
      "analyticRuleTemplateSpecName9": "[concat(parameters('workspace'),'/Microsoft.SecurityInsights/',concat(parameters('workspace'),'-ar-',uniquestring('f53fe2a9-96b5-454c-827e-cf1764a67fb0')))]",
      "_analyticRulecontentProductId9": "[concat(take(variables('_solutionId'),50),'-','ar','-', uniqueString(concat(variables('_solutionId'),'-','AnalyticsRule','-','f53fe2a9-96b5-454c-827e-cf1764a67fb0','-', '1.0.0')))]"
    },
    "analyticRuleObject10": {
      "analyticRuleVersion10": "1.0.0",
      "_analyticRulecontentId10": "4d9d00b9-31a6-49e4-88c1-9e68277053ac",
      "analyticRuleId10": "[resourceId('Microsoft.SecurityInsights/AlertRuleTemplates', '4d9d00b9-31a6-49e4-88c1-9e68277053ac')]",
      "analyticRuleTemplateSpecName10": "[concat(parameters('workspace'),'/Microsoft.SecurityInsights/',concat(parameters('workspace'),'-ar-',uniquestring('4d9d00b9-31a6-49e4-88c1-9e68277053ac')))]",
      "_analyticRulecontentProductId10": "[concat(take(variables('_solutionId'),50),'-','ar','-', uniqueString(concat(variables('_solutionId'),'-','AnalyticsRule','-','4d9d00b9-31a6-49e4-88c1-9e68277053ac','-', '1.0.0')))]"
    },
    "_solutioncontentProductId": "[concat(take(variables('_solutionId'),50),'-','sl','-', uniqueString(concat(variables('_solutionId'),'-','Solution','-',variables('_solutionId'),'-', variables('_solutionVersion'))))]"
  },
  "resources": [
    {
      "type": "Microsoft.OperationalInsights/workspaces/providers/contentTemplates",
      "apiVersion": "2023-04-01-preview",
      "name": "[concat(parameters('workspace'),'/Microsoft.SecurityInsights/', variables('dataConnectorTemplateNameConnectorDefinition1'), variables('dataConnectorCCPVersion'))]",
      "location": "[parameters('workspace-location')]",
      "dependsOn": [
        "[extensionResourceId(resourceId('Microsoft.OperationalInsights/workspaces', parameters('workspace')), 'Microsoft.SecurityInsights/contentPackages', variables('_solutionId'))]"
      ],
      "properties": {
        "contentId": "[variables('_dataConnectorContentIdConnectorDefinition1')]",
        "displayName": "Cloudflare (Using Blob Container)",
        "contentKind": "DataConnector",
        "mainTemplate": {
          "$schema": "https://schema.management.azure.com/schemas/2019-04-01/deploymentTemplate.json#",
          "contentVersion": "[variables('dataConnectorCCPVersion')]",
          "parameters": {},
          "variables": {},
          "resources": [
            {
              "name": "[concat(parameters('workspace'),'/Microsoft.SecurityInsights/',variables('_dataConnectorContentIdConnectorDefinition1'))]",
              "apiVersion": "2022-09-01-preview",
              "type": "Microsoft.OperationalInsights/workspaces/providers/dataConnectorDefinitions",
              "location": "[parameters('workspace-location')]",
              "kind": "Customizable",
              "properties": {
                "connectorUiConfig": {
                  "id": "CloudflareDefinition",
                  "title": "Cloudflare (Using Blob Container)",
                  "publisher": "Microsoft",
                  "descriptionMarkdown": " The Cloudflare data connector provides the capability to ingest Cloudflare logs into Microsoft Sentinel using the Cloudflare Logpush and Azure Blob Storage. Refer to [Cloudflare documentation](https://developers.cloudflare.com/logs/about/)for more information.",
                  "graphQueriesTableName": "CloudflareV2_CL",
                  "graphQueries": [
                    {
                      "metricName": "Total events received",
                      "legend": "Cloudflare logs",
                      "baseQuery": "{{graphQueriesTableName}}"
                    }
                  ],
                  "sampleQueries": [
                    {
                      "description": "Cloudflare Logs",
                      "query": "{{graphQueriesTableName}}\n | take 10"
                    }
                  ],
                  "dataTypes": [
                    {
                      "name": "{{graphQueriesTableName}}",
                      "lastDataReceivedQuery": "{{graphQueriesTableName}}\n|summarize Time = max(TimeGenerated)\n|where isnotempty(Time)"
                    }
                  ],
                  "connectivityCriteria": [
                    {
                      "type": "HasDataConnectors"
                    }
                  ],
                  "availability": {
                    "status": 1,
                    "isPreview": false
                  },
                  "permissions": {
                    "resourceProvider": [
                      {
                        "provider": "Microsoft.OperationalInsights/workspaces",
                        "permissionsDisplayText": "Read and Write permissions are required.",
                        "providerDisplayName": "Workspace",
                        "scope": "Workspace",
                        "requiredPermissions": {
                          "read": true,
                          "write": true,
                          "delete": true,
                          "action": false
                        }
                      }
                    ],
                    "customs": [
                      {
                        "name": "Create a storage account and a container",
                        "description": "Before setting up logpush in Cloudflare, first create a storage account and a container in Microsoft Azure. Use [this guide](https://learn.microsoft.com/en-us/azure/storage/blobs/storage-blobs-introduction) to know more about Container and Blob. Follow the steps in the [documentation](https://learn.microsoft.com/en-us/azure/storage/common/storage-account-create?tabs=azure-portal) to create an Azure Storage account."
                      },
                      {
                        "name": "Generate a Blob SAS URL",
                        "description": "Create and Write permissions are required. Refer the [documentation](https://learn.microsoft.com/en-us/azure/ai-services/translator/document-translation/how-to-guides/create-sas-tokens?tabs=Containers) to know more about Blob SAS token and url."
                      },
                      {
                        "name": "Collecting logs from Cloudflare to your Blob container",
                        "description": "Follow the steps in the [documentation](https://developers.cloudflare.com/logs/get-started/enable-destinations/azure/) for collecting logs from Cloudflare to your Blob container."
                      }
                    ]
                  },
                  "instructionSteps": [
                    {
                      "title": "Connect Cloudflare Logs to Microsoft Sentinel",
                      "description": "To enable Cloudflare logs for Microsoft Sentinel, provide the required information below and click on Connect.\n>",
                      "instructions": [
                        {
                          "parameters": {
                            "tenantId": "[subscription().tenantId]",
                            "name": "principalId",
                            "appId": "4f05ce56-95b6-4612-9d98-a45c8cc33f9f"
                          },
                          "type": "ServicePrincipalIDTextBox_test"
                        },
                        {
                          "parameters": {
                            "label": "The Blob container's URL you want to collect data from",
                            "type": "text",
                            "name": "blobContainerUri",
                            "validations": {
                              "required": true
                            }
                          },
                          "type": "Textbox"
                        },
                        {
                          "parameters": {
                            "label": "The Blob container's storage account resource group name",
                            "type": "text",
                            "name": "StorageAccountResourceGroupName",
                            "validations": {
                              "required": true
                            }
                          },
                          "type": "Textbox"
                        },
                        {
                          "parameters": {
                            "label": "The Blob container's storage account location",
                            "type": "text",
                            "name": "StorageAccountLocation",
                            "validations": {
                              "required": true
                            }
                          },
                          "type": "Textbox"
                        },
                        {
                          "parameters": {
                            "label": "The Blob container's storage account subscription id",
                            "type": "text",
                            "name": "StorageAccountSubscription",
                            "validations": {
                              "required": true
                            }
                          },
                          "type": "Textbox"
                        },
                        {
                          "parameters": {
                            "label": "The event grid topic name of the blob container's storage account if exist. else keep empty.",
                            "description": "The data flow using event grid to send 'blob-created event' notifications. There could be only one event grid topic for each storage account.\nGo to your blob container's storage account and look in the 'Events' section. If you already have a topic, please provide it's name. Else, keep the text box empty.",
                            "type": "text",
                            "name": "EGSystemTopicName",
                            "validations": {
                              "required": false
                            }
                          },
                          "type": "Textbox"
                        },
                        {
                          "parameters": {
                            "label": "toggle",
                            "name": "toggle"
                          },
                          "type": "ConnectionToggleButton"
                        }
                      ]
                    }
                  ],
                  "isConnectivityCriteriasMatchSome": false
                }
              }
            },
            {
              "name": "[concat(parameters('workspace'),'/Microsoft.SecurityInsights/',concat('DataConnector-', variables('_dataConnectorContentIdConnectorDefinition1')))]",
              "apiVersion": "2022-01-01-preview",
              "type": "Microsoft.OperationalInsights/workspaces/providers/metadata",
              "properties": {
                "parentId": "[extensionResourceId(resourceId('Microsoft.OperationalInsights/workspaces', parameters('workspace')), 'Microsoft.SecurityInsights/dataConnectorDefinitions', variables('_dataConnectorContentIdConnectorDefinition1'))]",
                "contentId": "[variables('_dataConnectorContentIdConnectorDefinition1')]",
                "kind": "DataConnector",
                "version": "[variables('dataConnectorCCPVersion')]",
                "source": {
                  "sourceId": "[variables('_solutionId')]",
                  "name": "[variables('_solutionName')]",
                  "kind": "Solution"
                },
                "author": {
                  "name": "Microsoft",
                  "email": "[variables('_email')]"
                },
                "support": {
                  "name": "Cloudflare",
                  "email": "support@cloudflare.com",
                  "tier": "Partner",
                  "link": "https://support.cloudflare.com"
                },
                "dependencies": {
                  "criteria": [
                    {
                      "version": "[variables('dataConnectorCCPVersion')]",
                      "contentId": "[variables('_dataConnectorContentIdConnections1')]",
                      "kind": "ResourcesDataConnector"
                    }
                  ]
                }
              }
            },
            {
              "name": "CloudflareDCR",
              "apiVersion": "2022-06-01",
              "type": "Microsoft.Insights/dataCollectionRules",
              "location": "[parameters('workspace-location')]",
              "kind": "[variables('blanks')]",
              "properties": {
                "dataCollectionEndpointId": "[variables('dataCollectionEndpointId1')]",
                "streamDeclarations": {
                  "Custom-Cloudflare": {
                    "columns": [
                      {
                        "name": "AccountID",
                        "type": "string"
                      },
                      {
                        "name": "BytesReceived",
                        "type": "int"
                      },
                      {
                        "name": "BytesSent",
                        "type": "int"
                      },
                      {
                        "name": "ClientTCPHandshakeDurationMs",
                        "type": "int"
                      },
                      {
                        "name": "ClientTLSCipher",
                        "type": "string"
                      },
                      {
                        "name": "ClientTLSHandshakeDurationMs",
                        "type": "int"
                      },
                      {
                        "name": "ClientTLSVersion",
                        "type": "string"
                      },
                      {
                        "name": "ConnectionCloseReason",
                        "type": "string"
                      },
                      {
                        "name": "ConnectionReuse",
                        "type": "boolean"
                      },
                      {
                        "name": "DestinationTunnelID",
                        "type": "string"
                      },
                      {
                        "name": "DetectedProtocol",
                        "type": "string"
                      },
                      {
                        "name": "DeviceID",
                        "type": "string"
                      },
                      {
                        "name": "DeviceName",
                        "type": "string"
                      },
                      {
                        "name": "EgressColoName",
                        "type": "string"
                      },
                      {
                        "name": "EgressIP",
                        "type": "string"
                      },
                      {
                        "name": "EgressPort",
                        "type": "int"
                      },
                      {
                        "name": "EgressRuleID",
                        "type": "string"
                      },
                      {
                        "name": "EgressRuleName",
                        "type": "string"
                      },
                      {
                        "name": "Email",
                        "type": "string"
                      },
                      {
                        "name": "IngressColoName",
                        "type": "string"
                      },
                      {
                        "name": "Offramp",
                        "type": "string"
                      },
                      {
                        "name": "OriginIP",
                        "type": "string"
                      },
                      {
                        "name": "OriginPort",
                        "type": "int"
                      },
                      {
                        "name": "OriginTLSCertificateIssuer",
                        "type": "string"
                      },
                      {
                        "name": "OriginTLSCertificateValidationResult",
                        "type": "string"
                      },
                      {
                        "name": "OriginTLSCipher",
                        "type": "string"
                      },
                      {
                        "name": "OriginTLSHandshakeDurationMs",
                        "type": "int"
                      },
                      {
                        "name": "OriginTLSVersion",
                        "type": "string"
                      },
                      {
                        "name": "Protocol",
                        "type": "string"
                      },
                      {
                        "name": "RegistrationID",
                        "type": "string"
                      },
                      {
                        "name": "RuleEvaluationDurationMs",
                        "type": "int"
                      },
                      {
                        "name": "SessionEndTime",
                        "type": "datetime"
                      },
                      {
                        "name": "SessionID",
                        "type": "string"
                      },
                      {
                        "name": "SessionStartTime",
                        "type": "datetime"
                      },
                      {
                        "name": "SourceIP",
                        "type": "string"
                      },
                      {
                        "name": "SourceInternalIP",
                        "type": "string"
                      },
                      {
                        "name": "SourcePort",
                        "type": "int"
                      },
                      {
                        "name": "UserID",
                        "type": "string"
                      },
                      {
                        "name": "CPUTimeMs",
                        "type": "int"
                      },
                      {
                        "name": "DispatchNamespace",
                        "type": "string"
                      },
                      {
                        "name": "Entrypoint",
                        "type": "string"
                      },
                      {
                        "name": "Event",
                        "type": "string"
                      },
                      {
                        "name": "EventTimestampMs",
                        "type": "int"
                      },
                      {
                        "name": "EventType",
                        "type": "string"
                      },
                      {
                        "name": "Exceptions",
                        "type": "string"
                      },
                      {
                        "name": "Logs",
                        "type": "string"
                      },
                      {
                        "name": "Outcome",
                        "type": "string"
                      },
                      {
                        "name": "ScriptName",
                        "type": "string"
                      },
                      {
                        "name": "ScriptTags",
                        "type": "string"
                      },
                      {
                        "name": "ScriptVersion",
                        "type": "string"
                      },
                      {
                        "name": "WallTimeMs",
                        "type": "int"
                      },
                      {
                        "name": "ClientAddress",
                        "type": "string"
                      },
                      {
                        "name": "Error",
                        "type": "string"
                      },
                      {
                        "name": "PTY",
                        "type": "string"
                      },
                      {
                        "name": "Payload",
                        "type": "string"
                      },
                      {
                        "name": "ProgramFinishDatetime",
                        "type": "string"
                      },
                      {
                        "name": "ProgramID",
                        "type": "string"
                      },
                      {
                        "name": "ProgramStartDatetime",
                        "type": "string"
                      },
                      {
                        "name": "ProgramType",
                        "type": "string"
                      },
                      {
                        "name": "ServerAddress",
                        "type": "string"
                      },
                      {
                        "name": "SessionFinishDatetime",
                        "type": "string"
                      },
                      {
                        "name": "SessionStartDatetime",
                        "type": "string"
                      },
                      {
                        "name": "TargetID",
                        "type": "string"
                      },
                      {
                        "name": "UserEmail",
                        "type": "string"
                      },
                      {
                        "name": "Username",
                        "type": "string"
                      },
                      {
                        "name": "Body",
                        "type": "string"
                      },
                      {
                        "name": "BodyLength",
                        "type": "int"
                      },
                      {
                        "name": "DestAddr",
                        "type": "string"
                      },
                      {
                        "name": "Headers",
                        "type": "string"
                      },
                      {
                        "name": "Host",
                        "type": "string"
                      },
                      {
                        "name": "Method",
                        "type": "string"
                      },
                      {
                        "name": "Password",
                        "type": "string"
                      },
                      {
                        "name": "R2Path",
                        "type": "string"
                      },
                      {
                        "name": "Referrer",
                        "type": "string"
                      },
                      {
                        "name": "SinkholeID",
                        "type": "string"
                      },
                      {
                        "name": "SrcAddr",
                        "type": "string"
                      },
                      {
                        "name": "Timestamp",
                        "type": "string"
                      },
                      {
                        "name": "URI",
                        "type": "string"
                      },
                      {
                        "name": "URL",
                        "type": "string"
                      },
                      {
                        "name": "UserAgent",
                        "type": "string"
                      },
                      {
                        "name": "AttackCampaignID",
                        "type": "string"
                      },
                      {
                        "name": "AttackID",
                        "type": "string"
                      },
                      {
                        "name": "AttackVector",
                        "type": "string"
                      },
                      {
                        "name": "ColoCity",
                        "type": "string"
                      },
                      {
                        "name": "ColoCode",
                        "type": "string"
                      },
                      {
                        "name": "ColoCountry",
                        "type": "string"
                      },
                      {
                        "name": "ColoGeoHash",
                        "type": "string"
                      },
                      {
                        "name": "ColoName",
                        "type": "string"
                      },
                      {
                        "name": "Datetime",
                        "type": "string"
                      },
                      {
                        "name": "DestinationASN",
                        "type": "int"
                      },
                      {
                        "name": "DestinationASNName",
                        "type": "string"
                      },
                      {
                        "name": "DestinationCountry",
                        "type": "string"
                      },
                      {
                        "name": "DestinationGeoHash",
                        "type": "string"
                      },
                      {
                        "name": "DestinationPort",
                        "type": "int"
                      },
                      {
                        "name": "Direction",
                        "type": "string"
                      },
                      {
                        "name": "GREChecksum",
                        "type": "int"
                      },
                      {
                        "name": "GREEtherType",
                        "type": "int"
                      },
                      {
                        "name": "GREHeaderLength",
                        "type": "int"
                      },
                      {
                        "name": "GREKey",
                        "type": "int"
                      },
                      {
                        "name": "GRESequenceNumber",
                        "type": "int"
                      },
                      {
                        "name": "GREVersion",
                        "type": "int"
                      },
                      {
                        "name": "ICMPChecksum",
                        "type": "int"
                      },
                      {
                        "name": "ICMPCode",
                        "type": "int"
                      },
                      {
                        "name": "ICMPType",
                        "type": "int"
                      },
                      {
                        "name": "IPDestinationAddress",
                        "type": "string"
                      },
                      {
                        "name": "IPDestinationSubnet",
                        "type": "string"
                      },
                      {
                        "name": "IPFragmentOffset",
                        "type": "int"
                      },
                      {
                        "name": "IPHeaderLength",
                        "type": "int"
                      },
                      {
                        "name": "IPMoreFragments",
                        "type": "int"
                      },
                      {
                        "name": "IPProtocol",
                        "type": "int"
                      },
                      {
                        "name": "IPProtocolName",
                        "type": "string"
                      },
                      {
                        "name": "IPSourceAddress",
                        "type": "string"
                      },
                      {
                        "name": "IPSourceSubnet",
                        "type": "string"
                      },
                      {
                        "name": "IPTTL",
                        "type": "int"
                      },
                      {
                        "name": "IPTTLBuckets",
                        "type": "int"
                      },
                      {
                        "name": "IPTotalLength",
                        "type": "int"
                      },
                      {
                        "name": "IPTotalLengthBuckets",
                        "type": "int"
                      },
                      {
                        "name": "IPv4Checksum",
                        "type": "int"
                      },
                      {
                        "name": "IPv4DSCP",
                        "type": "int"
                      },
                      {
                        "name": "IPv4DontFragment",
                        "type": "int"
                      },
                      {
                        "name": "IPv4ECN",
                        "type": "int"
                      },
                      {
                        "name": "IPv4Identification",
                        "type": "int"
                      },
                      {
                        "name": "IPv4Options",
                        "type": "string"
                      },
                      {
                        "name": "IPv6DSCP",
                        "type": "int"
                      },
                      {
                        "name": "IPv6ECN",
                        "type": "int"
                      },
                      {
                        "name": "IPv6ExtensionHeaders",
                        "type": "string"
                      },
                      {
                        "name": "IPv6FlowLabel",
                        "type": "int"
                      },
                      {
                        "name": "IPv6Identification",
                        "type": "int"
                      },
                      {
                        "name": "MitigationReason",
                        "type": "string"
                      },
                      {
                        "name": "MitigationScope",
                        "type": "string"
                      },
                      {
                        "name": "MitigationSystem",
                        "type": "string"
                      },
                      {
                        "name": "ProtocolState",
                        "type": "string"
                      },
                      {
                        "name": "RuleID",
                        "type": "string"
                      },
                      {
                        "name": "RuleName",
                        "type": "string"
                      },
                      {
                        "name": "RulesetID",
                        "type": "string"
                      },
                      {
                        "name": "RulesetOverrideID",
                        "type": "string"
                      },
                      {
                        "name": "SampleInterval",
                        "type": "int"
                      },
                      {
                        "name": "SourceASN",
                        "type": "int"
                      },
                      {
                        "name": "SourceASNName",
                        "type": "string"
                      },
                      {
                        "name": "SourceCountry",
                        "type": "string"
                      },
                      {
                        "name": "SourceGeoHash",
                        "type": "string"
                      },
                      {
                        "name": "TCPAcknowledgementNumber",
                        "type": "int"
                      },
                      {
                        "name": "TCPChecksum",
                        "type": "int"
                      },
                      {
                        "name": "TCPDataOffset",
                        "type": "int"
                      },
                      {
                        "name": "TCPFlags",
                        "type": "int"
                      },
                      {
                        "name": "TCPFlagsString",
                        "type": "string"
                      },
                      {
                        "name": "TCPMSS",
                        "type": "int"
                      },
                      {
                        "name": "TCPOptions",
                        "type": "string"
                      },
                      {
                        "name": "TCPSACKBlocks",
                        "type": "string"
                      },
                      {
                        "name": "TCPSACKPermitted",
                        "type": "int"
                      },
                      {
                        "name": "TCPSequenceNumber",
                        "type": "int"
                      },
                      {
                        "name": "TCPTimestampECR",
                        "type": "int"
                      },
                      {
                        "name": "TCPTimestampValue",
                        "type": "int"
                      },
                      {
                        "name": "TCPUrgentPointer",
                        "type": "int"
                      },
                      {
                        "name": "TCPWindowScale",
                        "type": "int"
                      },
                      {
                        "name": "TCPWindowSize",
                        "type": "int"
                      },
                      {
                        "name": "UDPChecksum",
                        "type": "int"
                      },
                      {
                        "name": "UDPPayloadLength",
                        "type": "int"
                      },
                      {
                        "name": "Verdict",
                        "type": "string"
                      },
                      {
                        "name": "Action",
                        "type": "string"
                      },
                      {
                        "name": "DestinationIP",
                        "type": "string"
                      },
                      {
                        "name": "SignatureID",
                        "type": "int"
                      },
                      {
                        "name": "SignatureMessage",
                        "type": "string"
                      },
                      {
                        "name": "SignatureRevision",
                        "type": "int"
                      },
                      {
                        "name": "ApplicationIDs",
                        "type": "int"
                      },
                      {
                        "name": "ApplicationNames",
                        "type": "string"
                      },
                      {
                        "name": "CategoryIDs",
                        "type": "int"
                      },
                      {
                        "name": "CategoryNames",
                        "type": "string"
                      },
                      {
                        "name": "DestinationIPContinentCode",
                        "type": "string"
                      },
                      {
                        "name": "DestinationIPCountryCode",
                        "type": "string"
                      },
                      {
                        "name": "OverrideIP",
                        "type": "string"
                      },
                      {
                        "name": "OverridePort",
                        "type": "int"
                      },
                      {
                        "name": "PolicyID",
                        "type": "string"
                      },
                      {
                        "name": "PolicyName",
                        "type": "string"
                      },
                      {
                        "name": "ProxyEndpoint",
                        "type": "string"
                      },
                      {
                        "name": "SNI",
                        "type": "string"
                      },
                      {
                        "name": "SourceIPContinentCode",
                        "type": "string"
                      },
                      {
                        "name": "SourceIPCountryCode",
                        "type": "string"
                      },
                      {
                        "name": "TransportProtocol",
                        "type": "string"
                      },
                      {
                        "name": "VirtualNetworkID",
                        "type": "string"
                      },
                      {
                        "name": "VirtualNetworkName",
                        "type": "string"
                      },
                      {
                        "name": "BlockedFileHash",
                        "type": "string"
                      },
                      {
                        "name": "BlockedFileName",
                        "type": "string"
                      },
                      {
                        "name": "BlockedFileReason",
                        "type": "string"
                      },
                      {
                        "name": "BlockedFileSize",
                        "type": "int"
                      },
                      {
                        "name": "BlockedFileType",
                        "type": "string"
                      },
                      {
                        "name": "DownloadMatchedDlpProfileEntries",
                        "type": "string"
                      },
                      {
                        "name": "DownloadMatchedDlpProfiles",
                        "type": "string"
                      },
                      {
                        "name": "DownloadedFileNames",
                        "type": "string"
                      },
                      {
                        "name": "FileInfo",
                        "type": "string"
                      },
                      {
                        "name": "ForensicCopyStatus",
                        "type": "string"
                      },
                      {
                        "name": "HTTPHost",
                        "type": "string"
                      },
                      {
                        "name": "HTTPMethod",
                        "type": "string"
                      },
                      {
                        "name": "HTTPStatusCode",
                        "type": "int"
                      },
                      {
                        "name": "HTTPVersion",
                        "type": "string"
                      },
                      {
                        "name": "IsIsolated",
                        "type": "boolean"
                      },
                      {
                        "name": "PrivateAppAUD",
                        "type": "string"
                      },
                      {
                        "name": "Quarantined",
                        "type": "boolean"
                      },
                      {
                        "name": "RedirectTargetURI",
                        "type": "string"
                      },
                      {
                        "name": "Referer",
                        "type": "string"
                      },
                      {
                        "name": "RequestID",
                        "type": "string"
                      },
                      {
                        "name": "UntrustedCertificateAction",
                        "type": "string"
                      },
                      {
                        "name": "UploadMatchedDlpProfileEntries",
                        "type": "string"
                      },
                      {
                        "name": "UploadMatchedDlpProfiles",
                        "type": "string"
                      },
                      {
                        "name": "UploadedFileNames",
                        "type": "string"
                      },
                      {
                        "name": "AuthoritativeNameServerIPs",
                        "type": "string"
                      },
                      {
                        "name": "CNAMECategoryIDs",
                        "type": "int"
                      },
                      {
                        "name": "CNAMECategoryNames",
                        "type": "string"
                      },
                      {
                        "name": "CNAMEs",
                        "type": "string"
                      },
                      {
                        "name": "CNAMEsReversed",
                        "type": "string"
                      },
                      {
                        "name": "ColoID",
                        "type": "int"
                      },
                      {
                        "name": "CustomResolveDurationMs",
                        "type": "int"
                      },
                      {
                        "name": "CustomResolverAddress",
                        "type": "string"
                      },
                      {
                        "name": "CustomResolverPolicyID",
                        "type": "string"
                      },
                      {
                        "name": "CustomResolverPolicyName",
                        "type": "string"
                      },
                      {
                        "name": "CustomResolverResponse",
                        "type": "string"
                      },
                      {
                        "name": "DoHSubdomain",
                        "type": "string"
                      },
                      {
                        "name": "DoTSubdomain",
                        "type": "string"
                      },
                      {
                        "name": "DstIP",
                        "type": "string"
                      },
                      {
                        "name": "DstPort",
                        "type": "int"
                      },
                      {
                        "name": "EDEErrors",
                        "type": "int"
                      },
                      {
                        "name": "InitialCategoryIDs",
                        "type": "int"
                      },
                      {
                        "name": "InitialCategoryNames",
                        "type": "string"
                      },
                      {
                        "name": "InitialResolvedIPs",
                        "type": "string"
                      },
                      {
                        "name": "InternalDNSFallbackStrategy",
                        "type": "string"
                      },
                      {
                        "name": "InternalDNSRCode",
                        "type": "int"
                      },
                      {
                        "name": "InternalDNSViewID",
                        "type": "string"
                      },
                      {
                        "name": "InternalDNSZoneID",
                        "type": "string"
                      },
                      {
                        "name": "IsResponseCached",
                        "type": "boolean"
                      },
                      {
                        "name": "Location",
                        "type": "string"
                      },
                      {
                        "name": "LocationID",
                        "type": "string"
                      },
                      {
                        "name": "MatchedCategoryIDs",
                        "type": "int"
                      },
                      {
                        "name": "MatchedCategoryNames",
                        "type": "string"
                      },
                      {
                        "name": "MatchedIndicatorFeedIDs",
                        "type": "int"
                      },
                      {
                        "name": "MatchedIndicatorFeedNames",
                        "type": "string"
                      },
                      {
                        "name": "QueryCategoryIDs",
                        "type": "int"
                      },
                      {
                        "name": "QueryCategoryNames",
                        "type": "string"
                      },
                      {
                        "name": "QueryID",
                        "type": "string"
                      },
                      {
                        "name": "QueryIndicatorFeedIDs",
                        "type": "int"
                      },
                      {
                        "name": "QueryIndicatorFeedNames",
                        "type": "string"
                      },
                      {
                        "name": "QueryName",
                        "type": "string"
                      },
                      {
                        "name": "QueryNameReversed",
                        "type": "string"
                      },
                      {
                        "name": "QuerySize",
                        "type": "int"
                      },
                      {
                        "name": "QueryType",
                        "type": "int"
                      },
                      {
                        "name": "QueryTypeName",
                        "type": "string"
                      },
                      {
                        "name": "RCode",
                        "type": "int"
                      },
                      {
                        "name": "RData",
                        "type": "string"
                      },
                      {
                        "name": "RequestContextCategoryIDs",
                        "type": "int"
                      },
                      {
                        "name": "RequestContextCategoryNames",
                        "type": "string"
                      },
                      {
                        "name": "ResolvedIPCategoryIDs",
                        "type": "int"
                      },
                      {
                        "name": "ResolvedIPCategoryNames",
                        "type": "string"
                      },
                      {
                        "name": "ResolvedIPContinentCodes",
                        "type": "string"
                      },
                      {
                        "name": "ResolvedIPCountryCodes",
                        "type": "string"
                      },
                      {
                        "name": "ResolverDecision",
                        "type": "string"
                      },
                      {
                        "name": "ResourceRecords",
                        "type": "string"
                      },
                      {
                        "name": "ResourceRecordsJSON",
                        "type": "string"
                      },
                      {
                        "name": "SrcIP",
                        "type": "string"
                      },
                      {
                        "name": "SrcIPContinentCode",
                        "type": "string"
                      },
                      {
                        "name": "SrcIPCountryCode",
                        "type": "string"
                      },
                      {
                        "name": "SrcPort",
                        "type": "int"
                      },
                      {
                        "name": "TimeZone",
                        "type": "string"
                      },
                      {
                        "name": "TimeZoneInferredMethod",
                        "type": "string"
                      },
                      {
                        "name": "AlertID",
                        "type": "string"
                      },
                      {
                        "name": "AlertReasons",
                        "type": "string"
                      },
                      {
                        "name": "Attachments",
                        "type": "string"
                      },
                      {
                        "name": "CC",
                        "type": "string"
                      },
                      {
                        "name": "CCName",
                        "type": "string"
                      },
                      {
                        "name": "FinalDisposition",
                        "type": "string"
                      },
                      {
                        "name": "From",
                        "type": "string"
                      },
                      {
                        "name": "FromName",
                        "type": "string"
                      },
                      {
                        "name": "Links",
                        "type": "string"
                      },
                      {
                        "name": "MessageDeliveryMode",
                        "type": "string"
                      },
                      {
                        "name": "MessageID",
                        "type": "string"
                      },
                      {
                        "name": "Origin",
                        "type": "string"
                      },
                      {
                        "name": "OriginalSender",
                        "type": "string"
                      },
                      {
                        "name": "ReplyTo",
                        "type": "string"
                      },
                      {
                        "name": "ReplyToName",
                        "type": "string"
                      },
                      {
                        "name": "SMTPEnvelopeFrom",
                        "type": "string"
                      },
                      {
                        "name": "SMTPEnvelopeTo",
                        "type": "string"
                      },
                      {
                        "name": "SMTPHeloServerIP",
                        "type": "string"
                      },
                      {
                        "name": "SMTPHeloServerIPAsName",
                        "type": "string"
                      },
                      {
                        "name": "SMTPHeloServerIPAsNumber",
                        "type": "string"
                      },
                      {
                        "name": "SMTPHeloServerIPGeo",
                        "type": "string"
                      },
                      {
                        "name": "SMTPHeloServerName",
                        "type": "string"
                      },
                      {
                        "name": "Subject",
                        "type": "string"
                      },
                      {
                        "name": "ThreatCategories",
                        "type": "string"
                      },
                      {
                        "name": "To",
                        "type": "string"
                      },
                      {
                        "name": "ToName",
                        "type": "string"
                      },
                      {
                        "name": "ClientResponseCode",
                        "type": "int"
                      },
                      {
                        "name": "ClusterID",
                        "type": "string"
                      },
                      {
                        "name": "EDNSSubnet",
                        "type": "string"
                      },
                      {
                        "name": "EDNSSubnetLength",
                        "type": "int"
                      },
                      {
                        "name": "QueryDO",
                        "type": "boolean"
                      },
                      {
                        "name": "QueryRD",
                        "type": "boolean"
                      },
                      {
                        "name": "QueryTCP",
                        "type": "boolean"
                      },
                      {
                        "name": "ResponseCached",
                        "type": "boolean"
                      },
                      {
                        "name": "ResponseCachedStale",
                        "type": "boolean"
                      },
                      {
                        "name": "ResponseReason",
                        "type": "string"
                      },
                      {
                        "name": "UpstreamIP",
                        "type": "string"
                      },
                      {
                        "name": "UpstreamResponseCode",
                        "type": "int"
                      },
                      {
                        "name": "UpstreamResponseTimeMs",
                        "type": "int"
                      },
                      {
                        "name": "ForensicCopyID",
                        "type": "string"
                      },
                      {
                        "name": "GatewayRequestID",
                        "type": "string"
                      },
                      {
                        "name": "Phase",
                        "type": "string"
                      },
                      {
                        "name": "TriggeredRuleID",
                        "type": "string"
                      },
                      {
                        "name": "ClientVersion",
                        "type": "string"
                      },
                      {
                        "name": "DeviceManufacturer",
                        "type": "string"
                      },
                      {
                        "name": "DeviceModel",
                        "type": "string"
                      },
                      {
                        "name": "DeviceSerialNumber",
                        "type": "string"
                      },
                      {
                        "name": "DeviceType",
                        "type": "string"
                      },
                      {
                        "name": "OSVersion",
                        "type": "string"
                      },
                      {
                        "name": "PostureCheckName",
                        "type": "string"
                      },
                      {
                        "name": "PostureCheckType",
                        "type": "string"
                      },
                      {
                        "name": "PostureEvaluatedResult",
                        "type": "boolean"
                      },
                      {
                        "name": "PostureExpectedJSON",
                        "type": "string"
                      },
                      {
                        "name": "PostureReceivedJSON",
                        "type": "string"
                      },
                      {
                        "name": "UserUID",
                        "type": "string"
                      },
                      {
                        "name": "AssetDisplayName",
                        "type": "string"
                      },
                      {
                        "name": "AssetExternalID",
                        "type": "string"
                      },
                      {
                        "name": "AssetLink",
                        "type": "string"
                      },
                      {
                        "name": "AssetMetadata",
                        "type": "string"
                      },
                      {
                        "name": "DetectedTimestamp",
                        "type": "string"
                      },
                      {
                        "name": "FindingTypeDisplayName",
                        "type": "string"
                      },
                      {
                        "name": "FindingTypeID",
                        "type": "string"
                      },
                      {
                        "name": "FindingTypeSeverity",
                        "type": "string"
                      },
                      {
                        "name": "InstanceID",
                        "type": "string"
                      },
                      {
                        "name": "IntegrationDisplayName",
                        "type": "string"
                      },
                      {
                        "name": "IntegrationID",
                        "type": "string"
                      },
                      {
                        "name": "IntegrationPolicyVendor",
                        "type": "string"
                      },
                      {
                        "name": "Decision",
                        "type": "string"
                      },
                      {
                        "name": "DomainName",
                        "type": "string"
                      },
                      {
                        "name": "Type",
                        "type": "string"
                      },
                      {
                        "name": "ActionResult",
                        "type": "boolean"
                      },
                      {
                        "name": "ActionType",
                        "type": "string"
                      },
                      {
                        "name": "ActorEmail",
                        "type": "string"
                      },
                      {
                        "name": "ActorID",
                        "type": "string"
                      },
                      {
                        "name": "ActorIP",
                        "type": "string"
                      },
                      {
                        "name": "ActorType",
                        "type": "string"
                      },
                      {
                        "name": "ID",
                        "type": "string"
                      },
                      {
                        "name": "Interface",
                        "type": "string"
                      },
                      {
                        "name": "Metadata",
                        "type": "string"
                      },
                      {
                        "name": "NewValue",
                        "type": "string"
                      },
                      {
                        "name": "OldValue",
                        "type": "string"
                      },
                      {
                        "name": "OwnerID",
                        "type": "string"
                      },
                      {
                        "name": "ResourceID",
                        "type": "string"
                      },
                      {
                        "name": "ResourceType",
                        "type": "string"
                      },
                      {
                        "name": "When",
                        "type": "string"
                      },
                      {
                        "name": "Allowed",
                        "type": "boolean"
                      },
                      {
                        "name": "AppDomain",
                        "type": "string"
                      },
                      {
                        "name": "AppUUID",
                        "type": "string"
                      },
                      {
                        "name": "Connection",
                        "type": "string"
                      },
                      {
                        "name": "Country",
                        "type": "string"
                      },
                      {
                        "name": "CreatedAt",
                        "type": "string"
                      },
                      {
                        "name": "IPAddress",
                        "type": "string"
                      },
                      {
                        "name": "PurposeJustificationPrompt",
                        "type": "string"
                      },
                      {
                        "name": "PurposeJustificationResponse",
                        "type": "string"
                      },
                      {
                        "name": "RayID",
                        "type": "string"
                      },
                      {
                        "name": "TemporaryAccessApprovers",
                        "type": "string"
                      },
                      {
                        "name": "TemporaryAccessDuration",
                        "type": "int"
                      },
                      {
                        "name": "ClientASN",
                        "type": "int"
                      },
                      {
                        "name": "ClientASNDescription",
                        "type": "string"
                      },
                      {
                        "name": "ClientCountry",
                        "type": "string"
                      },
                      {
                        "name": "ClientIP",
                        "type": "string"
                      },
                      {
                        "name": "ClientIPClass",
                        "type": "string"
                      },
                      {
                        "name": "ClientRefererHost",
                        "type": "string"
                      },
                      {
                        "name": "ClientRefererPath",
                        "type": "string"
                      },
                      {
                        "name": "ClientRefererQuery",
                        "type": "string"
                      },
                      {
                        "name": "ClientRefererScheme",
                        "type": "string"
                      },
                      {
                        "name": "ClientRequestHost",
                        "type": "string"
                      },
                      {
                        "name": "ClientRequestMethod",
                        "type": "string"
                      },
                      {
                        "name": "ClientRequestPath",
                        "type": "string"
                      },
                      {
                        "name": "ClientRequestProtocol",
                        "type": "string"
                      },
                      {
                        "name": "ClientRequestQuery",
                        "type": "string"
                      },
                      {
                        "name": "ClientRequestScheme",
                        "type": "string"
                      },
                      {
                        "name": "ClientRequestUserAgent",
                        "type": "string"
                      },
                      {
                        "name": "ContentScanObjResults",
                        "type": "string"
                      },
                      {
                        "name": "ContentScanObjSizes",
                        "type": "int"
                      },
                      {
                        "name": "ContentScanObjTypes",
                        "type": "string"
                      },
                      {
                        "name": "Description",
                        "type": "string"
                      },
                      {
                        "name": "EdgeColoCode",
                        "type": "string"
                      },
                      {
                        "name": "EdgeResponseStatus",
                        "type": "int"
                      },
                      {
                        "name": "Kind",
                        "type": "string"
                      },
                      {
                        "name": "LeakedCredentialCheckResult",
                        "type": "string"
                      },
                      {
                        "name": "MatchIndex",
                        "type": "int"
                      },
                      {
                        "name": "OriginResponseStatus",
                        "type": "int"
                      },
                      {
                        "name": "OriginatorRayID",
                        "type": "string"
                      },
                      {
                        "name": "Ref",
                        "type": "string"
                      },
                      {
                        "name": "Source",
                        "type": "string"
                      },
                      {
                        "name": "BotDetectionIDs",
                        "type": "int"
                      },
                      {
                        "name": "BotDetectionTags",
                        "type": "string"
                      },
                      {
                        "name": "BotScore",
                        "type": "int"
                      },
                      {
                        "name": "BotScoreSrc",
                        "type": "string"
                      },
                      {
                        "name": "BotTags",
                        "type": "string"
                      },
                      {
                        "name": "CacheCacheStatus",
                        "type": "string"
                      },
                      {
                        "name": "CacheReserveUsed",
                        "type": "boolean"
                      },
                      {
                        "name": "CacheResponseBytes",
                        "type": "int"
                      },
                      {
                        "name": "CacheResponseStatus",
                        "type": "int"
                      },
                      {
                        "name": "CacheTieredFill",
                        "type": "boolean"
                      },
                      {
                        "name": "ClientCity",
                        "type": "string"
                      },
                      {
                        "name": "ClientDeviceType",
                        "type": "string"
                      },
                      {
                        "name": "ClientLatitude",
                        "type": "string"
                      },
                      {
                        "name": "ClientLongitude",
                        "type": "string"
                      },
                      {
                        "name": "ClientMTLSAuthCertFingerprint",
                        "type": "string"
                      },
                      {
                        "name": "ClientMTLSAuthStatus",
                        "type": "string"
                      },
                      {
                        "name": "ClientRegionCode",
                        "type": "string"
                      },
                      {
                        "name": "ClientRequestBytes",
                        "type": "int"
                      },
                      {
                        "name": "ClientRequestReferer",
                        "type": "string"
                      },
                      {
                        "name": "ClientRequestSource",
                        "type": "string"
                      },
                      {
                        "name": "ClientRequestURI",
                        "type": "string"
                      },
                      {
                        "name": "ClientSSLCipher",
                        "type": "string"
                      },
                      {
                        "name": "ClientSSLProtocol",
                        "type": "string"
                      },
                      {
                        "name": "ClientSrcPort",
                        "type": "int"
                      },
                      {
                        "name": "ClientTCPRTTMs",
                        "type": "int"
                      },
                      {
                        "name": "ClientXRequestedWith",
                        "type": "string"
                      },
                      {
                        "name": "Cookies",
                        "type": "string"
                      },
                      {
                        "name": "EdgeCFConnectingO2O",
                        "type": "boolean"
                      },
                      {
                        "name": "EdgeColoID",
                        "type": "int"
                      },
                      {
                        "name": "EdgeEndTimestamp",
                        "type": "string"
                      },
                      {
                        "name": "EdgePathingOp",
                        "type": "string"
                      },
                      {
                        "name": "EdgePathingSrc",
                        "type": "string"
                      },
                      {
                        "name": "EdgePathingStatus",
                        "type": "string"
                      },
                      {
                        "name": "EdgeRequestHost",
                        "type": "string"
                      },
                      {
                        "name": "EdgeResponseBodyBytes",
                        "type": "int"
                      },
                      {
                        "name": "EdgeResponseBytes",
                        "type": "int"
                      },
                      {
                        "name": "EdgeResponseCompressionRatio",
                        "type": "string"
                      },
                      {
                        "name": "EdgeResponseContentType",
                        "type": "string"
                      },
                      {
                        "name": "EdgeServerIP",
                        "type": "string"
                      },
                      {
                        "name": "EdgeStartTimestamp",
                        "type": "string"
                      },
                      {
                        "name": "EdgeTimeToFirstByteMs",
                        "type": "int"
                      },
                      {
                        "name": "JA3Hash",
                        "type": "string"
                      },
                      {
                        "name": "JA4",
                        "type": "string"
                      },
                      {
                        "name": "JA4Signals",
                        "type": "string"
                      },
                      {
                        "name": "OriginDNSResponseTimeMs",
                        "type": "int"
                      },
                      {
                        "name": "OriginRequestHeaderSendDurationMs",
                        "type": "int"
                      },
                      {
                        "name": "OriginResponseBytes",
                        "type": "int"
                      },
                      {
                        "name": "OriginResponseDurationMs",
                        "type": "int"
                      },
                      {
                        "name": "OriginResponseHTTPExpires",
                        "type": "string"
                      },
                      {
                        "name": "OriginResponseHTTPLastModified",
                        "type": "string"
                      },
                      {
                        "name": "OriginResponseHeaderReceiveDurationMs",
                        "type": "int"
                      },
                      {
                        "name": "OriginSSLProtocol",
                        "type": "string"
                      },
                      {
                        "name": "OriginTCPHandshakeDurationMs",
                        "type": "int"
                      },
                      {
                        "name": "ParentRayID",
                        "type": "string"
                      },
                      {
                        "name": "RequestHeaders",
                        "type": "string"
                      },
                      {
                        "name": "ResponseHeaders",
                        "type": "string"
                      },
                      {
                        "name": "SecurityAction",
                        "type": "string"
                      },
                      {
                        "name": "SecurityActions",
                        "type": "string"
                      },
                      {
                        "name": "SecurityRuleDescription",
                        "type": "string"
                      },
                      {
                        "name": "SecurityRuleID",
                        "type": "string"
                      },
                      {
                        "name": "SecurityRuleIDs",
                        "type": "string"
                      },
                      {
                        "name": "SecuritySources",
                        "type": "string"
                      },
                      {
                        "name": "SmartRouteColoID",
                        "type": "int"
                      },
                      {
                        "name": "UpperTierColoID",
                        "type": "int"
                      },
                      {
                        "name": "WAFAttackScore",
                        "type": "int"
                      },
                      {
                        "name": "WAFRCEAttackScore",
                        "type": "int"
                      },
                      {
                        "name": "WAFSQLiAttackScore",
                        "type": "int"
                      },
                      {
                        "name": "WAFXSSAttackScore",
                        "type": "int"
                      },
                      {
                        "name": "WorkerCPUTime",
                        "type": "int"
                      },
                      {
                        "name": "WorkerScriptName",
                        "type": "string"
                      },
                      {
                        "name": "WorkerStatus",
                        "type": "string"
                      },
                      {
                        "name": "WorkerSubrequest",
                        "type": "boolean"
                      },
                      {
                        "name": "WorkerSubrequestCount",
                        "type": "int"
                      },
                      {
                        "name": "WorkerWallTimeUs",
                        "type": "int"
                      },
                      {
                        "name": "ZoneName",
                        "type": "string"
                      },
                      {
                        "name": "ClientIPASN",
                        "type": "int"
                      },
                      {
                        "name": "ClientIPASNDescription",
                        "type": "string"
                      },
                      {
                        "name": "ClientIPCountry",
                        "type": "string"
                      },
                      {
                        "name": "LastKnownGoodColoCode",
                        "type": "string"
                      },
                      {
                        "name": "CSPDirective",
                        "type": "string"
                      },
                      {
                        "name": "PageURL",
                        "type": "string"
                      },
                      {
                        "name": "URLContainsCDNCGIPath",
                        "type": "boolean"
                      },
                      {
                        "name": "URLHost",
                        "type": "string"
                      },
                      {
                        "name": "Application",
                        "type": "string"
                      },
                      {
                        "name": "ClientBytes",
                        "type": "int"
                      },
                      {
                        "name": "ClientMatchedIpFirewall",
                        "type": "string"
                      },
                      {
                        "name": "ClientPort",
                        "type": "int"
                      },
                      {
                        "name": "ClientProto",
                        "type": "string"
                      },
                      {
                        "name": "ClientTcpRtt",
                        "type": "int"
                      },
                      {
                        "name": "ClientTlsClientHelloServerName",
                        "type": "string"
                      },
                      {
                        "name": "ClientTlsProtocol",
                        "type": "string"
                      },
                      {
                        "name": "ClientTlsStatus",
                        "type": "string"
                      },
                      {
                        "name": "ConnectTimestamp",
                        "type": "string"
                      },
                      {
                        "name": "DisconnectTimestamp",
                        "type": "string"
                      },
                      {
                        "name": "IpFirewall",
                        "type": "boolean"
                      },
                      {
                        "name": "OriginBytes",
                        "type": "int"
                      },
                      {
                        "name": "OriginProto",
                        "type": "string"
                      },
                      {
                        "name": "OriginTcpRtt",
                        "type": "int"
                      },
                      {
                        "name": "OriginTlsFingerprint",
                        "type": "string"
                      },
                      {
                        "name": "OriginTlsMode",
                        "type": "string"
                      },
                      {
                        "name": "OriginTlsProtocol",
                        "type": "string"
                      },
                      {
                        "name": "OriginTlsStatus",
                        "type": "string"
                      },
                      {
                        "name": "ProxyProtocol",
                        "type": "string"
                      },
                      {
                        "name": "Status",
                        "type": "int"
                      },
                      {
                        "name": "EventDetails",
                        "type": "dynamic"
                      },
                      {
                        "name": "IP",
                        "type": "string"
                      }
                    ]
                  }
                },
                "destinations": {
                  "logAnalytics": [
                    {
                      "workspaceResourceId": "[variables('workspaceResourceId')]",
                      "name": "clv2ws1"
                    }
                  ]
                },
                "dataFlows": [
                  {
                    "streams": [
                      "Custom-Cloudflare"
                    ],
                    "destinations": [
                      "clv2ws1"
                    ],
                    "transformKql": "source | extend TimeGenerated = now(), LogType = tostring(Type) | project TimeGenerated, AccountID, BytesReceived, BytesSent, ClientTCPHandshakeDurationMs, ClientTLSCipher, ClientTLSHandshakeDurationMs, ClientTLSVersion, ConnectionCloseReason, ConnectionReuse, DestinationTunnelID, DetectedProtocol, DeviceID, DeviceName, EgressColoName, EgressIP, EgressPort, EgressRuleID, EgressRuleName, Email, IngressColoName, Offramp, OriginIP, OriginPort, OriginTLSCertificateIssuer, OriginTLSCertificateValidationResult, OriginTLSCipher, OriginTLSVersion, Protocol, RegistrationID, RuleEvaluationDurationMs, SessionEndTime, SessionID, SessionStartTime, SourceIP, SourceInternalIP, SourcePort, UserID, CPUTimeMs, DispatchNamespace, Entrypoint, Event, EventTimestampMs, EventType, Exceptions, Logs, Outcome, ScriptName, ScriptTags, ScriptVersion, WallTimeMs, ClientAddress, Error, PTY, Payload, ProgramFinishDatetime, ProgramID, ProgramStartDatetime, ProgramType, ServerAddress, SessionFinishDatetime, SessionStartDatetime, TargetID, UserEmail, Username, Body, BodyLength, DestAddr, Headers, Host, Method, Password, R2Path, Referrer, SinkholeID, SrcAddr, Timestamp, URI, URL, UserAgent, AttackCampaignID, AttackID, AttackVector, ColoCity, ColoCode, ColoCountry, ColoGeoHash, ColoName, Datetime, DestinationASN, DestinationASNName, DestinationCountry, DestinationGeoHash, DestinationPort, Direction, GREChecksum, GREEtherType, GREHeaderLength, GREKey, GRESequenceNumber, GREVersion, ICMPChecksum, ICMPCode, ICMPType, IPDestinationAddress, IPDestinationSubnet, IPFragmentOffset, IPHeaderLength, IPMoreFragments, IPProtocol, IPProtocolName, IPSourceAddress, IPSourceSubnet, IPTTL, IPTTLBuckets, IPTotalLength, IPTotalLengthBuckets, IPv4Checksum, IPv4DSCP, IPv4DontFragment, IPv4ECN, IPv4Identification, IPv4Options, IPv6DSCP, IPv6ECN, IPv6ExtensionHeaders, IPv6FlowLabel, IPv6Identification, MitigationReason, MitigationScope, MitigationSystem, ProtocolState, RuleID, RuleName, RulesetID, RulesetOverrideID, SampleInterval, SourceASN, SourceASNName, SourceCountry, SourceGeoHash, TCPAcknowledgementNumber, TCPChecksum, TCPDataOffset, TCPFlags, TCPFlagsString, TCPMSS, TCPOptions, TCPSACKBlocks, TCPSACKPermitted, TCPSequenceNumber, TCPTimestampECR, TCPTimestampValue, TCPUrgentPointer, TCPWindowScale, TCPWindowSize, UDPChecksum, UDPPayloadLength, Verdict, Action, DestinationIP, SignatureID, SignatureMessage, SignatureRevision, ApplicationIDs, ApplicationNames, CategoryIDs, CategoryNames, DestinationIPContinentCode, DestinationIPCountryCode, OverrideIP, OverridePort, PolicyID, PolicyName, ProxyEndpoint, SNI, SourceIPContinentCode, SourceIPCountryCode, TransportProtocol, VirtualNetworkID, VirtualNetworkName, BlockedFileHash, BlockedFileName, BlockedFileReason, BlockedFileSize, BlockedFileType, DownloadMatchedDlpProfileEntries, DownloadMatchedDlpProfiles, DownloadedFileNames, FileInfo, ForensicCopyStatus, HTTPHost, HTTPMethod, HTTPStatusCode, HTTPVersion, IsIsolated, PrivateAppAUD, Quarantined, RedirectTargetURI, Referer, RequestID, UntrustedCertificateAction, UploadMatchedDlpProfileEntries, UploadMatchedDlpProfiles, UploadedFileNames, AuthoritativeNameServerIPs, CNAMECategoryIDs, CNAMECategoryNames, CNAMEs, CNAMEsReversed, ColoID, CustomResolveDurationMs, CustomResolverAddress, CustomResolverPolicyID, CustomResolverPolicyName, CustomResolverResponse, DoHSubdomain, DoTSubdomain, DstIP, DstPort, EDEErrors, InitialCategoryIDs, InitialCategoryNames, InitialResolvedIPs, InternalDNSFallbackStrategy, InternalDNSRCode, InternalDNSViewID, InternalDNSZoneID, IsResponseCached, Location, LocationID, MatchedCategoryIDs, MatchedCategoryNames, MatchedIndicatorFeedIDs, MatchedIndicatorFeedNames, QueryCategoryIDs, QueryCategoryNames, QueryID, QueryIndicatorFeedIDs, QueryIndicatorFeedNames, QueryName, QueryNameReversed, QuerySize, QueryType, QueryTypeName, RCode, RData, RequestContextCategoryIDs, RequestContextCategoryNames, ResolvedIPCategoryIDs, ResolvedIPCategoryNames, ResolvedIPContinentCodes, ResolvedIPCountryCodes, ResolverDecision, ResourceRecords, ResourceRecordsJSON, SrcIP, SrcIPContinentCode, SrcIPCountryCode, SrcPort, TimeZone, TimeZoneInferredMethod, AlertID, AlertReasons, Attachments, CC, CCName, FinalDisposition, From, FromName, Links, MessageDeliveryMode, MessageID, Origin, OriginalSender, ReplyTo, ReplyToName, SMTPEnvelopeFrom, SMTPEnvelopeTo, SMTPHeloServerIP, SMTPHeloServerIPAsName, SMTPHeloServerIPAsNumber, SMTPHeloServerIPGeo, SMTPHeloServerName, Subject, ThreatCategories, To, ToName, ClientResponseCode, ClusterID, EDNSSubnet, EDNSSubnetLength, QueryDO, QueryRD, QueryTCP, ResponseCached, ResponseCachedStale, ResponseReason, UpstreamIP, UpstreamResponseCode, UpstreamResponseTimeMs, ForensicCopyID, GatewayRequestID, Phase, TriggeredRuleID, ClientVersion, DeviceManufacturer, DeviceModel, DeviceSerialNumber, DeviceType, OSVersion, PostureCheckName, PostureCheckType, PostureEvaluatedResult, PostureExpectedJSON, PostureReceivedJSON, UserUID, AssetDisplayName, AssetExternalID, AssetLink, AssetMetadata, DetectedTimestamp, FindingTypeDisplayName, FindingTypeID, FindingTypeSeverity, InstanceID, IntegrationDisplayName, IntegrationID, IntegrationPolicyVendor, Decision, DomainName, ActionResult, ActionType, ActorEmail, ActorID, ActorIP, ActorType, ID, Interface, Metadata, NewValue, OldValue, OwnerID, ResourceID, ResourceType, When, Allowed, AppDomain, AppUUID, Connection, Country, CreatedAt, IPAddress, PurposeJustificationPrompt, PurposeJustificationResponse, RayID, TemporaryAccessApprovers, TemporaryAccessDuration, ClientASN, ClientASNDescription, ClientCountry, ClientIP, ClientIPClass, ClientRefererHost, ClientRefererPath, ClientRefererQuery, ClientRefererScheme, ClientRequestHost, ClientRequestMethod, ClientRequestPath, ClientRequestProtocol, ClientRequestQuery, ClientRequestScheme, ClientRequestUserAgent, ContentScanObjResults, ContentScanObjSizes, ContentScanObjTypes, Description, EdgeColoCode, EdgeResponseStatus, Kind, LeakedCredentialCheckResult, MatchIndex, OriginResponseStatus, OriginatorRayID, Ref, BotDetectionIDs, BotDetectionTags, BotScore, BotScoreSrc, BotTags, CacheCacheStatus, CacheReserveUsed, CacheResponseBytes, CacheResponseStatus, CacheTieredFill, ClientCity, ClientDeviceType, ClientLatitude, ClientLongitude, ClientMTLSAuthCertFingerprint, ClientMTLSAuthStatus, ClientRegionCode, ClientRequestBytes, ClientRequestReferer, ClientRequestSource, ClientRequestURI, ClientSSLCipher, ClientSSLProtocol, ClientSrcPort, ClientTCPRTTMs, ClientXRequestedWith, Cookies, EdgeCFConnectingO2O, EdgeColoID, EdgeEndTimestamp, EdgePathingOp, EdgePathingSrc, EdgePathingStatus, EdgeRequestHost, EdgeResponseBodyBytes, EdgeResponseBytes, EdgeResponseCompressionRatio, EdgeResponseContentType, EdgeServerIP, EdgeStartTimestamp, EdgeTimeToFirstByteMs, JA3Hash, JA4, JA4Signals, OriginDNSResponseTimeMs, OriginRequestHeaderSendDurationMs, OriginResponseBytes, OriginResponseDurationMs, OriginResponseHTTPExpires, OriginResponseHTTPLastModified, OriginResponseHeaderReceiveDurationMs, OriginSSLProtocol, OriginTCPHandshakeDurationMs, OriginTLSHandshakeDurationMs, ParentRayID, RequestHeaders, ResponseHeaders, SecurityAction, SecurityRuleDescription, SecurityRuleID, SecuritySources, SmartRouteColoID, UpperTierColoID, WAFAttackScore, WAFRCEAttackScore, WAFSQLiAttackScore, WAFXSSAttackScore, WorkerCPUTime, WorkerScriptName, WorkerStatus, WorkerSubrequest, WorkerSubrequestCount, WorkerWallTimeUs, ZoneName, ClientIPASN, ClientIPASNDescription, ClientIPCountry, LastKnownGoodColoCode, CSPDirective, PageURL, URLContainsCDNCGIPath, URLHost, Application, ClientBytes, ClientMatchedIpFirewall, ClientPort, ClientProto, ClientTcpRtt, ClientTlsClientHelloServerName, ClientTlsProtocol, ClientTlsStatus, ConnectTimestamp, DisconnectTimestamp, IpFirewall, OriginBytes, OriginProto, OriginTcpRtt, OriginTlsFingerprint, OriginTlsMode, OriginTlsProtocol, OriginTlsStatus, ProxyProtocol, Status, EventDetails, IP, LogType, Source, SecurityActions, SecurityRuleIDs",
                    "outputStream": "Custom-CloudflareV2_CL"
                  }
                ]
              }
            },
            {
              "name": "CloudflareV2_CL",
              "apiVersion": "2022-10-01",
              "type": "Microsoft.OperationalInsights/workspaces/tables",
              "location": "[parameters('workspace-location')]",
              "kind": null,
              "properties": {
                "schema": {
                  "name": "CloudflareV2_CL",
                  "columns": [
                    {
                      "name": "TimeGenerated",
                      "type": "datetime"
                    },
                    {
                      "name": "AccountID",
                      "type": "string"
                    },
                    {
                      "name": "BytesReceived",
                      "type": "int"
                    },
                    {
                      "name": "BytesSent",
                      "type": "int"
                    },
                    {
                      "name": "ClientTCPHandshakeDurationMs",
                      "type": "int"
                    },
                    {
                      "name": "ClientTLSCipher",
                      "type": "string"
                    },
                    {
                      "name": "ClientTLSHandshakeDurationMs",
                      "type": "int"
                    },
                    {
                      "name": "ClientTLSVersion",
                      "type": "string"
                    },
                    {
                      "name": "ConnectionCloseReason",
                      "type": "string"
                    },
                    {
                      "name": "ConnectionReuse",
                      "type": "boolean"
                    },
                    {
                      "name": "DestinationTunnelID",
                      "type": "string"
                    },
                    {
                      "name": "DetectedProtocol",
                      "type": "string"
                    },
                    {
                      "name": "DeviceID",
                      "type": "string"
                    },
                    {
                      "name": "DeviceName",
                      "type": "string"
                    },
                    {
                      "name": "EgressColoName",
                      "type": "string"
                    },
                    {
                      "name": "EgressIP",
                      "type": "string"
                    },
                    {
                      "name": "EgressPort",
                      "type": "int"
                    },
                    {
                      "name": "EgressRuleID",
                      "type": "string"
                    },
                    {
                      "name": "EgressRuleName",
                      "type": "string"
                    },
                    {
                      "name": "Email",
                      "type": "string"
                    },
                    {
                      "name": "IngressColoName",
                      "type": "string"
                    },
                    {
                      "name": "Offramp",
                      "type": "string"
                    },
                    {
                      "name": "OriginIP",
                      "type": "string"
                    },
                    {
                      "name": "OriginPort",
                      "type": "int"
                    },
                    {
                      "name": "OriginTLSCertificateIssuer",
                      "type": "string"
                    },
                    {
                      "name": "OriginTLSCertificateValidationResult",
                      "type": "string"
                    },
                    {
                      "name": "OriginTLSCipher",
                      "type": "string"
                    },
                    {
                      "name": "OriginTLSHandshakeDurationMs",
                      "type": "int"
                    },
                    {
                      "name": "OriginTLSVersion",
                      "type": "string"
                    },
                    {
                      "name": "Protocol",
                      "type": "string"
                    },
                    {
                      "name": "RegistrationID",
                      "type": "string"
                    },
                    {
                      "name": "RuleEvaluationDurationMs",
                      "type": "int"
                    },
                    {
                      "name": "SessionEndTime",
                      "type": "datetime"
                    },
                    {
                      "name": "SessionID",
                      "type": "string"
                    },
                    {
                      "name": "SessionStartTime",
                      "type": "datetime"
                    },
                    {
                      "name": "SourceIP",
                      "type": "string"
                    },
                    {
                      "name": "SourceInternalIP",
                      "type": "string"
                    },
                    {
                      "name": "SourcePort",
                      "type": "int"
                    },
                    {
                      "name": "UserID",
                      "type": "string"
                    },
                    {
                      "name": "CPUTimeMs",
                      "type": "int"
                    },
                    {
                      "name": "DispatchNamespace",
                      "type": "string"
                    },
                    {
                      "name": "Entrypoint",
                      "type": "string"
                    },
                    {
                      "name": "Event",
                      "type": "string"
                    },
                    {
                      "name": "EventTimestampMs",
                      "type": "int"
                    },
                    {
                      "name": "EventType",
                      "type": "string"
                    },
                    {
                      "name": "Exceptions",
                      "type": "string"
                    },
                    {
                      "name": "Logs",
                      "type": "string"
                    },
                    {
                      "name": "Outcome",
                      "type": "string"
                    },
                    {
                      "name": "ScriptName",
                      "type": "string"
                    },
                    {
                      "name": "ScriptTags",
                      "type": "string"
                    },
                    {
                      "name": "ScriptVersion",
                      "type": "string"
                    },
                    {
                      "name": "WallTimeMs",
                      "type": "int"
                    },
                    {
                      "name": "ClientAddress",
                      "type": "string"
                    },
                    {
                      "name": "Error",
                      "type": "string"
                    },
                    {
                      "name": "PTY",
                      "type": "string"
                    },
                    {
                      "name": "Payload",
                      "type": "string"
                    },
                    {
                      "name": "ProgramFinishDatetime",
                      "type": "string"
                    },
                    {
                      "name": "ProgramID",
                      "type": "string"
                    },
                    {
                      "name": "ProgramStartDatetime",
                      "type": "string"
                    },
                    {
                      "name": "ProgramType",
                      "type": "string"
                    },
                    {
                      "name": "ServerAddress",
                      "type": "string"
                    },
                    {
                      "name": "SessionFinishDatetime",
                      "type": "string"
                    },
                    {
                      "name": "SessionStartDatetime",
                      "type": "string"
                    },
                    {
                      "name": "TargetID",
                      "type": "string"
                    },
                    {
                      "name": "UserEmail",
                      "type": "string"
                    },
                    {
                      "name": "Username",
                      "type": "string"
                    },
                    {
                      "name": "Body",
                      "type": "string"
                    },
                    {
                      "name": "BodyLength",
                      "type": "int"
                    },
                    {
                      "name": "DestAddr",
                      "type": "string"
                    },
                    {
                      "name": "Headers",
                      "type": "string"
                    },
                    {
                      "name": "Host",
                      "type": "string"
                    },
                    {
                      "name": "Method",
                      "type": "string"
                    },
                    {
                      "name": "Password",
                      "type": "string"
                    },
                    {
                      "name": "R2Path",
                      "type": "string"
                    },
                    {
                      "name": "Referrer",
                      "type": "string"
                    },
                    {
                      "name": "SinkholeID",
                      "type": "string"
                    },
                    {
                      "name": "SrcAddr",
                      "type": "string"
                    },
                    {
                      "name": "Timestamp",
                      "type": "string"
                    },
                    {
                      "name": "URI",
                      "type": "string"
                    },
                    {
                      "name": "URL",
                      "type": "string"
                    },
                    {
                      "name": "UserAgent",
                      "type": "string"
                    },
                    {
                      "name": "AttackCampaignID",
                      "type": "string"
                    },
                    {
                      "name": "AttackID",
                      "type": "string"
                    },
                    {
                      "name": "AttackVector",
                      "type": "string"
                    },
                    {
                      "name": "ColoCity",
                      "type": "string"
                    },
                    {
                      "name": "ColoCode",
                      "type": "string"
                    },
                    {
                      "name": "ColoCountry",
                      "type": "string"
                    },
                    {
                      "name": "ColoGeoHash",
                      "type": "string"
                    },
                    {
                      "name": "ColoName",
                      "type": "string"
                    },
                    {
                      "name": "Datetime",
                      "type": "string"
                    },
                    {
                      "name": "DestinationASN",
                      "type": "int"
                    },
                    {
                      "name": "DestinationASNName",
                      "type": "string"
                    },
                    {
                      "name": "DestinationCountry",
                      "type": "string"
                    },
                    {
                      "name": "DestinationGeoHash",
                      "type": "string"
                    },
                    {
                      "name": "DestinationPort",
                      "type": "int"
                    },
                    {
                      "name": "Direction",
                      "type": "string"
                    },
                    {
                      "name": "GREChecksum",
                      "type": "int"
                    },
                    {
                      "name": "GREEtherType",
                      "type": "int"
                    },
                    {
                      "name": "GREHeaderLength",
                      "type": "int"
                    },
                    {
                      "name": "GREKey",
                      "type": "int"
                    },
                    {
                      "name": "GRESequenceNumber",
                      "type": "int"
                    },
                    {
                      "name": "GREVersion",
                      "type": "int"
                    },
                    {
                      "name": "ICMPChecksum",
                      "type": "int"
                    },
                    {
                      "name": "ICMPCode",
                      "type": "int"
                    },
                    {
                      "name": "ICMPType",
                      "type": "int"
                    },
                    {
                      "name": "IPDestinationAddress",
                      "type": "string"
                    },
                    {
                      "name": "IPDestinationSubnet",
                      "type": "string"
                    },
                    {
                      "name": "IPFragmentOffset",
                      "type": "int"
                    },
                    {
                      "name": "IPHeaderLength",
                      "type": "int"
                    },
                    {
                      "name": "IPMoreFragments",
                      "type": "int"
                    },
                    {
                      "name": "IPProtocol",
                      "type": "int"
                    },
                    {
                      "name": "IPProtocolName",
                      "type": "string"
                    },
                    {
                      "name": "IPSourceAddress",
                      "type": "string"
                    },
                    {
                      "name": "IPSourceSubnet",
                      "type": "string"
                    },
                    {
                      "name": "IPTTL",
                      "type": "int"
                    },
                    {
                      "name": "IPTTLBuckets",
                      "type": "int"
                    },
                    {
                      "name": "IPTotalLength",
                      "type": "int"
                    },
                    {
                      "name": "IPTotalLengthBuckets",
                      "type": "int"
                    },
                    {
                      "name": "IPv4Checksum",
                      "type": "int"
                    },
                    {
                      "name": "IPv4DSCP",
                      "type": "int"
                    },
                    {
                      "name": "IPv4DontFragment",
                      "type": "int"
                    },
                    {
                      "name": "IPv4ECN",
                      "type": "int"
                    },
                    {
                      "name": "IPv4Identification",
                      "type": "int"
                    },
                    {
                      "name": "IPv4Options",
                      "type": "string"
                    },
                    {
                      "name": "IPv6DSCP",
                      "type": "int"
                    },
                    {
                      "name": "IPv6ECN",
                      "type": "int"
                    },
                    {
                      "name": "IPv6ExtensionHeaders",
                      "type": "string"
                    },
                    {
                      "name": "IPv6FlowLabel",
                      "type": "int"
                    },
                    {
                      "name": "IPv6Identification",
                      "type": "int"
                    },
                    {
                      "name": "MitigationReason",
                      "type": "string"
                    },
                    {
                      "name": "MitigationScope",
                      "type": "string"
                    },
                    {
                      "name": "MitigationSystem",
                      "type": "string"
                    },
                    {
                      "name": "ProtocolState",
                      "type": "string"
                    },
                    {
                      "name": "RuleID",
                      "type": "string"
                    },
                    {
                      "name": "RuleName",
                      "type": "string"
                    },
                    {
                      "name": "RulesetID",
                      "type": "string"
                    },
                    {
                      "name": "RulesetOverrideID",
                      "type": "string"
                    },
                    {
                      "name": "SampleInterval",
                      "type": "int"
                    },
                    {
                      "name": "SourceASN",
                      "type": "int"
                    },
                    {
                      "name": "SourceASNName",
                      "type": "string"
                    },
                    {
                      "name": "SourceCountry",
                      "type": "string"
                    },
                    {
                      "name": "SourceGeoHash",
                      "type": "string"
                    },
                    {
                      "name": "TCPAcknowledgementNumber",
                      "type": "int"
                    },
                    {
                      "name": "TCPChecksum",
                      "type": "int"
                    },
                    {
                      "name": "TCPDataOffset",
                      "type": "int"
                    },
                    {
                      "name": "TCPFlags",
                      "type": "int"
                    },
                    {
                      "name": "TCPFlagsString",
                      "type": "string"
                    },
                    {
                      "name": "TCPMSS",
                      "type": "int"
                    },
                    {
                      "name": "TCPOptions",
                      "type": "string"
                    },
                    {
                      "name": "TCPSACKBlocks",
                      "type": "string"
                    },
                    {
                      "name": "TCPSACKPermitted",
                      "type": "int"
                    },
                    {
                      "name": "TCPSequenceNumber",
                      "type": "int"
                    },
                    {
                      "name": "TCPTimestampECR",
                      "type": "int"
                    },
                    {
                      "name": "TCPTimestampValue",
                      "type": "int"
                    },
                    {
                      "name": "TCPUrgentPointer",
                      "type": "int"
                    },
                    {
                      "name": "TCPWindowScale",
                      "type": "int"
                    },
                    {
                      "name": "TCPWindowSize",
                      "type": "int"
                    },
                    {
                      "name": "UDPChecksum",
                      "type": "int"
                    },
                    {
                      "name": "UDPPayloadLength",
                      "type": "int"
                    },
                    {
                      "name": "Verdict",
                      "type": "string"
                    },
                    {
                      "name": "Action",
                      "type": "string"
                    },
                    {
                      "name": "DestinationIP",
                      "type": "string"
                    },
                    {
                      "name": "SignatureID",
                      "type": "int"
                    },
                    {
                      "name": "SignatureMessage",
                      "type": "string"
                    },
                    {
                      "name": "SignatureRevision",
                      "type": "int"
                    },
                    {
                      "name": "ApplicationIDs",
                      "type": "int"
                    },
                    {
                      "name": "ApplicationNames",
                      "type": "string"
                    },
                    {
                      "name": "CategoryIDs",
                      "type": "int"
                    },
                    {
                      "name": "CategoryNames",
                      "type": "string"
                    },
                    {
                      "name": "DestinationIPContinentCode",
                      "type": "string"
                    },
                    {
                      "name": "DestinationIPCountryCode",
                      "type": "string"
                    },
                    {
                      "name": "OverrideIP",
                      "type": "string"
                    },
                    {
                      "name": "OverridePort",
                      "type": "int"
                    },
                    {
                      "name": "PolicyID",
                      "type": "string"
                    },
                    {
                      "name": "PolicyName",
                      "type": "string"
                    },
                    {
                      "name": "ProxyEndpoint",
                      "type": "string"
                    },
                    {
                      "name": "SNI",
                      "type": "string"
                    },
                    {
                      "name": "SourceIPContinentCode",
                      "type": "string"
                    },
                    {
                      "name": "SourceIPCountryCode",
                      "type": "string"
                    },
                    {
                      "name": "TransportProtocol",
                      "type": "string"
                    },
                    {
                      "name": "VirtualNetworkID",
                      "type": "string"
                    },
                    {
                      "name": "VirtualNetworkName",
                      "type": "string"
                    },
                    {
                      "name": "BlockedFileHash",
                      "type": "string"
                    },
                    {
                      "name": "BlockedFileName",
                      "type": "string"
                    },
                    {
                      "name": "BlockedFileReason",
                      "type": "string"
                    },
                    {
                      "name": "BlockedFileSize",
                      "type": "int"
                    },
                    {
                      "name": "BlockedFileType",
                      "type": "string"
                    },
                    {
                      "name": "DownloadMatchedDlpProfileEntries",
                      "type": "string"
                    },
                    {
                      "name": "DownloadMatchedDlpProfiles",
                      "type": "string"
                    },
                    {
                      "name": "DownloadedFileNames",
                      "type": "string"
                    },
                    {
                      "name": "FileInfo",
                      "type": "string"
                    },
                    {
                      "name": "ForensicCopyStatus",
                      "type": "string"
                    },
                    {
                      "name": "HTTPHost",
                      "type": "string"
                    },
                    {
                      "name": "HTTPMethod",
                      "type": "string"
                    },
                    {
                      "name": "HTTPStatusCode",
                      "type": "int"
                    },
                    {
                      "name": "HTTPVersion",
                      "type": "string"
                    },
                    {
                      "name": "IsIsolated",
                      "type": "boolean"
                    },
                    {
                      "name": "PrivateAppAUD",
                      "type": "string"
                    },
                    {
                      "name": "Quarantined",
                      "type": "boolean"
                    },
                    {
                      "name": "RedirectTargetURI",
                      "type": "string"
                    },
                    {
                      "name": "Referer",
                      "type": "string"
                    },
                    {
                      "name": "RequestID",
                      "type": "string"
                    },
                    {
                      "name": "UntrustedCertificateAction",
                      "type": "string"
                    },
                    {
                      "name": "UploadMatchedDlpProfileEntries",
                      "type": "string"
                    },
                    {
                      "name": "UploadMatchedDlpProfiles",
                      "type": "string"
                    },
                    {
                      "name": "UploadedFileNames",
                      "type": "string"
                    },
                    {
                      "name": "AuthoritativeNameServerIPs",
                      "type": "string"
                    },
                    {
                      "name": "CNAMECategoryIDs",
                      "type": "int"
                    },
                    {
                      "name": "CNAMECategoryNames",
                      "type": "string"
                    },
                    {
                      "name": "CNAMEs",
                      "type": "string"
                    },
                    {
                      "name": "CNAMEsReversed",
                      "type": "string"
                    },
                    {
                      "name": "ColoID",
                      "type": "int"
                    },
                    {
                      "name": "CustomResolveDurationMs",
                      "type": "int"
                    },
                    {
                      "name": "CustomResolverAddress",
                      "type": "string"
                    },
                    {
                      "name": "CustomResolverPolicyID",
                      "type": "string"
                    },
                    {
                      "name": "CustomResolverPolicyName",
                      "type": "string"
                    },
                    {
                      "name": "CustomResolverResponse",
                      "type": "string"
                    },
                    {
                      "name": "DoHSubdomain",
                      "type": "string"
                    },
                    {
                      "name": "DoTSubdomain",
                      "type": "string"
                    },
                    {
                      "name": "DstIP",
                      "type": "string"
                    },
                    {
                      "name": "DstPort",
                      "type": "int"
                    },
                    {
                      "name": "EDEErrors",
                      "type": "int"
                    },
                    {
                      "name": "InitialCategoryIDs",
                      "type": "int"
                    },
                    {
                      "name": "InitialCategoryNames",
                      "type": "string"
                    },
                    {
                      "name": "InitialResolvedIPs",
                      "type": "string"
                    },
                    {
                      "name": "InternalDNSFallbackStrategy",
                      "type": "string"
                    },
                    {
                      "name": "InternalDNSRCode",
                      "type": "int"
                    },
                    {
                      "name": "InternalDNSViewID",
                      "type": "string"
                    },
                    {
                      "name": "InternalDNSZoneID",
                      "type": "string"
                    },
                    {
                      "name": "IsResponseCached",
                      "type": "boolean"
                    },
                    {
                      "name": "Location",
                      "type": "string"
                    },
                    {
                      "name": "LocationID",
                      "type": "string"
                    },
                    {
                      "name": "MatchedCategoryIDs",
                      "type": "int"
                    },
                    {
                      "name": "MatchedCategoryNames",
                      "type": "string"
                    },
                    {
                      "name": "MatchedIndicatorFeedIDs",
                      "type": "int"
                    },
                    {
                      "name": "MatchedIndicatorFeedNames",
                      "type": "string"
                    },
                    {
                      "name": "QueryCategoryIDs",
                      "type": "int"
                    },
                    {
                      "name": "QueryCategoryNames",
                      "type": "string"
                    },
                    {
                      "name": "QueryID",
                      "type": "string"
                    },
                    {
                      "name": "QueryIndicatorFeedIDs",
                      "type": "int"
                    },
                    {
                      "name": "QueryIndicatorFeedNames",
                      "type": "string"
                    },
                    {
                      "name": "QueryName",
                      "type": "string"
                    },
                    {
                      "name": "QueryNameReversed",
                      "type": "string"
                    },
                    {
                      "name": "QuerySize",
                      "type": "int"
                    },
                    {
                      "name": "QueryType",
                      "type": "int"
                    },
                    {
                      "name": "QueryTypeName",
                      "type": "string"
                    },
                    {
                      "name": "RCode",
                      "type": "int"
                    },
                    {
                      "name": "RData",
                      "type": "string"
                    },
                    {
                      "name": "RequestContextCategoryIDs",
                      "type": "int"
                    },
                    {
                      "name": "RequestContextCategoryNames",
                      "type": "string"
                    },
                    {
                      "name": "ResolvedIPCategoryIDs",
                      "type": "int"
                    },
                    {
                      "name": "ResolvedIPCategoryNames",
                      "type": "string"
                    },
                    {
                      "name": "ResolvedIPContinentCodes",
                      "type": "string"
                    },
                    {
                      "name": "ResolvedIPCountryCodes",
                      "type": "string"
                    },
                    {
                      "name": "ResolverDecision",
                      "type": "string"
                    },
                    {
                      "name": "ResourceRecords",
                      "type": "string"
                    },
                    {
                      "name": "ResourceRecordsJSON",
                      "type": "string"
                    },
                    {
                      "name": "SrcIP",
                      "type": "string"
                    },
                    {
                      "name": "SrcIPContinentCode",
                      "type": "string"
                    },
                    {
                      "name": "SrcIPCountryCode",
                      "type": "string"
                    },
                    {
                      "name": "SrcPort",
                      "type": "int"
                    },
                    {
                      "name": "TimeZone",
                      "type": "string"
                    },
                    {
                      "name": "TimeZoneInferredMethod",
                      "type": "string"
                    },
                    {
                      "name": "AlertID",
                      "type": "string"
                    },
                    {
                      "name": "AlertReasons",
                      "type": "string"
                    },
                    {
                      "name": "Attachments",
                      "type": "string"
                    },
                    {
                      "name": "CC",
                      "type": "string"
                    },
                    {
                      "name": "CCName",
                      "type": "string"
                    },
                    {
                      "name": "FinalDisposition",
                      "type": "string"
                    },
                    {
                      "name": "From",
                      "type": "string"
                    },
                    {
                      "name": "FromName",
                      "type": "string"
                    },
                    {
                      "name": "Links",
                      "type": "string"
                    },
                    {
                      "name": "MessageDeliveryMode",
                      "type": "string"
                    },
                    {
                      "name": "MessageID",
                      "type": "string"
                    },
                    {
                      "name": "Origin",
                      "type": "string"
                    },
                    {
                      "name": "OriginalSender",
                      "type": "string"
                    },
                    {
                      "name": "ReplyTo",
                      "type": "string"
                    },
                    {
                      "name": "ReplyToName",
                      "type": "string"
                    },
                    {
                      "name": "SMTPEnvelopeFrom",
                      "type": "string"
                    },
                    {
                      "name": "SMTPEnvelopeTo",
                      "type": "string"
                    },
                    {
                      "name": "SMTPHeloServerIP",
                      "type": "string"
                    },
                    {
                      "name": "SMTPHeloServerIPAsName",
                      "type": "string"
                    },
                    {
                      "name": "SMTPHeloServerIPAsNumber",
                      "type": "string"
                    },
                    {
                      "name": "SMTPHeloServerIPGeo",
                      "type": "string"
                    },
                    {
                      "name": "SMTPHeloServerName",
                      "type": "string"
                    },
                    {
                      "name": "Subject",
                      "type": "string"
                    },
                    {
                      "name": "ThreatCategories",
                      "type": "string"
                    },
                    {
                      "name": "To",
                      "type": "string"
                    },
                    {
                      "name": "ToName",
                      "type": "string"
                    },
                    {
                      "name": "ClientResponseCode",
                      "type": "int"
                    },
                    {
                      "name": "ClusterID",
                      "type": "string"
                    },
                    {
                      "name": "EDNSSubnet",
                      "type": "string"
                    },
                    {
                      "name": "EDNSSubnetLength",
                      "type": "int"
                    },
                    {
                      "name": "QueryDO",
                      "type": "boolean"
                    },
                    {
                      "name": "QueryRD",
                      "type": "boolean"
                    },
                    {
                      "name": "QueryTCP",
                      "type": "boolean"
                    },
                    {
                      "name": "ResponseCached",
                      "type": "boolean"
                    },
                    {
                      "name": "ResponseCachedStale",
                      "type": "boolean"
                    },
                    {
                      "name": "ResponseReason",
                      "type": "string"
                    },
                    {
                      "name": "UpstreamIP",
                      "type": "string"
                    },
                    {
                      "name": "UpstreamResponseCode",
                      "type": "int"
                    },
                    {
                      "name": "UpstreamResponseTimeMs",
                      "type": "int"
                    },
                    {
                      "name": "ForensicCopyID",
                      "type": "string"
                    },
                    {
                      "name": "GatewayRequestID",
                      "type": "string"
                    },
                    {
                      "name": "Phase",
                      "type": "string"
                    },
                    {
                      "name": "TriggeredRuleID",
                      "type": "string"
                    },
                    {
                      "name": "ClientVersion",
                      "type": "string"
                    },
                    {
                      "name": "DeviceManufacturer",
                      "type": "string"
                    },
                    {
                      "name": "DeviceModel",
                      "type": "string"
                    },
                    {
                      "name": "DeviceSerialNumber",
                      "type": "string"
                    },
                    {
                      "name": "DeviceType",
                      "type": "string"
                    },
                    {
                      "name": "OSVersion",
                      "type": "string"
                    },
                    {
                      "name": "PostureCheckName",
                      "type": "string"
                    },
                    {
                      "name": "PostureCheckType",
                      "type": "string"
                    },
                    {
                      "name": "PostureEvaluatedResult",
                      "type": "boolean"
                    },
                    {
                      "name": "PostureExpectedJSON",
                      "type": "string"
                    },
                    {
                      "name": "PostureReceivedJSON",
                      "type": "string"
                    },
                    {
                      "name": "UserUID",
                      "type": "string"
                    },
                    {
                      "name": "AssetDisplayName",
                      "type": "string"
                    },
                    {
                      "name": "AssetExternalID",
                      "type": "string"
                    },
                    {
                      "name": "AssetLink",
                      "type": "string"
                    },
                    {
                      "name": "AssetMetadata",
                      "type": "string"
                    },
                    {
                      "name": "DetectedTimestamp",
                      "type": "string"
                    },
                    {
                      "name": "FindingTypeDisplayName",
                      "type": "string"
                    },
                    {
                      "name": "FindingTypeID",
                      "type": "string"
                    },
                    {
                      "name": "FindingTypeSeverity",
                      "type": "string"
                    },
                    {
                      "name": "InstanceID",
                      "type": "string"
                    },
                    {
                      "name": "IntegrationDisplayName",
                      "type": "string"
                    },
                    {
                      "name": "IntegrationID",
                      "type": "string"
                    },
                    {
                      "name": "IntegrationPolicyVendor",
                      "type": "string"
                    },
                    {
                      "name": "Decision",
                      "type": "string"
                    },
                    {
                      "name": "DomainName",
                      "type": "string"
                    },
                    {
                      "name": "LogType",
                      "type": "string"
                    },
                    {
                      "name": "ActionResult",
                      "type": "boolean"
                    },
                    {
                      "name": "ActionType",
                      "type": "string"
                    },
                    {
                      "name": "ActorEmail",
                      "type": "string"
                    },
                    {
                      "name": "ActorID",
                      "type": "string"
                    },
                    {
                      "name": "ActorIP",
                      "type": "string"
                    },
                    {
                      "name": "ActorType",
                      "type": "string"
                    },
                    {
                      "name": "ID",
                      "type": "string"
                    },
                    {
                      "name": "Interface",
                      "type": "string"
                    },
                    {
                      "name": "Metadata",
                      "type": "string"
                    },
                    {
                      "name": "NewValue",
                      "type": "string"
                    },
                    {
                      "name": "OldValue",
                      "type": "string"
                    },
                    {
                      "name": "OwnerID",
                      "type": "string"
                    },
                    {
                      "name": "ResourceID",
                      "type": "string"
                    },
                    {
                      "name": "ResourceType",
                      "type": "string"
                    },
                    {
                      "name": "When",
                      "type": "string"
                    },
                    {
                      "name": "Allowed",
                      "type": "boolean"
                    },
                    {
                      "name": "AppDomain",
                      "type": "string"
                    },
                    {
                      "name": "AppUUID",
                      "type": "string"
                    },
                    {
                      "name": "Connection",
                      "type": "string"
                    },
                    {
                      "name": "Country",
                      "type": "string"
                    },
                    {
                      "name": "CreatedAt",
                      "type": "string"
                    },
                    {
                      "name": "IPAddress",
                      "type": "string"
                    },
                    {
                      "name": "PurposeJustificationPrompt",
                      "type": "string"
                    },
                    {
                      "name": "PurposeJustificationResponse",
                      "type": "string"
                    },
                    {
                      "name": "RayID",
                      "type": "string"
                    },
                    {
                      "name": "TemporaryAccessApprovers",
                      "type": "string"
                    },
                    {
                      "name": "TemporaryAccessDuration",
                      "type": "int"
                    },
                    {
                      "name": "ClientASN",
                      "type": "int"
                    },
                    {
                      "name": "ClientASNDescription",
                      "type": "string"
                    },
                    {
                      "name": "ClientCountry",
                      "type": "string"
                    },
                    {
                      "name": "ClientIP",
                      "type": "string"
                    },
                    {
                      "name": "ClientIPClass",
                      "type": "string"
                    },
                    {
                      "name": "ClientRefererHost",
                      "type": "string"
                    },
                    {
                      "name": "ClientRefererPath",
                      "type": "string"
                    },
                    {
                      "name": "ClientRefererQuery",
                      "type": "string"
                    },
                    {
                      "name": "ClientRefererScheme",
                      "type": "string"
                    },
                    {
                      "name": "ClientRequestHost",
                      "type": "string"
                    },
                    {
                      "name": "ClientRequestMethod",
                      "type": "string"
                    },
                    {
                      "name": "ClientRequestPath",
                      "type": "string"
                    },
                    {
                      "name": "ClientRequestProtocol",
                      "type": "string"
                    },
                    {
                      "name": "ClientRequestQuery",
                      "type": "string"
                    },
                    {
                      "name": "ClientRequestScheme",
                      "type": "string"
                    },
                    {
                      "name": "ClientRequestUserAgent",
                      "type": "string"
                    },
                    {
                      "name": "ContentScanObjResults",
                      "type": "string"
                    },
                    {
                      "name": "ContentScanObjSizes",
                      "type": "int"
                    },
                    {
                      "name": "ContentScanObjTypes",
                      "type": "string"
                    },
                    {
                      "name": "Description",
                      "type": "string"
                    },
                    {
                      "name": "EdgeColoCode",
                      "type": "string"
                    },
                    {
                      "name": "EdgeResponseStatus",
                      "type": "int"
                    },
                    {
                      "name": "Kind",
                      "type": "string"
                    },
                    {
                      "name": "LeakedCredentialCheckResult",
                      "type": "string"
                    },
                    {
                      "name": "MatchIndex",
                      "type": "int"
                    },
                    {
                      "name": "OriginResponseStatus",
                      "type": "int"
                    },
                    {
                      "name": "OriginatorRayID",
                      "type": "string"
                    },
                    {
                      "name": "Ref",
                      "type": "string"
                    },
                    {
                      "name": "Source",
                      "type": "string"
                    },
                    {
                      "name": "BotDetectionIDs",
                      "type": "int"
                    },
                    {
                      "name": "BotDetectionTags",
                      "type": "string"
                    },
                    {
                      "name": "BotScore",
                      "type": "int"
                    },
                    {
                      "name": "BotScoreSrc",
                      "type": "string"
                    },
                    {
                      "name": "BotTags",
                      "type": "string"
                    },
                    {
                      "name": "CacheCacheStatus",
                      "type": "string"
                    },
                    {
                      "name": "CacheReserveUsed",
                      "type": "boolean"
                    },
                    {
                      "name": "CacheResponseBytes",
                      "type": "int"
                    },
                    {
                      "name": "CacheResponseStatus",
                      "type": "int"
                    },
                    {
                      "name": "CacheTieredFill",
                      "type": "boolean"
                    },
                    {
                      "name": "ClientCity",
                      "type": "string"
                    },
                    {
                      "name": "ClientDeviceType",
                      "type": "string"
                    },
                    {
                      "name": "ClientLatitude",
                      "type": "string"
                    },
                    {
                      "name": "ClientLongitude",
                      "type": "string"
                    },
                    {
                      "name": "ClientMTLSAuthCertFingerprint",
                      "type": "string"
                    },
                    {
                      "name": "ClientMTLSAuthStatus",
                      "type": "string"
                    },
                    {
                      "name": "ClientRegionCode",
                      "type": "string"
                    },
                    {
                      "name": "ClientRequestBytes",
                      "type": "int"
                    },
                    {
                      "name": "ClientRequestReferer",
                      "type": "string"
                    },
                    {
                      "name": "ClientRequestSource",
                      "type": "string"
                    },
                    {
                      "name": "ClientRequestURI",
                      "type": "string"
                    },
                    {
                      "name": "ClientSSLCipher",
                      "type": "string"
                    },
                    {
                      "name": "ClientSSLProtocol",
                      "type": "string"
                    },
                    {
                      "name": "ClientSrcPort",
                      "type": "int"
                    },
                    {
                      "name": "ClientTCPRTTMs",
                      "type": "int"
                    },
                    {
                      "name": "ClientXRequestedWith",
                      "type": "string"
                    },
                    {
                      "name": "Cookies",
                      "type": "string"
                    },
                    {
                      "name": "EdgeCFConnectingO2O",
                      "type": "boolean"
                    },
                    {
                      "name": "EdgeColoID",
                      "type": "int"
                    },
                    {
                      "name": "EdgeEndTimestamp",
                      "type": "string"
                    },
                    {
                      "name": "EdgePathingOp",
                      "type": "string"
                    },
                    {
                      "name": "EdgePathingSrc",
                      "type": "string"
                    },
                    {
                      "name": "EdgePathingStatus",
                      "type": "string"
                    },
                    {
                      "name": "EdgeRequestHost",
                      "type": "string"
                    },
                    {
                      "name": "EdgeResponseBodyBytes",
                      "type": "int"
                    },
                    {
                      "name": "EdgeResponseBytes",
                      "type": "int"
                    },
                    {
                      "name": "EdgeResponseCompressionRatio",
                      "type": "string"
                    },
                    {
                      "name": "EdgeResponseContentType",
                      "type": "string"
                    },
                    {
                      "name": "EdgeServerIP",
                      "type": "string"
                    },
                    {
                      "name": "EdgeStartTimestamp",
                      "type": "string"
                    },
                    {
                      "name": "EdgeTimeToFirstByteMs",
                      "type": "int"
                    },
                    {
                      "name": "JA3Hash",
                      "type": "string"
                    },
                    {
                      "name": "JA4",
                      "type": "string"
                    },
                    {
                      "name": "JA4Signals",
                      "type": "string"
                    },
                    {
                      "name": "OriginDNSResponseTimeMs",
                      "type": "int"
                    },
                    {
                      "name": "OriginRequestHeaderSendDurationMs",
                      "type": "int"
                    },
                    {
                      "name": "OriginResponseBytes",
                      "type": "int"
                    },
                    {
                      "name": "OriginResponseDurationMs",
                      "type": "int"
                    },
                    {
                      "name": "OriginResponseHTTPExpires",
                      "type": "string"
                    },
                    {
                      "name": "OriginResponseHTTPLastModified",
                      "type": "string"
                    },
                    {
                      "name": "OriginResponseHeaderReceiveDurationMs",
                      "type": "int"
                    },
                    {
                      "name": "OriginSSLProtocol",
                      "type": "string"
                    },
                    {
                      "name": "OriginTCPHandshakeDurationMs",
                      "type": "int"
                    },
                    {
                      "name": "ParentRayID",
                      "type": "string"
                    },
                    {
                      "name": "RequestHeaders",
                      "type": "string"
                    },
                    {
                      "name": "ResponseHeaders",
                      "type": "string"
                    },
                    {
                      "name": "SecurityAction",
                      "type": "string"
                    },
                    {
                      "name": "SecurityActions",
                      "type": "string"
                    },
                    {
                      "name": "SecurityRuleDescription",
                      "type": "string"
                    },
                    {
                      "name": "SecurityRuleID",
                      "type": "string"
                    },
                    {
                      "name": "SecurityRuleIDs",
                      "type": "string"
                    },
                    {
                      "name": "SecuritySources",
                      "type": "string"
                    },
                    {
                      "name": "SmartRouteColoID",
                      "type": "int"
                    },
                    {
                      "name": "UpperTierColoID",
                      "type": "int"
                    },
                    {
                      "name": "WAFAttackScore",
                      "type": "int"
                    },
                    {
                      "name": "WAFRCEAttackScore",
                      "type": "int"
                    },
                    {
                      "name": "WAFSQLiAttackScore",
                      "type": "int"
                    },
                    {
                      "name": "WAFXSSAttackScore",
                      "type": "int"
                    },
                    {
                      "name": "WorkerCPUTime",
                      "type": "int"
                    },
                    {
                      "name": "WorkerScriptName",
                      "type": "string"
                    },
                    {
                      "name": "WorkerStatus",
                      "type": "string"
                    },
                    {
                      "name": "WorkerSubrequest",
                      "type": "boolean"
                    },
                    {
                      "name": "WorkerSubrequestCount",
                      "type": "int"
                    },
                    {
                      "name": "WorkerWallTimeUs",
                      "type": "int"
                    },
                    {
                      "name": "ZoneName",
                      "type": "string"
                    },
                    {
                      "name": "ClientIPASN",
                      "type": "int"
                    },
                    {
                      "name": "ClientIPASNDescription",
                      "type": "string"
                    },
                    {
                      "name": "ClientIPCountry",
                      "type": "string"
                    },
                    {
                      "name": "LastKnownGoodColoCode",
                      "type": "string"
                    },
                    {
                      "name": "CSPDirective",
                      "type": "string"
                    },
                    {
                      "name": "PageURL",
                      "type": "string"
                    },
                    {
                      "name": "URLContainsCDNCGIPath",
                      "type": "boolean"
                    },
                    {
                      "name": "URLHost",
                      "type": "string"
                    },
                    {
                      "name": "Application",
                      "type": "string"
                    },
                    {
                      "name": "ClientBytes",
                      "type": "int"
                    },
                    {
                      "name": "ClientMatchedIpFirewall",
                      "type": "string"
                    },
                    {
                      "name": "ClientPort",
                      "type": "int"
                    },
                    {
                      "name": "ClientProto",
                      "type": "string"
                    },
                    {
                      "name": "ClientTcpRtt",
                      "type": "int"
                    },
                    {
                      "name": "ClientTlsClientHelloServerName",
                      "type": "string"
                    },
                    {
                      "name": "ClientTlsProtocol",
                      "type": "string"
                    },
                    {
                      "name": "ClientTlsStatus",
                      "type": "string"
                    },
                    {
                      "name": "ConnectTimestamp",
                      "type": "string"
                    },
                    {
                      "name": "DisconnectTimestamp",
                      "type": "string"
                    },
                    {
                      "name": "IpFirewall",
                      "type": "boolean"
                    },
                    {
                      "name": "OriginBytes",
                      "type": "int"
                    },
                    {
                      "name": "OriginProto",
                      "type": "string"
                    },
                    {
                      "name": "OriginTcpRtt",
                      "type": "int"
                    },
                    {
                      "name": "OriginTlsFingerprint",
                      "type": "string"
                    },
                    {
                      "name": "OriginTlsMode",
                      "type": "string"
                    },
                    {
                      "name": "OriginTlsProtocol",
                      "type": "string"
                    },
                    {
                      "name": "OriginTlsStatus",
                      "type": "string"
                    },
                    {
                      "name": "ProxyProtocol",
                      "type": "string"
                    },
                    {
                      "name": "Status",
                      "type": "int"
                    },
                    {
                      "name": "EventDetails",
                      "type": "dynamic"
                    },
                    {
                      "name": "IP",
                      "type": "string"
                    }
                  ]
                }
              }
            }
          ]
        },
        "packageKind": "Solution",
        "packageVersion": "[variables('_solutionVersion')]",
        "packageName": "[variables('_solutionName')]",
        "contentProductId": "[concat(take(variables('_solutionId'), 50),'-','dc','-', uniqueString(concat(variables('_solutionId'),'-','DataConnector','-',variables('_dataConnectorContentIdConnectorDefinition1'),'-', variables('dataConnectorCCPVersion'))))]",
        "packageId": "[variables('_solutionId')]",
        "contentSchemaVersion": "3.0.0",
        "version": "[variables('dataConnectorCCPVersion')]"
      }
    },
    {
      "name": "[concat(parameters('workspace'),'/Microsoft.SecurityInsights/',variables('_dataConnectorContentIdConnectorDefinition1'))]",
      "apiVersion": "2022-09-01-preview",
      "type": "Microsoft.OperationalInsights/workspaces/providers/dataConnectorDefinitions",
      "location": "[parameters('workspace-location')]",
      "kind": "Customizable",
      "properties": {
        "connectorUiConfig": {
          "id": "CloudflareDefinition",
          "title": "Cloudflare (Using Blob Container)",
          "publisher": "Microsoft",
          "descriptionMarkdown": " The Cloudflare data connector provides the capability to ingest Cloudflare logs into Microsoft Sentinel using the Cloudflare Logpush and Azure Blob Storage. Refer to [Cloudflare documentation](https://developers.cloudflare.com/logs/about/)for more information.",
          "graphQueriesTableName": "CloudflareV2_CL",
          "graphQueries": [
            {
              "metricName": "Total events received",
              "legend": "Cloudflare logs",
              "baseQuery": "{{graphQueriesTableName}}"
            }
          ],
          "sampleQueries": [
            {
              "description": "Cloudflare Logs",
              "query": "{{graphQueriesTableName}}\n | take 10"
            }
          ],
          "dataTypes": [
            {
              "name": "{{graphQueriesTableName}}",
              "lastDataReceivedQuery": "{{graphQueriesTableName}}\n|summarize Time = max(TimeGenerated)\n|where isnotempty(Time)"
            }
          ],
          "connectivityCriteria": [
            {
              "type": "HasDataConnectors"
            }
          ],
          "availability": {
            "status": 1,
            "isPreview": false
          },
          "permissions": {
            "resourceProvider": [
              {
                "provider": "Microsoft.OperationalInsights/workspaces",
                "permissionsDisplayText": "Read and Write permissions are required.",
                "providerDisplayName": "Workspace",
                "scope": "Workspace",
                "requiredPermissions": {
                  "read": true,
                  "write": true,
                  "delete": true,
                  "action": false
                }
              }
            ],
            "customs": [
              {
                "name": "Create a storage account and a container",
                "description": "Before setting up logpush in Cloudflare, first create a storage account and a container in Microsoft Azure. Use [this guide](https://learn.microsoft.com/en-us/azure/storage/blobs/storage-blobs-introduction) to know more about Container and Blob. Follow the steps in the [documentation](https://learn.microsoft.com/en-us/azure/storage/common/storage-account-create?tabs=azure-portal) to create an Azure Storage account."
              },
              {
                "name": "Generate a Blob SAS URL",
                "description": "Create and Write permissions are required. Refer the [documentation](https://learn.microsoft.com/en-us/azure/ai-services/translator/document-translation/how-to-guides/create-sas-tokens?tabs=Containers) to know more about Blob SAS token and url."
              },
              {
                "name": "Collecting logs from Cloudflare to your Blob container",
                "description": "Follow the steps in the [documentation](https://developers.cloudflare.com/logs/get-started/enable-destinations/azure/) for collecting logs from Cloudflare to your Blob container."
              }
            ]
          },
          "instructionSteps": [
            {
              "title": "Connect Cloudflare Logs to Microsoft Sentinel",
              "description": "To enable Cloudflare logs for Microsoft Sentinel, provide the required information below and click on Connect.\n>",
              "instructions": [
                {
                  "parameters": {
                    "tenantId": "[subscription().tenantId]",
                    "name": "principalId",
                    "appId": "4f05ce56-95b6-4612-9d98-a45c8cc33f9f"
                  },
                  "type": "ServicePrincipalIDTextBox_test"
                },
                {
                  "parameters": {
                    "label": "The Blob container's URL you want to collect data from",
                    "type": "text",
                    "name": "blobContainerUri",
                    "validations": {
                      "required": true
                    }
                  },
                  "type": "Textbox"
                },
                {
                  "parameters": {
                    "label": "The Blob container's storage account resource group name",
                    "type": "text",
                    "name": "StorageAccountResourceGroupName",
                    "validations": {
                      "required": true
                    }
                  },
                  "type": "Textbox"
                },
                {
                  "parameters": {
                    "label": "The Blob container's storage account location",
                    "type": "text",
                    "name": "StorageAccountLocation",
                    "validations": {
                      "required": true
                    }
                  },
                  "type": "Textbox"
                },
                {
                  "parameters": {
                    "label": "The Blob container's storage account subscription id",
                    "type": "text",
                    "name": "StorageAccountSubscription",
                    "validations": {
                      "required": true
                    }
                  },
                  "type": "Textbox"
                },
                {
                  "parameters": {
                    "label": "The event grid topic name of the blob container's storage account if exist. else keep empty.",
                    "description": "The data flow using event grid to send 'blob-created event' notifications. There could be only one event grid topic for each storage account.\nGo to your blob container's storage account and look in the 'Events' section. If you already have a topic, please provide it's name. Else, keep the text box empty.",
                    "type": "text",
                    "name": "EGSystemTopicName",
                    "validations": {
                      "required": false
                    }
                  },
                  "type": "Textbox"
                },
                {
                  "parameters": {
                    "label": "toggle",
                    "name": "toggle"
                  },
                  "type": "ConnectionToggleButton"
                }
              ]
            }
          ],
          "isConnectivityCriteriasMatchSome": false
        }
      }
    },
    {
      "name": "[concat(parameters('workspace'),'/Microsoft.SecurityInsights/',concat('DataConnector-', variables('_dataConnectorContentIdConnectorDefinition1')))]",
      "apiVersion": "2022-01-01-preview",
      "type": "Microsoft.OperationalInsights/workspaces/providers/metadata",
      "properties": {
        "parentId": "[extensionResourceId(resourceId('Microsoft.OperationalInsights/workspaces', parameters('workspace')), 'Microsoft.SecurityInsights/dataConnectorDefinitions', variables('_dataConnectorContentIdConnectorDefinition1'))]",
        "contentId": "[variables('_dataConnectorContentIdConnectorDefinition1')]",
        "kind": "DataConnector",
        "version": "[variables('dataConnectorCCPVersion')]",
        "source": {
          "sourceId": "[variables('_solutionId')]",
          "name": "[variables('_solutionName')]",
          "kind": "Solution"
        },
        "author": {
          "name": "Microsoft",
          "email": "[variables('_email')]"
        },
        "support": {
          "name": "Cloudflare",
          "email": "support@cloudflare.com",
          "tier": "Partner",
          "link": "https://support.cloudflare.com"
        },
        "dependencies": {
          "criteria": [
            {
              "version": "[variables('dataConnectorCCPVersion')]",
              "contentId": "[variables('_dataConnectorContentIdConnections1')]",
              "kind": "ResourcesDataConnector"
            }
          ]
        }
      }
    },
    {
      "type": "Microsoft.OperationalInsights/workspaces/providers/contentTemplates",
      "apiVersion": "2023-04-01-preview",
      "name": "[concat(parameters('workspace'),'/Microsoft.SecurityInsights/', variables('dataConnectorTemplateNameConnections1'), variables('dataConnectorCCPVersion'))]",
      "location": "[parameters('workspace-location')]",
      "dependsOn": [
        "[extensionResourceId(resourceId('Microsoft.OperationalInsights/workspaces', parameters('workspace')), 'Microsoft.SecurityInsights/contentPackages', variables('_solutionId'))]"
      ],
      "properties": {
        "contentId": "[variables('_dataConnectorContentIdConnections1')]",
        "displayName": "Cloudflare (Using Blob Container)",
        "contentKind": "ResourcesDataConnector",
        "mainTemplate": {
          "$schema": "https://schema.management.azure.com/schemas/2019-04-01/deploymentTemplate.json#",
          "contentVersion": "[variables('dataConnectorCCPVersion')]",
          "parameters": {
            "guidValue": {
              "defaultValue": "[[newGuid()]",
              "type": "securestring"
            },
            "innerWorkspace": {
              "defaultValue": "[parameters('workspace')]",
              "type": "securestring"
            },
            "connectorDefinitionName": {
              "defaultValue": "Cloudflare (Using Blob Container)",
              "type": "securestring",
              "minLength": 1
            },
            "workspace": {
              "defaultValue": "[parameters('workspace')]",
              "type": "securestring"
            },
            "dcrConfig": {
              "defaultValue": {
                "dataCollectionEndpoint": "data collection Endpoint",
                "dataCollectionRuleImmutableId": "data collection rule immutableId"
              },
              "type": "object"
            },
            "principalId": {
              "defaultValue": "principalId",
              "type": "securestring",
              "minLength": 1
            },
            "blobContainerUri": {
              "defaultValue": "blobContainerUri",
              "type": "securestring",
              "minLength": 1
            },
            "StorageAccountResourceGroupName": {
              "defaultValue": "StorageAccountResourceGroupName",
              "type": "securestring",
              "minLength": 1
            },
            "StorageAccountLocation": {
              "defaultValue": "StorageAccountLocation",
              "type": "securestring",
              "minLength": 1
            },
            "StorageAccountSubscription": {
              "defaultValue": "StorageAccountSubscription",
              "type": "securestring",
              "minLength": 1
            },
            "EGSystemTopicName": {
              "defaultValue": "",
              "type": "securestring"
            }
          },
          "variables": {
            "_dataConnectorContentIdConnections1": "[variables('_dataConnectorContentIdConnections1')]",
            "connectorName": "sentinel-connector",
            "blobContainerUriPart": "[concat('.blob.core', '.windows.net')]",
            "storageAccountName": "[[split(split(parameters('blobContainerUri'), 'https://')[1], variables('blobContainerUriPart'))[0]]",
            "blobContainerName": "[[split(split(parameters('blobContainerUri'), concat(variables('blobContainerUriPart'), '/'))[1], '/')[0]]",
            "queueName": "[[concat(variables('connectorName'), '-notification')]",
            "dlqName": "[[concat(variables('connectorName'), '-dlq')]",
            "storageAccountId": "[[resourceId(parameters('StorageAccountResourceGroupName'), 'Microsoft.Storage/storageAccounts', variables('storageAccountName'))]",
            "notificationQueueResourceId": "[[resourceId(parameters('StorageAccountResourceGroupName'), 'Microsoft.Storage/storageAccounts/queueServices/queues', variables('storageAccountName'), 'default', variables('queueName'))]",
            "dlqResourceId": "[[resourceId(parameters('StorageAccountResourceGroupName'), 'Microsoft.Storage/storageAccounts/queueServices/queues', variables('storageAccountName'), 'default', variables('dlqName'))]",
            "EGSystemTopicDefaultName": "[[format('eg-system-topic-{0}-{1}', variables('connectorName'), parameters('innerWorkspace'))]",
            "EGSystemTopicName": "[[if(empty(parameters('EGSystemTopicName')), variables('EGSystemTopicDefaultName'), parameters('EGSystemTopicName'))]",
            "EGTopicResourceId": "[[resourceId(parameters('StorageAccountResourceGroupName'), 'Microsoft.EventGrid/systemTopics', variables('EGSystemTopicName'))]",
            "EgSubscriptionName": "[[format('{0}-{1}', variables('connectorName'), 'blobcreatedevents')]",
            "EgSubscriptionResourceId": "[[resourceId(parameters('StorageAccountResourceGroupName'), 'Microsoft.EventGrid/systemTopics/eventSubscriptions', variables('EGSystemTopicName'), variables('EgSubscriptionName'))]",
            "storageBlobContributorRoleId": "[[subscriptionResourceId(parameters('StorageAccountSubscription'), 'Microsoft.Authorization/roleDefinitions', 'ba92f5b4-2d11-453d-a403-e96b0029c9fe')]",
            "storageQueueContributorRoleId": "[[subscriptionResourceId(parameters('StorageAccountSubscription'), 'Microsoft.Authorization/roleDefinitions', '974c5e8b-45b9-4653-ba55-5f855dd0fb88')]",
            "blobRaGuid": "[[guid(variables('storageAccountName'), variables('blobContainerName'))]",
            "notificationQueueRaGuid": "[[guid(variables('storageAccountName'), variables('queueName'))]",
            "dlqRaGuid": "[[guid(variables('storageAccountName'), variables('dlqName'))]",
            "blobRoleAssignmentResourceId": "[[resourceId(parameters('StorageAccountResourceGroupName'), 'Microsoft.Storage/storageAccounts/blobServices/containers/providers/roleAssignments', variables('storageAccountName'), 'default', variables('blobContainerName'), 'Microsoft.Authorization', variables('blobRaGuid'))]",
            "notificationQueueRoleAssignmentResourceId": "[[resourceId(parameters('StorageAccountResourceGroupName'), 'Microsoft.Storage/storageAccounts/queueServices/queues/providers/roleAssignments', variables('storageAccountName'), 'default', variables('queueName'), 'Microsoft.Authorization', variables('notificationQueueRaGuid'))]",
            "dlqRoleAssignmentResourceId": "[[resourceId(parameters('StorageAccountResourceGroupName'), 'Microsoft.Storage/storageAccounts/queueServices/queues/providers/roleAssignments', variables('storageAccountName'), 'default', variables('dlqName'), 'Microsoft.Authorization', variables('dlqRaGuid'))]",
            "nestedDeploymentName": "CreateDataFlowResources",
            "nestedDeploymentId": "[[resourceId(parameters('StorageAccountResourceGroupName'), 'Microsoft.Resources/deployments', variables('nestedDeploymentName'))]"
          },
          "resources": [
            {
              "name": "[concat(parameters('workspace'),'/Microsoft.SecurityInsights/',concat('DataConnector-', variables('_dataConnectorContentIdConnections1')))]",
              "apiVersion": "2022-01-01-preview",
              "type": "Microsoft.OperationalInsights/workspaces/providers/metadata",
              "properties": {
                "parentId": "[extensionResourceId(resourceId('Microsoft.OperationalInsights/workspaces', parameters('workspace')), 'Microsoft.SecurityInsights/dataConnectors', variables('_dataConnectorContentIdConnections1'))]",
                "contentId": "[variables('_dataConnectorContentIdConnections1')]",
                "kind": "ResourcesDataConnector",
                "version": "[variables('dataConnectorCCPVersion')]",
                "source": {
                  "sourceId": "[variables('_solutionId')]",
                  "name": "[variables('_solutionName')]",
                  "kind": "Solution"
                },
                "author": {
                  "name": "Microsoft",
                  "email": "[variables('_email')]"
                },
                "support": {
                  "name": "Cloudflare",
                  "email": "support@cloudflare.com",
                  "tier": "Partner",
                  "link": "https://support.cloudflare.com"
                }
              }
            },
            {
              "type": "Microsoft.Resources/deployments",
              "apiVersion": "2021-04-01",
              "name": "[[variables('nestedDeploymentName')]",
              "properties": {
                "mode": "Incremental",
                "template": {
                  "$schema": "https://schema.management.azure.com/schemas/2019-04-01/deploymentTemplate.json#",
                  "contentVersion": "1.0.0.0",
                  "resources": [
                    {
                      "type": "Microsoft.Storage/storageAccounts/queueServices/queues",
                      "apiVersion": "2021-04-01",
                      "name": "[[concat(variables('storageAccountName'), '/default/', variables('queueName'))]",
                      "dependsOn": [],
                      "properties": {}
                    },
                    {
                      "type": "Microsoft.Storage/storageAccounts/queueServices/queues",
                      "apiVersion": "2021-04-01",
                      "name": "[[concat(variables('storageAccountName'), '/default/', variables('dlqName'))]",
                      "dependsOn": [],
                      "properties": {}
                    },
                    {
                      "type": "Microsoft.EventGrid/systemTopics",
                      "apiVersion": "2022-06-15",
                      "name": "[[variables('EGSystemTopicName')]",
                      "location": "[[parameters('StorageAccountLocation')]",
                      "properties": {
                        "source": "[[variables('storageAccountId')]",
                        "topicType": "microsoft.storage.storageaccounts"
                      },
                      "condition": "[[empty(parameters('EGSystemTopicName'))]"
                    },
                    {
                      "type": "Microsoft.EventGrid/systemTopics/eventSubscriptions",
                      "apiVersion": "2023-12-15-preview",
                      "name": "[[format('{0}/{1}', variables('EGSystemTopicName'), variables('EgSubscriptionName'))]",
                      "dependsOn": [
                        "[[format('Microsoft.EventGrid/systemTopics/{0}', variables('EGSystemTopicName'))]"
                      ],
                      "properties": {
                        "filter": {
                          "includedEventTypes": [
                            "Microsoft.Storage.BlobCreated"
                          ],
                          "subjectBeginsWith": "[[format('{0}/{1}', '/blobServices/default/containers', variables('blobContainerName'))]"
                        },
                        "destination": {
                          "endpointType": "StorageQueue",
                          "properties": {
                            "queueName": "[[variables('queueName')]",
                            "resourceId": "[[variables('storageAccountId')]"
                          }
                        }
                      }
                    },
                    {
                      "type": "Microsoft.Storage/storageAccounts/blobServices/containers/providers/roleAssignments",
                      "apiVersion": "2018-01-01-preview",
                      "name": "[[concat(variables('storageAccountName'), '/default/', variables('blobContainerName'), '/Microsoft.Authorization/', variables('blobRaGuid'))]",
                      "properties": {
                        "roleDefinitionId": "[[variables('storageBlobContributorRoleId')]",
                        "principalId": "[[parameters('principalId')]"
                      }
                    },
                    {
                      "type": "Microsoft.Storage/storageAccounts/queueServices/queues/providers/roleAssignments",
                      "apiVersion": "2018-01-01-preview",
                      "name": "[[concat(variables('storageAccountName'), '/default/', variables('queueName'), '/Microsoft.Authorization/',  variables('notificationQueueRaGuid'))]",
                      "dependsOn": [
                        "[[variables('notificationQueueResourceId')]"
                      ],
                      "properties": {
                        "roleDefinitionId": "[[variables('storageQueueContributorRoleId')]",
                        "principalId": "[[parameters('principalId')]"
                      }
                    },
                    {
                      "type": "Microsoft.Storage/storageAccounts/queueServices/queues/providers/roleAssignments",
                      "apiVersion": "2018-01-01-preview",
                      "name": "[[concat(variables('storageAccountName'), '/default/', variables('dlqName'), '/Microsoft.Authorization/', variables('dlqRaGuid'))]",
                      "dependsOn": [
                        "[[variables('dlqResourceId')]"
                      ],
                      "properties": {
                        "roleDefinitionId": "[[variables('storageQueueContributorRoleId')]",
                        "principalId": "[[parameters('principalId')]"
                      }
                    }
                  ]
                }
              },
              "subscriptionId": "[[parameters('StorageAccountSubscription')]",
              "resourceGroup": "[[parameters('StorageAccountResourceGroupName')]"
            },
            {
              "name": "[[concat(parameters('innerWorkspace'),'/Microsoft.SecurityInsights/', 'CloudflareUsingBlob', parameters('guidValue'))]",
              "apiVersion": "2023-02-01-preview",
              "type": "Microsoft.OperationalInsights/workspaces/providers/dataConnectors",
              "location": "[parameters('workspace-location')]",
              "kind": "StorageAccountBlobContainer",
              "properties": {
                "connectorDefinitionName": "CloudflareDefinition",
                "dataType": "CloudflareV2_CL",
                "dcrConfig": {
                  "dataCollectionEndpoint": "[[parameters('dcrConfig').dataCollectionEndpoint]",
                  "dataCollectionRuleImmutableId": "[[parameters('dcrConfig').dataCollectionRuleImmutableId]",
                  "streamName": "Custom-Cloudflare"
                },
                "auth": {
                  "type": "ServicePrincipal"
                },
                "response": {
                  "eventsJsonPaths": [
                    "$"
                  ],
                  "format": "json",
                  "isGzipCompressed": true
                },
                "request": {
                  "QueueUri": "[[uri(concat('https://', variables('storageAccountName'), '.queue.core', '.windows.net', '/'), variables('queueName'))]",
                  "DlqUri": "[[uri(concat('https://', variables('storageAccountName'), '.queue.core', '.windows.net', '/'), variables('dlqName'))]"
                }
              },
              "dependsOn": [
                "[[variables('nestedDeploymentId')]"
              ]
            }
          ]
        },
        "packageKind": "Solution",
        "packageVersion": "[variables('_solutionVersion')]",
        "packageName": "[variables('_solutionName')]",
        "contentProductId": "[concat(take(variables('_solutionId'), 50),'-','rdc','-', uniqueString(concat(variables('_solutionId'),'-','ResourcesDataConnector','-',variables('_dataConnectorContentIdConnections1'),'-', variables('dataConnectorCCPVersion'))))]",
        "packageId": "[variables('_solutionId')]",
        "contentSchemaVersion": "3.0.0",
        "version": "[variables('dataConnectorCCPVersion')]"
      }
    },
    {
      "type": "Microsoft.OperationalInsights/workspaces/providers/contentTemplates",
      "apiVersion": "2023-04-01-preview",
      "name": "[variables('dataConnectorTemplateSpecName2')]",
      "location": "[parameters('workspace-location')]",
      "dependsOn": [
        "[extensionResourceId(resourceId('Microsoft.OperationalInsights/workspaces', parameters('workspace')), 'Microsoft.SecurityInsights/contentPackages', variables('_solutionId'))]"
      ],
      "properties": {
        "description": "Cloudflare data connector with template version 3.0.2",
        "mainTemplate": {
          "$schema": "https://schema.management.azure.com/schemas/2019-04-01/deploymentTemplate.json#",
          "contentVersion": "[variables('dataConnectorVersion2')]",
          "parameters": {},
          "variables": {},
          "resources": [
            {
              "name": "[concat(parameters('workspace'),'/Microsoft.SecurityInsights/',variables('_dataConnectorContentId2'))]",
              "apiVersion": "2021-03-01-preview",
              "type": "Microsoft.OperationalInsights/workspaces/providers/dataConnectors",
              "location": "[parameters('workspace-location')]",
              "kind": "GenericUI",
              "properties": {
                "connectorUiConfig": {
<<<<<<< HEAD
                  "id": "[variables('_uiConfigId2')]",
                  "title": "Cloudflare (Preview) (using Azure Functions)",
=======
                  "id": "[variables('_uiConfigId1')]",
                  "title": "Cloudflare (using Azure Functions)",
>>>>>>> fc24b9a9
                  "publisher": "Cloudflare",
                  "descriptionMarkdown": "The Cloudflare data connector provides the capability to ingest [Cloudflare logs](https://developers.cloudflare.com/logs/) into Microsoft Sentinel using the Cloudflare Logpush and Azure Blob Storage. Refer to [Cloudflare  documentation](https://developers.cloudflare.com/logs/logpush) for more information.",
                  "additionalRequirementBanner": ">This data connector depends on a parser based on a Kusto Function to work as expected [**Cloudflare**](https://aka.ms/sentinel-CloudflareDataConnector-parser) which is deployed with the Microsoft Sentinel Solution.",
                  "graphQueries": [
                    {
                      "metricName": "Cloudflare logs",
                      "legend": "Cloudflare_CL",
                      "baseQuery": "Cloudflare_CL"
                    }
                  ],
                  "sampleQueries": [
                    {
                      "description": "All Cloudflare logs",
                      "query": "Cloudflare_CL\n| sort by TimeGenerated desc"
                    }
                  ],
                  "dataTypes": [
                    {
                      "name": "Cloudflare_CL",
                      "lastDataReceivedQuery": "Cloudflare_CL\n            | summarize Time = max(TimeGenerated)\n            | where isnotempty(Time)"
                    }
                  ],
                  "connectivityCriterias": [
                    {
                      "type": "IsConnectedQuery",
                      "value": [
                        "Cloudflare_CL\n            | summarize LastLogReceived = max(TimeGenerated)\n            | project IsConnected = LastLogReceived > ago(1d)"
                      ]
                    }
                  ],
                  "availability": {
                    "status": 1,
                    "isPreview": false
                  },
                  "permissions": {
                    "resourceProvider": [
                      {
                        "provider": "Microsoft.OperationalInsights/workspaces",
                        "permissionsDisplayText": "read and write permissions on the workspace are required.",
                        "providerDisplayName": "Workspace",
                        "scope": "Workspace",
                        "requiredPermissions": {
                          "write": true,
                          "read": true,
                          "delete": true
                        }
                      },
                      {
                        "provider": "Microsoft.OperationalInsights/workspaces/sharedKeys",
                        "permissionsDisplayText": "read permissions to shared keys for the workspace are required. [See the documentation to learn more about workspace keys](https://docs.microsoft.com/azure/azure-monitor/platform/agent-windows#obtain-workspace-id-and-key).",
                        "providerDisplayName": "Keys",
                        "scope": "Workspace",
                        "requiredPermissions": {
                          "action": true
                        }
                      }
                    ],
                    "customs": [
                      {
                        "name": "Microsoft.Web/sites permissions",
                        "description": "Read and write permissions to Azure Functions to create a Function App is required. [See the documentation to learn more about Azure Functions](https://docs.microsoft.com/azure/azure-functions/)."
                      },
                      {
                        "name": "Azure Blob Storage connection string and container name",
                        "description": "Azure Blob Storage connection string and container name where the logs are pushed to by Cloudflare Logpush. [See the documentation to learn more about creating Azure Blob Storage container.](https://learn.microsoft.com/azure/storage/blobs/storage-quickstart-blobs-portal)"
                      }
                    ]
                  },
                  "instructionSteps": [
                    {
                      "description": ">**NOTE:** This connector uses Azure Functions to connect to the Azure Blob Storage API to pull logs into Microsoft Sentinel. This might result in additional costs for data ingestion and for storing data in Azure Blob Storage costs. Check the [Azure Functions pricing page](https://azure.microsoft.com/pricing/details/functions/) and [Azure Blob Storage pricing page](https://azure.microsoft.com/pricing/details/storage/blobs/) for details."
                    },
                    {
                      "description": ">**(Optional Step)** Securely store workspace and API authorization key(s) or token(s) in Azure Key Vault. Azure Key Vault provides a secure mechanism to store and retrieve key values. [Follow these instructions](https://docs.microsoft.com/azure/app-service/app-service-key-vault-references) to use Azure Key Vault with an Azure Function App."
                    },
                    {
                      "description": ">**NOTE:** This data connector depends on a parser based on a Kusto Function to work as expected [**Cloudflare**](https://aka.ms/sentinel-CloudflareDataConnector-parser) which is deployed with the Microsoft Sentinel Solution."
                    },
                    {
                      "description": "**STEP 1 - Configuration of the Cloudflare Logpush**\n\nSee documentation to [setup Cloudflare Logpush to Microsoft Azure](https://developers.cloudflare.com/logs/logpush/logpush-dashboard)"
                    },
                    {
                      "description": "**STEP 2 - Choose ONE from the following two deployment options to deploy the connector and the associated Azure Function**\n\n>**IMPORTANT:** Before deploying the Cloudflare data connector, have the Workspace ID and Workspace Primary Key (can be copied from the following), as well as Azure Blob Storage connection string and container name, readily available.",
                      "instructions": [
                        {
                          "parameters": {
                            "fillWith": [
                              "WorkspaceId"
                            ],
                            "label": "Workspace ID"
                          },
                          "type": "CopyableLabel"
                        },
                        {
                          "parameters": {
                            "fillWith": [
                              "PrimaryKey"
                            ],
                            "label": "Primary Key"
                          },
                          "type": "CopyableLabel"
                        }
                      ]
                    },
                    {
                      "description": "Use this method for automated deployment of the Cloudflare data connector using an ARM Template.\n\n1. Click the **Deploy to Azure** button below. \n\n\t[![Deploy To Azure](https://aka.ms/deploytoazurebutton)](https://aka.ms/sentinel-CloudflareDataConnector-azuredeploy)\n2. Select the preferred **Subscription**, **Resource Group** and **Location**. \n3. Enter the **Azure Blob Storage Container Name**, **Azure Blob Storage Connection String**, **Microsoft Sentinel Workspace Id**, **Microsoft Sentinel Shared Key**\n4. Mark the checkbox labeled **I agree to the terms and conditions stated above**.\n5. Click **Purchase** to deploy.",
                      "title": "Option 1 - Azure Resource Manager (ARM) Template"
                    },
                    {
                      "description": "Use the following step-by-step instructions to deploy the Cloudflare data connector manually with Azure Functions (Deployment via Visual Studio Code).",
                      "title": "Option 2 - Manual Deployment of Azure Functions"
                    },
                    {
                      "description": "**1. Deploy a Function App**\n\n> **NOTE:** You will need to [prepare VS code](https://docs.microsoft.com/azure/azure-functions/create-first-function-vs-code-python) for Azure function development.\n\n1. Download the [Azure Function App](https://aka.ms/sentinel-CloudflareDataConnector-functionapp) file. Extract archive to your local development computer.\n2. Start VS Code. Choose File in the main menu and select Open Folder.\n3. Select the top level folder from extracted files.\n4. Choose the Azure icon in the Activity bar, then in the **Azure: Functions** area, choose the **Deploy to function app** button.\nIf you aren't already signed in, choose the Azure icon in the Activity bar, then in the **Azure: Functions** area, choose **Sign in to Azure**\nIf you're already signed in, go to the next step.\n5. Provide the following information at the prompts:\n\n\ta. **Select folder:** Choose a folder from your workspace or browse to one that contains your function app.\n\n\tb. **Select Subscription:** Choose the subscription to use.\n\n\tc. Select **Create new Function App in Azure** (Don't choose the Advanced option)\n\n\td. **Enter a globally unique name for the function app:** Type a name that is valid in a URL path. The name you type is validated to make sure that it's unique in Azure Functions. (e.g. CloudflareXX).\n\n\te. **Select a runtime:** Choose Python 3.11.\n\n\tf. Select a location for new resources. For better performance and lower costs choose the same [region](https://azure.microsoft.com/regions/) where Microsoft Sentinel is located.\n\n6. Deployment will begin. A notification is displayed after your function app is created and the deployment package is applied.\n7. Go to Azure Portal for the Function App configuration."
                    },
                    {
                      "description": "**2. Configure the Function App**\n\n1. In the Function App, select the Function App Name and select **Configuration**.\n2. In the **Application settings** tab, select **+ New application setting**.\n3. Add each of the following application settings individually, with their respective string values (case-sensitive): \n\t\tCONTAINER_NAME\n\t\tAZURE_STORAGE_CONNECTION_STRING\n\t\tWORKSPACE_ID\n\t\tSHARED_KEY\n\t\tlogAnalyticsUri (Optional)\n - Use logAnalyticsUri to override the log analytics API endpoint for dedicated cloud. For example, for public cloud, leave the value empty; for Azure GovUS cloud environment, specify the value in the following format: `https://WORKSPACE_ID.ods.opinsights.azure.us`. \n4. Once all application settings have been entered, click **Save**."
                    }
                  ]
                }
              }
            },
            {
              "type": "Microsoft.OperationalInsights/workspaces/providers/metadata",
              "apiVersion": "2023-04-01-preview",
              "name": "[concat(parameters('workspace'),'/Microsoft.SecurityInsights/',concat('DataConnector-', last(split(variables('_dataConnectorId2'),'/'))))]",
              "properties": {
                "parentId": "[extensionResourceId(resourceId('Microsoft.OperationalInsights/workspaces', parameters('workspace')), 'Microsoft.SecurityInsights/dataConnectors', variables('_dataConnectorContentId2'))]",
                "contentId": "[variables('_dataConnectorContentId2')]",
                "kind": "DataConnector",
                "version": "[variables('dataConnectorVersion2')]",
                "source": {
                  "kind": "Solution",
                  "name": "Cloudflare",
                  "sourceId": "[variables('_solutionId')]"
                },
                "author": {
                  "name": "Microsoft",
                  "email": "[variables('_email')]"
                },
                "support": {
                  "name": "Cloudflare",
                  "email": "support@cloudflare.com",
                  "tier": "Partner",
                  "link": "https://support.cloudflare.com"
                }
              }
            }
          ]
        },
        "packageKind": "Solution",
        "packageVersion": "[variables('_solutionVersion')]",
        "packageName": "[variables('_solutionName')]",
        "packageId": "[variables('_solutionId')]",
        "contentSchemaVersion": "3.0.0",
        "contentId": "[variables('_dataConnectorContentId2')]",
        "contentKind": "DataConnector",
<<<<<<< HEAD
        "displayName": "Cloudflare (Preview) (using Azure Functions)",
        "contentProductId": "[variables('_dataConnectorcontentProductId2')]",
        "id": "[variables('_dataConnectorcontentProductId2')]",
        "version": "[variables('dataConnectorVersion2')]"
=======
        "displayName": "Cloudflare (using Azure Functions)",
        "contentProductId": "[variables('_dataConnectorcontentProductId1')]",
        "id": "[variables('_dataConnectorcontentProductId1')]",
        "version": "[variables('dataConnectorVersion1')]"
>>>>>>> fc24b9a9
      }
    },
    {
      "type": "Microsoft.OperationalInsights/workspaces/providers/metadata",
      "apiVersion": "2023-04-01-preview",
      "name": "[concat(parameters('workspace'),'/Microsoft.SecurityInsights/',concat('DataConnector-', last(split(variables('_dataConnectorId2'),'/'))))]",
      "dependsOn": [
        "[variables('_dataConnectorId2')]"
      ],
      "location": "[parameters('workspace-location')]",
      "properties": {
        "parentId": "[extensionResourceId(resourceId('Microsoft.OperationalInsights/workspaces', parameters('workspace')), 'Microsoft.SecurityInsights/dataConnectors', variables('_dataConnectorContentId2'))]",
        "contentId": "[variables('_dataConnectorContentId2')]",
        "kind": "DataConnector",
        "version": "[variables('dataConnectorVersion2')]",
        "source": {
          "kind": "Solution",
          "name": "Cloudflare",
          "sourceId": "[variables('_solutionId')]"
        },
        "author": {
          "name": "Microsoft",
          "email": "[variables('_email')]"
        },
        "support": {
          "name": "Cloudflare",
          "email": "support@cloudflare.com",
          "tier": "Partner",
          "link": "https://support.cloudflare.com"
        }
      }
    },
    {
      "name": "[concat(parameters('workspace'),'/Microsoft.SecurityInsights/',variables('_dataConnectorContentId2'))]",
      "apiVersion": "2021-03-01-preview",
      "type": "Microsoft.OperationalInsights/workspaces/providers/dataConnectors",
      "location": "[parameters('workspace-location')]",
      "kind": "GenericUI",
      "properties": {
        "connectorUiConfig": {
          "title": "Cloudflare (using Azure Functions)",
          "publisher": "Cloudflare",
          "descriptionMarkdown": "The Cloudflare data connector provides the capability to ingest [Cloudflare logs](https://developers.cloudflare.com/logs/) into Microsoft Sentinel using the Cloudflare Logpush and Azure Blob Storage. Refer to [Cloudflare  documentation](https://developers.cloudflare.com/logs/logpush) for more information.",
          "graphQueries": {
            "metricName": "Cloudflare logs",
            "legend": "Cloudflare_CL",
            "baseQuery": "Cloudflare_CL"
          },
          "dataTypes": {
            "name": "Cloudflare_CL",
            "lastDataReceivedQuery": "Cloudflare_CL\n            | summarize Time = max(TimeGenerated)\n            | where isnotempty(Time)"
          },
          "connectivityCriterias": [
            {
              "type": "IsConnectedQuery",
              "value": [
                "Cloudflare_CL\n            | summarize LastLogReceived = max(TimeGenerated)\n            | project IsConnected = LastLogReceived > ago(1d)"
              ]
            }
          ],
          "sampleQueries": {
            "description": "All Cloudflare logs",
            "query": "Cloudflare_CL\n| sort by TimeGenerated desc"
          },
          "availability": {
            "status": 1,
            "isPreview": false
          },
          "permissions": {
            "resourceProvider": [
              {
                "provider": "Microsoft.OperationalInsights/workspaces",
                "permissionsDisplayText": "read and write permissions on the workspace are required.",
                "providerDisplayName": "Workspace",
                "scope": "Workspace",
                "requiredPermissions": {
                  "write": true,
                  "read": true,
                  "delete": true
                }
              },
              {
                "provider": "Microsoft.OperationalInsights/workspaces/sharedKeys",
                "permissionsDisplayText": "read permissions to shared keys for the workspace are required. [See the documentation to learn more about workspace keys](https://docs.microsoft.com/azure/azure-monitor/platform/agent-windows#obtain-workspace-id-and-key).",
                "providerDisplayName": "Keys",
                "scope": "Workspace",
                "requiredPermissions": {
                  "action": true
                }
              }
            ],
            "customs": [
              {
                "name": "Microsoft.Web/sites permissions",
                "description": "Read and write permissions to Azure Functions to create a Function App is required. [See the documentation to learn more about Azure Functions](https://docs.microsoft.com/azure/azure-functions/)."
              },
              {
                "name": "Azure Blob Storage connection string and container name",
                "description": "Azure Blob Storage connection string and container name where the logs are pushed to by Cloudflare Logpush. [See the documentation to learn more about creating Azure Blob Storage container.](https://learn.microsoft.com/azure/storage/blobs/storage-quickstart-blobs-portal)"
              }
            ]
          },
          "instructionSteps": [
            {
              "description": ">**NOTE:** This connector uses Azure Functions to connect to the Azure Blob Storage API to pull logs into Microsoft Sentinel. This might result in additional costs for data ingestion and for storing data in Azure Blob Storage costs. Check the [Azure Functions pricing page](https://azure.microsoft.com/pricing/details/functions/) and [Azure Blob Storage pricing page](https://azure.microsoft.com/pricing/details/storage/blobs/) for details."
            },
            {
              "description": ">**(Optional Step)** Securely store workspace and API authorization key(s) or token(s) in Azure Key Vault. Azure Key Vault provides a secure mechanism to store and retrieve key values. [Follow these instructions](https://docs.microsoft.com/azure/app-service/app-service-key-vault-references) to use Azure Key Vault with an Azure Function App."
            },
            {
              "description": ">**NOTE:** This data connector depends on a parser based on a Kusto Function to work as expected [**Cloudflare**](https://aka.ms/sentinel-CloudflareDataConnector-parser) which is deployed with the Microsoft Sentinel Solution."
            },
            {
              "description": "**STEP 1 - Configuration of the Cloudflare Logpush**\n\nSee documentation to [setup Cloudflare Logpush to Microsoft Azure](https://developers.cloudflare.com/logs/logpush/logpush-dashboard)"
            },
            {
              "description": "**STEP 2 - Choose ONE from the following two deployment options to deploy the connector and the associated Azure Function**\n\n>**IMPORTANT:** Before deploying the Cloudflare data connector, have the Workspace ID and Workspace Primary Key (can be copied from the following), as well as Azure Blob Storage connection string and container name, readily available.",
              "instructions": [
                {
                  "parameters": {
                    "fillWith": [
                      "WorkspaceId"
                    ],
                    "label": "Workspace ID"
                  },
                  "type": "CopyableLabel"
                },
                {
                  "parameters": {
                    "fillWith": [
                      "PrimaryKey"
                    ],
                    "label": "Primary Key"
                  },
                  "type": "CopyableLabel"
                }
              ]
            },
            {
              "description": "Use this method for automated deployment of the Cloudflare data connector using an ARM Template.\n\n1. Click the **Deploy to Azure** button below. \n\n\t[![Deploy To Azure](https://aka.ms/deploytoazurebutton)](https://aka.ms/sentinel-CloudflareDataConnector-azuredeploy)\n2. Select the preferred **Subscription**, **Resource Group** and **Location**. \n3. Enter the **Azure Blob Storage Container Name**, **Azure Blob Storage Connection String**, **Microsoft Sentinel Workspace Id**, **Microsoft Sentinel Shared Key**\n4. Mark the checkbox labeled **I agree to the terms and conditions stated above**.\n5. Click **Purchase** to deploy.",
              "title": "Option 1 - Azure Resource Manager (ARM) Template"
            },
            {
              "description": "Use the following step-by-step instructions to deploy the Cloudflare data connector manually with Azure Functions (Deployment via Visual Studio Code).",
              "title": "Option 2 - Manual Deployment of Azure Functions"
            },
            {
              "description": "**1. Deploy a Function App**\n\n> **NOTE:** You will need to [prepare VS code](https://docs.microsoft.com/azure/azure-functions/create-first-function-vs-code-python) for Azure function development.\n\n1. Download the [Azure Function App](https://aka.ms/sentinel-CloudflareDataConnector-functionapp) file. Extract archive to your local development computer.\n2. Start VS Code. Choose File in the main menu and select Open Folder.\n3. Select the top level folder from extracted files.\n4. Choose the Azure icon in the Activity bar, then in the **Azure: Functions** area, choose the **Deploy to function app** button.\nIf you aren't already signed in, choose the Azure icon in the Activity bar, then in the **Azure: Functions** area, choose **Sign in to Azure**\nIf you're already signed in, go to the next step.\n5. Provide the following information at the prompts:\n\n\ta. **Select folder:** Choose a folder from your workspace or browse to one that contains your function app.\n\n\tb. **Select Subscription:** Choose the subscription to use.\n\n\tc. Select **Create new Function App in Azure** (Don't choose the Advanced option)\n\n\td. **Enter a globally unique name for the function app:** Type a name that is valid in a URL path. The name you type is validated to make sure that it's unique in Azure Functions. (e.g. CloudflareXX).\n\n\te. **Select a runtime:** Choose Python 3.11.\n\n\tf. Select a location for new resources. For better performance and lower costs choose the same [region](https://azure.microsoft.com/regions/) where Microsoft Sentinel is located.\n\n6. Deployment will begin. A notification is displayed after your function app is created and the deployment package is applied.\n7. Go to Azure Portal for the Function App configuration."
            },
            {
              "description": "**2. Configure the Function App**\n\n1. In the Function App, select the Function App Name and select **Configuration**.\n2. In the **Application settings** tab, select **+ New application setting**.\n3. Add each of the following application settings individually, with their respective string values (case-sensitive): \n\t\tCONTAINER_NAME\n\t\tAZURE_STORAGE_CONNECTION_STRING\n\t\tWORKSPACE_ID\n\t\tSHARED_KEY\n\t\tlogAnalyticsUri (Optional)\n - Use logAnalyticsUri to override the log analytics API endpoint for dedicated cloud. For example, for public cloud, leave the value empty; for Azure GovUS cloud environment, specify the value in the following format: `https://WORKSPACE_ID.ods.opinsights.azure.us`. \n4. Once all application settings have been entered, click **Save**."
            }
          ],
          "id": "[variables('_uiConfigId2')]",
          "additionalRequirementBanner": ">This data connector depends on a parser based on a Kusto Function to work as expected [**Cloudflare**](https://aka.ms/sentinel-CloudflareDataConnector-parser) which is deployed with the Microsoft Sentinel Solution."
        }
      }
    },
    {
      "type": "Microsoft.OperationalInsights/workspaces/providers/contentTemplates",
      "apiVersion": "2023-04-01-preview",
      "name": "[variables('parserObject1').parserTemplateSpecName1]",
      "location": "[parameters('workspace-location')]",
      "dependsOn": [
        "[extensionResourceId(resourceId('Microsoft.OperationalInsights/workspaces', parameters('workspace')), 'Microsoft.SecurityInsights/contentPackages', variables('_solutionId'))]"
      ],
      "properties": {
        "description": "Cloudflare Data Parser with template version 3.0.2",
        "mainTemplate": {
          "$schema": "https://schema.management.azure.com/schemas/2019-04-01/deploymentTemplate.json#",
          "contentVersion": "[variables('parserObject1').parserVersion1]",
          "parameters": {},
          "variables": {},
          "resources": [
            {
              "name": "[variables('parserObject1')._parserName1]",
              "apiVersion": "2022-10-01",
              "type": "Microsoft.OperationalInsights/workspaces/savedSearches",
              "location": "[parameters('workspace-location')]",
              "properties": {
                "eTag": "*",
                "displayName": "Cloudflare",
                "category": "Microsoft Sentinel Parser",
                "functionAlias": "Cloudflare",
                "query": "let Cloudflare_view = view() {\n  Cloudflare_CL\n  | extend\n      ClientDeviceType = tostring(column_ifexists(\"ClientDeviceType_s\", column_ifexists(\"Source_s\", \"\"))),\n      TlsCipher = tostring(column_ifexists(\"ClientSSLCipher_s\", column_ifexists(\"ClientTlsCipher_s\", \"\"))),\n      TlsVersion = tostring(column_ifexists(\"ClientSSLProtocol_s\", column_ifexists(\"ClientTlsProtocol_s\", \"\"))),\n      DvcAction = tostring(column_ifexists(\"FirewallMatchesActions_s\", column_ifexists(\"Event_s\", column_ifexists(\"Action_s\", \"\")))),\n      NetworkRuleName = tostring(column_ifexists(\"FirewallMatchesRuleIDs_s\", column_ifexists(\"RuleID_s\", \"\"))),\n      SrcBytes = toint(column_ifexists(\"ClientRequestBytes_d\", column_ifexists(\"ClientBytes_d\", \"\"))),\n      SrcPortNumber = toint(column_ifexists(\"ClientSrcPort_d\", column_ifexists(\"ClientPort_d\", \"\"))),\n      DstBytes = toint(column_ifexists(\"EdgeResponseBytes_d\", column_ifexists(\"OriginBytes_d\", \"\"))),\n      BotScore = toint(column_ifexists(\"BotScore_d\", \"\")),\n      BotScoreSrc = tostring(column_ifexists(\"BotScoreSrc_s\", \"\")),\n      CacheCacheStatus = tostring(column_ifexists(\"CacheCacheStatus_s\", \"\")),\n      CacheResponseBytes = toint(column_ifexists(\"CacheResponseBytes_d\", \"\")),\n      CacheResponseStatus = toint(column_ifexists(\"CacheResponseStatus_d\", \"\")),\n      CacheTieredFill = tobool(column_ifexists(\"CacheTieredFill_b\", \"\")),\n      ClientASN = toint(column_ifexists(\"ClientASN_d\", \"\")),\n      SrcGeoCountry = tostring(column_ifexists(\"ClientCountry_s\", \"\")),\n      SrcIpAddr = tostring(column_ifexists(\"ClientIP_s\", \"\")),\n      ClientIPClass = tostring(column_ifexists(\"ClientIPClass_s\", \"\")),\n      HttpRequestHeaderHost = tostring(column_ifexists(\"ClientRequestHost_s\", \"\")),\n      HttpRequestMethod = tostring(column_ifexists(\"ClientRequestMethod_s\", \"\")),\n      ClientRequestPath = tostring(column_ifexists(\"ClientRequestPath_s\", \"\")),\n      ClientRequestProtocol = tostring(column_ifexists(\"ClientRequestProtocol_s\", \"\")),\n      HttpReferrerOriginal = tostring(column_ifexists(\"ClientRequestReferer_s\", \"\")),\n      ClientRequestURI = tostring(column_ifexists(\"ClientRequestURI_s\", \"\")),\n      HttpUserAgentOriginal = tostring(column_ifexists(\"ClientRequestUserAgent_s\", \"\")),\n      ClientXRequestedWith = tostring(column_ifexists(\"ClientXRequestedWith_s\", \"\")),\n      EdgeColoCode = tostring(column_ifexists(\"EdgeColoCode_s\", \"\")),\n      EdgeColoID = toint(column_ifexists(\"EdgeColoID_d\", \"\")),\n      EdgeEndTimestamp = todatetime(column_ifexists(\"EdgeEndTimestamp_t\", \"\")),\n      EdgePathingOp = tostring(column_ifexists(\"EdgePathingOp_s\", \"\")),\n      EdgePathingSrc = tostring(column_ifexists(\"EdgePathingSrc_s\", \"\")),\n      EdgePathingStatus = tostring(column_ifexists(\"EdgePathingStatus_s\", \"\")),\n      EdgeRateLimitAction = tostring(column_ifexists(\"EdgeRateLimitAction_s\", \"\")),\n      EdgeRateLimitID = toint(column_ifexists(\"EdgeRateLimitID_d\", \"\")),\n      EdgeRequestHost = tostring(column_ifexists(\"EdgeRequestHost_s\", \"\")),\n      EdgeResponseCompressionRatio = toint(column_ifexists(\"EdgeResponseCompressionRatio_d\", \"\")),\n      HttpContentType = tostring(column_ifexists(\"EdgeResponseContentType_s\", \"\")),\n      EdgeResponseStatus = toint(column_ifexists(\"EdgeResponseStatus_d\", \"\")),\n      EdgeServerIP = tostring(column_ifexists(\"EdgeServerIP_s\", \"\")),\n      EdgeStartTimestamp = todatetime(column_ifexists(\"EdgeStartTimestamp_t\", \"\")),\n      FirewallMatchesSources = tostring(column_ifexists(\"FirewallMatchesSources_s\", \"\")),\n      DstIpAddr = tostring(column_ifexists(\"OriginIP_s\", \"\")),\n      OriginResponseBytes = toint(column_ifexists(\"OriginResponseBytes_d\", \"\")),\n      OriginResponseHTTPExpires = tostring(column_ifexists(\"OriginResponseHTTPExpires_s\", \"\")),\n      OriginResponseHTTPLastModified = tostring(column_ifexists(\"OriginResponseHTTPLastModified_s\", \"\")),\n      HttpStatusCode = toint(column_ifexists(\"OriginResponseStatus_d\", \"\")),\n      OriginResponseTime = toint(column_ifexists(\"OriginResponseTime_d\", \"\")),\n      OriginSSLProtocol = tostring(column_ifexists(\"OriginSSLProtocol_s\", \"\")),\n      ParentRayID = tostring(column_ifexists(\"ParentRayID_s\", \"\")),\n      RayID = tostring(column_ifexists(\"RayID_s\", \"\")),\n      SecurityLevel = tostring(column_ifexists(\"SecurityLevel_s\", \"\")),\n      WAFAction = tostring(column_ifexists(\"WAFAction_s\", \"\")),\n      WAFFlags = tostring(column_ifexists(\"WAFFlags_s\", \"\")),\n      WAFMatchedVar = tostring(column_ifexists(\"WAFMatchedVar_s\", \"\")),\n      WAFProfile = tostring(column_ifexists(\"WAFProfile_s\", \"\")),\n      WAFRuleID = tostring(column_ifexists(\"WAFRuleID_s\", \"\")),\n      WAFRuleMessage = tostring(column_ifexists(\"WAFRuleMessage_s\", \"\")),\n      WorkerCPUTime = toint(column_ifexists(\"WorkerCPUTime_d\", \"\")),\n      WorkerStatus = tostring(column_ifexists(\"WorkerStatus_s\", \"\")),\n      WorkerSubrequest = tobool(column_ifexists(\"WorkerSubrequest_b\", \"\")),\n      WorkerSubrequestCount = toint(column_ifexists(\"WorkerSubrequestCount_d\", \"\")),\n      ZoneID = toint(column_ifexists(\"ZoneID_d\", \"\")),\n      Application = tostring(column_ifexists(\"Application_s\", \"\")),\n      ClientMatchedIpFirewall = tostring(column_ifexists(\"ClientMatchedIpFirewall_s\", \"\")),\n      NetworkProtocol = tostring(column_ifexists(\"ClientProto_s\", \"\")),\n      ClientTcpRtt = toint(column_ifexists(\"ClientTcpRtt_d\", \"\")),\n      ClientTlsClientHelloServerName = tostring(column_ifexists(\"ClientTlsClientHelloServerName_s\", \"\")),\n      ClientTlsStatus = tostring(column_ifexists(\"ClientTlsStatus_s\", \"\")),\n      ColoCode = tostring(column_ifexists(\"ColoCode_s\", \"\")),\n      ConnectTimestamp = todatetime(column_ifexists(\"ConnectTimestamp_t\", \"\")),\n      DisconnectTimestamp = todatetime(column_ifexists(\"DisconnectTimestamp_t\", \"\")),\n      IpFirewall = tobool(column_ifexists(\"IpFirewall_b\", \"\")),\n      DstPortNumber = toint(column_ifexists(\"OriginPort_d\", \"\")),\n      OriginProto = tostring(column_ifexists(\"OriginProto_s\", \"\")),\n      OriginTcpRtt = toint(column_ifexists(\"OriginTcpRtt_d\", \"\")),\n      OriginTlsCipher = tostring(column_ifexists(\"OriginTlsCipher_s\", \"\")),\n      OriginTlsFingerprint = tostring(column_ifexists(\"OriginTlsFingerprint_s\", \"\")),\n      OriginTlsMode = tostring(column_ifexists(\"OriginTlsMode_s\", \"\")),\n      OriginTlsProtocol = tostring(column_ifexists(\"OriginTlsProtocol_s\", \"\")),\n      OriginTlsStatus = tostring(column_ifexists(\"OriginTlsStatus_s\", \"\")),\n      ProxyProtocol = tostring(column_ifexists(\"ProxyProtocol_s\", \"\")),\n      EventResult = toint(column_ifexists(\"Status_d\", \"\")),\n      Timestamp = todatetime(column_ifexists(\"Timestamp_t\", \"\")),\n      ClientASNDescription = tostring(column_ifexists(\"ClientASNDescription_s\", \"\")),\n      ClientRefererHost = tostring(column_ifexists(\"ClientRefererHost_s\", \"\")),\n      ClientRefererPath = tostring(column_ifexists(\"ClientRefererPath_s\", \"\")),\n      ClientRefererQuery = tostring(column_ifexists(\"ClientRefererQuery_s\", \"\")),\n      ClientRefererScheme = tostring(column_ifexists(\"ClientRefererScheme_s\", \"\")),\n      ClientRequestQuery = tostring(column_ifexists(\"ClientRequestQuery_s\", \"\")),\n      ClientRequestScheme = tostring(column_ifexists(\"ClientRequestScheme_s\", \"\")),\n      Datetime = todatetime(column_ifexists(\"Datetime_t\", \"\")),\n      EventSubType = tostring(column_ifexists(\"Kind_s\", \"\")),\n      MatchIndex = toint(column_ifexists(\"MatchIndex_d\", \"\")),\n      OriginatorRayID = tostring(column_ifexists(\"OriginatorRayID_s\", \"\")),\n      TimeGenerated = column_ifexists('TimeGenerated', '')\n};\nlet Cloudflarev2_view = view() {\n  CloudflareV2_CL\n  | extend\n      ClientDeviceType = tostring(column_ifexists(\"ClientDeviceType\", column_ifexists(\"Source\", \"\"))),\n      TlsCipher = tostring(column_ifexists(\"ClientSSLCipher\", column_ifexists(\"ClientTlsCipher\", \"\"))),\n      TlsVersion = tostring(column_ifexists(\"ClientSSLProtocol\", column_ifexists(\"ClientTlsProtocol\", \"\"))),\n      DvcAction = tostring(column_ifexists(\"FirewallMatchesActions\", column_ifexists(\"Event\", column_ifexists(\"Action\", \"\")))),\n      NetworkRuleName = tostring(column_ifexists(\"FirewallMatchesRuleIDs\", column_ifexists(\"RuleID\", \"\"))),\n      SrcBytes = toint(column_ifexists(\"ClientRequestBytes\", column_ifexists(\"ClientBytes\", \"\"))),\n      SrcPortNumber = toint(column_ifexists(\"ClientSrcPort\", column_ifexists(\"ClientPort\", \"\"))),\n      DstBytes = toint(column_ifexists(\"EdgeResponseBytes\", column_ifexists(\"OriginBytes\", \"\"))),\n      BotScore = toint(column_ifexists(\"BotScore\", \"\")),\n      BotScoreSrc = tostring(column_ifexists(\"BotScoreSrc\", \"\")),\n      CacheCacheStatus = tostring(column_ifexists(\"CacheCacheStatus\", \"\")),\n      CacheResponseBytes = toint(column_ifexists(\"CacheResponseBytes\", \"\")),\n      CacheResponseStatus = toint(column_ifexists(\"CacheResponseStatus\", \"\")),\n      CacheTieredFill = tobool(column_ifexists(\"CacheTieredFill\", \"\")),\n      ClientASN = toint(column_ifexists(\"ClientASN\", \"\")),\n      SrcGeoCountry = tostring(column_ifexists(\"ClientCountry\", \"\")),\n      SrcIpAddr = tostring(column_ifexists(\"ClientIP\", \"\")),\n      ClientIPClass = tostring(column_ifexists(\"ClientIPClass\", \"\")),\n      HttpRequestHeaderHost = tostring(column_ifexists(\"ClientRequestHost\", \"\")),\n      HttpRequestMethod = tostring(column_ifexists(\"ClientRequestMethod\", \"\")),\n      ClientRequestPath = tostring(column_ifexists(\"ClientRequestPath\", \"\")),\n      ClientRequestProtocol = tostring(column_ifexists(\"ClientRequestProtocol\", \"\")),\n      HttpReferrerOriginal = tostring(column_ifexists(\"ClientRequestReferer\", \"\")),\n      ClientRequestURI = tostring(column_ifexists(\"ClientRequestURI\", \"\")),\n      HttpUserAgentOriginal = tostring(column_ifexists(\"ClientRequestUserAgent\", \"\")),\n      ClientXRequestedWith = tostring(column_ifexists(\"ClientXRequestedWith\", \"\")),\n      EdgeColoCode = tostring(column_ifexists(\"EdgeColoCode\", \"\")),\n      EdgeColoID = toint(column_ifexists(\"EdgeColoID\", \"\")),\n      EdgeEndTimestamp = todatetime(column_ifexists(\"EdgeEndTimestamp\", \"\")),\n      EdgePathingOp = tostring(column_ifexists(\"EdgePathingOp\", \"\")),\n      EdgePathingSrc = tostring(column_ifexists(\"EdgePathingSrc\", \"\")),\n      EdgePathingStatus = tostring(column_ifexists(\"EdgePathingStatus\", \"\")),\n      EdgeRateLimitAction = tostring(column_ifexists(\"EdgeRateLimitAction\", \"\")),\n      EdgeRateLimitID = toint(column_ifexists(\"EdgeRateLimitID\", \"\")),\n      EdgeRequestHost = tostring(column_ifexists(\"EdgeRequestHost\", \"\")),\n      EdgeResponseCompressionRatio = toint(column_ifexists(\"EdgeResponseCompressionRatio\", \"\")),\n      HttpContentType = tostring(column_ifexists(\"EdgeResponseContentType\", \"\")),\n      EdgeResponseStatus = toint(column_ifexists(\"EdgeResponseStatus\", \"\")),\n      EdgeServerIP = tostring(column_ifexists(\"EdgeServerIP\", \"\")),\n      EdgeStartTimestamp = todatetime(column_ifexists(\"EdgeStartTimestamp\", \"\")),\n      FirewallMatchesSources = tostring(column_ifexists(\"FirewallMatchesSources\", \"\")),\n      DstIpAddr = tostring(column_ifexists(\"OriginIP\", \"\")),\n      OriginResponseBytes = toint(column_ifexists(\"OriginResponseBytes\", \"\")),\n      OriginResponseHTTPExpires = tostring(column_ifexists(\"OriginResponseHTTPExpires\", \"\")),\n      OriginResponseHTTPLastModified = tostring(column_ifexists(\"OriginResponseHTTPLastModified\", \"\")),\n      HttpStatusCode = toint(column_ifexists(\"OriginResponseStatus\", \"\")),\n      OriginResponseTime = toint(column_ifexists(\"OriginResponseTime\", \"\")),\n      OriginSSLProtocol = tostring(column_ifexists(\"OriginSSLProtocol\", \"\")),\n      ParentRayID = tostring(column_ifexists(\"ParentRayID\", \"\")),\n      RayID = tostring(column_ifexists(\"RayID\", \"\")),\n      SecurityLevel = tostring(column_ifexists(\"SecurityLevel\", \"\")),\n      WAFAction = tostring(column_ifexists(\"WAFAction\", \"\")),\n      WAFFlags = tostring(column_ifexists(\"WAFFlags\", \"\")),\n      WAFMatchedVar = tostring(column_ifexists(\"WAFMatchedVar\", \"\")),\n      WAFProfile = tostring(column_ifexists(\"WAFProfile\", \"\")),\n      WAFRuleID = tostring(column_ifexists(\"WAFRuleID\", \"\")),\n      WAFRuleMessage = tostring(column_ifexists(\"WAFRuleMessage\", \"\")),\n      WorkerCPUTime = toint(column_ifexists(\"WorkerCPUTime\", \"\")),\n      WorkerStatus = tostring(column_ifexists(\"WorkerStatus\", \"\")),\n      WorkerSubrequest = tobool(column_ifexists(\"WorkerSubrequest\", \"\")),\n      WorkerSubrequestCount = toint(column_ifexists(\"WorkerSubrequestCount\", \"\")),\n      ZoneID = toint(column_ifexists(\"ZoneID\", \"\")),\n      Application = tostring(column_ifexists(\"Application\", \"\")),\n      ClientMatchedIpFirewall = tostring(column_ifexists(\"ClientMatchedIpFirewall\", \"\")),\n      NetworkProtocol = tostring(column_ifexists(\"ClientProto\", \"\")),\n      ClientTcpRtt = toint(column_ifexists(\"ClientTcpRtt\", \"\")),\n      ClientTlsClientHelloServerName = tostring(column_ifexists(\"ClientTlsClientHelloServerName\", \"\")),\n      ClientTlsStatus = tostring(column_ifexists(\"ClientTlsStatus\", \"\")),\n      ColoCode = tostring(column_ifexists(\"ColoCode\", \"\")),\n      ConnectTimestamp = todatetime(column_ifexists(\"ConnectTimestamp\", \"\")),\n      DisconnectTimestamp = todatetime(column_ifexists(\"DisconnectTimestamp\", \"\")),\n      IpFirewall = tobool(column_ifexists(\"IpFirewall\", \"\")),\n      DstPortNumber = toint(column_ifexists(\"OriginPort\", \"\")),\n      OriginProto = tostring(column_ifexists(\"OriginProto\", \"\")),\n      OriginTcpRtt = toint(column_ifexists(\"OriginTcpRtt\", \"\")),\n      OriginTlsCipher = tostring(column_ifexists(\"OriginTlsCipher\", \"\")),\n      OriginTlsFingerprint = tostring(column_ifexists(\"OriginTlsFingerprint\", \"\")),\n      OriginTlsMode = tostring(column_ifexists(\"OriginTlsMode\", \"\")),\n      OriginTlsProtocol = tostring(column_ifexists(\"OriginTlsProtocol\", \"\")),\n      OriginTlsStatus = tostring(column_ifexists(\"OriginTlsStatus\", \"\")),\n      ProxyProtocol = tostring(column_ifexists(\"ProxyProtocol\", \"\")),\n      EventResult = toint(column_ifexists(\"Status\", \"\")),\n      Timestamp = todatetime(column_ifexists(\"Timestamp\", \"\")),\n      ClientASNDescription = tostring(column_ifexists(\"ClientASNDescription\", \"\")),\n      ClientRefererHost = tostring(column_ifexists(\"ClientRefererHost\", \"\")),\n      ClientRefererPath = tostring(column_ifexists(\"ClientRefererPath\", \"\")),\n      ClientRefererQuery = tostring(column_ifexists(\"ClientRefererQuery\", \"\")),\n      ClientRefererScheme = tostring(column_ifexists(\"ClientRefererScheme\", \"\")),\n      ClientRequestQuery = tostring(column_ifexists(\"ClientRequestQuery\", \"\")),\n      ClientRequestScheme = tostring(column_ifexists(\"ClientRequestScheme\", \"\")),\n      Datetime = todatetime(column_ifexists(\"Datetime\", \"\")),\n      EventSubType = tostring(column_ifexists(\"Kind\", \"\")),\n      MatchIndex = toint(column_ifexists(\"MatchIndex\", \"\")),\n      OriginatorRayID = tostring(column_ifexists(\"OriginatorRayID\", \"\")),\n      TimeGenerated = column_ifexists('TimeGenerated', '')\n};\nunion isfuzzy=true (Cloudflare_view), (Cloudflarev2_view)\n  | project ClientDeviceType, TlsCipher, DvcAction, TlsVersion, NetworkRuleName, SrcBytes, SrcPortNumber, DstBytes, BotScore, BotScoreSrc, CacheCacheStatus, CacheResponseBytes, CacheResponseStatus, CacheTieredFill, ClientASN, SrcGeoCountry, SrcIpAddr, ClientIPClass, HttpRequestHeaderHost, HttpRequestMethod, ClientRequestPath, ClientRequestProtocol, HttpReferrerOriginal, ClientRequestURI, HttpUserAgentOriginal, ClientXRequestedWith, EdgeColoCode, EdgeColoID, EdgeEndTimestamp, EdgePathingOp, EdgePathingSrc, EdgePathingStatus, EdgeRateLimitAction, EdgeRateLimitID, EdgeRequestHost, EdgeResponseCompressionRatio, HttpContentType, EdgeResponseStatus, EdgeServerIP, EdgeStartTimestamp, FirewallMatchesSources, DstIpAddr, OriginResponseBytes, OriginResponseHTTPExpires, OriginResponseHTTPLastModified, HttpStatusCode, OriginResponseTime, OriginSSLProtocol, ParentRayID, RayID, SecurityLevel, WAFAction, WAFFlags, WAFMatchedVar, WAFProfile, WAFRuleID, WAFRuleMessage, WorkerCPUTime, WorkerStatus, WorkerSubrequest, WorkerSubrequestCount, ZoneID, Application, ClientMatchedIpFirewall, NetworkProtocol, ClientTcpRtt, ClientTlsClientHelloServerName, ClientTlsStatus, ColoCode, ConnectTimestamp, DisconnectTimestamp, IpFirewall, DstPortNumber, OriginProto, OriginTcpRtt, OriginTlsCipher, OriginTlsFingerprint, OriginTlsMode, OriginTlsProtocol, OriginTlsStatus, ProxyProtocol, EventResult, Timestamp, ClientASNDescription, ClientRefererHost, ClientRefererPath, ClientRefererQuery, ClientRefererScheme, ClientRequestQuery, ClientRequestScheme, Datetime, EventSubType, MatchIndex, OriginatorRayID, TimeGenerated\n",
                "functionParameters": "",
                "version": 2,
                "tags": [
                  {
                    "name": "description",
                    "value": ""
                  }
                ]
              }
            },
            {
              "type": "Microsoft.OperationalInsights/workspaces/providers/metadata",
              "apiVersion": "2022-01-01-preview",
              "name": "[concat(parameters('workspace'),'/Microsoft.SecurityInsights/',concat('Parser-', last(split(variables('parserObject1')._parserId1,'/'))))]",
              "dependsOn": [
                "[variables('parserObject1')._parserId1]"
              ],
              "properties": {
                "parentId": "[resourceId('Microsoft.OperationalInsights/workspaces/savedSearches', parameters('workspace'), 'Cloudflare')]",
                "contentId": "[variables('parserObject1').parserContentId1]",
                "kind": "Parser",
                "version": "[variables('parserObject1').parserVersion1]",
                "source": {
                  "name": "Cloudflare",
                  "kind": "Solution",
                  "sourceId": "[variables('_solutionId')]"
                },
                "author": {
                  "name": "Microsoft",
                  "email": "[variables('_email')]"
                },
                "support": {
                  "name": "Cloudflare",
                  "email": "support@cloudflare.com",
                  "tier": "Partner",
                  "link": "https://support.cloudflare.com"
                }
              }
            }
          ]
        },
        "packageKind": "Solution",
        "packageVersion": "[variables('_solutionVersion')]",
        "packageName": "[variables('_solutionName')]",
        "packageId": "[variables('_solutionId')]",
        "contentSchemaVersion": "3.0.0",
        "contentId": "[variables('parserObject1').parserContentId1]",
        "contentKind": "Parser",
        "displayName": "Cloudflare",
        "contentProductId": "[concat(take(variables('_solutionId'),50),'-','pr','-', uniqueString(concat(variables('_solutionId'),'-','Parser','-',variables('parserObject1').parserContentId1,'-', '1.0.0')))]",
        "id": "[concat(take(variables('_solutionId'),50),'-','pr','-', uniqueString(concat(variables('_solutionId'),'-','Parser','-',variables('parserObject1').parserContentId1,'-', '1.0.0')))]",
        "version": "[variables('parserObject1').parserVersion1]"
      }
    },
    {
      "type": "Microsoft.OperationalInsights/workspaces/savedSearches",
      "apiVersion": "2022-10-01",
      "name": "[variables('parserObject1')._parserName1]",
      "location": "[parameters('workspace-location')]",
      "properties": {
        "eTag": "*",
        "displayName": "Cloudflare",
        "category": "Microsoft Sentinel Parser",
        "functionAlias": "Cloudflare",
        "query": "let Cloudflare_view = view() {\n  Cloudflare_CL\n  | extend\n      ClientDeviceType = tostring(column_ifexists(\"ClientDeviceType_s\", column_ifexists(\"Source_s\", \"\"))),\n      TlsCipher = tostring(column_ifexists(\"ClientSSLCipher_s\", column_ifexists(\"ClientTlsCipher_s\", \"\"))),\n      TlsVersion = tostring(column_ifexists(\"ClientSSLProtocol_s\", column_ifexists(\"ClientTlsProtocol_s\", \"\"))),\n      DvcAction = tostring(column_ifexists(\"FirewallMatchesActions_s\", column_ifexists(\"Event_s\", column_ifexists(\"Action_s\", \"\")))),\n      NetworkRuleName = tostring(column_ifexists(\"FirewallMatchesRuleIDs_s\", column_ifexists(\"RuleID_s\", \"\"))),\n      SrcBytes = toint(column_ifexists(\"ClientRequestBytes_d\", column_ifexists(\"ClientBytes_d\", \"\"))),\n      SrcPortNumber = toint(column_ifexists(\"ClientSrcPort_d\", column_ifexists(\"ClientPort_d\", \"\"))),\n      DstBytes = toint(column_ifexists(\"EdgeResponseBytes_d\", column_ifexists(\"OriginBytes_d\", \"\"))),\n      BotScore = toint(column_ifexists(\"BotScore_d\", \"\")),\n      BotScoreSrc = tostring(column_ifexists(\"BotScoreSrc_s\", \"\")),\n      CacheCacheStatus = tostring(column_ifexists(\"CacheCacheStatus_s\", \"\")),\n      CacheResponseBytes = toint(column_ifexists(\"CacheResponseBytes_d\", \"\")),\n      CacheResponseStatus = toint(column_ifexists(\"CacheResponseStatus_d\", \"\")),\n      CacheTieredFill = tobool(column_ifexists(\"CacheTieredFill_b\", \"\")),\n      ClientASN = toint(column_ifexists(\"ClientASN_d\", \"\")),\n      SrcGeoCountry = tostring(column_ifexists(\"ClientCountry_s\", \"\")),\n      SrcIpAddr = tostring(column_ifexists(\"ClientIP_s\", \"\")),\n      ClientIPClass = tostring(column_ifexists(\"ClientIPClass_s\", \"\")),\n      HttpRequestHeaderHost = tostring(column_ifexists(\"ClientRequestHost_s\", \"\")),\n      HttpRequestMethod = tostring(column_ifexists(\"ClientRequestMethod_s\", \"\")),\n      ClientRequestPath = tostring(column_ifexists(\"ClientRequestPath_s\", \"\")),\n      ClientRequestProtocol = tostring(column_ifexists(\"ClientRequestProtocol_s\", \"\")),\n      HttpReferrerOriginal = tostring(column_ifexists(\"ClientRequestReferer_s\", \"\")),\n      ClientRequestURI = tostring(column_ifexists(\"ClientRequestURI_s\", \"\")),\n      HttpUserAgentOriginal = tostring(column_ifexists(\"ClientRequestUserAgent_s\", \"\")),\n      ClientXRequestedWith = tostring(column_ifexists(\"ClientXRequestedWith_s\", \"\")),\n      EdgeColoCode = tostring(column_ifexists(\"EdgeColoCode_s\", \"\")),\n      EdgeColoID = toint(column_ifexists(\"EdgeColoID_d\", \"\")),\n      EdgeEndTimestamp = todatetime(column_ifexists(\"EdgeEndTimestamp_t\", \"\")),\n      EdgePathingOp = tostring(column_ifexists(\"EdgePathingOp_s\", \"\")),\n      EdgePathingSrc = tostring(column_ifexists(\"EdgePathingSrc_s\", \"\")),\n      EdgePathingStatus = tostring(column_ifexists(\"EdgePathingStatus_s\", \"\")),\n      EdgeRateLimitAction = tostring(column_ifexists(\"EdgeRateLimitAction_s\", \"\")),\n      EdgeRateLimitID = toint(column_ifexists(\"EdgeRateLimitID_d\", \"\")),\n      EdgeRequestHost = tostring(column_ifexists(\"EdgeRequestHost_s\", \"\")),\n      EdgeResponseCompressionRatio = toint(column_ifexists(\"EdgeResponseCompressionRatio_d\", \"\")),\n      HttpContentType = tostring(column_ifexists(\"EdgeResponseContentType_s\", \"\")),\n      EdgeResponseStatus = toint(column_ifexists(\"EdgeResponseStatus_d\", \"\")),\n      EdgeServerIP = tostring(column_ifexists(\"EdgeServerIP_s\", \"\")),\n      EdgeStartTimestamp = todatetime(column_ifexists(\"EdgeStartTimestamp_t\", \"\")),\n      FirewallMatchesSources = tostring(column_ifexists(\"FirewallMatchesSources_s\", \"\")),\n      DstIpAddr = tostring(column_ifexists(\"OriginIP_s\", \"\")),\n      OriginResponseBytes = toint(column_ifexists(\"OriginResponseBytes_d\", \"\")),\n      OriginResponseHTTPExpires = tostring(column_ifexists(\"OriginResponseHTTPExpires_s\", \"\")),\n      OriginResponseHTTPLastModified = tostring(column_ifexists(\"OriginResponseHTTPLastModified_s\", \"\")),\n      HttpStatusCode = toint(column_ifexists(\"OriginResponseStatus_d\", \"\")),\n      OriginResponseTime = toint(column_ifexists(\"OriginResponseTime_d\", \"\")),\n      OriginSSLProtocol = tostring(column_ifexists(\"OriginSSLProtocol_s\", \"\")),\n      ParentRayID = tostring(column_ifexists(\"ParentRayID_s\", \"\")),\n      RayID = tostring(column_ifexists(\"RayID_s\", \"\")),\n      SecurityLevel = tostring(column_ifexists(\"SecurityLevel_s\", \"\")),\n      WAFAction = tostring(column_ifexists(\"WAFAction_s\", \"\")),\n      WAFFlags = tostring(column_ifexists(\"WAFFlags_s\", \"\")),\n      WAFMatchedVar = tostring(column_ifexists(\"WAFMatchedVar_s\", \"\")),\n      WAFProfile = tostring(column_ifexists(\"WAFProfile_s\", \"\")),\n      WAFRuleID = tostring(column_ifexists(\"WAFRuleID_s\", \"\")),\n      WAFRuleMessage = tostring(column_ifexists(\"WAFRuleMessage_s\", \"\")),\n      WorkerCPUTime = toint(column_ifexists(\"WorkerCPUTime_d\", \"\")),\n      WorkerStatus = tostring(column_ifexists(\"WorkerStatus_s\", \"\")),\n      WorkerSubrequest = tobool(column_ifexists(\"WorkerSubrequest_b\", \"\")),\n      WorkerSubrequestCount = toint(column_ifexists(\"WorkerSubrequestCount_d\", \"\")),\n      ZoneID = toint(column_ifexists(\"ZoneID_d\", \"\")),\n      Application = tostring(column_ifexists(\"Application_s\", \"\")),\n      ClientMatchedIpFirewall = tostring(column_ifexists(\"ClientMatchedIpFirewall_s\", \"\")),\n      NetworkProtocol = tostring(column_ifexists(\"ClientProto_s\", \"\")),\n      ClientTcpRtt = toint(column_ifexists(\"ClientTcpRtt_d\", \"\")),\n      ClientTlsClientHelloServerName = tostring(column_ifexists(\"ClientTlsClientHelloServerName_s\", \"\")),\n      ClientTlsStatus = tostring(column_ifexists(\"ClientTlsStatus_s\", \"\")),\n      ColoCode = tostring(column_ifexists(\"ColoCode_s\", \"\")),\n      ConnectTimestamp = todatetime(column_ifexists(\"ConnectTimestamp_t\", \"\")),\n      DisconnectTimestamp = todatetime(column_ifexists(\"DisconnectTimestamp_t\", \"\")),\n      IpFirewall = tobool(column_ifexists(\"IpFirewall_b\", \"\")),\n      DstPortNumber = toint(column_ifexists(\"OriginPort_d\", \"\")),\n      OriginProto = tostring(column_ifexists(\"OriginProto_s\", \"\")),\n      OriginTcpRtt = toint(column_ifexists(\"OriginTcpRtt_d\", \"\")),\n      OriginTlsCipher = tostring(column_ifexists(\"OriginTlsCipher_s\", \"\")),\n      OriginTlsFingerprint = tostring(column_ifexists(\"OriginTlsFingerprint_s\", \"\")),\n      OriginTlsMode = tostring(column_ifexists(\"OriginTlsMode_s\", \"\")),\n      OriginTlsProtocol = tostring(column_ifexists(\"OriginTlsProtocol_s\", \"\")),\n      OriginTlsStatus = tostring(column_ifexists(\"OriginTlsStatus_s\", \"\")),\n      ProxyProtocol = tostring(column_ifexists(\"ProxyProtocol_s\", \"\")),\n      EventResult = toint(column_ifexists(\"Status_d\", \"\")),\n      Timestamp = todatetime(column_ifexists(\"Timestamp_t\", \"\")),\n      ClientASNDescription = tostring(column_ifexists(\"ClientASNDescription_s\", \"\")),\n      ClientRefererHost = tostring(column_ifexists(\"ClientRefererHost_s\", \"\")),\n      ClientRefererPath = tostring(column_ifexists(\"ClientRefererPath_s\", \"\")),\n      ClientRefererQuery = tostring(column_ifexists(\"ClientRefererQuery_s\", \"\")),\n      ClientRefererScheme = tostring(column_ifexists(\"ClientRefererScheme_s\", \"\")),\n      ClientRequestQuery = tostring(column_ifexists(\"ClientRequestQuery_s\", \"\")),\n      ClientRequestScheme = tostring(column_ifexists(\"ClientRequestScheme_s\", \"\")),\n      Datetime = todatetime(column_ifexists(\"Datetime_t\", \"\")),\n      EventSubType = tostring(column_ifexists(\"Kind_s\", \"\")),\n      MatchIndex = toint(column_ifexists(\"MatchIndex_d\", \"\")),\n      OriginatorRayID = tostring(column_ifexists(\"OriginatorRayID_s\", \"\")),\n      TimeGenerated = column_ifexists('TimeGenerated', '')\n};\nlet Cloudflarev2_view = view() {\n  CloudflareV2_CL\n  | extend\n      ClientDeviceType = tostring(column_ifexists(\"ClientDeviceType\", column_ifexists(\"Source\", \"\"))),\n      TlsCipher = tostring(column_ifexists(\"ClientSSLCipher\", column_ifexists(\"ClientTlsCipher\", \"\"))),\n      TlsVersion = tostring(column_ifexists(\"ClientSSLProtocol\", column_ifexists(\"ClientTlsProtocol\", \"\"))),\n      DvcAction = tostring(column_ifexists(\"FirewallMatchesActions\", column_ifexists(\"Event\", column_ifexists(\"Action\", \"\")))),\n      NetworkRuleName = tostring(column_ifexists(\"FirewallMatchesRuleIDs\", column_ifexists(\"RuleID\", \"\"))),\n      SrcBytes = toint(column_ifexists(\"ClientRequestBytes\", column_ifexists(\"ClientBytes\", \"\"))),\n      SrcPortNumber = toint(column_ifexists(\"ClientSrcPort\", column_ifexists(\"ClientPort\", \"\"))),\n      DstBytes = toint(column_ifexists(\"EdgeResponseBytes\", column_ifexists(\"OriginBytes\", \"\"))),\n      BotScore = toint(column_ifexists(\"BotScore\", \"\")),\n      BotScoreSrc = tostring(column_ifexists(\"BotScoreSrc\", \"\")),\n      CacheCacheStatus = tostring(column_ifexists(\"CacheCacheStatus\", \"\")),\n      CacheResponseBytes = toint(column_ifexists(\"CacheResponseBytes\", \"\")),\n      CacheResponseStatus = toint(column_ifexists(\"CacheResponseStatus\", \"\")),\n      CacheTieredFill = tobool(column_ifexists(\"CacheTieredFill\", \"\")),\n      ClientASN = toint(column_ifexists(\"ClientASN\", \"\")),\n      SrcGeoCountry = tostring(column_ifexists(\"ClientCountry\", \"\")),\n      SrcIpAddr = tostring(column_ifexists(\"ClientIP\", \"\")),\n      ClientIPClass = tostring(column_ifexists(\"ClientIPClass\", \"\")),\n      HttpRequestHeaderHost = tostring(column_ifexists(\"ClientRequestHost\", \"\")),\n      HttpRequestMethod = tostring(column_ifexists(\"ClientRequestMethod\", \"\")),\n      ClientRequestPath = tostring(column_ifexists(\"ClientRequestPath\", \"\")),\n      ClientRequestProtocol = tostring(column_ifexists(\"ClientRequestProtocol\", \"\")),\n      HttpReferrerOriginal = tostring(column_ifexists(\"ClientRequestReferer\", \"\")),\n      ClientRequestURI = tostring(column_ifexists(\"ClientRequestURI\", \"\")),\n      HttpUserAgentOriginal = tostring(column_ifexists(\"ClientRequestUserAgent\", \"\")),\n      ClientXRequestedWith = tostring(column_ifexists(\"ClientXRequestedWith\", \"\")),\n      EdgeColoCode = tostring(column_ifexists(\"EdgeColoCode\", \"\")),\n      EdgeColoID = toint(column_ifexists(\"EdgeColoID\", \"\")),\n      EdgeEndTimestamp = todatetime(column_ifexists(\"EdgeEndTimestamp\", \"\")),\n      EdgePathingOp = tostring(column_ifexists(\"EdgePathingOp\", \"\")),\n      EdgePathingSrc = tostring(column_ifexists(\"EdgePathingSrc\", \"\")),\n      EdgePathingStatus = tostring(column_ifexists(\"EdgePathingStatus\", \"\")),\n      EdgeRateLimitAction = tostring(column_ifexists(\"EdgeRateLimitAction\", \"\")),\n      EdgeRateLimitID = toint(column_ifexists(\"EdgeRateLimitID\", \"\")),\n      EdgeRequestHost = tostring(column_ifexists(\"EdgeRequestHost\", \"\")),\n      EdgeResponseCompressionRatio = toint(column_ifexists(\"EdgeResponseCompressionRatio\", \"\")),\n      HttpContentType = tostring(column_ifexists(\"EdgeResponseContentType\", \"\")),\n      EdgeResponseStatus = toint(column_ifexists(\"EdgeResponseStatus\", \"\")),\n      EdgeServerIP = tostring(column_ifexists(\"EdgeServerIP\", \"\")),\n      EdgeStartTimestamp = todatetime(column_ifexists(\"EdgeStartTimestamp\", \"\")),\n      FirewallMatchesSources = tostring(column_ifexists(\"FirewallMatchesSources\", \"\")),\n      DstIpAddr = tostring(column_ifexists(\"OriginIP\", \"\")),\n      OriginResponseBytes = toint(column_ifexists(\"OriginResponseBytes\", \"\")),\n      OriginResponseHTTPExpires = tostring(column_ifexists(\"OriginResponseHTTPExpires\", \"\")),\n      OriginResponseHTTPLastModified = tostring(column_ifexists(\"OriginResponseHTTPLastModified\", \"\")),\n      HttpStatusCode = toint(column_ifexists(\"OriginResponseStatus\", \"\")),\n      OriginResponseTime = toint(column_ifexists(\"OriginResponseTime\", \"\")),\n      OriginSSLProtocol = tostring(column_ifexists(\"OriginSSLProtocol\", \"\")),\n      ParentRayID = tostring(column_ifexists(\"ParentRayID\", \"\")),\n      RayID = tostring(column_ifexists(\"RayID\", \"\")),\n      SecurityLevel = tostring(column_ifexists(\"SecurityLevel\", \"\")),\n      WAFAction = tostring(column_ifexists(\"WAFAction\", \"\")),\n      WAFFlags = tostring(column_ifexists(\"WAFFlags\", \"\")),\n      WAFMatchedVar = tostring(column_ifexists(\"WAFMatchedVar\", \"\")),\n      WAFProfile = tostring(column_ifexists(\"WAFProfile\", \"\")),\n      WAFRuleID = tostring(column_ifexists(\"WAFRuleID\", \"\")),\n      WAFRuleMessage = tostring(column_ifexists(\"WAFRuleMessage\", \"\")),\n      WorkerCPUTime = toint(column_ifexists(\"WorkerCPUTime\", \"\")),\n      WorkerStatus = tostring(column_ifexists(\"WorkerStatus\", \"\")),\n      WorkerSubrequest = tobool(column_ifexists(\"WorkerSubrequest\", \"\")),\n      WorkerSubrequestCount = toint(column_ifexists(\"WorkerSubrequestCount\", \"\")),\n      ZoneID = toint(column_ifexists(\"ZoneID\", \"\")),\n      Application = tostring(column_ifexists(\"Application\", \"\")),\n      ClientMatchedIpFirewall = tostring(column_ifexists(\"ClientMatchedIpFirewall\", \"\")),\n      NetworkProtocol = tostring(column_ifexists(\"ClientProto\", \"\")),\n      ClientTcpRtt = toint(column_ifexists(\"ClientTcpRtt\", \"\")),\n      ClientTlsClientHelloServerName = tostring(column_ifexists(\"ClientTlsClientHelloServerName\", \"\")),\n      ClientTlsStatus = tostring(column_ifexists(\"ClientTlsStatus\", \"\")),\n      ColoCode = tostring(column_ifexists(\"ColoCode\", \"\")),\n      ConnectTimestamp = todatetime(column_ifexists(\"ConnectTimestamp\", \"\")),\n      DisconnectTimestamp = todatetime(column_ifexists(\"DisconnectTimestamp\", \"\")),\n      IpFirewall = tobool(column_ifexists(\"IpFirewall\", \"\")),\n      DstPortNumber = toint(column_ifexists(\"OriginPort\", \"\")),\n      OriginProto = tostring(column_ifexists(\"OriginProto\", \"\")),\n      OriginTcpRtt = toint(column_ifexists(\"OriginTcpRtt\", \"\")),\n      OriginTlsCipher = tostring(column_ifexists(\"OriginTlsCipher\", \"\")),\n      OriginTlsFingerprint = tostring(column_ifexists(\"OriginTlsFingerprint\", \"\")),\n      OriginTlsMode = tostring(column_ifexists(\"OriginTlsMode\", \"\")),\n      OriginTlsProtocol = tostring(column_ifexists(\"OriginTlsProtocol\", \"\")),\n      OriginTlsStatus = tostring(column_ifexists(\"OriginTlsStatus\", \"\")),\n      ProxyProtocol = tostring(column_ifexists(\"ProxyProtocol\", \"\")),\n      EventResult = toint(column_ifexists(\"Status\", \"\")),\n      Timestamp = todatetime(column_ifexists(\"Timestamp\", \"\")),\n      ClientASNDescription = tostring(column_ifexists(\"ClientASNDescription\", \"\")),\n      ClientRefererHost = tostring(column_ifexists(\"ClientRefererHost\", \"\")),\n      ClientRefererPath = tostring(column_ifexists(\"ClientRefererPath\", \"\")),\n      ClientRefererQuery = tostring(column_ifexists(\"ClientRefererQuery\", \"\")),\n      ClientRefererScheme = tostring(column_ifexists(\"ClientRefererScheme\", \"\")),\n      ClientRequestQuery = tostring(column_ifexists(\"ClientRequestQuery\", \"\")),\n      ClientRequestScheme = tostring(column_ifexists(\"ClientRequestScheme\", \"\")),\n      Datetime = todatetime(column_ifexists(\"Datetime\", \"\")),\n      EventSubType = tostring(column_ifexists(\"Kind\", \"\")),\n      MatchIndex = toint(column_ifexists(\"MatchIndex\", \"\")),\n      OriginatorRayID = tostring(column_ifexists(\"OriginatorRayID\", \"\")),\n      TimeGenerated = column_ifexists('TimeGenerated', '')\n};\nunion isfuzzy=true (Cloudflare_view), (Cloudflarev2_view)\n  | project ClientDeviceType, TlsCipher, DvcAction, TlsVersion, NetworkRuleName, SrcBytes, SrcPortNumber, DstBytes, BotScore, BotScoreSrc, CacheCacheStatus, CacheResponseBytes, CacheResponseStatus, CacheTieredFill, ClientASN, SrcGeoCountry, SrcIpAddr, ClientIPClass, HttpRequestHeaderHost, HttpRequestMethod, ClientRequestPath, ClientRequestProtocol, HttpReferrerOriginal, ClientRequestURI, HttpUserAgentOriginal, ClientXRequestedWith, EdgeColoCode, EdgeColoID, EdgeEndTimestamp, EdgePathingOp, EdgePathingSrc, EdgePathingStatus, EdgeRateLimitAction, EdgeRateLimitID, EdgeRequestHost, EdgeResponseCompressionRatio, HttpContentType, EdgeResponseStatus, EdgeServerIP, EdgeStartTimestamp, FirewallMatchesSources, DstIpAddr, OriginResponseBytes, OriginResponseHTTPExpires, OriginResponseHTTPLastModified, HttpStatusCode, OriginResponseTime, OriginSSLProtocol, ParentRayID, RayID, SecurityLevel, WAFAction, WAFFlags, WAFMatchedVar, WAFProfile, WAFRuleID, WAFRuleMessage, WorkerCPUTime, WorkerStatus, WorkerSubrequest, WorkerSubrequestCount, ZoneID, Application, ClientMatchedIpFirewall, NetworkProtocol, ClientTcpRtt, ClientTlsClientHelloServerName, ClientTlsStatus, ColoCode, ConnectTimestamp, DisconnectTimestamp, IpFirewall, DstPortNumber, OriginProto, OriginTcpRtt, OriginTlsCipher, OriginTlsFingerprint, OriginTlsMode, OriginTlsProtocol, OriginTlsStatus, ProxyProtocol, EventResult, Timestamp, ClientASNDescription, ClientRefererHost, ClientRefererPath, ClientRefererQuery, ClientRefererScheme, ClientRequestQuery, ClientRequestScheme, Datetime, EventSubType, MatchIndex, OriginatorRayID, TimeGenerated\n",
        "functionParameters": "",
        "version": 2,
        "tags": [
          {
            "name": "description",
            "value": ""
          }
        ]
      }
    },
    {
      "type": "Microsoft.OperationalInsights/workspaces/providers/metadata",
      "apiVersion": "2022-01-01-preview",
      "location": "[parameters('workspace-location')]",
      "name": "[concat(parameters('workspace'),'/Microsoft.SecurityInsights/',concat('Parser-', last(split(variables('parserObject1')._parserId1,'/'))))]",
      "dependsOn": [
        "[variables('parserObject1')._parserId1]"
      ],
      "properties": {
        "parentId": "[resourceId('Microsoft.OperationalInsights/workspaces/savedSearches', parameters('workspace'), 'Cloudflare')]",
        "contentId": "[variables('parserObject1').parserContentId1]",
        "kind": "Parser",
        "version": "[variables('parserObject1').parserVersion1]",
        "source": {
          "kind": "Solution",
          "name": "Cloudflare",
          "sourceId": "[variables('_solutionId')]"
        },
        "author": {
          "name": "Microsoft",
          "email": "[variables('_email')]"
        },
        "support": {
          "name": "Cloudflare",
          "email": "support@cloudflare.com",
          "tier": "Partner",
          "link": "https://support.cloudflare.com"
        }
      }
    },
    {
      "type": "Microsoft.OperationalInsights/workspaces/providers/contentTemplates",
      "apiVersion": "2023-04-01-preview",
      "name": "[variables('workbookTemplateSpecName1')]",
      "location": "[parameters('workspace-location')]",
      "dependsOn": [
        "[extensionResourceId(resourceId('Microsoft.OperationalInsights/workspaces', parameters('workspace')), 'Microsoft.SecurityInsights/contentPackages', variables('_solutionId'))]"
      ],
      "properties": {
        "description": "Cloudflare Workbook with template version 3.0.2",
        "mainTemplate": {
          "$schema": "https://schema.management.azure.com/schemas/2019-04-01/deploymentTemplate.json#",
          "contentVersion": "[variables('workbookVersion1')]",
          "parameters": {},
          "variables": {},
          "resources": [
            {
              "type": "Microsoft.Insights/workbooks",
              "name": "[variables('workbookContentId1')]",
              "location": "[parameters('workspace-location')]",
              "kind": "shared",
              "apiVersion": "2021-08-01",
              "metadata": {
                "description": "Gain insights into Cloudflare events. You will get visibility on your Cloudflare web traffic, security, reliability."
              },
              "properties": {
                "displayName": "[parameters('workbook1-name')]",
                "serializedData": "{\"version\":\"Notebook/1.0\",\"items\":[{\"type\":1,\"content\":{\"json\":\"**NOTE**: This workbook depends on a parser based on a Kusto Function to work as expected [**Cloudflare**](https://aka.ms/sentinel-CloudflareDataConnector-parse) which is deployed with the Microsoft Sentinel Solution.\"},\"name\":\"text - 0\"},{\"type\":11,\"content\":{\"version\":\"LinkItem/1.0\",\"style\":\"tabs\",\"links\":[{\"id\":\"2088f290-65ee-4357-badb-55ce732a5004\",\"cellValue\":\"tab\",\"linkTarget\":\"parameter\",\"linkLabel\":\"Cloudflare Web Traffic Overview\",\"subTarget\":\"cloudflare_web_traffic_overview\",\"style\":\"link\"},{\"id\":\"25df6ee6-dcf7-4aa2-b90e-50f8a4b6548d\",\"cellValue\":\"tab\",\"linkTarget\":\"parameter\",\"linkLabel\":\"Cloudflare Security Overview\",\"subTarget\":\"cloudflare_security_overview\",\"style\":\"link\"},{\"id\":\"a2108bc6-5769-4c86-a5c0-201f531ed929\",\"cellValue\":\"tab\",\"linkTarget\":\"parameter\",\"linkLabel\":\"Cloudflare Reliability Summary\",\"subTarget\":\"cloudflare_reliability_summary\",\"style\":\"link\"}]},\"name\":\"links - 1\"},{\"type\":9,\"content\":{\"version\":\"KqlParameterItem/1.0\",\"parameters\":[{\"id\":\"c64d5d3d-90c6-484a-ab88-c70652b75b6e\",\"version\":\"KqlParameterItem/1.0\",\"name\":\"TimeRange\",\"type\":4,\"isRequired\":true,\"value\":{\"durationMs\":172800000},\"typeSettings\":{\"selectableValues\":[{\"durationMs\":300000},{\"durationMs\":900000},{\"durationMs\":1800000},{\"durationMs\":3600000},{\"durationMs\":14400000},{\"durationMs\":43200000},{\"durationMs\":86400000},{\"durationMs\":172800000},{\"durationMs\":259200000},{\"durationMs\":604800000},{\"durationMs\":1209600000},{\"durationMs\":2419200000},{\"durationMs\":2592000000},{\"durationMs\":5184000000},{\"durationMs\":7776000000}],\"allowCustom\":true},\"timeContext\":{\"durationMs\":86400000}}],\"style\":\"pills\",\"queryType\":0,\"resourceType\":\"microsoft.operationalinsights/workspaces\"},\"name\":\"parameters - 1\"},{\"type\":3,\"content\":{\"version\":\"KqlItem/1.0\",\"query\":\"Cloudflare_CL\\n| summarize count() by ClientDeviceType_s\",\"size\":0,\"title\":\"Traffic Type\",\"timeContext\":{\"durationMs\":0},\"timeContextFromParameter\":\"TimeRange\",\"queryType\":0,\"resourceType\":\"microsoft.operationalinsights/workspaces\",\"visualization\":\"piechart\"},\"conditionalVisibility\":{\"parameterName\":\"tab\",\"comparison\":\"isEqualTo\",\"value\":\"cloudflare_web_traffic_overview\"},\"customWidth\":\"25\",\"name\":\"Traffic Type\"},{\"type\":3,\"content\":{\"version\":\"KqlItem/1.0\",\"query\":\"Cloudflare_CL\\n| summarize count() by ClientRequestProtocol_s\",\"size\":0,\"title\":\"HTTP Protocols\",\"timeContext\":{\"durationMs\":0},\"timeContextFromParameter\":\"TimeRange\",\"queryType\":0,\"resourceType\":\"microsoft.operationalinsights/workspaces\",\"visualization\":\"piechart\"},\"conditionalVisibility\":{\"parameterName\":\"tab\",\"comparison\":\"isEqualTo\",\"value\":\"cloudflare_web_traffic_overview\"},\"customWidth\":\"25\",\"name\":\"HTTP Protocols\"},{\"type\":3,\"content\":{\"version\":\"KqlItem/1.0\",\"query\":\"Cloudflare_CL\\n| summarize count() by ClientRequestMethod_s\",\"size\":0,\"title\":\"Request Methods\",\"timeContext\":{\"durationMs\":0},\"timeContextFromParameter\":\"TimeRange\",\"queryType\":0,\"resourceType\":\"microsoft.operationalinsights/workspaces\",\"visualization\":\"piechart\"},\"conditionalVisibility\":{\"parameterName\":\"tab\",\"comparison\":\"isEqualTo\",\"value\":\"cloudflare_web_traffic_overview\"},\"customWidth\":\"25\",\"name\":\"Request Methods\"},{\"type\":3,\"content\":{\"version\":\"KqlItem/1.0\",\"query\":\"Cloudflare_CL\\n| extend EdgeResponseContentType = iif(isempty(EdgeResponseContentType_s),\\\"empty\\\",EdgeResponseContentType_s )\\n| summarize count() by EdgeResponseContentType\",\"size\":0,\"title\":\"Content Types\",\"timeContext\":{\"durationMs\":0},\"timeContextFromParameter\":\"TimeRange\",\"queryType\":0,\"resourceType\":\"microsoft.operationalinsights/workspaces\",\"visualization\":\"piechart\"},\"conditionalVisibility\":{\"parameterName\":\"tab\",\"comparison\":\"isEqualTo\",\"value\":\"cloudflare_web_traffic_overview\"},\"customWidth\":\"25\",\"name\":\"Content Types\"},{\"type\":3,\"content\":{\"version\":\"KqlItem/1.0\",\"query\":\"Cloudflare_CL\\n| summarize Count=count() by ClientRequestURI_s\\n| sort by Count | project-rename ClientRequestURI=ClientRequestURI_s | take 50\",\"size\":0,\"title\":\"Top Requested URIs\",\"timeContext\":{\"durationMs\":0},\"timeContextFromParameter\":\"TimeRange\",\"queryType\":0,\"resourceType\":\"microsoft.operationalinsights/workspaces\",\"visualization\":\"table\"},\"conditionalVisibility\":{\"parameterName\":\"tab\",\"comparison\":\"isEqualTo\",\"value\":\"cloudflare_web_traffic_overview\"},\"customWidth\":\"25\",\"name\":\"Top Requested URIs\"},{\"type\":3,\"content\":{\"version\":\"KqlItem/1.0\",\"query\":\"Cloudflare_CL\\n| summarize Count=count() by ClientIP_s\\n| sort by Count | take 50 | project-rename  ClientIP=ClientIP_s\",\"size\":0,\"title\":\"Top Traffic IPs\",\"timeContext\":{\"durationMs\":0},\"timeContextFromParameter\":\"TimeRange\",\"queryType\":0,\"resourceType\":\"microsoft.operationalinsights/workspaces\",\"visualization\":\"table\"},\"conditionalVisibility\":{\"parameterName\":\"tab\",\"comparison\":\"isEqualTo\",\"value\":\"cloudflare_web_traffic_overview\"},\"customWidth\":\"25\",\"name\":\"Top Traffic IPs\"},{\"type\":3,\"content\":{\"version\":\"KqlItem/1.0\",\"query\":\"Cloudflare_CL\\n| extend ClientRequestReferer = iif(isempty(ClientRequestReferer_s),\\\"empty\\\",ClientRequestReferer_s )\\n| summarize Count=count() by ClientRequestReferer\\n| sort by Count | take 50\\n\",\"size\":0,\"title\":\"Top Referer\",\"timeContext\":{\"durationMs\":0},\"timeContextFromParameter\":\"TimeRange\",\"queryType\":0,\"resourceType\":\"microsoft.operationalinsights/workspaces\",\"visualization\":\"table\"},\"conditionalVisibility\":{\"parameterName\":\"tab\",\"comparison\":\"isEqualTo\",\"value\":\"cloudflare_web_traffic_overview\"},\"customWidth\":\"25\",\"name\":\"Top Referer\"},{\"type\":3,\"content\":{\"version\":\"KqlItem/1.0\",\"query\":\"Cloudflare_CL\\n| summarize Count=count() by ClientIPClass_s | project-rename ClientIPClass=ClientIPClass_s\\n| sort by Count | take 50\\n\",\"size\":0,\"title\":\"Top Traffic Types\",\"timeContext\":{\"durationMs\":0},\"timeContextFromParameter\":\"TimeRange\",\"queryType\":0,\"resourceType\":\"microsoft.operationalinsights/workspaces\",\"visualization\":\"piechart\"},\"conditionalVisibility\":{\"parameterName\":\"tab\",\"comparison\":\"isEqualTo\",\"value\":\"cloudflare_web_traffic_overview\"},\"customWidth\":\"25\",\"name\":\"Top Traffic Types\"},{\"type\":3,\"content\":{\"version\":\"KqlItem/1.0\",\"query\":\"Cloudflare_CL\\n| summarize Count=count() by ClientRequestUserAgent_s | project-rename ClientRequestUserAgent=ClientRequestUserAgent_s\\n| sort by Count | take 50\",\"size\":0,\"title\":\"Top User Agents\",\"timeContext\":{\"durationMs\":86400000},\"queryType\":0,\"resourceType\":\"microsoft.operationalinsights/workspaces\",\"gridSettings\":{\"formatters\":[{\"columnMatch\":\"ClientRequestUserAgent\",\"formatter\":0,\"formatOptions\":{\"customColumnWidthSetting\":\"75%\"}}]}},\"conditionalVisibility\":{\"parameterName\":\"tab\",\"comparison\":\"isEqualTo\",\"value\":\"cloudflare_web_traffic_overview\"},\"name\":\"Top User Agents\"},{\"type\":3,\"content\":{\"version\":\"KqlItem/1.0\",\"query\":\"let total_number_of_requests =\\nCloudflare_CL\\n| summarize Count=count()\\n| extend title=\\\"Total Number Of Requests\\\";\\n\\nlet threats_stopped =\\nCloudflare_CL \\n| extend threat=case(EdgePathingSrc_s ==\\\"user\\\" and EdgePathingOp_s == \\\"ban\\\" and EdgePathingStatus_s has \\\"ip\\\" ,\\\"IP Block\\\",EdgePathingSrc_s==\\\"user\\\" and EdgePathingOp_s==\\\"ban\\\" and EdgePathingStatus_s==\\\"ctry\\\",\\\"Country Block\\\",EdgePathingSrc_s==\\\"user\\\" and EdgePathingOp_s==\\\"ban\\\" and EdgePathingStatus_s==\\\"zl\\\", \\\"Routed by Zone Lockdown\\\", EdgePathingSrc_s==\\\"user\\\" and EdgePathingOp_s==\\\"ban\\\" and EdgePathingStatus_s==\\\"ua\\\", \\\"Blocked User Agent\\\", EdgePathingSrc_s==\\\"user\\\" and EdgePathingOp_s==\\\"ban\\\" and EdgePathingStatus_s==\\\"rateLimit\\\", \\\"Blocked by Rate Limiting\\\", EdgePathingSrc_s==\\\"filterBasedFirewall\\\" and EdgePathingOp_s==\\\"ban\\\" and EdgePathingStatus_s==\\\"unknown\\\", \\\"Blocked by Filter Based Firewall\\\", EdgePathingSrc_s==\\\"filterBasedFirewall\\\" and EdgePathingOp_s==\\\"chl\\\", \\\"Challenged by Filter Based Firewall\\\", EdgePathingSrc_s==\\\"bic\\\" and EdgePathingOp_s==\\\"ban\\\" and EdgePathingStatus_s==\\\"unknown\\\", \\\"Browser Integrity Check\\\", EdgePathingSrc_s==\\\"hot\\\" and EdgePathingOp_s==\\\"ban\\\" and EdgePathingStatus_s==\\\"ctry\\\", \\\"Blocked Hotlink\\\", EdgePathingSrc_s==\\\"hot\\\" and EdgePathingOp_s==\\\"ban\\\" and EdgePathingStatus_s==\\\"ip\\\", \\\"Blocked Hotlink\\\", EdgePathingSrc_s==\\\"macro\\\" and EdgePathingOp_s==\\\"chl\\\" and EdgePathingStatus_s==\\\"captchaErr\\\", \\\"CAPTCHA Error\\\", EdgePathingSrc_s==\\\"macro\\\" and EdgePathingOp_s==\\\"chl\\\" and EdgePathingStatus_s==\\\"captchaFail\\\", \\\"CAPTCHA Challenge Failed\\\", EdgePathingSrc_s==\\\"macro\\\" and EdgePathingOp_s==\\\"chl\\\" and EdgePathingStatus_s==\\\"captchaNew\\\", \\\"New CAPTCHA\\\", EdgePathingSrc_s==\\\"macro\\\" and EdgePathingOp_s==\\\"chl\\\" and EdgePathingStatus_s==\\\"jschlErr\\\", \\\"Java Script Challenge Error\\\", EdgePathingSrc_s==\\\"macro\\\" and EdgePathingOp_s==\\\"chl\\\" and EdgePathingStatus_s==\\\"jschlFail\\\", \\\"Java Script Challenge Failed\\\", EdgePathingSrc_s==\\\"macro\\\" and EdgePathingOp_s==\\\"chl\\\" and EdgePathingStatus_s==\\\"jschlNew\\\", \\\"New Java Script Challenge\\\", EdgePathingSrc_s==\\\"protect\\\" and EdgePathingOp_s==\\\"ban\\\" and EdgePathingStatus_s==\\\"17ddos\\\", \\\"L7 DDos Mitigation\\\",\\\"\\\")\\n| where isnotempty(threat) | summarize Count=count()\\n| extend title=\\\"Stopped Threats\\\";\\n\\nlet result_table = union total_number_of_requests, threats_stopped; \\nresult_table \\n| sort by Count\\n\\n\",\"size\":0,\"timeContext\":{\"durationMs\":0},\"timeContextFromParameter\":\"TimeRange\",\"queryType\":0,\"resourceType\":\"microsoft.operationalinsights/workspaces\",\"visualization\":\"tiles\",\"tileSettings\":{\"titleContent\":{\"columnMatch\":\"title\",\"formatter\":1},\"leftContent\":{\"columnMatch\":\"Count\",\"formatter\":12,\"formatOptions\":{\"palette\":\"auto\"},\"numberFormat\":{\"unit\":17,\"options\":{\"maximumSignificantDigits\":3,\"maximumFractionDigits\":2}}},\"showBorder\":false,\"sortCriteriaField\":\"Count\",\"sortOrderField\":2,\"size\":\"auto\"}},\"conditionalVisibility\":{\"parameterName\":\"tab\",\"comparison\":\"isEqualTo\",\"value\":\"cloudflare_security_overview\"},\"customWidth\":\"33\",\"name\":\"Req_Threats_title\"},{\"type\":3,\"content\":{\"version\":\"KqlItem/1.0\",\"query\":\"Cloudflare_CL \\n| extend threat=case(EdgePathingSrc_s ==\\\"user\\\" and EdgePathingOp_s == \\\"ban\\\" and EdgePathingStatus_s has \\\"ip\\\" ,\\\"IP Block\\\",EdgePathingSrc_s==\\\"user\\\" and EdgePathingOp_s==\\\"ban\\\" and EdgePathingStatus_s==\\\"ctry\\\",\\\"Country Block\\\",EdgePathingSrc_s==\\\"user\\\" and EdgePathingOp_s==\\\"ban\\\" and EdgePathingStatus_s==\\\"zl\\\", \\\"Routed by Zone Lockdown\\\", EdgePathingSrc_s==\\\"user\\\" and EdgePathingOp_s==\\\"ban\\\" and EdgePathingStatus_s==\\\"ua\\\", \\\"Blocked User Agent\\\", EdgePathingSrc_s==\\\"user\\\" and EdgePathingOp_s==\\\"ban\\\" and EdgePathingStatus_s==\\\"rateLimit\\\", \\\"Blocked by Rate Limiting\\\", EdgePathingSrc_s==\\\"filterBasedFirewall\\\" and EdgePathingOp_s==\\\"ban\\\" and EdgePathingStatus_s==\\\"unknown\\\", \\\"Blocked by Filter Based Firewall\\\", EdgePathingSrc_s==\\\"filterBasedFirewall\\\" and EdgePathingOp_s==\\\"chl\\\", \\\"Challenged by Filter Based Firewall\\\", EdgePathingSrc_s==\\\"bic\\\" and EdgePathingOp_s==\\\"ban\\\" and EdgePathingStatus_s==\\\"unknown\\\", \\\"Browser Integrity Check\\\", EdgePathingSrc_s==\\\"hot\\\" and EdgePathingOp_s==\\\"ban\\\" and EdgePathingStatus_s==\\\"ctry\\\", \\\"Blocked Hotlink\\\", EdgePathingSrc_s==\\\"hot\\\" and EdgePathingOp_s==\\\"ban\\\" and EdgePathingStatus_s==\\\"ip\\\", \\\"Blocked Hotlink\\\", EdgePathingSrc_s==\\\"macro\\\" and EdgePathingOp_s==\\\"chl\\\" and EdgePathingStatus_s==\\\"captchaErr\\\", \\\"CAPTCHA Error\\\", EdgePathingSrc_s==\\\"macro\\\" and EdgePathingOp_s==\\\"chl\\\" and EdgePathingStatus_s==\\\"captchaFail\\\", \\\"CAPTCHA Challenge Failed\\\", EdgePathingSrc_s==\\\"macro\\\" and EdgePathingOp_s==\\\"chl\\\" and EdgePathingStatus_s==\\\"captchaNew\\\", \\\"New CAPTCHA\\\", EdgePathingSrc_s==\\\"macro\\\" and EdgePathingOp_s==\\\"chl\\\" and EdgePathingStatus_s==\\\"jschlErr\\\", \\\"Java Script Challenge Error\\\", EdgePathingSrc_s==\\\"macro\\\" and EdgePathingOp_s==\\\"chl\\\" and EdgePathingStatus_s==\\\"jschlFail\\\", \\\"Java Script Challenge Failed\\\", EdgePathingSrc_s==\\\"macro\\\" and EdgePathingOp_s==\\\"chl\\\" and EdgePathingStatus_s==\\\"jschlNew\\\", \\\"New Java Script Challenge\\\", EdgePathingSrc_s==\\\"protect\\\" and EdgePathingOp_s==\\\"ban\\\" and EdgePathingStatus_s==\\\"17ddos\\\", \\\"L7 DDos Mitigation\\\",\\\"\\\")\\n| where isnotempty(threat)\\n| summarize Count=count() by threat\",\"size\":0,\"title\":\"Top Threats\",\"timeContext\":{\"durationMs\":0},\"timeContextFromParameter\":\"TimeRange\",\"queryType\":0,\"resourceType\":\"microsoft.operationalinsights/workspaces\",\"visualization\":\"categoricalbar\",\"tileSettings\":{\"titleContent\":{\"columnMatch\":\"title\",\"formatter\":1},\"leftContent\":{\"columnMatch\":\"Count\",\"formatter\":12,\"formatOptions\":{\"palette\":\"auto\"},\"numberFormat\":{\"unit\":17,\"options\":{\"maximumSignificantDigits\":3,\"maximumFractionDigits\":2}}},\"showBorder\":false,\"sortCriteriaField\":\"Count\",\"sortOrderField\":2,\"size\":\"auto\"}},\"conditionalVisibility\":{\"parameterName\":\"tab\",\"comparison\":\"isEqualTo\",\"value\":\"cloudflare_security_overview\"},\"customWidth\":\"33\",\"name\":\"Top Threats\"},{\"type\":3,\"content\":{\"version\":\"KqlItem/1.0\",\"query\":\"let total_number_of_requests =\\nCloudflare_CL\\n| summarize Count=count()\\n| extend title=\\\"Total Number Of Requests\\\";\\n\\nlet threats_stopped =\\nCloudflare_CL \\n| extend threat=case(EdgePathingSrc_s ==\\\"user\\\" and EdgePathingOp_s == \\\"ban\\\" and EdgePathingStatus_s has \\\"ip\\\" ,\\\"IP Block\\\",EdgePathingSrc_s==\\\"user\\\" and EdgePathingOp_s==\\\"ban\\\" and EdgePathingStatus_s==\\\"ctry\\\",\\\"Country Block\\\",EdgePathingSrc_s==\\\"user\\\" and EdgePathingOp_s==\\\"ban\\\" and EdgePathingStatus_s==\\\"zl\\\", \\\"Routed by Zone Lockdown\\\", EdgePathingSrc_s==\\\"user\\\" and EdgePathingOp_s==\\\"ban\\\" and EdgePathingStatus_s==\\\"ua\\\", \\\"Blocked User Agent\\\", EdgePathingSrc_s==\\\"user\\\" and EdgePathingOp_s==\\\"ban\\\" and EdgePathingStatus_s==\\\"rateLimit\\\", \\\"Blocked by Rate Limiting\\\", EdgePathingSrc_s==\\\"filterBasedFirewall\\\" and EdgePathingOp_s==\\\"ban\\\" and EdgePathingStatus_s==\\\"unknown\\\", \\\"Blocked by Filter Based Firewall\\\", EdgePathingSrc_s==\\\"filterBasedFirewall\\\" and EdgePathingOp_s==\\\"chl\\\", \\\"Challenged by Filter Based Firewall\\\", EdgePathingSrc_s==\\\"bic\\\" and EdgePathingOp_s==\\\"ban\\\" and EdgePathingStatus_s==\\\"unknown\\\", \\\"Browser Integrity Check\\\", EdgePathingSrc_s==\\\"hot\\\" and EdgePathingOp_s==\\\"ban\\\" and EdgePathingStatus_s==\\\"ctry\\\", \\\"Blocked Hotlink\\\", EdgePathingSrc_s==\\\"hot\\\" and EdgePathingOp_s==\\\"ban\\\" and EdgePathingStatus_s==\\\"ip\\\", \\\"Blocked Hotlink\\\", EdgePathingSrc_s==\\\"macro\\\" and EdgePathingOp_s==\\\"chl\\\" and EdgePathingStatus_s==\\\"captchaErr\\\", \\\"CAPTCHA Error\\\", EdgePathingSrc_s==\\\"macro\\\" and EdgePathingOp_s==\\\"chl\\\" and EdgePathingStatus_s==\\\"captchaFail\\\", \\\"CAPTCHA Challenge Failed\\\", EdgePathingSrc_s==\\\"macro\\\" and EdgePathingOp_s==\\\"chl\\\" and EdgePathingStatus_s==\\\"captchaNew\\\", \\\"New CAPTCHA\\\", EdgePathingSrc_s==\\\"macro\\\" and EdgePathingOp_s==\\\"chl\\\" and EdgePathingStatus_s==\\\"jschlErr\\\", \\\"Java Script Challenge Error\\\", EdgePathingSrc_s==\\\"macro\\\" and EdgePathingOp_s==\\\"chl\\\" and EdgePathingStatus_s==\\\"jschlFail\\\", \\\"Java Script Challenge Failed\\\", EdgePathingSrc_s==\\\"macro\\\" and EdgePathingOp_s==\\\"chl\\\" and EdgePathingStatus_s==\\\"jschlNew\\\", \\\"New Java Script Challenge\\\", EdgePathingSrc_s==\\\"protect\\\" and EdgePathingOp_s==\\\"ban\\\" and EdgePathingStatus_s==\\\"17ddos\\\", \\\"L7 DDos Mitigation\\\",\\\"\\\")\\n| where isnotempty(threat) | summarize Count=count()\\n| extend title=\\\"Stopped Threats\\\";\\n\\nlet result_table = union total_number_of_requests, threats_stopped; \\nresult_table \\n| sort by Count\\n\\n\",\"size\":0,\"title\":\"Requests vs Threats\",\"timeContext\":{\"durationMs\":0},\"timeContextFromParameter\":\"TimeRange\",\"queryType\":0,\"resourceType\":\"microsoft.operationalinsights/workspaces\",\"visualization\":\"piechart\",\"tileSettings\":{\"titleContent\":{\"columnMatch\":\"title\",\"formatter\":1},\"leftContent\":{\"columnMatch\":\"Count\",\"formatter\":12,\"formatOptions\":{\"palette\":\"auto\"},\"numberFormat\":{\"unit\":17,\"options\":{\"maximumSignificantDigits\":3,\"maximumFractionDigits\":2}}},\"showBorder\":false,\"sortCriteriaField\":\"Count\",\"sortOrderField\":2,\"size\":\"auto\"}},\"conditionalVisibility\":{\"parameterName\":\"tab\",\"comparison\":\"isEqualTo\",\"value\":\"cloudflare_security_overview\"},\"customWidth\":\"33\",\"name\":\"Requests vs Threats\"},{\"type\":3,\"content\":{\"version\":\"KqlItem/1.0\",\"query\":\"Cloudflare_CL \\n| extend threat=case(EdgePathingSrc_s ==\\\"user\\\" and EdgePathingOp_s == \\\"ban\\\" and EdgePathingStatus_s has \\\"ip\\\" ,\\\"IP Block\\\",EdgePathingSrc_s==\\\"user\\\" and EdgePathingOp_s==\\\"ban\\\" and EdgePathingStatus_s==\\\"ctry\\\",\\\"Country Block\\\",EdgePathingSrc_s==\\\"user\\\" and EdgePathingOp_s==\\\"ban\\\" and EdgePathingStatus_s==\\\"zl\\\", \\\"Routed by Zone Lockdown\\\", EdgePathingSrc_s==\\\"user\\\" and EdgePathingOp_s==\\\"ban\\\" and EdgePathingStatus_s==\\\"ua\\\", \\\"Blocked User Agent\\\", EdgePathingSrc_s==\\\"user\\\" and EdgePathingOp_s==\\\"ban\\\" and EdgePathingStatus_s==\\\"rateLimit\\\", \\\"Blocked by Rate Limiting\\\", EdgePathingSrc_s==\\\"filterBasedFirewall\\\" and EdgePathingOp_s==\\\"ban\\\" and EdgePathingStatus_s==\\\"unknown\\\", \\\"Blocked by Filter Based Firewall\\\", EdgePathingSrc_s==\\\"filterBasedFirewall\\\" and EdgePathingOp_s==\\\"chl\\\", \\\"Challenged by Filter Based Firewall\\\", EdgePathingSrc_s==\\\"bic\\\" and EdgePathingOp_s==\\\"ban\\\" and EdgePathingStatus_s==\\\"unknown\\\", \\\"Browser Integrity Check\\\", EdgePathingSrc_s==\\\"hot\\\" and EdgePathingOp_s==\\\"ban\\\" and EdgePathingStatus_s==\\\"ctry\\\", \\\"Blocked Hotlink\\\", EdgePathingSrc_s==\\\"hot\\\" and EdgePathingOp_s==\\\"ban\\\" and EdgePathingStatus_s==\\\"ip\\\", \\\"Blocked Hotlink\\\", EdgePathingSrc_s==\\\"macro\\\" and EdgePathingOp_s==\\\"chl\\\" and EdgePathingStatus_s==\\\"captchaErr\\\", \\\"CAPTCHA Error\\\", EdgePathingSrc_s==\\\"macro\\\" and EdgePathingOp_s==\\\"chl\\\" and EdgePathingStatus_s==\\\"captchaFail\\\", \\\"CAPTCHA Challenge Failed\\\", EdgePathingSrc_s==\\\"macro\\\" and EdgePathingOp_s==\\\"chl\\\" and EdgePathingStatus_s==\\\"captchaNew\\\", \\\"New CAPTCHA\\\", EdgePathingSrc_s==\\\"macro\\\" and EdgePathingOp_s==\\\"chl\\\" and EdgePathingStatus_s==\\\"jschlErr\\\", \\\"Java Script Challenge Error\\\", EdgePathingSrc_s==\\\"macro\\\" and EdgePathingOp_s==\\\"chl\\\" and EdgePathingStatus_s==\\\"jschlFail\\\", \\\"Java Script Challenge Failed\\\", EdgePathingSrc_s==\\\"macro\\\" and EdgePathingOp_s==\\\"chl\\\" and EdgePathingStatus_s==\\\"jschlNew\\\", \\\"New Java Script Challenge\\\", EdgePathingSrc_s==\\\"protect\\\" and EdgePathingOp_s==\\\"ban\\\" and EdgePathingStatus_s==\\\"17ddos\\\", \\\"L7 DDos Mitigation\\\",\\\"\\\")\\n| where isnotempty(threat)\\n| make-series Trend = count() on TimeGenerated from {TimeRange:start} to {TimeRange:end} step {TimeRange:grain};\",\"size\":0,\"title\":\"Threats Over Time\",\"timeContext\":{\"durationMs\":0},\"timeContextFromParameter\":\"TimeRange\",\"queryType\":0,\"resourceType\":\"microsoft.operationalinsights/workspaces\",\"visualization\":\"timechart\",\"tileSettings\":{\"titleContent\":{\"columnMatch\":\"title\",\"formatter\":1},\"leftContent\":{\"columnMatch\":\"Count\",\"formatter\":12,\"formatOptions\":{\"palette\":\"auto\"},\"numberFormat\":{\"unit\":17,\"options\":{\"maximumSignificantDigits\":3,\"maximumFractionDigits\":2}}},\"showBorder\":false,\"sortCriteriaField\":\"Count\",\"sortOrderField\":2,\"size\":\"auto\"}},\"conditionalVisibility\":{\"parameterName\":\"tab\",\"comparison\":\"isEqualTo\",\"value\":\"cloudflare_security_overview\"},\"customWidth\":\"33\",\"name\":\"Threats Over Time\"},{\"type\":3,\"content\":{\"version\":\"KqlItem/1.0\",\"query\":\"Cloudflare_CL \\n| extend threat=case(EdgePathingSrc_s ==\\\"user\\\" and EdgePathingOp_s == \\\"ban\\\" and EdgePathingStatus_s has \\\"ip\\\" ,\\\"IP Block\\\",EdgePathingSrc_s==\\\"user\\\" and EdgePathingOp_s==\\\"ban\\\" and EdgePathingStatus_s==\\\"ctry\\\",\\\"Country Block\\\",EdgePathingSrc_s==\\\"user\\\" and EdgePathingOp_s==\\\"ban\\\" and EdgePathingStatus_s==\\\"zl\\\", \\\"Routed by Zone Lockdown\\\", EdgePathingSrc_s==\\\"user\\\" and EdgePathingOp_s==\\\"ban\\\" and EdgePathingStatus_s==\\\"ua\\\", \\\"Blocked User Agent\\\", EdgePathingSrc_s==\\\"user\\\" and EdgePathingOp_s==\\\"ban\\\" and EdgePathingStatus_s==\\\"rateLimit\\\", \\\"Blocked by Rate Limiting\\\", EdgePathingSrc_s==\\\"filterBasedFirewall\\\" and EdgePathingOp_s==\\\"ban\\\" and EdgePathingStatus_s==\\\"unknown\\\", \\\"Blocked by Filter Based Firewall\\\", EdgePathingSrc_s==\\\"filterBasedFirewall\\\" and EdgePathingOp_s==\\\"chl\\\", \\\"Challenged by Filter Based Firewall\\\", EdgePathingSrc_s==\\\"bic\\\" and EdgePathingOp_s==\\\"ban\\\" and EdgePathingStatus_s==\\\"unknown\\\", \\\"Browser Integrity Check\\\", EdgePathingSrc_s==\\\"hot\\\" and EdgePathingOp_s==\\\"ban\\\" and EdgePathingStatus_s==\\\"ctry\\\", \\\"Blocked Hotlink\\\", EdgePathingSrc_s==\\\"hot\\\" and EdgePathingOp_s==\\\"ban\\\" and EdgePathingStatus_s==\\\"ip\\\", \\\"Blocked Hotlink\\\", EdgePathingSrc_s==\\\"macro\\\" and EdgePathingOp_s==\\\"chl\\\" and EdgePathingStatus_s==\\\"captchaErr\\\", \\\"CAPTCHA Error\\\", EdgePathingSrc_s==\\\"macro\\\" and EdgePathingOp_s==\\\"chl\\\" and EdgePathingStatus_s==\\\"captchaFail\\\", \\\"CAPTCHA Challenge Failed\\\", EdgePathingSrc_s==\\\"macro\\\" and EdgePathingOp_s==\\\"chl\\\" and EdgePathingStatus_s==\\\"captchaNew\\\", \\\"New CAPTCHA\\\", EdgePathingSrc_s==\\\"macro\\\" and EdgePathingOp_s==\\\"chl\\\" and EdgePathingStatus_s==\\\"jschlErr\\\", \\\"Java Script Challenge Error\\\", EdgePathingSrc_s==\\\"macro\\\" and EdgePathingOp_s==\\\"chl\\\" and EdgePathingStatus_s==\\\"jschlFail\\\", \\\"Java Script Challenge Failed\\\", EdgePathingSrc_s==\\\"macro\\\" and EdgePathingOp_s==\\\"chl\\\" and EdgePathingStatus_s==\\\"jschlNew\\\", \\\"New Java Script Challenge\\\", EdgePathingSrc_s==\\\"protect\\\" and EdgePathingOp_s==\\\"ban\\\" and EdgePathingStatus_s==\\\"17ddos\\\", \\\"L7 DDos Mitigation\\\",\\\"\\\")\\n| where isnotempty(threat)\\n| summarize count() by ClientCountry_s | project-rename Country=ClientCountry_s | take 20\",\"size\":0,\"title\":\"Top Threat Countries\",\"timeContext\":{\"durationMs\":0},\"timeContextFromParameter\":\"TimeRange\",\"queryType\":0,\"resourceType\":\"microsoft.operationalinsights/workspaces\",\"visualization\":\"table\",\"tileSettings\":{\"titleContent\":{\"columnMatch\":\"title\",\"formatter\":1},\"leftContent\":{\"columnMatch\":\"Count\",\"formatter\":12,\"formatOptions\":{\"palette\":\"auto\"},\"numberFormat\":{\"unit\":17,\"options\":{\"maximumSignificantDigits\":3,\"maximumFractionDigits\":2}}},\"showBorder\":false,\"sortCriteriaField\":\"Count\",\"sortOrderField\":2,\"size\":\"auto\"}},\"conditionalVisibility\":{\"parameterName\":\"tab\",\"comparison\":\"isEqualTo\",\"value\":\"cloudflare_security_overview\"},\"customWidth\":\"33\",\"name\":\"Top Threat Countries\"},{\"type\":3,\"content\":{\"version\":\"KqlItem/1.0\",\"query\":\"Cloudflare_CL \\n| extend threat=case(EdgePathingSrc_s ==\\\"user\\\" and EdgePathingOp_s == \\\"ban\\\" and EdgePathingStatus_s has \\\"ip\\\" ,\\\"IP Block\\\",EdgePathingSrc_s==\\\"user\\\" and EdgePathingOp_s==\\\"ban\\\" and EdgePathingStatus_s==\\\"ctry\\\",\\\"Country Block\\\",EdgePathingSrc_s==\\\"user\\\" and EdgePathingOp_s==\\\"ban\\\" and EdgePathingStatus_s==\\\"zl\\\", \\\"Routed by Zone Lockdown\\\", EdgePathingSrc_s==\\\"user\\\" and EdgePathingOp_s==\\\"ban\\\" and EdgePathingStatus_s==\\\"ua\\\", \\\"Blocked User Agent\\\", EdgePathingSrc_s==\\\"user\\\" and EdgePathingOp_s==\\\"ban\\\" and EdgePathingStatus_s==\\\"rateLimit\\\", \\\"Blocked by Rate Limiting\\\", EdgePathingSrc_s==\\\"filterBasedFirewall\\\" and EdgePathingOp_s==\\\"ban\\\" and EdgePathingStatus_s==\\\"unknown\\\", \\\"Blocked by Filter Based Firewall\\\", EdgePathingSrc_s==\\\"filterBasedFirewall\\\" and EdgePathingOp_s==\\\"chl\\\", \\\"Challenged by Filter Based Firewall\\\", EdgePathingSrc_s==\\\"bic\\\" and EdgePathingOp_s==\\\"ban\\\" and EdgePathingStatus_s==\\\"unknown\\\", \\\"Browser Integrity Check\\\", EdgePathingSrc_s==\\\"hot\\\" and EdgePathingOp_s==\\\"ban\\\" and EdgePathingStatus_s==\\\"ctry\\\", \\\"Blocked Hotlink\\\", EdgePathingSrc_s==\\\"hot\\\" and EdgePathingOp_s==\\\"ban\\\" and EdgePathingStatus_s==\\\"ip\\\", \\\"Blocked Hotlink\\\", EdgePathingSrc_s==\\\"macro\\\" and EdgePathingOp_s==\\\"chl\\\" and EdgePathingStatus_s==\\\"captchaErr\\\", \\\"CAPTCHA Error\\\", EdgePathingSrc_s==\\\"macro\\\" and EdgePathingOp_s==\\\"chl\\\" and EdgePathingStatus_s==\\\"captchaFail\\\", \\\"CAPTCHA Challenge Failed\\\", EdgePathingSrc_s==\\\"macro\\\" and EdgePathingOp_s==\\\"chl\\\" and EdgePathingStatus_s==\\\"captchaNew\\\", \\\"New CAPTCHA\\\", EdgePathingSrc_s==\\\"macro\\\" and EdgePathingOp_s==\\\"chl\\\" and EdgePathingStatus_s==\\\"jschlErr\\\", \\\"Java Script Challenge Error\\\", EdgePathingSrc_s==\\\"macro\\\" and EdgePathingOp_s==\\\"chl\\\" and EdgePathingStatus_s==\\\"jschlFail\\\", \\\"Java Script Challenge Failed\\\", EdgePathingSrc_s==\\\"macro\\\" and EdgePathingOp_s==\\\"chl\\\" and EdgePathingStatus_s==\\\"jschlNew\\\", \\\"New Java Script Challenge\\\", EdgePathingSrc_s==\\\"protect\\\" and EdgePathingOp_s==\\\"ban\\\" and EdgePathingStatus_s==\\\"17ddos\\\", \\\"L7 DDos Mitigation\\\",\\\"\\\")\\n| where isnotempty(threat)\\n| summarize count() by ClientIP_s | project-rename ClientIP=ClientIP_s\",\"size\":0,\"title\":\"Top Threat Client IPs\",\"timeContext\":{\"durationMs\":0},\"timeContextFromParameter\":\"TimeRange\",\"queryType\":0,\"resourceType\":\"microsoft.operationalinsights/workspaces\",\"visualization\":\"table\",\"tileSettings\":{\"titleContent\":{\"columnMatch\":\"title\",\"formatter\":1},\"leftContent\":{\"columnMatch\":\"Count\",\"formatter\":12,\"formatOptions\":{\"palette\":\"auto\"},\"numberFormat\":{\"unit\":17,\"options\":{\"maximumSignificantDigits\":3,\"maximumFractionDigits\":2}}},\"showBorder\":false,\"sortCriteriaField\":\"Count\",\"sortOrderField\":2,\"size\":\"auto\"}},\"conditionalVisibility\":{\"parameterName\":\"tab\",\"comparison\":\"isEqualTo\",\"value\":\"cloudflare_security_overview\"},\"customWidth\":\"33\",\"name\":\"Top Threat Client IPs\"},{\"type\":3,\"content\":{\"version\":\"KqlItem/1.0\",\"query\":\"Cloudflare_CL \\n| extend threat=case(EdgePathingSrc_s ==\\\"user\\\" and EdgePathingOp_s == \\\"ban\\\" and EdgePathingStatus_s has \\\"ip\\\" ,\\\"IP Block\\\",EdgePathingSrc_s==\\\"user\\\" and EdgePathingOp_s==\\\"ban\\\" and EdgePathingStatus_s==\\\"ctry\\\",\\\"Country Block\\\",EdgePathingSrc_s==\\\"user\\\" and EdgePathingOp_s==\\\"ban\\\" and EdgePathingStatus_s==\\\"zl\\\", \\\"Routed by Zone Lockdown\\\", EdgePathingSrc_s==\\\"user\\\" and EdgePathingOp_s==\\\"ban\\\" and EdgePathingStatus_s==\\\"ua\\\", \\\"Blocked User Agent\\\", EdgePathingSrc_s==\\\"user\\\" and EdgePathingOp_s==\\\"ban\\\" and EdgePathingStatus_s==\\\"rateLimit\\\", \\\"Blocked by Rate Limiting\\\", EdgePathingSrc_s==\\\"filterBasedFirewall\\\" and EdgePathingOp_s==\\\"ban\\\" and EdgePathingStatus_s==\\\"unknown\\\", \\\"Blocked by Filter Based Firewall\\\", EdgePathingSrc_s==\\\"filterBasedFirewall\\\" and EdgePathingOp_s==\\\"chl\\\", \\\"Challenged by Filter Based Firewall\\\", EdgePathingSrc_s==\\\"bic\\\" and EdgePathingOp_s==\\\"ban\\\" and EdgePathingStatus_s==\\\"unknown\\\", \\\"Browser Integrity Check\\\", EdgePathingSrc_s==\\\"hot\\\" and EdgePathingOp_s==\\\"ban\\\" and EdgePathingStatus_s==\\\"ctry\\\", \\\"Blocked Hotlink\\\", EdgePathingSrc_s==\\\"hot\\\" and EdgePathingOp_s==\\\"ban\\\" and EdgePathingStatus_s==\\\"ip\\\", \\\"Blocked Hotlink\\\", EdgePathingSrc_s==\\\"macro\\\" and EdgePathingOp_s==\\\"chl\\\" and EdgePathingStatus_s==\\\"captchaErr\\\", \\\"CAPTCHA Error\\\", EdgePathingSrc_s==\\\"macro\\\" and EdgePathingOp_s==\\\"chl\\\" and EdgePathingStatus_s==\\\"captchaFail\\\", \\\"CAPTCHA Challenge Failed\\\", EdgePathingSrc_s==\\\"macro\\\" and EdgePathingOp_s==\\\"chl\\\" and EdgePathingStatus_s==\\\"captchaNew\\\", \\\"New CAPTCHA\\\", EdgePathingSrc_s==\\\"macro\\\" and EdgePathingOp_s==\\\"chl\\\" and EdgePathingStatus_s==\\\"jschlErr\\\", \\\"Java Script Challenge Error\\\", EdgePathingSrc_s==\\\"macro\\\" and EdgePathingOp_s==\\\"chl\\\" and EdgePathingStatus_s==\\\"jschlFail\\\", \\\"Java Script Challenge Failed\\\", EdgePathingSrc_s==\\\"macro\\\" and EdgePathingOp_s==\\\"chl\\\" and EdgePathingStatus_s==\\\"jschlNew\\\", \\\"New Java Script Challenge\\\", EdgePathingSrc_s==\\\"protect\\\" and EdgePathingOp_s==\\\"ban\\\" and EdgePathingStatus_s==\\\"17ddos\\\", \\\"L7 DDos Mitigation\\\",\\\"\\\")\\n| where isnotempty(threat)\\n| summarize Count=count() by ClientRequestURI_s | project-rename ClientRequestURI=ClientRequestURI_s\",\"size\":0,\"title\":\"Top Threat URIs\",\"timeContext\":{\"durationMs\":0},\"timeContextFromParameter\":\"TimeRange\",\"queryType\":0,\"resourceType\":\"microsoft.operationalinsights/workspaces\",\"visualization\":\"table\",\"tileSettings\":{\"titleContent\":{\"columnMatch\":\"title\",\"formatter\":1},\"leftContent\":{\"columnMatch\":\"Count\",\"formatter\":12,\"formatOptions\":{\"palette\":\"auto\"},\"numberFormat\":{\"unit\":17,\"options\":{\"maximumSignificantDigits\":3,\"maximumFractionDigits\":2}}},\"showBorder\":false,\"sortCriteriaField\":\"Count\",\"sortOrderField\":2,\"size\":\"auto\"}},\"conditionalVisibility\":{\"parameterName\":\"tab\",\"comparison\":\"isEqualTo\",\"value\":\"cloudflare_security_overview\"},\"customWidth\":\"33\",\"name\":\"Top Threat URIs\"},{\"type\":3,\"content\":{\"version\":\"KqlItem/1.0\",\"query\":\"Cloudflare_CL \\n| extend threat=case(EdgePathingSrc_s ==\\\"user\\\" and EdgePathingOp_s == \\\"ban\\\" and EdgePathingStatus_s has \\\"ip\\\" ,\\\"IP Block\\\",EdgePathingSrc_s==\\\"user\\\" and EdgePathingOp_s==\\\"ban\\\" and EdgePathingStatus_s==\\\"ctry\\\",\\\"Country Block\\\",EdgePathingSrc_s==\\\"user\\\" and EdgePathingOp_s==\\\"ban\\\" and EdgePathingStatus_s==\\\"zl\\\", \\\"Routed by Zone Lockdown\\\", EdgePathingSrc_s==\\\"user\\\" and EdgePathingOp_s==\\\"ban\\\" and EdgePathingStatus_s==\\\"ua\\\", \\\"Blocked User Agent\\\", EdgePathingSrc_s==\\\"user\\\" and EdgePathingOp_s==\\\"ban\\\" and EdgePathingStatus_s==\\\"rateLimit\\\", \\\"Blocked by Rate Limiting\\\", EdgePathingSrc_s==\\\"filterBasedFirewall\\\" and EdgePathingOp_s==\\\"ban\\\" and EdgePathingStatus_s==\\\"unknown\\\", \\\"Blocked by Filter Based Firewall\\\", EdgePathingSrc_s==\\\"filterBasedFirewall\\\" and EdgePathingOp_s==\\\"chl\\\", \\\"Challenged by Filter Based Firewall\\\", EdgePathingSrc_s==\\\"bic\\\" and EdgePathingOp_s==\\\"ban\\\" and EdgePathingStatus_s==\\\"unknown\\\", \\\"Browser Integrity Check\\\", EdgePathingSrc_s==\\\"hot\\\" and EdgePathingOp_s==\\\"ban\\\" and EdgePathingStatus_s==\\\"ctry\\\", \\\"Blocked Hotlink\\\", EdgePathingSrc_s==\\\"hot\\\" and EdgePathingOp_s==\\\"ban\\\" and EdgePathingStatus_s==\\\"ip\\\", \\\"Blocked Hotlink\\\", EdgePathingSrc_s==\\\"macro\\\" and EdgePathingOp_s==\\\"chl\\\" and EdgePathingStatus_s==\\\"captchaErr\\\", \\\"CAPTCHA Error\\\", EdgePathingSrc_s==\\\"macro\\\" and EdgePathingOp_s==\\\"chl\\\" and EdgePathingStatus_s==\\\"captchaFail\\\", \\\"CAPTCHA Challenge Failed\\\", EdgePathingSrc_s==\\\"macro\\\" and EdgePathingOp_s==\\\"chl\\\" and EdgePathingStatus_s==\\\"captchaNew\\\", \\\"New CAPTCHA\\\", EdgePathingSrc_s==\\\"macro\\\" and EdgePathingOp_s==\\\"chl\\\" and EdgePathingStatus_s==\\\"jschlErr\\\", \\\"Java Script Challenge Error\\\", EdgePathingSrc_s==\\\"macro\\\" and EdgePathingOp_s==\\\"chl\\\" and EdgePathingStatus_s==\\\"jschlFail\\\", \\\"Java Script Challenge Failed\\\", EdgePathingSrc_s==\\\"macro\\\" and EdgePathingOp_s==\\\"chl\\\" and EdgePathingStatus_s==\\\"jschlNew\\\", \\\"New Java Script Challenge\\\", EdgePathingSrc_s==\\\"protect\\\" and EdgePathingOp_s==\\\"ban\\\" and EdgePathingStatus_s==\\\"17ddos\\\", \\\"L7 DDos Mitigation\\\",\\\"\\\")\\n| where isnotempty(threat)\\n| summarize Count=count() by ClientRequestUserAgent_s | project-rename ClientRequestUserAgent=ClientRequestUserAgent_s\",\"size\":0,\"title\":\"Top Threat User Agents\",\"timeContext\":{\"durationMs\":0},\"timeContextFromParameter\":\"TimeRange\",\"queryType\":0,\"resourceType\":\"microsoft.operationalinsights/workspaces\",\"visualization\":\"table\",\"tileSettings\":{\"titleContent\":{\"columnMatch\":\"title\",\"formatter\":1},\"leftContent\":{\"columnMatch\":\"Count\",\"formatter\":12,\"formatOptions\":{\"palette\":\"auto\"},\"numberFormat\":{\"unit\":17,\"options\":{\"maximumSignificantDigits\":3,\"maximumFractionDigits\":2}}},\"showBorder\":false,\"sortCriteriaField\":\"Count\",\"sortOrderField\":2,\"size\":\"auto\"}},\"conditionalVisibility\":{\"parameterName\":\"tab\",\"comparison\":\"isEqualTo\",\"value\":\"cloudflare_security_overview\"},\"customWidth\":\"33\",\"name\":\"Top Threat User Agents\"},{\"type\":3,\"content\":{\"version\":\"KqlItem/1.0\",\"query\":\"Cloudflare_CL \\n| extend threat=case(EdgePathingSrc_s ==\\\"user\\\" and EdgePathingOp_s == \\\"ban\\\" and EdgePathingStatus_s has \\\"ip\\\" ,\\\"IP Block\\\",EdgePathingSrc_s==\\\"user\\\" and EdgePathingOp_s==\\\"ban\\\" and EdgePathingStatus_s==\\\"ctry\\\",\\\"Country Block\\\",EdgePathingSrc_s==\\\"user\\\" and EdgePathingOp_s==\\\"ban\\\" and EdgePathingStatus_s==\\\"zl\\\", \\\"Routed by Zone Lockdown\\\", EdgePathingSrc_s==\\\"user\\\" and EdgePathingOp_s==\\\"ban\\\" and EdgePathingStatus_s==\\\"ua\\\", \\\"Blocked User Agent\\\", EdgePathingSrc_s==\\\"user\\\" and EdgePathingOp_s==\\\"ban\\\" and EdgePathingStatus_s==\\\"rateLimit\\\", \\\"Blocked by Rate Limiting\\\", EdgePathingSrc_s==\\\"filterBasedFirewall\\\" and EdgePathingOp_s==\\\"ban\\\" and EdgePathingStatus_s==\\\"unknown\\\", \\\"Blocked by Filter Based Firewall\\\", EdgePathingSrc_s==\\\"filterBasedFirewall\\\" and EdgePathingOp_s==\\\"chl\\\", \\\"Challenged by Filter Based Firewall\\\", EdgePathingSrc_s==\\\"bic\\\" and EdgePathingOp_s==\\\"ban\\\" and EdgePathingStatus_s==\\\"unknown\\\", \\\"Browser Integrity Check\\\", EdgePathingSrc_s==\\\"hot\\\" and EdgePathingOp_s==\\\"ban\\\" and EdgePathingStatus_s==\\\"ctry\\\", \\\"Blocked Hotlink\\\", EdgePathingSrc_s==\\\"hot\\\" and EdgePathingOp_s==\\\"ban\\\" and EdgePathingStatus_s==\\\"ip\\\", \\\"Blocked Hotlink\\\", EdgePathingSrc_s==\\\"macro\\\" and EdgePathingOp_s==\\\"chl\\\" and EdgePathingStatus_s==\\\"captchaErr\\\", \\\"CAPTCHA Error\\\", EdgePathingSrc_s==\\\"macro\\\" and EdgePathingOp_s==\\\"chl\\\" and EdgePathingStatus_s==\\\"captchaFail\\\", \\\"CAPTCHA Challenge Failed\\\", EdgePathingSrc_s==\\\"macro\\\" and EdgePathingOp_s==\\\"chl\\\" and EdgePathingStatus_s==\\\"captchaNew\\\", \\\"New CAPTCHA\\\", EdgePathingSrc_s==\\\"macro\\\" and EdgePathingOp_s==\\\"chl\\\" and EdgePathingStatus_s==\\\"jschlErr\\\", \\\"Java Script Challenge Error\\\", EdgePathingSrc_s==\\\"macro\\\" and EdgePathingOp_s==\\\"chl\\\" and EdgePathingStatus_s==\\\"jschlFail\\\", \\\"Java Script Challenge Failed\\\", EdgePathingSrc_s==\\\"macro\\\" and EdgePathingOp_s==\\\"chl\\\" and EdgePathingStatus_s==\\\"jschlNew\\\", \\\"New Java Script Challenge\\\", EdgePathingSrc_s==\\\"protect\\\" and EdgePathingOp_s==\\\"ban\\\" and EdgePathingStatus_s==\\\"17ddos\\\", \\\"L7 DDos Mitigation\\\",\\\"\\\")\\n| where isnotempty(threat)\\n| summarize Count=count() by EdgePathingStatus_s | project-rename EdgePathingStatus=EdgePathingStatus_s\",\"size\":0,\"title\":\"Top Threat User Agents\",\"timeContext\":{\"durationMs\":0},\"timeContextFromParameter\":\"TimeRange\",\"queryType\":0,\"resourceType\":\"microsoft.operationalinsights/workspaces\",\"visualization\":\"table\",\"tileSettings\":{\"titleContent\":{\"columnMatch\":\"title\",\"formatter\":1},\"leftContent\":{\"columnMatch\":\"Count\",\"formatter\":12,\"formatOptions\":{\"palette\":\"auto\"},\"numberFormat\":{\"unit\":17,\"options\":{\"maximumSignificantDigits\":3,\"maximumFractionDigits\":2}}},\"showBorder\":false,\"sortCriteriaField\":\"Count\",\"sortOrderField\":2,\"size\":\"auto\"}},\"conditionalVisibility\":{\"parameterName\":\"tab\",\"comparison\":\"isEqualTo\",\"value\":\"cloudflare_security_overview\"},\"customWidth\":\"33\",\"name\":\"Top Threat User Agents - Copy\"},{\"type\":3,\"content\":{\"version\":\"KqlItem/1.0\",\"query\":\"let 5xx = Cloudflare_CL \\n| where tostring(EdgeResponseStatus_d) startswith \\\"5\\\"\\n| summarize Count=count()\\n| extend title=\\\"5xx Errors (Edge)\\\";\\n\\nlet 4xx = Cloudflare_CL \\n| where tostring(EdgeResponseStatus_d) startswith \\\"4\\\"\\n| summarize Count=count()\\n| extend title=\\\"4xx Errors (Edge)\\\";\\n\\nlet 3xx = Cloudflare_CL \\n| where tostring(EdgeResponseStatus_d) startswith \\\"3\\\"\\n| summarize Count=count()\\n| extend title=\\\"3xx Errors (Edge)\\\";\\n\\nlet result_table = union 5xx, 4xx, 3xx; \\nresult_table \\n| sort by Count\\n\\n\",\"size\":0,\"title\":\"ERRORS Counts (Edge)\",\"timeContext\":{\"durationMs\":0},\"timeContextFromParameter\":\"TimeRange\",\"queryType\":0,\"resourceType\":\"microsoft.operationalinsights/workspaces\",\"visualization\":\"tiles\",\"tileSettings\":{\"showBorder\":false,\"titleContent\":{\"columnMatch\":\"title\",\"formatter\":1},\"leftContent\":{\"columnMatch\":\"Count\",\"formatter\":12,\"formatOptions\":{\"palette\":\"auto\"},\"numberFormat\":{\"unit\":17,\"options\":{\"maximumSignificantDigits\":3,\"maximumFractionDigits\":2}}}}},\"conditionalVisibility\":{\"parameterName\":\"tab\",\"comparison\":\"isEqualTo\",\"value\":\"cloudflare_reliability_summary\"},\"customWidth\":\"33\",\"name\":\"Errors (Edge)\"},{\"type\":3,\"content\":{\"version\":\"KqlItem/1.0\",\"query\":\"Cloudflare_CL \\n| extend response_error_type= case(tostring(EdgeResponseStatus_d) startswith \\\"2\\\" , \\\"2xx\\\", tostring(EdgeResponseStatus_d) startswith \\\"3\\\" , \\\"3xx\\\", tostring(EdgeResponseStatus_d) startswith \\\"4\\\" , \\\"4xx\\\", tostring(EdgeResponseStatus_d) startswith \\\"5\\\" , \\\"5xx\\\",\\\"\\\")\\n| where isnotempty(response_error_type)\\n| summarize Count=count() by response_error_type\",\"size\":0,\"title\":\"Edge Response Error Ratio\",\"timeContext\":{\"durationMs\":0},\"timeContextFromParameter\":\"TimeRange\",\"queryType\":0,\"resourceType\":\"microsoft.operationalinsights/workspaces\",\"visualization\":\"piechart\",\"tileSettings\":{\"showBorder\":false,\"titleContent\":{\"columnMatch\":\"title\",\"formatter\":1},\"leftContent\":{\"columnMatch\":\"Count\",\"formatter\":12,\"formatOptions\":{\"palette\":\"auto\"},\"numberFormat\":{\"unit\":17,\"options\":{\"maximumSignificantDigits\":3,\"maximumFractionDigits\":2}}}}},\"conditionalVisibility\":{\"parameterName\":\"tab\",\"comparison\":\"isEqualTo\",\"value\":\"cloudflare_reliability_summary\"},\"customWidth\":\"33\",\"name\":\"Edge Response Error Ratio\"},{\"type\":3,\"content\":{\"version\":\"KqlItem/1.0\",\"query\":\"Cloudflare_CL \\n| extend response_error_type= case(tostring(OriginResponseStatus_d) startswith \\\"2\\\" , \\\"2xx\\\", tostring(OriginResponseStatus_d) startswith \\\"3\\\" , \\\"3xx\\\", tostring(OriginResponseStatus_d) startswith \\\"4\\\" , \\\"4xx\\\", tostring(OriginResponseStatus_d) startswith \\\"5\\\" , \\\"5xx\\\",\\\"\\\")\\n| where isnotempty(response_error_type)\\n| summarize Count=count() by response_error_type\",\"size\":0,\"title\":\"Origin Response Error Ratio\",\"timeContext\":{\"durationMs\":0},\"timeContextFromParameter\":\"TimeRange\",\"queryType\":0,\"resourceType\":\"microsoft.operationalinsights/workspaces\",\"visualization\":\"piechart\",\"tileSettings\":{\"showBorder\":false,\"titleContent\":{\"columnMatch\":\"title\",\"formatter\":1},\"leftContent\":{\"columnMatch\":\"Count\",\"formatter\":12,\"formatOptions\":{\"palette\":\"auto\"},\"numberFormat\":{\"unit\":17,\"options\":{\"maximumSignificantDigits\":3,\"maximumFractionDigits\":2}}}}},\"conditionalVisibility\":{\"parameterName\":\"tab\",\"comparison\":\"isEqualTo\",\"value\":\"cloudflare_reliability_summary\"},\"customWidth\":\"33\",\"name\":\"Origin Response Error Ratio\"},{\"type\":3,\"content\":{\"version\":\"KqlItem/1.0\",\"query\":\"Cloudflare_CL \\n| extend response_error_type= case(tostring(EdgeResponseStatus_d) startswith \\\"2\\\" , \\\"2xx\\\", tostring(EdgeResponseStatus_d) startswith \\\"3\\\" , \\\"3xx\\\", tostring(EdgeResponseStatus_d) startswith \\\"4\\\" , \\\"4xx\\\", tostring(EdgeResponseStatus_d) startswith \\\"5\\\" , \\\"5xx\\\",\\\"\\\")\\n| where isnotempty(response_error_type)\\n| make-series Trend = count() on TimeGenerated from {TimeRange:start} to {TimeRange:end} step {TimeRange:grain} by response_error_type;\",\"size\":0,\"title\":\"Edge Response Status Over Time\",\"timeContext\":{\"durationMs\":0},\"timeContextFromParameter\":\"TimeRange\",\"queryType\":0,\"resourceType\":\"microsoft.operationalinsights/workspaces\",\"visualization\":\"timechart\",\"tileSettings\":{\"showBorder\":false,\"titleContent\":{\"columnMatch\":\"title\",\"formatter\":1},\"leftContent\":{\"columnMatch\":\"Count\",\"formatter\":12,\"formatOptions\":{\"palette\":\"auto\"},\"numberFormat\":{\"unit\":17,\"options\":{\"maximumSignificantDigits\":3,\"maximumFractionDigits\":2}}}}},\"conditionalVisibility\":{\"parameterName\":\"tab\",\"comparison\":\"isEqualTo\",\"value\":\"cloudflare_reliability_summary\"},\"customWidth\":\"50\",\"name\":\"Edge Response Status Over Time\"},{\"type\":3,\"content\":{\"version\":\"KqlItem/1.0\",\"query\":\"Cloudflare_CL \\n| extend response_error_type= case(tostring(OriginResponseStatus_d) startswith \\\"2\\\" , \\\"2xx\\\", tostring(OriginResponseStatus_d) startswith \\\"3\\\" , \\\"3xx\\\", tostring(OriginResponseStatus_d) startswith \\\"4\\\" , \\\"4xx\\\", tostring(OriginResponseStatus_d) startswith \\\"5\\\" , \\\"5xx\\\",\\\"\\\")\\n| where isnotempty(response_error_type)\\n| make-series Trend = count() on TimeGenerated from {TimeRange:start} to {TimeRange:end} step {TimeRange:grain} by response_error_type;\",\"size\":0,\"title\":\"Origin Response Status Over Time\",\"timeContext\":{\"durationMs\":0},\"timeContextFromParameter\":\"TimeRange\",\"queryType\":0,\"resourceType\":\"microsoft.operationalinsights/workspaces\",\"visualization\":\"timechart\",\"tileSettings\":{\"showBorder\":false,\"titleContent\":{\"columnMatch\":\"title\",\"formatter\":1},\"leftContent\":{\"columnMatch\":\"Count\",\"formatter\":12,\"formatOptions\":{\"palette\":\"auto\"},\"numberFormat\":{\"unit\":17,\"options\":{\"maximumSignificantDigits\":3,\"maximumFractionDigits\":2}}}}},\"conditionalVisibility\":{\"parameterName\":\"tab\",\"comparison\":\"isEqualTo\",\"value\":\"cloudflare_reliability_summary\"},\"customWidth\":\"50\",\"name\":\"Origin Response Status Over Time\"}],\"fromTemplateId\":\"sentinel-CloudflareWorkbook\",\"$schema\":\"https://github.com/Microsoft/Application-Insights-Workbooks/blob/master/schema/workbook.json\"}\n",
                "version": "1.0",
                "sourceId": "[variables('workspaceResourceId')]",
                "category": "sentinel"
              }
            },
            {
              "type": "Microsoft.OperationalInsights/workspaces/providers/metadata",
              "apiVersion": "2022-01-01-preview",
              "name": "[concat(parameters('workspace'),'/Microsoft.SecurityInsights/',concat('Workbook-', last(split(variables('workbookId1'),'/'))))]",
              "properties": {
                "description": "@{workbookKey=CloudflareWorkbook; logoFileName=cloudflare.svg; description=Gain insights into Cloudflare events. You will get visibility on your Cloudflare web traffic, security, reliability.; dataTypesDependencies=System.Object[]; dataConnectorsDependencies=System.Object[]; previewImagesFileNames=System.Object[]; version=1.0; title=Cloudflare; templateRelativePath=Cloudflare.json; subtitle=; provider=Cloudflare}.description",
                "parentId": "[variables('workbookId1')]",
                "contentId": "[variables('_workbookContentId1')]",
                "kind": "Workbook",
                "version": "[variables('workbookVersion1')]",
                "source": {
                  "kind": "Solution",
                  "name": "Cloudflare",
                  "sourceId": "[variables('_solutionId')]"
                },
                "author": {
                  "name": "Microsoft",
                  "email": "[variables('_email')]"
                },
                "support": {
                  "name": "Cloudflare",
                  "email": "support@cloudflare.com",
                  "tier": "Partner",
                  "link": "https://support.cloudflare.com"
                },
                "dependencies": {
                  "operator": "AND",
                  "criteria": [
                    {
                      "contentId": "Cloudflare_CL",
                      "kind": "DataType"
                    },
                    {
                      "contentId": "CloudflareDataConnector",
                      "kind": "DataConnector"
                    }
                  ]
                }
              }
            }
          ]
        },
        "packageKind": "Solution",
        "packageVersion": "[variables('_solutionVersion')]",
        "packageName": "[variables('_solutionName')]",
        "packageId": "[variables('_solutionId')]",
        "contentSchemaVersion": "3.0.0",
        "contentId": "[variables('_workbookContentId1')]",
        "contentKind": "Workbook",
        "displayName": "[parameters('workbook1-name')]",
        "contentProductId": "[variables('_workbookcontentProductId1')]",
        "id": "[variables('_workbookcontentProductId1')]",
        "version": "[variables('workbookVersion1')]"
      }
    },
    {
      "type": "Microsoft.OperationalInsights/workspaces/providers/contentTemplates",
      "apiVersion": "2023-04-01-preview",
      "name": "[variables('huntingQueryObject1').huntingQueryTemplateSpecName1]",
      "location": "[parameters('workspace-location')]",
      "dependsOn": [
        "[extensionResourceId(resourceId('Microsoft.OperationalInsights/workspaces', parameters('workspace')), 'Microsoft.SecurityInsights/contentPackages', variables('_solutionId'))]"
      ],
      "properties": {
        "description": "CloudflareClientErrors_HuntingQueries Hunting Query with template version 3.0.2",
        "mainTemplate": {
          "$schema": "https://schema.management.azure.com/schemas/2019-04-01/deploymentTemplate.json#",
          "contentVersion": "[variables('huntingQueryObject1').huntingQueryVersion1]",
          "parameters": {},
          "variables": {},
          "resources": [
            {
              "type": "Microsoft.OperationalInsights/savedSearches",
              "apiVersion": "2022-10-01",
              "name": "Cloudflare_Hunting_Query_1",
              "location": "[parameters('workspace-location')]",
              "properties": {
                "eTag": "*",
                "displayName": "Cloudflare - Client errors",
                "category": "Hunting Queries",
                "query": "Cloudflare\n| where TimeGenerated > ago(24h)\n| where HttpStatusCode between(400..499)\n| extend IPCustomEntity = SrcIpAddr\n| extend UrlCustomEntity = ClientRequestURI\n",
                "version": 2,
                "tags": [
                  {
                    "name": "description",
                    "value": "Query searches for client related errors."
                  },
                  {
                    "name": "tactics",
                    "value": "InitialAccess,Impact"
                  },
                  {
                    "name": "techniques",
                    "value": "T1190,T1133,T1498"
                  }
                ]
              }
            },
            {
              "type": "Microsoft.OperationalInsights/workspaces/providers/metadata",
              "apiVersion": "2022-01-01-preview",
              "name": "[concat(parameters('workspace'),'/Microsoft.SecurityInsights/',concat('HuntingQuery-', last(split(resourceId('Microsoft.OperationalInsights/savedSearches', variables('huntingQueryObject1')._huntingQuerycontentId1),'/'))))]",
              "properties": {
                "description": "Cloudflare Hunting Query 1",
                "parentId": "[resourceId('Microsoft.OperationalInsights/savedSearches', variables('huntingQueryObject1')._huntingQuerycontentId1)]",
                "contentId": "[variables('huntingQueryObject1')._huntingQuerycontentId1]",
                "kind": "HuntingQuery",
                "version": "[variables('huntingQueryObject1').huntingQueryVersion1]",
                "source": {
                  "kind": "Solution",
                  "name": "Cloudflare",
                  "sourceId": "[variables('_solutionId')]"
                },
                "author": {
                  "name": "Microsoft",
                  "email": "[variables('_email')]"
                },
                "support": {
                  "name": "Cloudflare",
                  "email": "support@cloudflare.com",
                  "tier": "Partner",
                  "link": "https://support.cloudflare.com"
                }
              }
            }
          ]
        },
        "packageKind": "Solution",
        "packageVersion": "[variables('_solutionVersion')]",
        "packageName": "[variables('_solutionName')]",
        "packageId": "[variables('_solutionId')]",
        "contentSchemaVersion": "3.0.0",
        "contentId": "[variables('huntingQueryObject1')._huntingQuerycontentId1]",
        "contentKind": "HuntingQuery",
        "displayName": "Cloudflare - Client errors",
        "contentProductId": "[concat(take(variables('_solutionId'),50),'-','hq','-', uniqueString(concat(variables('_solutionId'),'-','HuntingQuery','-',variables('huntingQueryObject1')._huntingQuerycontentId1,'-', '1.0.0')))]",
        "id": "[concat(take(variables('_solutionId'),50),'-','hq','-', uniqueString(concat(variables('_solutionId'),'-','HuntingQuery','-',variables('huntingQueryObject1')._huntingQuerycontentId1,'-', '1.0.0')))]",
        "version": "1.0.0"
      }
    },
    {
      "type": "Microsoft.OperationalInsights/workspaces/providers/contentTemplates",
      "apiVersion": "2023-04-01-preview",
      "name": "[variables('huntingQueryObject2').huntingQueryTemplateSpecName2]",
      "location": "[parameters('workspace-location')]",
      "dependsOn": [
        "[extensionResourceId(resourceId('Microsoft.OperationalInsights/workspaces', parameters('workspace')), 'Microsoft.SecurityInsights/contentPackages', variables('_solutionId'))]"
      ],
      "properties": {
        "description": "CloudflareClientTlsErrors_HuntingQueries Hunting Query with template version 3.0.2",
        "mainTemplate": {
          "$schema": "https://schema.management.azure.com/schemas/2019-04-01/deploymentTemplate.json#",
          "contentVersion": "[variables('huntingQueryObject2').huntingQueryVersion2]",
          "parameters": {},
          "variables": {},
          "resources": [
            {
              "type": "Microsoft.OperationalInsights/savedSearches",
              "apiVersion": "2022-10-01",
              "name": "Cloudflare_Hunting_Query_2",
              "location": "[parameters('workspace-location')]",
              "properties": {
                "eTag": "*",
                "displayName": "Cloudflare - Client TLS errors",
                "category": "Hunting Queries",
                "query": "let err_tls = dynamic(['UNKNOWN', 'INTERNAL_ERROR', 'INVALID_CONFIG', 'INVALID_SNI', 'HANDSHAKE_FAILED']);\nCloudflare\n| where TimeGenerated > ago(24h)\n| where ClientTlsStatus in~ (err_tls)\n| extend IPCustomEntity = SrcIpAddr\n| extend UrlCustomEntity = ClientRequestURI\n",
                "version": 2,
                "tags": [
                  {
                    "name": "description",
                    "value": "Query searches for client TLS errors."
                  },
                  {
                    "name": "tactics",
                    "value": "InitialAccess,Impact"
                  },
                  {
                    "name": "techniques",
                    "value": "T1190,T1133,T1498"
                  }
                ]
              }
            },
            {
              "type": "Microsoft.OperationalInsights/workspaces/providers/metadata",
              "apiVersion": "2022-01-01-preview",
              "name": "[concat(parameters('workspace'),'/Microsoft.SecurityInsights/',concat('HuntingQuery-', last(split(resourceId('Microsoft.OperationalInsights/savedSearches', variables('huntingQueryObject2')._huntingQuerycontentId2),'/'))))]",
              "properties": {
                "description": "Cloudflare Hunting Query 2",
                "parentId": "[resourceId('Microsoft.OperationalInsights/savedSearches', variables('huntingQueryObject2')._huntingQuerycontentId2)]",
                "contentId": "[variables('huntingQueryObject2')._huntingQuerycontentId2]",
                "kind": "HuntingQuery",
                "version": "[variables('huntingQueryObject2').huntingQueryVersion2]",
                "source": {
                  "kind": "Solution",
                  "name": "Cloudflare",
                  "sourceId": "[variables('_solutionId')]"
                },
                "author": {
                  "name": "Microsoft",
                  "email": "[variables('_email')]"
                },
                "support": {
                  "name": "Cloudflare",
                  "email": "support@cloudflare.com",
                  "tier": "Partner",
                  "link": "https://support.cloudflare.com"
                }
              }
            }
          ]
        },
        "packageKind": "Solution",
        "packageVersion": "[variables('_solutionVersion')]",
        "packageName": "[variables('_solutionName')]",
        "packageId": "[variables('_solutionId')]",
        "contentSchemaVersion": "3.0.0",
        "contentId": "[variables('huntingQueryObject2')._huntingQuerycontentId2]",
        "contentKind": "HuntingQuery",
        "displayName": "Cloudflare - Client TLS errors",
        "contentProductId": "[concat(take(variables('_solutionId'),50),'-','hq','-', uniqueString(concat(variables('_solutionId'),'-','HuntingQuery','-',variables('huntingQueryObject2')._huntingQuerycontentId2,'-', '1.0.0')))]",
        "id": "[concat(take(variables('_solutionId'),50),'-','hq','-', uniqueString(concat(variables('_solutionId'),'-','HuntingQuery','-',variables('huntingQueryObject2')._huntingQuerycontentId2,'-', '1.0.0')))]",
        "version": "1.0.0"
      }
    },
    {
      "type": "Microsoft.OperationalInsights/workspaces/providers/contentTemplates",
      "apiVersion": "2023-04-01-preview",
      "name": "[variables('huntingQueryObject3').huntingQueryTemplateSpecName3]",
      "location": "[parameters('workspace-location')]",
      "dependsOn": [
        "[extensionResourceId(resourceId('Microsoft.OperationalInsights/workspaces', parameters('workspace')), 'Microsoft.SecurityInsights/contentPackages', variables('_solutionId'))]"
      ],
      "properties": {
        "description": "CloudflareFilesRequested_HuntingQueries Hunting Query with template version 3.0.2",
        "mainTemplate": {
          "$schema": "https://schema.management.azure.com/schemas/2019-04-01/deploymentTemplate.json#",
          "contentVersion": "[variables('huntingQueryObject3').huntingQueryVersion3]",
          "parameters": {},
          "variables": {},
          "resources": [
            {
              "type": "Microsoft.OperationalInsights/savedSearches",
              "apiVersion": "2022-10-01",
              "name": "Cloudflare_Hunting_Query_3",
              "location": "[parameters('workspace-location')]",
              "properties": {
                "eTag": "*",
                "displayName": "Cloudflare - Files requested",
                "category": "Hunting Queries",
                "query": "Cloudflare\n| where TimeGenerated > ago(24h)\n| extend File = extract(@'\\/(\\w+\\.\\w+)', 1, ClientRequestURI)\n| summarize count() by File, SrcIpAddr\n| extend IPCustomEntity = SrcIpAddr\n| extend FileCustomEntity = File\n",
                "version": 2,
                "tags": [
                  {
                    "name": "description",
                    "value": "Query searches for files requested."
                  },
                  {
                    "name": "tactics",
                    "value": "InitialAccess"
                  },
                  {
                    "name": "techniques",
                    "value": "T1190,T1133"
                  }
                ]
              }
            },
            {
              "type": "Microsoft.OperationalInsights/workspaces/providers/metadata",
              "apiVersion": "2022-01-01-preview",
              "name": "[concat(parameters('workspace'),'/Microsoft.SecurityInsights/',concat('HuntingQuery-', last(split(resourceId('Microsoft.OperationalInsights/savedSearches', variables('huntingQueryObject3')._huntingQuerycontentId3),'/'))))]",
              "properties": {
                "description": "Cloudflare Hunting Query 3",
                "parentId": "[resourceId('Microsoft.OperationalInsights/savedSearches', variables('huntingQueryObject3')._huntingQuerycontentId3)]",
                "contentId": "[variables('huntingQueryObject3')._huntingQuerycontentId3]",
                "kind": "HuntingQuery",
                "version": "[variables('huntingQueryObject3').huntingQueryVersion3]",
                "source": {
                  "kind": "Solution",
                  "name": "Cloudflare",
                  "sourceId": "[variables('_solutionId')]"
                },
                "author": {
                  "name": "Microsoft",
                  "email": "[variables('_email')]"
                },
                "support": {
                  "name": "Cloudflare",
                  "email": "support@cloudflare.com",
                  "tier": "Partner",
                  "link": "https://support.cloudflare.com"
                }
              }
            }
          ]
        },
        "packageKind": "Solution",
        "packageVersion": "[variables('_solutionVersion')]",
        "packageName": "[variables('_solutionName')]",
        "packageId": "[variables('_solutionId')]",
        "contentSchemaVersion": "3.0.0",
        "contentId": "[variables('huntingQueryObject3')._huntingQuerycontentId3]",
        "contentKind": "HuntingQuery",
        "displayName": "Cloudflare - Files requested",
        "contentProductId": "[concat(take(variables('_solutionId'),50),'-','hq','-', uniqueString(concat(variables('_solutionId'),'-','HuntingQuery','-',variables('huntingQueryObject3')._huntingQuerycontentId3,'-', '1.0.0')))]",
        "id": "[concat(take(variables('_solutionId'),50),'-','hq','-', uniqueString(concat(variables('_solutionId'),'-','HuntingQuery','-',variables('huntingQueryObject3')._huntingQuerycontentId3,'-', '1.0.0')))]",
        "version": "1.0.0"
      }
    },
    {
      "type": "Microsoft.OperationalInsights/workspaces/providers/contentTemplates",
      "apiVersion": "2023-04-01-preview",
      "name": "[variables('huntingQueryObject4').huntingQueryTemplateSpecName4]",
      "location": "[parameters('workspace-location')]",
      "dependsOn": [
        "[extensionResourceId(resourceId('Microsoft.OperationalInsights/workspaces', parameters('workspace')), 'Microsoft.SecurityInsights/contentPackages', variables('_solutionId'))]"
      ],
      "properties": {
        "description": "CloudflareRareUAs_HuntingQueries Hunting Query with template version 3.0.2",
        "mainTemplate": {
          "$schema": "https://schema.management.azure.com/schemas/2019-04-01/deploymentTemplate.json#",
          "contentVersion": "[variables('huntingQueryObject4').huntingQueryVersion4]",
          "parameters": {},
          "variables": {},
          "resources": [
            {
              "type": "Microsoft.OperationalInsights/savedSearches",
              "apiVersion": "2022-10-01",
              "name": "Cloudflare_Hunting_Query_4",
              "location": "[parameters('workspace-location')]",
              "properties": {
                "eTag": "*",
                "displayName": "Cloudflare - Rare user agents",
                "category": "Hunting Queries",
                "query": "Cloudflare\n| where TimeGenerated > ago(24h)\n| where isnotempty(HttpUserAgentOriginal)\n| summarize count() by HttpUserAgentOriginal, SrcIpAddr\n| extend IPCustomEntity = SrcIpAddr\n",
                "version": 2,
                "tags": [
                  {
                    "name": "description",
                    "value": "Query searches rare user agent strings."
                  },
                  {
                    "name": "tactics",
                    "value": "InitialAccess"
                  },
                  {
                    "name": "techniques",
                    "value": "T1190,T1133"
                  }
                ]
              }
            },
            {
              "type": "Microsoft.OperationalInsights/workspaces/providers/metadata",
              "apiVersion": "2022-01-01-preview",
              "name": "[concat(parameters('workspace'),'/Microsoft.SecurityInsights/',concat('HuntingQuery-', last(split(resourceId('Microsoft.OperationalInsights/savedSearches', variables('huntingQueryObject4')._huntingQuerycontentId4),'/'))))]",
              "properties": {
                "description": "Cloudflare Hunting Query 4",
                "parentId": "[resourceId('Microsoft.OperationalInsights/savedSearches', variables('huntingQueryObject4')._huntingQuerycontentId4)]",
                "contentId": "[variables('huntingQueryObject4')._huntingQuerycontentId4]",
                "kind": "HuntingQuery",
                "version": "[variables('huntingQueryObject4').huntingQueryVersion4]",
                "source": {
                  "kind": "Solution",
                  "name": "Cloudflare",
                  "sourceId": "[variables('_solutionId')]"
                },
                "author": {
                  "name": "Microsoft",
                  "email": "[variables('_email')]"
                },
                "support": {
                  "name": "Cloudflare",
                  "email": "support@cloudflare.com",
                  "tier": "Partner",
                  "link": "https://support.cloudflare.com"
                }
              }
            }
          ]
        },
        "packageKind": "Solution",
        "packageVersion": "[variables('_solutionVersion')]",
        "packageName": "[variables('_solutionName')]",
        "packageId": "[variables('_solutionId')]",
        "contentSchemaVersion": "3.0.0",
        "contentId": "[variables('huntingQueryObject4')._huntingQuerycontentId4]",
        "contentKind": "HuntingQuery",
        "displayName": "Cloudflare - Rare user agents",
        "contentProductId": "[concat(take(variables('_solutionId'),50),'-','hq','-', uniqueString(concat(variables('_solutionId'),'-','HuntingQuery','-',variables('huntingQueryObject4')._huntingQuerycontentId4,'-', '1.0.0')))]",
        "id": "[concat(take(variables('_solutionId'),50),'-','hq','-', uniqueString(concat(variables('_solutionId'),'-','HuntingQuery','-',variables('huntingQueryObject4')._huntingQuerycontentId4,'-', '1.0.0')))]",
        "version": "1.0.0"
      }
    },
    {
      "type": "Microsoft.OperationalInsights/workspaces/providers/contentTemplates",
      "apiVersion": "2023-04-01-preview",
      "name": "[variables('huntingQueryObject5').huntingQueryTemplateSpecName5]",
      "location": "[parameters('workspace-location')]",
      "dependsOn": [
        "[extensionResourceId(resourceId('Microsoft.OperationalInsights/workspaces', parameters('workspace')), 'Microsoft.SecurityInsights/contentPackages', variables('_solutionId'))]"
      ],
      "properties": {
        "description": "CloudflareServerErrors_HuntingQueries Hunting Query with template version 3.0.2",
        "mainTemplate": {
          "$schema": "https://schema.management.azure.com/schemas/2019-04-01/deploymentTemplate.json#",
          "contentVersion": "[variables('huntingQueryObject5').huntingQueryVersion5]",
          "parameters": {},
          "variables": {},
          "resources": [
            {
              "type": "Microsoft.OperationalInsights/savedSearches",
              "apiVersion": "2022-10-01",
              "name": "Cloudflare_Hunting_Query_5",
              "location": "[parameters('workspace-location')]",
              "properties": {
                "eTag": "*",
                "displayName": "Cloudflare - Server errors",
                "category": "Hunting Queries",
                "query": "Cloudflare\n| where TimeGenerated > ago(24h)\n| where HttpStatusCode between(500..599)\n| extend IPCustomEntity = SrcIpAddr\n| extend UrlCustomEntity = ClientRequestURI\n",
                "version": 2,
                "tags": [
                  {
                    "name": "description",
                    "value": "Query searches for server related errors."
                  },
                  {
                    "name": "tactics",
                    "value": "InitialAccess,Impact"
                  },
                  {
                    "name": "techniques",
                    "value": "T1190,T1133,T1498"
                  }
                ]
              }
            },
            {
              "type": "Microsoft.OperationalInsights/workspaces/providers/metadata",
              "apiVersion": "2022-01-01-preview",
              "name": "[concat(parameters('workspace'),'/Microsoft.SecurityInsights/',concat('HuntingQuery-', last(split(resourceId('Microsoft.OperationalInsights/savedSearches', variables('huntingQueryObject5')._huntingQuerycontentId5),'/'))))]",
              "properties": {
                "description": "Cloudflare Hunting Query 5",
                "parentId": "[resourceId('Microsoft.OperationalInsights/savedSearches', variables('huntingQueryObject5')._huntingQuerycontentId5)]",
                "contentId": "[variables('huntingQueryObject5')._huntingQuerycontentId5]",
                "kind": "HuntingQuery",
                "version": "[variables('huntingQueryObject5').huntingQueryVersion5]",
                "source": {
                  "kind": "Solution",
                  "name": "Cloudflare",
                  "sourceId": "[variables('_solutionId')]"
                },
                "author": {
                  "name": "Microsoft",
                  "email": "[variables('_email')]"
                },
                "support": {
                  "name": "Cloudflare",
                  "email": "support@cloudflare.com",
                  "tier": "Partner",
                  "link": "https://support.cloudflare.com"
                }
              }
            }
          ]
        },
        "packageKind": "Solution",
        "packageVersion": "[variables('_solutionVersion')]",
        "packageName": "[variables('_solutionName')]",
        "packageId": "[variables('_solutionId')]",
        "contentSchemaVersion": "3.0.0",
        "contentId": "[variables('huntingQueryObject5')._huntingQuerycontentId5]",
        "contentKind": "HuntingQuery",
        "displayName": "Cloudflare - Server errors",
        "contentProductId": "[concat(take(variables('_solutionId'),50),'-','hq','-', uniqueString(concat(variables('_solutionId'),'-','HuntingQuery','-',variables('huntingQueryObject5')._huntingQuerycontentId5,'-', '1.0.0')))]",
        "id": "[concat(take(variables('_solutionId'),50),'-','hq','-', uniqueString(concat(variables('_solutionId'),'-','HuntingQuery','-',variables('huntingQueryObject5')._huntingQuerycontentId5,'-', '1.0.0')))]",
        "version": "1.0.0"
      }
    },
    {
      "type": "Microsoft.OperationalInsights/workspaces/providers/contentTemplates",
      "apiVersion": "2023-04-01-preview",
      "name": "[variables('huntingQueryObject6').huntingQueryTemplateSpecName6]",
      "location": "[parameters('workspace-location')]",
      "dependsOn": [
        "[extensionResourceId(resourceId('Microsoft.OperationalInsights/workspaces', parameters('workspace')), 'Microsoft.SecurityInsights/contentPackages', variables('_solutionId'))]"
      ],
      "properties": {
        "description": "CloudflareServerTlsErrors_HuntingQueries Hunting Query with template version 3.0.2",
        "mainTemplate": {
          "$schema": "https://schema.management.azure.com/schemas/2019-04-01/deploymentTemplate.json#",
          "contentVersion": "[variables('huntingQueryObject6').huntingQueryVersion6]",
          "parameters": {},
          "variables": {},
          "resources": [
            {
              "type": "Microsoft.OperationalInsights/savedSearches",
              "apiVersion": "2022-10-01",
              "name": "Cloudflare_Hunting_Query_6",
              "location": "[parameters('workspace-location')]",
              "properties": {
                "eTag": "*",
                "displayName": "Cloudflare - Server TLS errors",
                "category": "Hunting Queries",
                "query": "let err_tls = dynamic(['UNKNOWN', 'INTERNAL_ERROR', 'INVALID_CONFIG', 'INVALID_SNI', 'HANDSHAKE_FAILED']);\nCloudflare\n| where TimeGenerated > ago(24h)\n| where OriginTlsStatus in~ (err_tls)\n| extend IPCustomEntity = SrcIpAddr\n| extend UrlCustomEntity = ClientRequestURI\n",
                "version": 2,
                "tags": [
                  {
                    "name": "description",
                    "value": "Query searches for server TLS errors."
                  },
                  {
                    "name": "tactics",
                    "value": "InitialAccess,Impact"
                  },
                  {
                    "name": "techniques",
                    "value": "T1190,T1133,T1498"
                  }
                ]
              }
            },
            {
              "type": "Microsoft.OperationalInsights/workspaces/providers/metadata",
              "apiVersion": "2022-01-01-preview",
              "name": "[concat(parameters('workspace'),'/Microsoft.SecurityInsights/',concat('HuntingQuery-', last(split(resourceId('Microsoft.OperationalInsights/savedSearches', variables('huntingQueryObject6')._huntingQuerycontentId6),'/'))))]",
              "properties": {
                "description": "Cloudflare Hunting Query 6",
                "parentId": "[resourceId('Microsoft.OperationalInsights/savedSearches', variables('huntingQueryObject6')._huntingQuerycontentId6)]",
                "contentId": "[variables('huntingQueryObject6')._huntingQuerycontentId6]",
                "kind": "HuntingQuery",
                "version": "[variables('huntingQueryObject6').huntingQueryVersion6]",
                "source": {
                  "kind": "Solution",
                  "name": "Cloudflare",
                  "sourceId": "[variables('_solutionId')]"
                },
                "author": {
                  "name": "Microsoft",
                  "email": "[variables('_email')]"
                },
                "support": {
                  "name": "Cloudflare",
                  "email": "support@cloudflare.com",
                  "tier": "Partner",
                  "link": "https://support.cloudflare.com"
                }
              }
            }
          ]
        },
        "packageKind": "Solution",
        "packageVersion": "[variables('_solutionVersion')]",
        "packageName": "[variables('_solutionName')]",
        "packageId": "[variables('_solutionId')]",
        "contentSchemaVersion": "3.0.0",
        "contentId": "[variables('huntingQueryObject6')._huntingQuerycontentId6]",
        "contentKind": "HuntingQuery",
        "displayName": "Cloudflare - Server TLS errors",
        "contentProductId": "[concat(take(variables('_solutionId'),50),'-','hq','-', uniqueString(concat(variables('_solutionId'),'-','HuntingQuery','-',variables('huntingQueryObject6')._huntingQuerycontentId6,'-', '1.0.0')))]",
        "id": "[concat(take(variables('_solutionId'),50),'-','hq','-', uniqueString(concat(variables('_solutionId'),'-','HuntingQuery','-',variables('huntingQueryObject6')._huntingQuerycontentId6,'-', '1.0.0')))]",
        "version": "1.0.0"
      }
    },
    {
      "type": "Microsoft.OperationalInsights/workspaces/providers/contentTemplates",
      "apiVersion": "2023-04-01-preview",
      "name": "[variables('huntingQueryObject7').huntingQueryTemplateSpecName7]",
      "location": "[parameters('workspace-location')]",
      "dependsOn": [
        "[extensionResourceId(resourceId('Microsoft.OperationalInsights/workspaces', parameters('workspace')), 'Microsoft.SecurityInsights/contentPackages', variables('_solutionId'))]"
      ],
      "properties": {
        "description": "CloudflareTopNetworkRules_HuntingQueries Hunting Query with template version 3.0.2",
        "mainTemplate": {
          "$schema": "https://schema.management.azure.com/schemas/2019-04-01/deploymentTemplate.json#",
          "contentVersion": "[variables('huntingQueryObject7').huntingQueryVersion7]",
          "parameters": {},
          "variables": {},
          "resources": [
            {
              "type": "Microsoft.OperationalInsights/savedSearches",
              "apiVersion": "2022-10-01",
              "name": "Cloudflare_Hunting_Query_7",
              "location": "[parameters('workspace-location')]",
              "properties": {
                "eTag": "*",
                "displayName": "Cloudflare - Top Network rules",
                "category": "Hunting Queries",
                "query": "Cloudflare\n| where TimeGenerated > ago(24h)\n| where isnotempty(NetworkRuleName)\n| summarize count() by NetworkRuleName, EdgeRequestHost\n| order by count_\n| extend CloudAppCustomEntity = EdgeRequestHost\n",
                "version": 2,
                "tags": [
                  {
                    "name": "description",
                    "value": "Query searches top network rules triggered."
                  },
                  {
                    "name": "tactics",
                    "value": "InitialAccess"
                  },
                  {
                    "name": "techniques",
                    "value": "T1190,T1133"
                  }
                ]
              }
            },
            {
              "type": "Microsoft.OperationalInsights/workspaces/providers/metadata",
              "apiVersion": "2022-01-01-preview",
              "name": "[concat(parameters('workspace'),'/Microsoft.SecurityInsights/',concat('HuntingQuery-', last(split(resourceId('Microsoft.OperationalInsights/savedSearches', variables('huntingQueryObject7')._huntingQuerycontentId7),'/'))))]",
              "properties": {
                "description": "Cloudflare Hunting Query 7",
                "parentId": "[resourceId('Microsoft.OperationalInsights/savedSearches', variables('huntingQueryObject7')._huntingQuerycontentId7)]",
                "contentId": "[variables('huntingQueryObject7')._huntingQuerycontentId7]",
                "kind": "HuntingQuery",
                "version": "[variables('huntingQueryObject7').huntingQueryVersion7]",
                "source": {
                  "kind": "Solution",
                  "name": "Cloudflare",
                  "sourceId": "[variables('_solutionId')]"
                },
                "author": {
                  "name": "Microsoft",
                  "email": "[variables('_email')]"
                },
                "support": {
                  "name": "Cloudflare",
                  "email": "support@cloudflare.com",
                  "tier": "Partner",
                  "link": "https://support.cloudflare.com"
                }
              }
            }
          ]
        },
        "packageKind": "Solution",
        "packageVersion": "[variables('_solutionVersion')]",
        "packageName": "[variables('_solutionName')]",
        "packageId": "[variables('_solutionId')]",
        "contentSchemaVersion": "3.0.0",
        "contentId": "[variables('huntingQueryObject7')._huntingQuerycontentId7]",
        "contentKind": "HuntingQuery",
        "displayName": "Cloudflare - Top Network rules",
        "contentProductId": "[concat(take(variables('_solutionId'),50),'-','hq','-', uniqueString(concat(variables('_solutionId'),'-','HuntingQuery','-',variables('huntingQueryObject7')._huntingQuerycontentId7,'-', '1.0.0')))]",
        "id": "[concat(take(variables('_solutionId'),50),'-','hq','-', uniqueString(concat(variables('_solutionId'),'-','HuntingQuery','-',variables('huntingQueryObject7')._huntingQuerycontentId7,'-', '1.0.0')))]",
        "version": "1.0.0"
      }
    },
    {
      "type": "Microsoft.OperationalInsights/workspaces/providers/contentTemplates",
      "apiVersion": "2023-04-01-preview",
      "name": "[variables('huntingQueryObject8').huntingQueryTemplateSpecName8]",
      "location": "[parameters('workspace-location')]",
      "dependsOn": [
        "[extensionResourceId(resourceId('Microsoft.OperationalInsights/workspaces', parameters('workspace')), 'Microsoft.SecurityInsights/contentPackages', variables('_solutionId'))]"
      ],
      "properties": {
        "description": "CloudflareTopWafRules_HuntingQueries Hunting Query with template version 3.0.2",
        "mainTemplate": {
          "$schema": "https://schema.management.azure.com/schemas/2019-04-01/deploymentTemplate.json#",
          "contentVersion": "[variables('huntingQueryObject8').huntingQueryVersion8]",
          "parameters": {},
          "variables": {},
          "resources": [
            {
              "type": "Microsoft.OperationalInsights/savedSearches",
              "apiVersion": "2022-10-01",
              "name": "Cloudflare_Hunting_Query_8",
              "location": "[parameters('workspace-location')]",
              "properties": {
                "eTag": "*",
                "displayName": "Cloudflare - Top WAF rules",
                "category": "Hunting Queries",
                "query": "Cloudflare\n| where TimeGenerated > ago(24h)\n| where isnotempty(WAFRuleID)\n| summarize count() by WAFRuleID, WAFRuleMessage, EdgeRequestHost\n| order by count_\n| extend CloudAppCustomEntity = EdgeRequestHost\n",
                "version": 2,
                "tags": [
                  {
                    "name": "description",
                    "value": "Query searches top WAF rules triggered."
                  },
                  {
                    "name": "tactics",
                    "value": "InitialAccess"
                  },
                  {
                    "name": "techniques",
                    "value": "T1190,T1133"
                  }
                ]
              }
            },
            {
              "type": "Microsoft.OperationalInsights/workspaces/providers/metadata",
              "apiVersion": "2022-01-01-preview",
              "name": "[concat(parameters('workspace'),'/Microsoft.SecurityInsights/',concat('HuntingQuery-', last(split(resourceId('Microsoft.OperationalInsights/savedSearches', variables('huntingQueryObject8')._huntingQuerycontentId8),'/'))))]",
              "properties": {
                "description": "Cloudflare Hunting Query 8",
                "parentId": "[resourceId('Microsoft.OperationalInsights/savedSearches', variables('huntingQueryObject8')._huntingQuerycontentId8)]",
                "contentId": "[variables('huntingQueryObject8')._huntingQuerycontentId8]",
                "kind": "HuntingQuery",
                "version": "[variables('huntingQueryObject8').huntingQueryVersion8]",
                "source": {
                  "kind": "Solution",
                  "name": "Cloudflare",
                  "sourceId": "[variables('_solutionId')]"
                },
                "author": {
                  "name": "Microsoft",
                  "email": "[variables('_email')]"
                },
                "support": {
                  "name": "Cloudflare",
                  "email": "support@cloudflare.com",
                  "tier": "Partner",
                  "link": "https://support.cloudflare.com"
                }
              }
            }
          ]
        },
        "packageKind": "Solution",
        "packageVersion": "[variables('_solutionVersion')]",
        "packageName": "[variables('_solutionName')]",
        "packageId": "[variables('_solutionId')]",
        "contentSchemaVersion": "3.0.0",
        "contentId": "[variables('huntingQueryObject8')._huntingQuerycontentId8]",
        "contentKind": "HuntingQuery",
        "displayName": "Cloudflare - Top WAF rules",
        "contentProductId": "[concat(take(variables('_solutionId'),50),'-','hq','-', uniqueString(concat(variables('_solutionId'),'-','HuntingQuery','-',variables('huntingQueryObject8')._huntingQuerycontentId8,'-', '1.0.0')))]",
        "id": "[concat(take(variables('_solutionId'),50),'-','hq','-', uniqueString(concat(variables('_solutionId'),'-','HuntingQuery','-',variables('huntingQueryObject8')._huntingQuerycontentId8,'-', '1.0.0')))]",
        "version": "1.0.0"
      }
    },
    {
      "type": "Microsoft.OperationalInsights/workspaces/providers/contentTemplates",
      "apiVersion": "2023-04-01-preview",
      "name": "[variables('huntingQueryObject9').huntingQueryTemplateSpecName9]",
      "location": "[parameters('workspace-location')]",
      "dependsOn": [
        "[extensionResourceId(resourceId('Microsoft.OperationalInsights/workspaces', parameters('workspace')), 'Microsoft.SecurityInsights/contentPackages', variables('_solutionId'))]"
      ],
      "properties": {
        "description": "CloudflareUnexpectedCountries_HuntingQueries Hunting Query with template version 3.0.2",
        "mainTemplate": {
          "$schema": "https://schema.management.azure.com/schemas/2019-04-01/deploymentTemplate.json#",
          "contentVersion": "[variables('huntingQueryObject9').huntingQueryVersion9]",
          "parameters": {},
          "variables": {},
          "resources": [
            {
              "type": "Microsoft.OperationalInsights/savedSearches",
              "apiVersion": "2022-10-01",
              "name": "Cloudflare_Hunting_Query_9",
              "location": "[parameters('workspace-location')]",
              "properties": {
                "eTag": "*",
                "displayName": "Cloudflare - Unexpected countries",
                "category": "Hunting Queries",
                "query": "Cloudflare\n| where TimeGenerated > ago(24h)\n| summarize count() by SrcGeoCountry, SrcIpAddr\n| extend IPCustomEntity = SrcIpAddr\n",
                "version": 2,
                "tags": [
                  {
                    "name": "description",
                    "value": "Query searches requests by country and helps to identify requests coming from unexpected countries."
                  },
                  {
                    "name": "tactics",
                    "value": "InitialAccess"
                  },
                  {
                    "name": "techniques",
                    "value": "T1190,T1133"
                  }
                ]
              }
            },
            {
              "type": "Microsoft.OperationalInsights/workspaces/providers/metadata",
              "apiVersion": "2022-01-01-preview",
              "name": "[concat(parameters('workspace'),'/Microsoft.SecurityInsights/',concat('HuntingQuery-', last(split(resourceId('Microsoft.OperationalInsights/savedSearches', variables('huntingQueryObject9')._huntingQuerycontentId9),'/'))))]",
              "properties": {
                "description": "Cloudflare Hunting Query 9",
                "parentId": "[resourceId('Microsoft.OperationalInsights/savedSearches', variables('huntingQueryObject9')._huntingQuerycontentId9)]",
                "contentId": "[variables('huntingQueryObject9')._huntingQuerycontentId9]",
                "kind": "HuntingQuery",
                "version": "[variables('huntingQueryObject9').huntingQueryVersion9]",
                "source": {
                  "kind": "Solution",
                  "name": "Cloudflare",
                  "sourceId": "[variables('_solutionId')]"
                },
                "author": {
                  "name": "Microsoft",
                  "email": "[variables('_email')]"
                },
                "support": {
                  "name": "Cloudflare",
                  "email": "support@cloudflare.com",
                  "tier": "Partner",
                  "link": "https://support.cloudflare.com"
                }
              }
            }
          ]
        },
        "packageKind": "Solution",
        "packageVersion": "[variables('_solutionVersion')]",
        "packageName": "[variables('_solutionName')]",
        "packageId": "[variables('_solutionId')]",
        "contentSchemaVersion": "3.0.0",
        "contentId": "[variables('huntingQueryObject9')._huntingQuerycontentId9]",
        "contentKind": "HuntingQuery",
        "displayName": "Cloudflare - Unexpected countries",
        "contentProductId": "[concat(take(variables('_solutionId'),50),'-','hq','-', uniqueString(concat(variables('_solutionId'),'-','HuntingQuery','-',variables('huntingQueryObject9')._huntingQuerycontentId9,'-', '1.0.0')))]",
        "id": "[concat(take(variables('_solutionId'),50),'-','hq','-', uniqueString(concat(variables('_solutionId'),'-','HuntingQuery','-',variables('huntingQueryObject9')._huntingQuerycontentId9,'-', '1.0.0')))]",
        "version": "1.0.0"
      }
    },
    {
      "type": "Microsoft.OperationalInsights/workspaces/providers/contentTemplates",
      "apiVersion": "2023-04-01-preview",
      "name": "[variables('huntingQueryObject10').huntingQueryTemplateSpecName10]",
      "location": "[parameters('workspace-location')]",
      "dependsOn": [
        "[extensionResourceId(resourceId('Microsoft.OperationalInsights/workspaces', parameters('workspace')), 'Microsoft.SecurityInsights/contentPackages', variables('_solutionId'))]"
      ],
      "properties": {
        "description": "CloudflareUnexpectedEdgeResponse_HuntingQueries Hunting Query with template version 3.0.2",
        "mainTemplate": {
          "$schema": "https://schema.management.azure.com/schemas/2019-04-01/deploymentTemplate.json#",
          "contentVersion": "[variables('huntingQueryObject10').huntingQueryVersion10]",
          "parameters": {},
          "variables": {},
          "resources": [
            {
              "type": "Microsoft.OperationalInsights/savedSearches",
              "apiVersion": "2022-10-01",
              "name": "Cloudflare_Hunting_Query_10",
              "location": "[parameters('workspace-location')]",
              "properties": {
                "eTag": "*",
                "displayName": "Cloudflare - Unexpected edge response",
                "category": "Hunting Queries",
                "query": "Cloudflare\n| where TimeGenerated > ago(24h)\n| where HttpStatusCode != EdgeResponseStatus\n| extend IPCustomEntity = SrcIpAddr\n| extend UrlCustomEntity = ClientRequestURI\n",
                "version": 2,
                "tags": [
                  {
                    "name": "description",
                    "value": "Query searches for unexpected EdgeResponseStatus values."
                  },
                  {
                    "name": "tactics",
                    "value": "InitialAccess"
                  },
                  {
                    "name": "techniques",
                    "value": "T1190,T1133"
                  }
                ]
              }
            },
            {
              "type": "Microsoft.OperationalInsights/workspaces/providers/metadata",
              "apiVersion": "2022-01-01-preview",
              "name": "[concat(parameters('workspace'),'/Microsoft.SecurityInsights/',concat('HuntingQuery-', last(split(resourceId('Microsoft.OperationalInsights/savedSearches', variables('huntingQueryObject10')._huntingQuerycontentId10),'/'))))]",
              "properties": {
                "description": "Cloudflare Hunting Query 10",
                "parentId": "[resourceId('Microsoft.OperationalInsights/savedSearches', variables('huntingQueryObject10')._huntingQuerycontentId10)]",
                "contentId": "[variables('huntingQueryObject10')._huntingQuerycontentId10]",
                "kind": "HuntingQuery",
                "version": "[variables('huntingQueryObject10').huntingQueryVersion10]",
                "source": {
                  "kind": "Solution",
                  "name": "Cloudflare",
                  "sourceId": "[variables('_solutionId')]"
                },
                "author": {
                  "name": "Microsoft",
                  "email": "[variables('_email')]"
                },
                "support": {
                  "name": "Cloudflare",
                  "email": "support@cloudflare.com",
                  "tier": "Partner",
                  "link": "https://support.cloudflare.com"
                }
              }
            }
          ]
        },
        "packageKind": "Solution",
        "packageVersion": "[variables('_solutionVersion')]",
        "packageName": "[variables('_solutionName')]",
        "packageId": "[variables('_solutionId')]",
        "contentSchemaVersion": "3.0.0",
        "contentId": "[variables('huntingQueryObject10')._huntingQuerycontentId10]",
        "contentKind": "HuntingQuery",
        "displayName": "Cloudflare - Unexpected edge response",
        "contentProductId": "[concat(take(variables('_solutionId'),50),'-','hq','-', uniqueString(concat(variables('_solutionId'),'-','HuntingQuery','-',variables('huntingQueryObject10')._huntingQuerycontentId10,'-', '1.0.0')))]",
        "id": "[concat(take(variables('_solutionId'),50),'-','hq','-', uniqueString(concat(variables('_solutionId'),'-','HuntingQuery','-',variables('huntingQueryObject10')._huntingQuerycontentId10,'-', '1.0.0')))]",
        "version": "1.0.0"
      }
    },
    {
      "type": "Microsoft.OperationalInsights/workspaces/providers/contentTemplates",
      "apiVersion": "2023-04-01-preview",
      "name": "[variables('analyticRuleObject1').analyticRuleTemplateSpecName1]",
      "location": "[parameters('workspace-location')]",
      "dependsOn": [
        "[extensionResourceId(resourceId('Microsoft.OperationalInsights/workspaces', parameters('workspace')), 'Microsoft.SecurityInsights/contentPackages', variables('_solutionId'))]"
      ],
      "properties": {
        "description": "CloudflareBadClientIp_AnalyticalRules Analytics Rule with template version 3.0.2",
        "mainTemplate": {
          "$schema": "https://schema.management.azure.com/schemas/2019-04-01/deploymentTemplate.json#",
          "contentVersion": "[variables('analyticRuleObject1').analyticRuleVersion1]",
          "parameters": {},
          "variables": {},
          "resources": [
            {
              "type": "Microsoft.SecurityInsights/AlertRuleTemplates",
              "name": "[variables('analyticRuleObject1')._analyticRulecontentId1]",
              "apiVersion": "2023-02-01-preview",
              "kind": "Scheduled",
              "location": "[parameters('workspace-location')]",
              "properties": {
                "description": "Detects requests from IP with bad reputation index.",
                "displayName": "Cloudflare - Bad client IP",
                "enabled": false,
                "query": "let ip_reputation = dynamic(['unknown', 'badHost', 'greylist', 'securityScanner', 'scan', 'tor']);\nCloudflare\n| where ClientIPClass in~ (ip_reputation)\n| extend IPCustomEntity = SrcIpAddr\n| extend UrlCustomEntity = ClientRequestURI\n",
                "queryFrequency": "PT1H",
                "queryPeriod": "PT1H",
                "severity": "Medium",
                "suppressionDuration": "PT1H",
                "suppressionEnabled": false,
                "triggerOperator": "GreaterThan",
                "triggerThreshold": 0,
                "status": "Available",
                "requiredDataConnectors": [
                  {
                    "connectorId": "CloudflareDataConnector",
                    "dataTypes": [
                      "Cloudflare"
                    ]
                  }
                ],
                "tactics": [
                  "InitialAccess"
                ],
                "techniques": [
                  "T1190",
                  "T1133"
                ],
                "entityMappings": [
                  {
                    "entityType": "IP",
                    "fieldMappings": [
                      {
                        "columnName": "IPCustomEntity",
                        "identifier": "Address"
                      }
                    ]
                  },
                  {
                    "entityType": "URL",
                    "fieldMappings": [
                      {
                        "columnName": "UrlCustomEntity",
                        "identifier": "Url"
                      }
                    ]
                  }
                ]
              }
            },
            {
              "type": "Microsoft.OperationalInsights/workspaces/providers/metadata",
              "apiVersion": "2022-01-01-preview",
              "name": "[concat(parameters('workspace'),'/Microsoft.SecurityInsights/',concat('AnalyticsRule-', last(split(variables('analyticRuleObject1').analyticRuleId1,'/'))))]",
              "properties": {
                "description": "Cloudflare Analytics Rule 1",
                "parentId": "[variables('analyticRuleObject1').analyticRuleId1]",
                "contentId": "[variables('analyticRuleObject1')._analyticRulecontentId1]",
                "kind": "AnalyticsRule",
                "version": "[variables('analyticRuleObject1').analyticRuleVersion1]",
                "source": {
                  "kind": "Solution",
                  "name": "Cloudflare",
                  "sourceId": "[variables('_solutionId')]"
                },
                "author": {
                  "name": "Microsoft",
                  "email": "[variables('_email')]"
                },
                "support": {
                  "name": "Cloudflare",
                  "email": "support@cloudflare.com",
                  "tier": "Partner",
                  "link": "https://support.cloudflare.com"
                }
              }
            }
          ]
        },
        "packageKind": "Solution",
        "packageVersion": "[variables('_solutionVersion')]",
        "packageName": "[variables('_solutionName')]",
        "packageId": "[variables('_solutionId')]",
        "contentSchemaVersion": "3.0.0",
        "contentId": "[variables('analyticRuleObject1')._analyticRulecontentId1]",
        "contentKind": "AnalyticsRule",
        "displayName": "Cloudflare - Bad client IP",
        "contentProductId": "[variables('analyticRuleObject1')._analyticRulecontentProductId1]",
        "id": "[variables('analyticRuleObject1')._analyticRulecontentProductId1]",
        "version": "[variables('analyticRuleObject1').analyticRuleVersion1]"
      }
    },
    {
      "type": "Microsoft.OperationalInsights/workspaces/providers/contentTemplates",
      "apiVersion": "2023-04-01-preview",
      "name": "[variables('analyticRuleObject2').analyticRuleTemplateSpecName2]",
      "location": "[parameters('workspace-location')]",
      "dependsOn": [
        "[extensionResourceId(resourceId('Microsoft.OperationalInsights/workspaces', parameters('workspace')), 'Microsoft.SecurityInsights/contentPackages', variables('_solutionId'))]"
      ],
      "properties": {
        "description": "CloudflareEmptyUA_AnalyticalRules Analytics Rule with template version 3.0.2",
        "mainTemplate": {
          "$schema": "https://schema.management.azure.com/schemas/2019-04-01/deploymentTemplate.json#",
          "contentVersion": "[variables('analyticRuleObject2').analyticRuleVersion2]",
          "parameters": {},
          "variables": {},
          "resources": [
            {
              "type": "Microsoft.SecurityInsights/AlertRuleTemplates",
              "name": "[variables('analyticRuleObject2')._analyticRulecontentId2]",
              "apiVersion": "2023-02-01-preview",
              "kind": "Scheduled",
              "location": "[parameters('workspace-location')]",
              "properties": {
                "description": "Detects requests where user agent is empty.",
                "displayName": "Cloudflare - Empty user agent",
                "enabled": false,
                "query": "Cloudflare\n| where isempty(HttpUserAgentOriginal)\n| extend IPCustomEntity = SrcIpAddr\n",
                "queryFrequency": "PT1H",
                "queryPeriod": "PT1H",
                "severity": "Medium",
                "suppressionDuration": "PT1H",
                "suppressionEnabled": false,
                "triggerOperator": "GreaterThan",
                "triggerThreshold": 0,
                "status": "Available",
                "requiredDataConnectors": [
                  {
                    "connectorId": "CloudflareDataConnector",
                    "dataTypes": [
                      "Cloudflare"
                    ]
                  }
                ],
                "tactics": [
                  "InitialAccess"
                ],
                "techniques": [
                  "T1190",
                  "T1133"
                ],
                "entityMappings": [
                  {
                    "entityType": "IP",
                    "fieldMappings": [
                      {
                        "columnName": "IPCustomEntity",
                        "identifier": "Address"
                      }
                    ]
                  }
                ]
              }
            },
            {
              "type": "Microsoft.OperationalInsights/workspaces/providers/metadata",
              "apiVersion": "2022-01-01-preview",
              "name": "[concat(parameters('workspace'),'/Microsoft.SecurityInsights/',concat('AnalyticsRule-', last(split(variables('analyticRuleObject2').analyticRuleId2,'/'))))]",
              "properties": {
                "description": "Cloudflare Analytics Rule 2",
                "parentId": "[variables('analyticRuleObject2').analyticRuleId2]",
                "contentId": "[variables('analyticRuleObject2')._analyticRulecontentId2]",
                "kind": "AnalyticsRule",
                "version": "[variables('analyticRuleObject2').analyticRuleVersion2]",
                "source": {
                  "kind": "Solution",
                  "name": "Cloudflare",
                  "sourceId": "[variables('_solutionId')]"
                },
                "author": {
                  "name": "Microsoft",
                  "email": "[variables('_email')]"
                },
                "support": {
                  "name": "Cloudflare",
                  "email": "support@cloudflare.com",
                  "tier": "Partner",
                  "link": "https://support.cloudflare.com"
                }
              }
            }
          ]
        },
        "packageKind": "Solution",
        "packageVersion": "[variables('_solutionVersion')]",
        "packageName": "[variables('_solutionName')]",
        "packageId": "[variables('_solutionId')]",
        "contentSchemaVersion": "3.0.0",
        "contentId": "[variables('analyticRuleObject2')._analyticRulecontentId2]",
        "contentKind": "AnalyticsRule",
        "displayName": "Cloudflare - Empty user agent",
        "contentProductId": "[variables('analyticRuleObject2')._analyticRulecontentProductId2]",
        "id": "[variables('analyticRuleObject2')._analyticRulecontentProductId2]",
        "version": "[variables('analyticRuleObject2').analyticRuleVersion2]"
      }
    },
    {
      "type": "Microsoft.OperationalInsights/workspaces/providers/contentTemplates",
      "apiVersion": "2023-04-01-preview",
      "name": "[variables('analyticRuleObject3').analyticRuleTemplateSpecName3]",
      "location": "[parameters('workspace-location')]",
      "dependsOn": [
        "[extensionResourceId(resourceId('Microsoft.OperationalInsights/workspaces', parameters('workspace')), 'Microsoft.SecurityInsights/contentPackages', variables('_solutionId'))]"
      ],
      "properties": {
        "description": "CloudflareMultipleErrorsSource_AnalyticalRules Analytics Rule with template version 3.0.2",
        "mainTemplate": {
          "$schema": "https://schema.management.azure.com/schemas/2019-04-01/deploymentTemplate.json#",
          "contentVersion": "[variables('analyticRuleObject3').analyticRuleVersion3]",
          "parameters": {},
          "variables": {},
          "resources": [
            {
              "type": "Microsoft.SecurityInsights/AlertRuleTemplates",
              "name": "[variables('analyticRuleObject3')._analyticRulecontentId3]",
              "apiVersion": "2023-02-01-preview",
              "kind": "Scheduled",
              "location": "[parameters('workspace-location')]",
              "properties": {
                "description": "Detects multiple failure requests from single source in short timeframe.",
                "displayName": "Cloudflare - Multiple error requests from single source",
                "enabled": false,
                "query": "let threshold = 100;\nCloudflare\n| where HttpRequestMethod =~ 'GET'\n| summarize err_cnt = count() by SrcIpAddr, bin(TimeGenerated, 5m)\n| where err_cnt > threshold\n| extend IPCustomEntity = SrcIpAddr\n",
                "queryFrequency": "PT1H",
                "queryPeriod": "PT1H",
                "severity": "Low",
                "suppressionDuration": "PT1H",
                "suppressionEnabled": false,
                "triggerOperator": "GreaterThan",
                "triggerThreshold": 0,
                "status": "Available",
                "requiredDataConnectors": [
                  {
                    "connectorId": "CloudflareDataConnector",
                    "dataTypes": [
                      "Cloudflare"
                    ]
                  }
                ],
                "tactics": [
                  "InitialAccess"
                ],
                "techniques": [
                  "T1190",
                  "T1133"
                ],
                "entityMappings": [
                  {
                    "entityType": "IP",
                    "fieldMappings": [
                      {
                        "columnName": "IPCustomEntity",
                        "identifier": "Address"
                      }
                    ]
                  }
                ]
              }
            },
            {
              "type": "Microsoft.OperationalInsights/workspaces/providers/metadata",
              "apiVersion": "2022-01-01-preview",
              "name": "[concat(parameters('workspace'),'/Microsoft.SecurityInsights/',concat('AnalyticsRule-', last(split(variables('analyticRuleObject3').analyticRuleId3,'/'))))]",
              "properties": {
                "description": "Cloudflare Analytics Rule 3",
                "parentId": "[variables('analyticRuleObject3').analyticRuleId3]",
                "contentId": "[variables('analyticRuleObject3')._analyticRulecontentId3]",
                "kind": "AnalyticsRule",
                "version": "[variables('analyticRuleObject3').analyticRuleVersion3]",
                "source": {
                  "kind": "Solution",
                  "name": "Cloudflare",
                  "sourceId": "[variables('_solutionId')]"
                },
                "author": {
                  "name": "Microsoft",
                  "email": "[variables('_email')]"
                },
                "support": {
                  "name": "Cloudflare",
                  "email": "support@cloudflare.com",
                  "tier": "Partner",
                  "link": "https://support.cloudflare.com"
                }
              }
            }
          ]
        },
        "packageKind": "Solution",
        "packageVersion": "[variables('_solutionVersion')]",
        "packageName": "[variables('_solutionName')]",
        "packageId": "[variables('_solutionId')]",
        "contentSchemaVersion": "3.0.0",
        "contentId": "[variables('analyticRuleObject3')._analyticRulecontentId3]",
        "contentKind": "AnalyticsRule",
        "displayName": "Cloudflare - Multiple error requests from single source",
        "contentProductId": "[variables('analyticRuleObject3')._analyticRulecontentProductId3]",
        "id": "[variables('analyticRuleObject3')._analyticRulecontentProductId3]",
        "version": "[variables('analyticRuleObject3').analyticRuleVersion3]"
      }
    },
    {
      "type": "Microsoft.OperationalInsights/workspaces/providers/contentTemplates",
      "apiVersion": "2023-04-01-preview",
      "name": "[variables('analyticRuleObject4').analyticRuleTemplateSpecName4]",
      "location": "[parameters('workspace-location')]",
      "dependsOn": [
        "[extensionResourceId(resourceId('Microsoft.OperationalInsights/workspaces', parameters('workspace')), 'Microsoft.SecurityInsights/contentPackages', variables('_solutionId'))]"
      ],
      "properties": {
        "description": "CloudflareMultipleUAs_AnalyticalRules Analytics Rule with template version 3.0.2",
        "mainTemplate": {
          "$schema": "https://schema.management.azure.com/schemas/2019-04-01/deploymentTemplate.json#",
          "contentVersion": "[variables('analyticRuleObject4').analyticRuleVersion4]",
          "parameters": {},
          "variables": {},
          "resources": [
            {
              "type": "Microsoft.SecurityInsights/AlertRuleTemplates",
              "name": "[variables('analyticRuleObject4')._analyticRulecontentId4]",
              "apiVersion": "2023-02-01-preview",
              "kind": "Scheduled",
              "location": "[parameters('workspace-location')]",
              "properties": {
                "description": "Detects requests with different user agents from one source in short timeframe.",
                "displayName": "Cloudflare - Multiple user agents for single source",
                "enabled": false,
                "query": "let threshold = 10;\nCloudflare\n| where isnotempty(HttpUserAgentOriginal)\n| summarize d_ua = dcount(HttpUserAgentOriginal) by SrcIpAddr, bin(TimeGenerated, 3m)\n| where d_ua > threshold\n| extend IPCustomEntity = SrcIpAddr\n",
                "queryFrequency": "PT1H",
                "queryPeriod": "PT1H",
                "severity": "Medium",
                "suppressionDuration": "PT1H",
                "suppressionEnabled": false,
                "triggerOperator": "GreaterThan",
                "triggerThreshold": 0,
                "status": "Available",
                "requiredDataConnectors": [
                  {
                    "connectorId": "CloudflareDataConnector",
                    "dataTypes": [
                      "Cloudflare"
                    ]
                  }
                ],
                "tactics": [
                  "InitialAccess"
                ],
                "techniques": [
                  "T1190",
                  "T1133"
                ],
                "entityMappings": [
                  {
                    "entityType": "IP",
                    "fieldMappings": [
                      {
                        "columnName": "IPCustomEntity",
                        "identifier": "Address"
                      }
                    ]
                  }
                ]
              }
            },
            {
              "type": "Microsoft.OperationalInsights/workspaces/providers/metadata",
              "apiVersion": "2022-01-01-preview",
              "name": "[concat(parameters('workspace'),'/Microsoft.SecurityInsights/',concat('AnalyticsRule-', last(split(variables('analyticRuleObject4').analyticRuleId4,'/'))))]",
              "properties": {
                "description": "Cloudflare Analytics Rule 4",
                "parentId": "[variables('analyticRuleObject4').analyticRuleId4]",
                "contentId": "[variables('analyticRuleObject4')._analyticRulecontentId4]",
                "kind": "AnalyticsRule",
                "version": "[variables('analyticRuleObject4').analyticRuleVersion4]",
                "source": {
                  "kind": "Solution",
                  "name": "Cloudflare",
                  "sourceId": "[variables('_solutionId')]"
                },
                "author": {
                  "name": "Microsoft",
                  "email": "[variables('_email')]"
                },
                "support": {
                  "name": "Cloudflare",
                  "email": "support@cloudflare.com",
                  "tier": "Partner",
                  "link": "https://support.cloudflare.com"
                }
              }
            }
          ]
        },
        "packageKind": "Solution",
        "packageVersion": "[variables('_solutionVersion')]",
        "packageName": "[variables('_solutionName')]",
        "packageId": "[variables('_solutionId')]",
        "contentSchemaVersion": "3.0.0",
        "contentId": "[variables('analyticRuleObject4')._analyticRulecontentId4]",
        "contentKind": "AnalyticsRule",
        "displayName": "Cloudflare - Multiple user agents for single source",
        "contentProductId": "[variables('analyticRuleObject4')._analyticRulecontentProductId4]",
        "id": "[variables('analyticRuleObject4')._analyticRulecontentProductId4]",
        "version": "[variables('analyticRuleObject4').analyticRuleVersion4]"
      }
    },
    {
      "type": "Microsoft.OperationalInsights/workspaces/providers/contentTemplates",
      "apiVersion": "2023-04-01-preview",
      "name": "[variables('analyticRuleObject5').analyticRuleTemplateSpecName5]",
      "location": "[parameters('workspace-location')]",
      "dependsOn": [
        "[extensionResourceId(resourceId('Microsoft.OperationalInsights/workspaces', parameters('workspace')), 'Microsoft.SecurityInsights/contentPackages', variables('_solutionId'))]"
      ],
      "properties": {
        "description": "CloudflareUnexpectedCountry_AnalyticalRules Analytics Rule with template version 3.0.2",
        "mainTemplate": {
          "$schema": "https://schema.management.azure.com/schemas/2019-04-01/deploymentTemplate.json#",
          "contentVersion": "[variables('analyticRuleObject5').analyticRuleVersion5]",
          "parameters": {},
          "variables": {},
          "resources": [
            {
              "type": "Microsoft.SecurityInsights/AlertRuleTemplates",
              "name": "[variables('analyticRuleObject5')._analyticRulecontentId5]",
              "apiVersion": "2023-02-01-preview",
              "kind": "Scheduled",
              "location": "[parameters('workspace-location')]",
              "properties": {
                "description": "Detects requests from countries which are in blocklist.",
                "displayName": "Cloudflare - Client request from country in blocklist",
                "enabled": false,
                "query": "let bl_countries = dynamic(['cn', 'hk']);\nCloudflare\n| where SrcGeoCountry in~ (bl_countries)\n| extend IPCustomEntity = SrcIpAddr\n| extend UrlCustomEntity = ClientRequestURI\n",
                "queryFrequency": "PT1H",
                "queryPeriod": "PT1H",
                "severity": "Medium",
                "suppressionDuration": "PT1H",
                "suppressionEnabled": false,
                "triggerOperator": "GreaterThan",
                "triggerThreshold": 0,
                "status": "Available",
                "requiredDataConnectors": [
                  {
                    "connectorId": "CloudflareDataConnector",
                    "dataTypes": [
                      "Cloudflare"
                    ]
                  }
                ],
                "tactics": [
                  "InitialAccess"
                ],
                "techniques": [
                  "T1190",
                  "T1133"
                ],
                "entityMappings": [
                  {
                    "entityType": "IP",
                    "fieldMappings": [
                      {
                        "columnName": "IPCustomEntity",
                        "identifier": "Address"
                      }
                    ]
                  },
                  {
                    "entityType": "URL",
                    "fieldMappings": [
                      {
                        "columnName": "UrlCustomEntity",
                        "identifier": "Url"
                      }
                    ]
                  }
                ]
              }
            },
            {
              "type": "Microsoft.OperationalInsights/workspaces/providers/metadata",
              "apiVersion": "2022-01-01-preview",
              "name": "[concat(parameters('workspace'),'/Microsoft.SecurityInsights/',concat('AnalyticsRule-', last(split(variables('analyticRuleObject5').analyticRuleId5,'/'))))]",
              "properties": {
                "description": "Cloudflare Analytics Rule 5",
                "parentId": "[variables('analyticRuleObject5').analyticRuleId5]",
                "contentId": "[variables('analyticRuleObject5')._analyticRulecontentId5]",
                "kind": "AnalyticsRule",
                "version": "[variables('analyticRuleObject5').analyticRuleVersion5]",
                "source": {
                  "kind": "Solution",
                  "name": "Cloudflare",
                  "sourceId": "[variables('_solutionId')]"
                },
                "author": {
                  "name": "Microsoft",
                  "email": "[variables('_email')]"
                },
                "support": {
                  "name": "Cloudflare",
                  "email": "support@cloudflare.com",
                  "tier": "Partner",
                  "link": "https://support.cloudflare.com"
                }
              }
            }
          ]
        },
        "packageKind": "Solution",
        "packageVersion": "[variables('_solutionVersion')]",
        "packageName": "[variables('_solutionName')]",
        "packageId": "[variables('_solutionId')]",
        "contentSchemaVersion": "3.0.0",
        "contentId": "[variables('analyticRuleObject5')._analyticRulecontentId5]",
        "contentKind": "AnalyticsRule",
        "displayName": "Cloudflare - Client request from country in blocklist",
        "contentProductId": "[variables('analyticRuleObject5')._analyticRulecontentProductId5]",
        "id": "[variables('analyticRuleObject5')._analyticRulecontentProductId5]",
        "version": "[variables('analyticRuleObject5').analyticRuleVersion5]"
      }
    },
    {
      "type": "Microsoft.OperationalInsights/workspaces/providers/contentTemplates",
      "apiVersion": "2023-04-01-preview",
      "name": "[variables('analyticRuleObject6').analyticRuleTemplateSpecName6]",
      "location": "[parameters('workspace-location')]",
      "dependsOn": [
        "[extensionResourceId(resourceId('Microsoft.OperationalInsights/workspaces', parameters('workspace')), 'Microsoft.SecurityInsights/contentPackages', variables('_solutionId'))]"
      ],
      "properties": {
        "description": "CloudflareUnexpectedPost_AnalyticalRules Analytics Rule with template version 3.0.2",
        "mainTemplate": {
          "$schema": "https://schema.management.azure.com/schemas/2019-04-01/deploymentTemplate.json#",
          "contentVersion": "[variables('analyticRuleObject6').analyticRuleVersion6]",
          "parameters": {},
          "variables": {},
          "resources": [
            {
              "type": "Microsoft.SecurityInsights/AlertRuleTemplates",
              "name": "[variables('analyticRuleObject6')._analyticRulecontentId6]",
              "apiVersion": "2023-02-01-preview",
              "kind": "Scheduled",
              "location": "[parameters('workspace-location')]",
              "properties": {
                "description": "Detects post requests to unusual extensions.",
                "displayName": "Cloudflare - Unexpected POST requests",
                "enabled": false,
                "query": "Cloudflare\n| where HttpRequestMethod in~ ('POST', 'PUT')\n| where tostring(HttpStatusCode) startswith '2'\n| where DstBytes != 0 or SrcBytes != 0\n| extend fe = extract(@'.*(\\.\\w+)$', 1, ClientRequestURI)\n| where fe in~ ('.jpg', '.jpeg', '.gif', '.png', '.icon', '.ico', '.xml', '.swf', '.svg', '.ppt', '.pttx', '.doc', '.docx', '.rtf', '.pdf', '.tif', '.zip', '.mov')\n| extend IPCustomEntity = SrcIpAddr\n",
                "queryFrequency": "PT1H",
                "queryPeriod": "PT1H",
                "severity": "Medium",
                "suppressionDuration": "PT1H",
                "suppressionEnabled": false,
                "triggerOperator": "GreaterThan",
                "triggerThreshold": 0,
                "status": "Available",
                "requiredDataConnectors": [
                  {
                    "connectorId": "CloudflareDataConnector",
                    "dataTypes": [
                      "Cloudflare"
                    ]
                  }
                ],
                "tactics": [
                  "Persistence",
                  "CommandAndControl"
                ],
                "techniques": [
                  "T1505",
                  "T1071"
                ],
                "entityMappings": [
                  {
                    "entityType": "IP",
                    "fieldMappings": [
                      {
                        "columnName": "IPCustomEntity",
                        "identifier": "Address"
                      }
                    ]
                  }
                ]
              }
            },
            {
              "type": "Microsoft.OperationalInsights/workspaces/providers/metadata",
              "apiVersion": "2022-01-01-preview",
              "name": "[concat(parameters('workspace'),'/Microsoft.SecurityInsights/',concat('AnalyticsRule-', last(split(variables('analyticRuleObject6').analyticRuleId6,'/'))))]",
              "properties": {
                "description": "Cloudflare Analytics Rule 6",
                "parentId": "[variables('analyticRuleObject6').analyticRuleId6]",
                "contentId": "[variables('analyticRuleObject6')._analyticRulecontentId6]",
                "kind": "AnalyticsRule",
                "version": "[variables('analyticRuleObject6').analyticRuleVersion6]",
                "source": {
                  "kind": "Solution",
                  "name": "Cloudflare",
                  "sourceId": "[variables('_solutionId')]"
                },
                "author": {
                  "name": "Microsoft",
                  "email": "[variables('_email')]"
                },
                "support": {
                  "name": "Cloudflare",
                  "email": "support@cloudflare.com",
                  "tier": "Partner",
                  "link": "https://support.cloudflare.com"
                }
              }
            }
          ]
        },
        "packageKind": "Solution",
        "packageVersion": "[variables('_solutionVersion')]",
        "packageName": "[variables('_solutionName')]",
        "packageId": "[variables('_solutionId')]",
        "contentSchemaVersion": "3.0.0",
        "contentId": "[variables('analyticRuleObject6')._analyticRulecontentId6]",
        "contentKind": "AnalyticsRule",
        "displayName": "Cloudflare - Unexpected POST requests",
        "contentProductId": "[variables('analyticRuleObject6')._analyticRulecontentProductId6]",
        "id": "[variables('analyticRuleObject6')._analyticRulecontentProductId6]",
        "version": "[variables('analyticRuleObject6').analyticRuleVersion6]"
      }
    },
    {
      "type": "Microsoft.OperationalInsights/workspaces/providers/contentTemplates",
      "apiVersion": "2023-04-01-preview",
      "name": "[variables('analyticRuleObject7').analyticRuleTemplateSpecName7]",
      "location": "[parameters('workspace-location')]",
      "dependsOn": [
        "[extensionResourceId(resourceId('Microsoft.OperationalInsights/workspaces', parameters('workspace')), 'Microsoft.SecurityInsights/contentPackages', variables('_solutionId'))]"
      ],
      "properties": {
        "description": "CloudflareUnexpectedRequest_AnalyticalRules Analytics Rule with template version 3.0.2",
        "mainTemplate": {
          "$schema": "https://schema.management.azure.com/schemas/2019-04-01/deploymentTemplate.json#",
          "contentVersion": "[variables('analyticRuleObject7').analyticRuleVersion7]",
          "parameters": {},
          "variables": {},
          "resources": [
            {
              "type": "Microsoft.SecurityInsights/AlertRuleTemplates",
              "name": "[variables('analyticRuleObject7')._analyticRulecontentId7]",
              "apiVersion": "2023-02-01-preview",
              "kind": "Scheduled",
              "location": "[parameters('workspace-location')]",
              "properties": {
                "description": "Detects client requests to unusual client request.",
                "displayName": "Cloudflare - Unexpected client request",
                "enabled": false,
                "query": "Cloudflare\n| where HttpRequestMethod =~ 'GET'\n| where DstBytes != 0 or SrcBytes != 0\n| where ClientRequestURI has_any ('/admin', '/admin.php', 'wp-admin', '.htaccess', '/etc/shadow', '/etc/passwd', '/etc/hosts', '/etc/ssh/') \n| extend IPCustomEntity = SrcIpAddr\n",
                "queryFrequency": "PT1H",
                "queryPeriod": "PT1H",
                "severity": "Medium",
                "suppressionDuration": "PT1H",
                "suppressionEnabled": false,
                "triggerOperator": "GreaterThan",
                "triggerThreshold": 0,
                "status": "Available",
                "requiredDataConnectors": [
                  {
                    "connectorId": "CloudflareDataConnector",
                    "dataTypes": [
                      "Cloudflare"
                    ]
                  }
                ],
                "tactics": [
                  "InitialAccess"
                ],
                "techniques": [
                  "T1190",
                  "T1133"
                ],
                "entityMappings": [
                  {
                    "entityType": "IP",
                    "fieldMappings": [
                      {
                        "columnName": "IPCustomEntity",
                        "identifier": "Address"
                      }
                    ]
                  }
                ]
              }
            },
            {
              "type": "Microsoft.OperationalInsights/workspaces/providers/metadata",
              "apiVersion": "2022-01-01-preview",
              "name": "[concat(parameters('workspace'),'/Microsoft.SecurityInsights/',concat('AnalyticsRule-', last(split(variables('analyticRuleObject7').analyticRuleId7,'/'))))]",
              "properties": {
                "description": "Cloudflare Analytics Rule 7",
                "parentId": "[variables('analyticRuleObject7').analyticRuleId7]",
                "contentId": "[variables('analyticRuleObject7')._analyticRulecontentId7]",
                "kind": "AnalyticsRule",
                "version": "[variables('analyticRuleObject7').analyticRuleVersion7]",
                "source": {
                  "kind": "Solution",
                  "name": "Cloudflare",
                  "sourceId": "[variables('_solutionId')]"
                },
                "author": {
                  "name": "Microsoft",
                  "email": "[variables('_email')]"
                },
                "support": {
                  "name": "Cloudflare",
                  "email": "support@cloudflare.com",
                  "tier": "Partner",
                  "link": "https://support.cloudflare.com"
                }
              }
            }
          ]
        },
        "packageKind": "Solution",
        "packageVersion": "[variables('_solutionVersion')]",
        "packageName": "[variables('_solutionName')]",
        "packageId": "[variables('_solutionId')]",
        "contentSchemaVersion": "3.0.0",
        "contentId": "[variables('analyticRuleObject7')._analyticRulecontentId7]",
        "contentKind": "AnalyticsRule",
        "displayName": "Cloudflare - Unexpected client request",
        "contentProductId": "[variables('analyticRuleObject7')._analyticRulecontentProductId7]",
        "id": "[variables('analyticRuleObject7')._analyticRulecontentProductId7]",
        "version": "[variables('analyticRuleObject7').analyticRuleVersion7]"
      }
    },
    {
      "type": "Microsoft.OperationalInsights/workspaces/providers/contentTemplates",
      "apiVersion": "2023-04-01-preview",
      "name": "[variables('analyticRuleObject8').analyticRuleTemplateSpecName8]",
      "location": "[parameters('workspace-location')]",
      "dependsOn": [
        "[extensionResourceId(resourceId('Microsoft.OperationalInsights/workspaces', parameters('workspace')), 'Microsoft.SecurityInsights/contentPackages', variables('_solutionId'))]"
      ],
      "properties": {
        "description": "CloudflareUnexpectedUrl_AnalyticalRules Analytics Rule with template version 3.0.2",
        "mainTemplate": {
          "$schema": "https://schema.management.azure.com/schemas/2019-04-01/deploymentTemplate.json#",
          "contentVersion": "[variables('analyticRuleObject8').analyticRuleVersion8]",
          "parameters": {},
          "variables": {},
          "resources": [
            {
              "type": "Microsoft.SecurityInsights/AlertRuleTemplates",
              "name": "[variables('analyticRuleObject8')._analyticRulecontentId8]",
              "apiVersion": "2023-02-01-preview",
              "kind": "Scheduled",
              "location": "[parameters('workspace-location')]",
              "properties": {
                "description": "Detects client requests to unusual URI.",
                "displayName": "Cloudflare - Unexpected URI",
                "enabled": false,
                "query": "Cloudflare\n| where HttpRequestMethod =~ 'GET'\n| where DstBytes != 0 or SrcBytes != 0\n| where ClientRequestURI matches regex @'(127\\.\\d{1,3}\\.\\d{1,3}\\.\\d{1,3})|(10\\.\\d{1,3}\\.\\d{1,3}\\.\\d{1,3})|(172\\.1[6-9]\\.\\d{1,3}\\.\\d{1,3})|(172\\.2[0-9]\\.\\d{1,3}\\.\\d{1,3})|(172\\.3[0-1]\\.\\d{1,3}\\.\\d{1,3})|(192\\.168\\.\\d{1,3}\\.\\d{1,3})'\n| extend IPCustomEntity = SrcIpAddr\n",
                "queryFrequency": "PT1H",
                "queryPeriod": "PT1H",
                "severity": "Medium",
                "suppressionDuration": "PT1H",
                "suppressionEnabled": false,
                "triggerOperator": "GreaterThan",
                "triggerThreshold": 0,
                "status": "Available",
                "requiredDataConnectors": [
                  {
                    "connectorId": "CloudflareDataConnector",
                    "dataTypes": [
                      "Cloudflare"
                    ]
                  }
                ],
                "tactics": [
                  "InitialAccess"
                ],
                "techniques": [
                  "T1190",
                  "T1133"
                ],
                "entityMappings": [
                  {
                    "entityType": "IP",
                    "fieldMappings": [
                      {
                        "columnName": "IPCustomEntity",
                        "identifier": "Address"
                      }
                    ]
                  }
                ]
              }
            },
            {
              "type": "Microsoft.OperationalInsights/workspaces/providers/metadata",
              "apiVersion": "2022-01-01-preview",
              "name": "[concat(parameters('workspace'),'/Microsoft.SecurityInsights/',concat('AnalyticsRule-', last(split(variables('analyticRuleObject8').analyticRuleId8,'/'))))]",
              "properties": {
                "description": "Cloudflare Analytics Rule 8",
                "parentId": "[variables('analyticRuleObject8').analyticRuleId8]",
                "contentId": "[variables('analyticRuleObject8')._analyticRulecontentId8]",
                "kind": "AnalyticsRule",
                "version": "[variables('analyticRuleObject8').analyticRuleVersion8]",
                "source": {
                  "kind": "Solution",
                  "name": "Cloudflare",
                  "sourceId": "[variables('_solutionId')]"
                },
                "author": {
                  "name": "Microsoft",
                  "email": "[variables('_email')]"
                },
                "support": {
                  "name": "Cloudflare",
                  "email": "support@cloudflare.com",
                  "tier": "Partner",
                  "link": "https://support.cloudflare.com"
                }
              }
            }
          ]
        },
        "packageKind": "Solution",
        "packageVersion": "[variables('_solutionVersion')]",
        "packageName": "[variables('_solutionName')]",
        "packageId": "[variables('_solutionId')]",
        "contentSchemaVersion": "3.0.0",
        "contentId": "[variables('analyticRuleObject8')._analyticRulecontentId8]",
        "contentKind": "AnalyticsRule",
        "displayName": "Cloudflare - Unexpected URI",
        "contentProductId": "[variables('analyticRuleObject8')._analyticRulecontentProductId8]",
        "id": "[variables('analyticRuleObject8')._analyticRulecontentProductId8]",
        "version": "[variables('analyticRuleObject8').analyticRuleVersion8]"
      }
    },
    {
      "type": "Microsoft.OperationalInsights/workspaces/providers/contentTemplates",
      "apiVersion": "2023-04-01-preview",
      "name": "[variables('analyticRuleObject9').analyticRuleTemplateSpecName9]",
      "location": "[parameters('workspace-location')]",
      "dependsOn": [
        "[extensionResourceId(resourceId('Microsoft.OperationalInsights/workspaces', parameters('workspace')), 'Microsoft.SecurityInsights/contentPackages', variables('_solutionId'))]"
      ],
      "properties": {
        "description": "CloudflareWafThreatAllowed_AnalyticalRules Analytics Rule with template version 3.0.2",
        "mainTemplate": {
          "$schema": "https://schema.management.azure.com/schemas/2019-04-01/deploymentTemplate.json#",
          "contentVersion": "[variables('analyticRuleObject9').analyticRuleVersion9]",
          "parameters": {},
          "variables": {},
          "resources": [
            {
              "type": "Microsoft.SecurityInsights/AlertRuleTemplates",
              "name": "[variables('analyticRuleObject9')._analyticRulecontentId9]",
              "apiVersion": "2023-02-01-preview",
              "kind": "Scheduled",
              "location": "[parameters('workspace-location')]",
              "properties": {
                "description": "Detects WAF \"Allowed\" action on threat events.",
                "displayName": "Cloudflare - WAF Allowed threat",
                "enabled": false,
                "query": "Cloudflare\n| where isnotempty(WAFRuleID) or isnotempty(WAFRuleMessage)\n| where WAFAction =~ 'Allow'\n| extend IPCustomEntity = SrcIpAddr\n| extend UrlCustomEntity = ClientRequestURI\n",
                "queryFrequency": "PT1H",
                "queryPeriod": "PT1H",
                "severity": "High",
                "suppressionDuration": "PT1H",
                "suppressionEnabled": false,
                "triggerOperator": "GreaterThan",
                "triggerThreshold": 0,
                "status": "Available",
                "requiredDataConnectors": [
                  {
                    "connectorId": "CloudflareDataConnector",
                    "dataTypes": [
                      "Cloudflare"
                    ]
                  }
                ],
                "tactics": [
                  "InitialAccess"
                ],
                "techniques": [
                  "T1190",
                  "T1133"
                ],
                "entityMappings": [
                  {
                    "entityType": "IP",
                    "fieldMappings": [
                      {
                        "columnName": "IPCustomEntity",
                        "identifier": "Address"
                      }
                    ]
                  },
                  {
                    "entityType": "URL",
                    "fieldMappings": [
                      {
                        "columnName": "UrlCustomEntity",
                        "identifier": "Url"
                      }
                    ]
                  }
                ]
              }
            },
            {
              "type": "Microsoft.OperationalInsights/workspaces/providers/metadata",
              "apiVersion": "2022-01-01-preview",
              "name": "[concat(parameters('workspace'),'/Microsoft.SecurityInsights/',concat('AnalyticsRule-', last(split(variables('analyticRuleObject9').analyticRuleId9,'/'))))]",
              "properties": {
                "description": "Cloudflare Analytics Rule 9",
                "parentId": "[variables('analyticRuleObject9').analyticRuleId9]",
                "contentId": "[variables('analyticRuleObject9')._analyticRulecontentId9]",
                "kind": "AnalyticsRule",
                "version": "[variables('analyticRuleObject9').analyticRuleVersion9]",
                "source": {
                  "kind": "Solution",
                  "name": "Cloudflare",
                  "sourceId": "[variables('_solutionId')]"
                },
                "author": {
                  "name": "Microsoft",
                  "email": "[variables('_email')]"
                },
                "support": {
                  "name": "Cloudflare",
                  "email": "support@cloudflare.com",
                  "tier": "Partner",
                  "link": "https://support.cloudflare.com"
                }
              }
            }
          ]
        },
        "packageKind": "Solution",
        "packageVersion": "[variables('_solutionVersion')]",
        "packageName": "[variables('_solutionName')]",
        "packageId": "[variables('_solutionId')]",
        "contentSchemaVersion": "3.0.0",
        "contentId": "[variables('analyticRuleObject9')._analyticRulecontentId9]",
        "contentKind": "AnalyticsRule",
        "displayName": "Cloudflare - WAF Allowed threat",
        "contentProductId": "[variables('analyticRuleObject9')._analyticRulecontentProductId9]",
        "id": "[variables('analyticRuleObject9')._analyticRulecontentProductId9]",
        "version": "[variables('analyticRuleObject9').analyticRuleVersion9]"
      }
    },
    {
      "type": "Microsoft.OperationalInsights/workspaces/providers/contentTemplates",
      "apiVersion": "2023-04-01-preview",
      "name": "[variables('analyticRuleObject10').analyticRuleTemplateSpecName10]",
      "location": "[parameters('workspace-location')]",
      "dependsOn": [
        "[extensionResourceId(resourceId('Microsoft.OperationalInsights/workspaces', parameters('workspace')), 'Microsoft.SecurityInsights/contentPackages', variables('_solutionId'))]"
      ],
      "properties": {
        "description": "CloudflareXSSProbingPattern_AnalyticalRules Analytics Rule with template version 3.0.2",
        "mainTemplate": {
          "$schema": "https://schema.management.azure.com/schemas/2019-04-01/deploymentTemplate.json#",
          "contentVersion": "[variables('analyticRuleObject10').analyticRuleVersion10]",
          "parameters": {},
          "variables": {},
          "resources": [
            {
              "type": "Microsoft.SecurityInsights/AlertRuleTemplates",
              "name": "[variables('analyticRuleObject10')._analyticRulecontentId10]",
              "apiVersion": "2023-02-01-preview",
              "kind": "Scheduled",
              "location": "[parameters('workspace-location')]",
              "properties": {
                "description": "Detects XSS probing patterns.",
                "displayName": "Cloudflare - XSS probing pattern in request",
                "enabled": false,
                "query": "let s_threshold = 3;\nCloudflare\n| where HttpRequestMethod in~ ('POST', 'PUT')\n| extend susp_ch = countof(ClientRequestURI, '%00')\n| where ClientRequestURI matches regex @'(alert\\()|(alert\\%28)|(String\\.fromCharCode\\()|(expression\\(alert)' or susp_ch > s_threshold\n| extend IPCustomEntity = SrcIpAddr\n| extend UrlCustomEntity = ClientRequestURI\n",
                "queryFrequency": "PT1H",
                "queryPeriod": "PT1H",
                "severity": "Medium",
                "suppressionDuration": "PT1H",
                "suppressionEnabled": false,
                "triggerOperator": "GreaterThan",
                "triggerThreshold": 0,
                "status": "Available",
                "requiredDataConnectors": [
                  {
                    "connectorId": "CloudflareDataConnector",
                    "dataTypes": [
                      "Cloudflare"
                    ]
                  }
                ],
                "tactics": [
                  "InitialAccess"
                ],
                "techniques": [
                  "T1190",
                  "T1133"
                ],
                "entityMappings": [
                  {
                    "entityType": "IP",
                    "fieldMappings": [
                      {
                        "columnName": "IPCustomEntity",
                        "identifier": "Address"
                      }
                    ]
                  },
                  {
                    "entityType": "URL",
                    "fieldMappings": [
                      {
                        "columnName": "UrlCustomEntity",
                        "identifier": "Url"
                      }
                    ]
                  }
                ]
              }
            },
            {
              "type": "Microsoft.OperationalInsights/workspaces/providers/metadata",
              "apiVersion": "2022-01-01-preview",
              "name": "[concat(parameters('workspace'),'/Microsoft.SecurityInsights/',concat('AnalyticsRule-', last(split(variables('analyticRuleObject10').analyticRuleId10,'/'))))]",
              "properties": {
                "description": "Cloudflare Analytics Rule 10",
                "parentId": "[variables('analyticRuleObject10').analyticRuleId10]",
                "contentId": "[variables('analyticRuleObject10')._analyticRulecontentId10]",
                "kind": "AnalyticsRule",
                "version": "[variables('analyticRuleObject10').analyticRuleVersion10]",
                "source": {
                  "kind": "Solution",
                  "name": "Cloudflare",
                  "sourceId": "[variables('_solutionId')]"
                },
                "author": {
                  "name": "Microsoft",
                  "email": "[variables('_email')]"
                },
                "support": {
                  "name": "Cloudflare",
                  "email": "support@cloudflare.com",
                  "tier": "Partner",
                  "link": "https://support.cloudflare.com"
                }
              }
            }
          ]
        },
        "packageKind": "Solution",
        "packageVersion": "[variables('_solutionVersion')]",
        "packageName": "[variables('_solutionName')]",
        "packageId": "[variables('_solutionId')]",
        "contentSchemaVersion": "3.0.0",
        "contentId": "[variables('analyticRuleObject10')._analyticRulecontentId10]",
        "contentKind": "AnalyticsRule",
        "displayName": "Cloudflare - XSS probing pattern in request",
        "contentProductId": "[variables('analyticRuleObject10')._analyticRulecontentProductId10]",
        "id": "[variables('analyticRuleObject10')._analyticRulecontentProductId10]",
        "version": "[variables('analyticRuleObject10').analyticRuleVersion10]"
      }
    },
    {
      "type": "Microsoft.OperationalInsights/workspaces/providers/contentPackages",
      "apiVersion": "2023-04-01-preview",
      "location": "[parameters('workspace-location')]",
      "properties": {
        "version": "3.0.2",
        "kind": "Solution",
        "contentSchemaVersion": "3.0.0",
        "displayName": "Cloudflare",
        "publisherDisplayName": "Cloudflare",
        "descriptionHtml": "<p><strong>Note:</strong> Please refer to the following before installing the solution:</p>\n<p>• Review the solution <a href=\"https://github.com/Azure/Azure-Sentinel/tree/master/Solutions/Cloudflare/ReleaseNotes.md\">Release Notes</a></p>\n<p>• There may be <a href=\"https://aka.ms/sentinelsolutionsknownissues\">known issues</a> pertaining to this Solution, please refer to them before installing.</p>\n<p>The <a href=\"https://www.cloudflare.com/\">Cloudflare</a> solution provides the capability to ingest <a href=\"https://developers.cloudflare.com/logs/\">Cloudflare logs</a> into Microsoft Sentinel using the Cloudflare Logpush and Azure Blob Storage. Refer to <a href=\"https://developers.cloudflare.com/logs/about/\">Cloudflare documentation</a> for more information.</p>\n<p><strong>Underlying Microsoft Technologies used:</strong></p>\n<p>This solution takes a dependency on the following technologies, and some of these dependencies either may be in <a href=\"https://azure.microsoft.com/support/legal/preview-supplemental-terms/\">Preview</a> state or might result in additional ingestion or operational costs:</p>\n<ol type=\"a\">\n<li><a href=\"https://docs.microsoft.com/azure/azure-monitor/logs/data-collector-api\">Azure Monitor HTTP Data Collector API</a></li>\n</ol>\n<p>b.<a href=\"https://azure.microsoft.com/services/functions/#overview\">Azure Functions</a></p>\n<ol type=\"a\" start=\"3\">\n<li><a href=\"https://learn.microsoft.com/en-us/azure/sentinel/create-codeless-connector\">Codeless Connector Framework</a></li>\n</ol>\n<p><strong>Data Connectors:</strong> 2, <strong>Parsers:</strong> 1, <strong>Workbooks:</strong> 1, <strong>Analytic Rules:</strong> 10, <strong>Hunting Queries:</strong> 10</p>\n<p><a href=\"https://aka.ms/azuresentinel\">Learn more about Microsoft Sentinel</a> | <a href=\"https://aka.ms/azuresentinelsolutionsdoc\">Learn more about Solutions</a></p>\n",
        "contentKind": "Solution",
        "contentProductId": "[variables('_solutioncontentProductId')]",
        "id": "[variables('_solutioncontentProductId')]",
        "icon": "<img src=\"https://raw.githubusercontent.com/Azure/Azure-Sentinel/master/Logos/Azure_Sentinel.svg\"width=\"75px\"height=\"75px\">",
        "contentId": "[variables('_solutionId')]",
        "parentId": "[variables('_solutionId')]",
        "source": {
          "kind": "Solution",
          "name": "Cloudflare",
          "sourceId": "[variables('_solutionId')]"
        },
        "author": {
          "name": "Microsoft",
          "email": "[variables('_email')]"
        },
        "support": {
          "name": "Cloudflare",
          "email": "support@cloudflare.com",
          "tier": "Partner",
          "link": "https://support.cloudflare.com"
        },
        "dependencies": {
          "operator": "AND",
          "criteria": [
            {
              "kind": "DataConnector",
              "contentId": "[variables('_dataConnectorContentIdConnections1')]",
              "version": "[variables('dataConnectorCCPVersion')]"
            },
            {
              "kind": "DataConnector",
              "contentId": "[variables('_dataConnectorContentId2')]",
              "version": "[variables('dataConnectorVersion2')]"
            },
            {
              "kind": "Parser",
              "contentId": "[variables('parserObject1').parserContentId1]",
              "version": "[variables('parserObject1').parserVersion1]"
            },
            {
              "kind": "Workbook",
              "contentId": "[variables('_workbookContentId1')]",
              "version": "[variables('workbookVersion1')]"
            },
            {
              "kind": "HuntingQuery",
              "contentId": "[variables('huntingQueryObject1')._huntingQuerycontentId1]",
              "version": "[variables('huntingQueryObject1').huntingQueryVersion1]"
            },
            {
              "kind": "HuntingQuery",
              "contentId": "[variables('huntingQueryObject2')._huntingQuerycontentId2]",
              "version": "[variables('huntingQueryObject2').huntingQueryVersion2]"
            },
            {
              "kind": "HuntingQuery",
              "contentId": "[variables('huntingQueryObject3')._huntingQuerycontentId3]",
              "version": "[variables('huntingQueryObject3').huntingQueryVersion3]"
            },
            {
              "kind": "HuntingQuery",
              "contentId": "[variables('huntingQueryObject4')._huntingQuerycontentId4]",
              "version": "[variables('huntingQueryObject4').huntingQueryVersion4]"
            },
            {
              "kind": "HuntingQuery",
              "contentId": "[variables('huntingQueryObject5')._huntingQuerycontentId5]",
              "version": "[variables('huntingQueryObject5').huntingQueryVersion5]"
            },
            {
              "kind": "HuntingQuery",
              "contentId": "[variables('huntingQueryObject6')._huntingQuerycontentId6]",
              "version": "[variables('huntingQueryObject6').huntingQueryVersion6]"
            },
            {
              "kind": "HuntingQuery",
              "contentId": "[variables('huntingQueryObject7')._huntingQuerycontentId7]",
              "version": "[variables('huntingQueryObject7').huntingQueryVersion7]"
            },
            {
              "kind": "HuntingQuery",
              "contentId": "[variables('huntingQueryObject8')._huntingQuerycontentId8]",
              "version": "[variables('huntingQueryObject8').huntingQueryVersion8]"
            },
            {
              "kind": "HuntingQuery",
              "contentId": "[variables('huntingQueryObject9')._huntingQuerycontentId9]",
              "version": "[variables('huntingQueryObject9').huntingQueryVersion9]"
            },
            {
              "kind": "HuntingQuery",
              "contentId": "[variables('huntingQueryObject10')._huntingQuerycontentId10]",
              "version": "[variables('huntingQueryObject10').huntingQueryVersion10]"
            },
            {
              "kind": "AnalyticsRule",
              "contentId": "[variables('analyticRuleObject1')._analyticRulecontentId1]",
              "version": "[variables('analyticRuleObject1').analyticRuleVersion1]"
            },
            {
              "kind": "AnalyticsRule",
              "contentId": "[variables('analyticRuleObject2')._analyticRulecontentId2]",
              "version": "[variables('analyticRuleObject2').analyticRuleVersion2]"
            },
            {
              "kind": "AnalyticsRule",
              "contentId": "[variables('analyticRuleObject3')._analyticRulecontentId3]",
              "version": "[variables('analyticRuleObject3').analyticRuleVersion3]"
            },
            {
              "kind": "AnalyticsRule",
              "contentId": "[variables('analyticRuleObject4')._analyticRulecontentId4]",
              "version": "[variables('analyticRuleObject4').analyticRuleVersion4]"
            },
            {
              "kind": "AnalyticsRule",
              "contentId": "[variables('analyticRuleObject5')._analyticRulecontentId5]",
              "version": "[variables('analyticRuleObject5').analyticRuleVersion5]"
            },
            {
              "kind": "AnalyticsRule",
              "contentId": "[variables('analyticRuleObject6')._analyticRulecontentId6]",
              "version": "[variables('analyticRuleObject6').analyticRuleVersion6]"
            },
            {
              "kind": "AnalyticsRule",
              "contentId": "[variables('analyticRuleObject7')._analyticRulecontentId7]",
              "version": "[variables('analyticRuleObject7').analyticRuleVersion7]"
            },
            {
              "kind": "AnalyticsRule",
              "contentId": "[variables('analyticRuleObject8')._analyticRulecontentId8]",
              "version": "[variables('analyticRuleObject8').analyticRuleVersion8]"
            },
            {
              "kind": "AnalyticsRule",
              "contentId": "[variables('analyticRuleObject9')._analyticRulecontentId9]",
              "version": "[variables('analyticRuleObject9').analyticRuleVersion9]"
            },
            {
              "kind": "AnalyticsRule",
              "contentId": "[variables('analyticRuleObject10')._analyticRulecontentId10]",
              "version": "[variables('analyticRuleObject10').analyticRuleVersion10]"
            }
          ]
        },
        "firstPublishDate": "2021-10-20",
        "providers": [
          "Cloudflare"
        ],
        "categories": {
          "domains": [
            "Networking",
            "Security - Network"
          ]
        }
      },
      "name": "[concat(parameters('workspace'),'/Microsoft.SecurityInsights/', variables('_solutionId'))]"
    }
  ],
  "outputs": {}
}<|MERGE_RESOLUTION|>--- conflicted
+++ resolved
@@ -28,20 +28,6 @@
         "description": "Workspace name for Log Analytics where Microsoft Sentinel is setup"
       }
     },
-    "resourceGroupName": {
-      "type": "string",
-      "defaultValue": "[resourceGroup().name]",
-      "metadata": {
-        "description": "resource group name where Microsoft Sentinel is setup"
-      }
-    },
-    "subscription": {
-      "type": "string",
-      "defaultValue": "[last(split(subscription().id, '/'))]",
-      "metadata": {
-        "description": "subscription id where Microsoft Sentinel is setup"
-      }
-    },
     "workbook1-name": {
       "type": "string",
       "defaultValue": "Cloudflare",
@@ -58,23 +44,15 @@
     "_solutionVersion": "3.0.2",
     "solutionId": "cloudflare.cloudflare_sentinel",
     "_solutionId": "[variables('solutionId')]",
-    "workspaceResourceId": "[resourceId('microsoft.OperationalInsights/Workspaces', parameters('workspace'))]",
-    "dataConnectorCCPVersion": "1.0.0",
-    "_dataConnectorContentIdConnectorDefinition1": "CloudflareDefinition",
-    "dataConnectorTemplateNameConnectorDefinition1": "[concat(parameters('workspace'),'-dc-',uniquestring(variables('_dataConnectorContentIdConnectorDefinition1')))]",
-    "_dataConnectorContentIdConnections1": "CloudflareDefinitionConnections",
-    "dataConnectorTemplateNameConnections1": "[concat(parameters('workspace'),'-dc-',uniquestring(variables('_dataConnectorContentIdConnections1')))]",
-    "dataCollectionEndpointId1": "[concat('/subscriptions/',parameters('subscription'),'/resourceGroups/',parameters('resourceGroupName'),'/providers/Microsoft.Insights/dataCollectionEndpoints/',parameters('workspace'))]",
-    "blanks": "[replace('b', 'b', '')]",
-    "uiConfigId2": "CloudflareDataConnector",
-    "_uiConfigId2": "[variables('uiConfigId2')]",
-    "dataConnectorContentId2": "CloudflareDataConnector",
-    "_dataConnectorContentId2": "[variables('dataConnectorContentId2')]",
-    "dataConnectorId2": "[extensionResourceId(resourceId('Microsoft.OperationalInsights/workspaces', parameters('workspace')), 'Microsoft.SecurityInsights/dataConnectors', variables('_dataConnectorContentId2'))]",
-    "_dataConnectorId2": "[variables('dataConnectorId2')]",
-    "dataConnectorTemplateSpecName2": "[concat(parameters('workspace'),'/Microsoft.SecurityInsights/',concat(parameters('workspace'),'-dc-',uniquestring(variables('_dataConnectorContentId2'))))]",
-    "dataConnectorVersion2": "1.0.0",
-    "_dataConnectorcontentProductId2": "[concat(take(variables('_solutionId'),50),'-','dc','-', uniqueString(concat(variables('_solutionId'),'-','DataConnector','-',variables('_dataConnectorContentId2'),'-', variables('dataConnectorVersion2'))))]",
+    "uiConfigId1": "CloudflareDataConnector",
+    "_uiConfigId1": "[variables('uiConfigId1')]",
+    "dataConnectorContentId1": "CloudflareDataConnector",
+    "_dataConnectorContentId1": "[variables('dataConnectorContentId1')]",
+    "dataConnectorId1": "[extensionResourceId(resourceId('Microsoft.OperationalInsights/workspaces', parameters('workspace')), 'Microsoft.SecurityInsights/dataConnectors', variables('_dataConnectorContentId1'))]",
+    "_dataConnectorId1": "[variables('dataConnectorId1')]",
+    "dataConnectorTemplateSpecName1": "[concat(parameters('workspace'),'/Microsoft.SecurityInsights/',concat(parameters('workspace'),'-dc-',uniquestring(variables('_dataConnectorContentId1'))))]",
+    "dataConnectorVersion1": "1.0.0",
+    "_dataConnectorcontentProductId1": "[concat(take(variables('_solutionId'),50),'-','dc','-', uniqueString(concat(variables('_solutionId'),'-','DataConnector','-',variables('_dataConnectorContentId1'),'-', variables('dataConnectorVersion1'))))]",
     "parserObject1": {
       "_parserName1": "[concat(parameters('workspace'),'/','Cloudflare')]",
       "_parserId1": "[resourceId('Microsoft.OperationalInsights/workspaces/savedSearches', parameters('workspace'), 'Cloudflare')]",
@@ -87,6 +65,7 @@
     "workbookId1": "[resourceId('Microsoft.Insights/workbooks', variables('workbookContentId1'))]",
     "workbookTemplateSpecName1": "[concat(parameters('workspace'),'/Microsoft.SecurityInsights/',concat(parameters('workspace'),'-wb-',uniquestring(variables('_workbookContentId1'))))]",
     "_workbookContentId1": "[variables('workbookContentId1')]",
+    "workspaceResourceId": "[resourceId('microsoft.OperationalInsights/Workspaces', parameters('workspace'))]",
     "_workbookcontentProductId1": "[concat(take(variables('_solutionId'),50),'-','wb','-', uniqueString(concat(variables('_solutionId'),'-','Workbook','-',variables('_workbookContentId1'),'-', variables('workbookVersion1'))))]",
     "huntingQueryObject1": {
       "huntingQueryVersion1": "1.0.0",
@@ -214,4685 +193,7 @@
     {
       "type": "Microsoft.OperationalInsights/workspaces/providers/contentTemplates",
       "apiVersion": "2023-04-01-preview",
-      "name": "[concat(parameters('workspace'),'/Microsoft.SecurityInsights/', variables('dataConnectorTemplateNameConnectorDefinition1'), variables('dataConnectorCCPVersion'))]",
-      "location": "[parameters('workspace-location')]",
-      "dependsOn": [
-        "[extensionResourceId(resourceId('Microsoft.OperationalInsights/workspaces', parameters('workspace')), 'Microsoft.SecurityInsights/contentPackages', variables('_solutionId'))]"
-      ],
-      "properties": {
-        "contentId": "[variables('_dataConnectorContentIdConnectorDefinition1')]",
-        "displayName": "Cloudflare (Using Blob Container)",
-        "contentKind": "DataConnector",
-        "mainTemplate": {
-          "$schema": "https://schema.management.azure.com/schemas/2019-04-01/deploymentTemplate.json#",
-          "contentVersion": "[variables('dataConnectorCCPVersion')]",
-          "parameters": {},
-          "variables": {},
-          "resources": [
-            {
-              "name": "[concat(parameters('workspace'),'/Microsoft.SecurityInsights/',variables('_dataConnectorContentIdConnectorDefinition1'))]",
-              "apiVersion": "2022-09-01-preview",
-              "type": "Microsoft.OperationalInsights/workspaces/providers/dataConnectorDefinitions",
-              "location": "[parameters('workspace-location')]",
-              "kind": "Customizable",
-              "properties": {
-                "connectorUiConfig": {
-                  "id": "CloudflareDefinition",
-                  "title": "Cloudflare (Using Blob Container)",
-                  "publisher": "Microsoft",
-                  "descriptionMarkdown": " The Cloudflare data connector provides the capability to ingest Cloudflare logs into Microsoft Sentinel using the Cloudflare Logpush and Azure Blob Storage. Refer to [Cloudflare documentation](https://developers.cloudflare.com/logs/about/)for more information.",
-                  "graphQueriesTableName": "CloudflareV2_CL",
-                  "graphQueries": [
-                    {
-                      "metricName": "Total events received",
-                      "legend": "Cloudflare logs",
-                      "baseQuery": "{{graphQueriesTableName}}"
-                    }
-                  ],
-                  "sampleQueries": [
-                    {
-                      "description": "Cloudflare Logs",
-                      "query": "{{graphQueriesTableName}}\n | take 10"
-                    }
-                  ],
-                  "dataTypes": [
-                    {
-                      "name": "{{graphQueriesTableName}}",
-                      "lastDataReceivedQuery": "{{graphQueriesTableName}}\n|summarize Time = max(TimeGenerated)\n|where isnotempty(Time)"
-                    }
-                  ],
-                  "connectivityCriteria": [
-                    {
-                      "type": "HasDataConnectors"
-                    }
-                  ],
-                  "availability": {
-                    "status": 1,
-                    "isPreview": false
-                  },
-                  "permissions": {
-                    "resourceProvider": [
-                      {
-                        "provider": "Microsoft.OperationalInsights/workspaces",
-                        "permissionsDisplayText": "Read and Write permissions are required.",
-                        "providerDisplayName": "Workspace",
-                        "scope": "Workspace",
-                        "requiredPermissions": {
-                          "read": true,
-                          "write": true,
-                          "delete": true,
-                          "action": false
-                        }
-                      }
-                    ],
-                    "customs": [
-                      {
-                        "name": "Create a storage account and a container",
-                        "description": "Before setting up logpush in Cloudflare, first create a storage account and a container in Microsoft Azure. Use [this guide](https://learn.microsoft.com/en-us/azure/storage/blobs/storage-blobs-introduction) to know more about Container and Blob. Follow the steps in the [documentation](https://learn.microsoft.com/en-us/azure/storage/common/storage-account-create?tabs=azure-portal) to create an Azure Storage account."
-                      },
-                      {
-                        "name": "Generate a Blob SAS URL",
-                        "description": "Create and Write permissions are required. Refer the [documentation](https://learn.microsoft.com/en-us/azure/ai-services/translator/document-translation/how-to-guides/create-sas-tokens?tabs=Containers) to know more about Blob SAS token and url."
-                      },
-                      {
-                        "name": "Collecting logs from Cloudflare to your Blob container",
-                        "description": "Follow the steps in the [documentation](https://developers.cloudflare.com/logs/get-started/enable-destinations/azure/) for collecting logs from Cloudflare to your Blob container."
-                      }
-                    ]
-                  },
-                  "instructionSteps": [
-                    {
-                      "title": "Connect Cloudflare Logs to Microsoft Sentinel",
-                      "description": "To enable Cloudflare logs for Microsoft Sentinel, provide the required information below and click on Connect.\n>",
-                      "instructions": [
-                        {
-                          "parameters": {
-                            "tenantId": "[subscription().tenantId]",
-                            "name": "principalId",
-                            "appId": "4f05ce56-95b6-4612-9d98-a45c8cc33f9f"
-                          },
-                          "type": "ServicePrincipalIDTextBox_test"
-                        },
-                        {
-                          "parameters": {
-                            "label": "The Blob container's URL you want to collect data from",
-                            "type": "text",
-                            "name": "blobContainerUri",
-                            "validations": {
-                              "required": true
-                            }
-                          },
-                          "type": "Textbox"
-                        },
-                        {
-                          "parameters": {
-                            "label": "The Blob container's storage account resource group name",
-                            "type": "text",
-                            "name": "StorageAccountResourceGroupName",
-                            "validations": {
-                              "required": true
-                            }
-                          },
-                          "type": "Textbox"
-                        },
-                        {
-                          "parameters": {
-                            "label": "The Blob container's storage account location",
-                            "type": "text",
-                            "name": "StorageAccountLocation",
-                            "validations": {
-                              "required": true
-                            }
-                          },
-                          "type": "Textbox"
-                        },
-                        {
-                          "parameters": {
-                            "label": "The Blob container's storage account subscription id",
-                            "type": "text",
-                            "name": "StorageAccountSubscription",
-                            "validations": {
-                              "required": true
-                            }
-                          },
-                          "type": "Textbox"
-                        },
-                        {
-                          "parameters": {
-                            "label": "The event grid topic name of the blob container's storage account if exist. else keep empty.",
-                            "description": "The data flow using event grid to send 'blob-created event' notifications. There could be only one event grid topic for each storage account.\nGo to your blob container's storage account and look in the 'Events' section. If you already have a topic, please provide it's name. Else, keep the text box empty.",
-                            "type": "text",
-                            "name": "EGSystemTopicName",
-                            "validations": {
-                              "required": false
-                            }
-                          },
-                          "type": "Textbox"
-                        },
-                        {
-                          "parameters": {
-                            "label": "toggle",
-                            "name": "toggle"
-                          },
-                          "type": "ConnectionToggleButton"
-                        }
-                      ]
-                    }
-                  ],
-                  "isConnectivityCriteriasMatchSome": false
-                }
-              }
-            },
-            {
-              "name": "[concat(parameters('workspace'),'/Microsoft.SecurityInsights/',concat('DataConnector-', variables('_dataConnectorContentIdConnectorDefinition1')))]",
-              "apiVersion": "2022-01-01-preview",
-              "type": "Microsoft.OperationalInsights/workspaces/providers/metadata",
-              "properties": {
-                "parentId": "[extensionResourceId(resourceId('Microsoft.OperationalInsights/workspaces', parameters('workspace')), 'Microsoft.SecurityInsights/dataConnectorDefinitions', variables('_dataConnectorContentIdConnectorDefinition1'))]",
-                "contentId": "[variables('_dataConnectorContentIdConnectorDefinition1')]",
-                "kind": "DataConnector",
-                "version": "[variables('dataConnectorCCPVersion')]",
-                "source": {
-                  "sourceId": "[variables('_solutionId')]",
-                  "name": "[variables('_solutionName')]",
-                  "kind": "Solution"
-                },
-                "author": {
-                  "name": "Microsoft",
-                  "email": "[variables('_email')]"
-                },
-                "support": {
-                  "name": "Cloudflare",
-                  "email": "support@cloudflare.com",
-                  "tier": "Partner",
-                  "link": "https://support.cloudflare.com"
-                },
-                "dependencies": {
-                  "criteria": [
-                    {
-                      "version": "[variables('dataConnectorCCPVersion')]",
-                      "contentId": "[variables('_dataConnectorContentIdConnections1')]",
-                      "kind": "ResourcesDataConnector"
-                    }
-                  ]
-                }
-              }
-            },
-            {
-              "name": "CloudflareDCR",
-              "apiVersion": "2022-06-01",
-              "type": "Microsoft.Insights/dataCollectionRules",
-              "location": "[parameters('workspace-location')]",
-              "kind": "[variables('blanks')]",
-              "properties": {
-                "dataCollectionEndpointId": "[variables('dataCollectionEndpointId1')]",
-                "streamDeclarations": {
-                  "Custom-Cloudflare": {
-                    "columns": [
-                      {
-                        "name": "AccountID",
-                        "type": "string"
-                      },
-                      {
-                        "name": "BytesReceived",
-                        "type": "int"
-                      },
-                      {
-                        "name": "BytesSent",
-                        "type": "int"
-                      },
-                      {
-                        "name": "ClientTCPHandshakeDurationMs",
-                        "type": "int"
-                      },
-                      {
-                        "name": "ClientTLSCipher",
-                        "type": "string"
-                      },
-                      {
-                        "name": "ClientTLSHandshakeDurationMs",
-                        "type": "int"
-                      },
-                      {
-                        "name": "ClientTLSVersion",
-                        "type": "string"
-                      },
-                      {
-                        "name": "ConnectionCloseReason",
-                        "type": "string"
-                      },
-                      {
-                        "name": "ConnectionReuse",
-                        "type": "boolean"
-                      },
-                      {
-                        "name": "DestinationTunnelID",
-                        "type": "string"
-                      },
-                      {
-                        "name": "DetectedProtocol",
-                        "type": "string"
-                      },
-                      {
-                        "name": "DeviceID",
-                        "type": "string"
-                      },
-                      {
-                        "name": "DeviceName",
-                        "type": "string"
-                      },
-                      {
-                        "name": "EgressColoName",
-                        "type": "string"
-                      },
-                      {
-                        "name": "EgressIP",
-                        "type": "string"
-                      },
-                      {
-                        "name": "EgressPort",
-                        "type": "int"
-                      },
-                      {
-                        "name": "EgressRuleID",
-                        "type": "string"
-                      },
-                      {
-                        "name": "EgressRuleName",
-                        "type": "string"
-                      },
-                      {
-                        "name": "Email",
-                        "type": "string"
-                      },
-                      {
-                        "name": "IngressColoName",
-                        "type": "string"
-                      },
-                      {
-                        "name": "Offramp",
-                        "type": "string"
-                      },
-                      {
-                        "name": "OriginIP",
-                        "type": "string"
-                      },
-                      {
-                        "name": "OriginPort",
-                        "type": "int"
-                      },
-                      {
-                        "name": "OriginTLSCertificateIssuer",
-                        "type": "string"
-                      },
-                      {
-                        "name": "OriginTLSCertificateValidationResult",
-                        "type": "string"
-                      },
-                      {
-                        "name": "OriginTLSCipher",
-                        "type": "string"
-                      },
-                      {
-                        "name": "OriginTLSHandshakeDurationMs",
-                        "type": "int"
-                      },
-                      {
-                        "name": "OriginTLSVersion",
-                        "type": "string"
-                      },
-                      {
-                        "name": "Protocol",
-                        "type": "string"
-                      },
-                      {
-                        "name": "RegistrationID",
-                        "type": "string"
-                      },
-                      {
-                        "name": "RuleEvaluationDurationMs",
-                        "type": "int"
-                      },
-                      {
-                        "name": "SessionEndTime",
-                        "type": "datetime"
-                      },
-                      {
-                        "name": "SessionID",
-                        "type": "string"
-                      },
-                      {
-                        "name": "SessionStartTime",
-                        "type": "datetime"
-                      },
-                      {
-                        "name": "SourceIP",
-                        "type": "string"
-                      },
-                      {
-                        "name": "SourceInternalIP",
-                        "type": "string"
-                      },
-                      {
-                        "name": "SourcePort",
-                        "type": "int"
-                      },
-                      {
-                        "name": "UserID",
-                        "type": "string"
-                      },
-                      {
-                        "name": "CPUTimeMs",
-                        "type": "int"
-                      },
-                      {
-                        "name": "DispatchNamespace",
-                        "type": "string"
-                      },
-                      {
-                        "name": "Entrypoint",
-                        "type": "string"
-                      },
-                      {
-                        "name": "Event",
-                        "type": "string"
-                      },
-                      {
-                        "name": "EventTimestampMs",
-                        "type": "int"
-                      },
-                      {
-                        "name": "EventType",
-                        "type": "string"
-                      },
-                      {
-                        "name": "Exceptions",
-                        "type": "string"
-                      },
-                      {
-                        "name": "Logs",
-                        "type": "string"
-                      },
-                      {
-                        "name": "Outcome",
-                        "type": "string"
-                      },
-                      {
-                        "name": "ScriptName",
-                        "type": "string"
-                      },
-                      {
-                        "name": "ScriptTags",
-                        "type": "string"
-                      },
-                      {
-                        "name": "ScriptVersion",
-                        "type": "string"
-                      },
-                      {
-                        "name": "WallTimeMs",
-                        "type": "int"
-                      },
-                      {
-                        "name": "ClientAddress",
-                        "type": "string"
-                      },
-                      {
-                        "name": "Error",
-                        "type": "string"
-                      },
-                      {
-                        "name": "PTY",
-                        "type": "string"
-                      },
-                      {
-                        "name": "Payload",
-                        "type": "string"
-                      },
-                      {
-                        "name": "ProgramFinishDatetime",
-                        "type": "string"
-                      },
-                      {
-                        "name": "ProgramID",
-                        "type": "string"
-                      },
-                      {
-                        "name": "ProgramStartDatetime",
-                        "type": "string"
-                      },
-                      {
-                        "name": "ProgramType",
-                        "type": "string"
-                      },
-                      {
-                        "name": "ServerAddress",
-                        "type": "string"
-                      },
-                      {
-                        "name": "SessionFinishDatetime",
-                        "type": "string"
-                      },
-                      {
-                        "name": "SessionStartDatetime",
-                        "type": "string"
-                      },
-                      {
-                        "name": "TargetID",
-                        "type": "string"
-                      },
-                      {
-                        "name": "UserEmail",
-                        "type": "string"
-                      },
-                      {
-                        "name": "Username",
-                        "type": "string"
-                      },
-                      {
-                        "name": "Body",
-                        "type": "string"
-                      },
-                      {
-                        "name": "BodyLength",
-                        "type": "int"
-                      },
-                      {
-                        "name": "DestAddr",
-                        "type": "string"
-                      },
-                      {
-                        "name": "Headers",
-                        "type": "string"
-                      },
-                      {
-                        "name": "Host",
-                        "type": "string"
-                      },
-                      {
-                        "name": "Method",
-                        "type": "string"
-                      },
-                      {
-                        "name": "Password",
-                        "type": "string"
-                      },
-                      {
-                        "name": "R2Path",
-                        "type": "string"
-                      },
-                      {
-                        "name": "Referrer",
-                        "type": "string"
-                      },
-                      {
-                        "name": "SinkholeID",
-                        "type": "string"
-                      },
-                      {
-                        "name": "SrcAddr",
-                        "type": "string"
-                      },
-                      {
-                        "name": "Timestamp",
-                        "type": "string"
-                      },
-                      {
-                        "name": "URI",
-                        "type": "string"
-                      },
-                      {
-                        "name": "URL",
-                        "type": "string"
-                      },
-                      {
-                        "name": "UserAgent",
-                        "type": "string"
-                      },
-                      {
-                        "name": "AttackCampaignID",
-                        "type": "string"
-                      },
-                      {
-                        "name": "AttackID",
-                        "type": "string"
-                      },
-                      {
-                        "name": "AttackVector",
-                        "type": "string"
-                      },
-                      {
-                        "name": "ColoCity",
-                        "type": "string"
-                      },
-                      {
-                        "name": "ColoCode",
-                        "type": "string"
-                      },
-                      {
-                        "name": "ColoCountry",
-                        "type": "string"
-                      },
-                      {
-                        "name": "ColoGeoHash",
-                        "type": "string"
-                      },
-                      {
-                        "name": "ColoName",
-                        "type": "string"
-                      },
-                      {
-                        "name": "Datetime",
-                        "type": "string"
-                      },
-                      {
-                        "name": "DestinationASN",
-                        "type": "int"
-                      },
-                      {
-                        "name": "DestinationASNName",
-                        "type": "string"
-                      },
-                      {
-                        "name": "DestinationCountry",
-                        "type": "string"
-                      },
-                      {
-                        "name": "DestinationGeoHash",
-                        "type": "string"
-                      },
-                      {
-                        "name": "DestinationPort",
-                        "type": "int"
-                      },
-                      {
-                        "name": "Direction",
-                        "type": "string"
-                      },
-                      {
-                        "name": "GREChecksum",
-                        "type": "int"
-                      },
-                      {
-                        "name": "GREEtherType",
-                        "type": "int"
-                      },
-                      {
-                        "name": "GREHeaderLength",
-                        "type": "int"
-                      },
-                      {
-                        "name": "GREKey",
-                        "type": "int"
-                      },
-                      {
-                        "name": "GRESequenceNumber",
-                        "type": "int"
-                      },
-                      {
-                        "name": "GREVersion",
-                        "type": "int"
-                      },
-                      {
-                        "name": "ICMPChecksum",
-                        "type": "int"
-                      },
-                      {
-                        "name": "ICMPCode",
-                        "type": "int"
-                      },
-                      {
-                        "name": "ICMPType",
-                        "type": "int"
-                      },
-                      {
-                        "name": "IPDestinationAddress",
-                        "type": "string"
-                      },
-                      {
-                        "name": "IPDestinationSubnet",
-                        "type": "string"
-                      },
-                      {
-                        "name": "IPFragmentOffset",
-                        "type": "int"
-                      },
-                      {
-                        "name": "IPHeaderLength",
-                        "type": "int"
-                      },
-                      {
-                        "name": "IPMoreFragments",
-                        "type": "int"
-                      },
-                      {
-                        "name": "IPProtocol",
-                        "type": "int"
-                      },
-                      {
-                        "name": "IPProtocolName",
-                        "type": "string"
-                      },
-                      {
-                        "name": "IPSourceAddress",
-                        "type": "string"
-                      },
-                      {
-                        "name": "IPSourceSubnet",
-                        "type": "string"
-                      },
-                      {
-                        "name": "IPTTL",
-                        "type": "int"
-                      },
-                      {
-                        "name": "IPTTLBuckets",
-                        "type": "int"
-                      },
-                      {
-                        "name": "IPTotalLength",
-                        "type": "int"
-                      },
-                      {
-                        "name": "IPTotalLengthBuckets",
-                        "type": "int"
-                      },
-                      {
-                        "name": "IPv4Checksum",
-                        "type": "int"
-                      },
-                      {
-                        "name": "IPv4DSCP",
-                        "type": "int"
-                      },
-                      {
-                        "name": "IPv4DontFragment",
-                        "type": "int"
-                      },
-                      {
-                        "name": "IPv4ECN",
-                        "type": "int"
-                      },
-                      {
-                        "name": "IPv4Identification",
-                        "type": "int"
-                      },
-                      {
-                        "name": "IPv4Options",
-                        "type": "string"
-                      },
-                      {
-                        "name": "IPv6DSCP",
-                        "type": "int"
-                      },
-                      {
-                        "name": "IPv6ECN",
-                        "type": "int"
-                      },
-                      {
-                        "name": "IPv6ExtensionHeaders",
-                        "type": "string"
-                      },
-                      {
-                        "name": "IPv6FlowLabel",
-                        "type": "int"
-                      },
-                      {
-                        "name": "IPv6Identification",
-                        "type": "int"
-                      },
-                      {
-                        "name": "MitigationReason",
-                        "type": "string"
-                      },
-                      {
-                        "name": "MitigationScope",
-                        "type": "string"
-                      },
-                      {
-                        "name": "MitigationSystem",
-                        "type": "string"
-                      },
-                      {
-                        "name": "ProtocolState",
-                        "type": "string"
-                      },
-                      {
-                        "name": "RuleID",
-                        "type": "string"
-                      },
-                      {
-                        "name": "RuleName",
-                        "type": "string"
-                      },
-                      {
-                        "name": "RulesetID",
-                        "type": "string"
-                      },
-                      {
-                        "name": "RulesetOverrideID",
-                        "type": "string"
-                      },
-                      {
-                        "name": "SampleInterval",
-                        "type": "int"
-                      },
-                      {
-                        "name": "SourceASN",
-                        "type": "int"
-                      },
-                      {
-                        "name": "SourceASNName",
-                        "type": "string"
-                      },
-                      {
-                        "name": "SourceCountry",
-                        "type": "string"
-                      },
-                      {
-                        "name": "SourceGeoHash",
-                        "type": "string"
-                      },
-                      {
-                        "name": "TCPAcknowledgementNumber",
-                        "type": "int"
-                      },
-                      {
-                        "name": "TCPChecksum",
-                        "type": "int"
-                      },
-                      {
-                        "name": "TCPDataOffset",
-                        "type": "int"
-                      },
-                      {
-                        "name": "TCPFlags",
-                        "type": "int"
-                      },
-                      {
-                        "name": "TCPFlagsString",
-                        "type": "string"
-                      },
-                      {
-                        "name": "TCPMSS",
-                        "type": "int"
-                      },
-                      {
-                        "name": "TCPOptions",
-                        "type": "string"
-                      },
-                      {
-                        "name": "TCPSACKBlocks",
-                        "type": "string"
-                      },
-                      {
-                        "name": "TCPSACKPermitted",
-                        "type": "int"
-                      },
-                      {
-                        "name": "TCPSequenceNumber",
-                        "type": "int"
-                      },
-                      {
-                        "name": "TCPTimestampECR",
-                        "type": "int"
-                      },
-                      {
-                        "name": "TCPTimestampValue",
-                        "type": "int"
-                      },
-                      {
-                        "name": "TCPUrgentPointer",
-                        "type": "int"
-                      },
-                      {
-                        "name": "TCPWindowScale",
-                        "type": "int"
-                      },
-                      {
-                        "name": "TCPWindowSize",
-                        "type": "int"
-                      },
-                      {
-                        "name": "UDPChecksum",
-                        "type": "int"
-                      },
-                      {
-                        "name": "UDPPayloadLength",
-                        "type": "int"
-                      },
-                      {
-                        "name": "Verdict",
-                        "type": "string"
-                      },
-                      {
-                        "name": "Action",
-                        "type": "string"
-                      },
-                      {
-                        "name": "DestinationIP",
-                        "type": "string"
-                      },
-                      {
-                        "name": "SignatureID",
-                        "type": "int"
-                      },
-                      {
-                        "name": "SignatureMessage",
-                        "type": "string"
-                      },
-                      {
-                        "name": "SignatureRevision",
-                        "type": "int"
-                      },
-                      {
-                        "name": "ApplicationIDs",
-                        "type": "int"
-                      },
-                      {
-                        "name": "ApplicationNames",
-                        "type": "string"
-                      },
-                      {
-                        "name": "CategoryIDs",
-                        "type": "int"
-                      },
-                      {
-                        "name": "CategoryNames",
-                        "type": "string"
-                      },
-                      {
-                        "name": "DestinationIPContinentCode",
-                        "type": "string"
-                      },
-                      {
-                        "name": "DestinationIPCountryCode",
-                        "type": "string"
-                      },
-                      {
-                        "name": "OverrideIP",
-                        "type": "string"
-                      },
-                      {
-                        "name": "OverridePort",
-                        "type": "int"
-                      },
-                      {
-                        "name": "PolicyID",
-                        "type": "string"
-                      },
-                      {
-                        "name": "PolicyName",
-                        "type": "string"
-                      },
-                      {
-                        "name": "ProxyEndpoint",
-                        "type": "string"
-                      },
-                      {
-                        "name": "SNI",
-                        "type": "string"
-                      },
-                      {
-                        "name": "SourceIPContinentCode",
-                        "type": "string"
-                      },
-                      {
-                        "name": "SourceIPCountryCode",
-                        "type": "string"
-                      },
-                      {
-                        "name": "TransportProtocol",
-                        "type": "string"
-                      },
-                      {
-                        "name": "VirtualNetworkID",
-                        "type": "string"
-                      },
-                      {
-                        "name": "VirtualNetworkName",
-                        "type": "string"
-                      },
-                      {
-                        "name": "BlockedFileHash",
-                        "type": "string"
-                      },
-                      {
-                        "name": "BlockedFileName",
-                        "type": "string"
-                      },
-                      {
-                        "name": "BlockedFileReason",
-                        "type": "string"
-                      },
-                      {
-                        "name": "BlockedFileSize",
-                        "type": "int"
-                      },
-                      {
-                        "name": "BlockedFileType",
-                        "type": "string"
-                      },
-                      {
-                        "name": "DownloadMatchedDlpProfileEntries",
-                        "type": "string"
-                      },
-                      {
-                        "name": "DownloadMatchedDlpProfiles",
-                        "type": "string"
-                      },
-                      {
-                        "name": "DownloadedFileNames",
-                        "type": "string"
-                      },
-                      {
-                        "name": "FileInfo",
-                        "type": "string"
-                      },
-                      {
-                        "name": "ForensicCopyStatus",
-                        "type": "string"
-                      },
-                      {
-                        "name": "HTTPHost",
-                        "type": "string"
-                      },
-                      {
-                        "name": "HTTPMethod",
-                        "type": "string"
-                      },
-                      {
-                        "name": "HTTPStatusCode",
-                        "type": "int"
-                      },
-                      {
-                        "name": "HTTPVersion",
-                        "type": "string"
-                      },
-                      {
-                        "name": "IsIsolated",
-                        "type": "boolean"
-                      },
-                      {
-                        "name": "PrivateAppAUD",
-                        "type": "string"
-                      },
-                      {
-                        "name": "Quarantined",
-                        "type": "boolean"
-                      },
-                      {
-                        "name": "RedirectTargetURI",
-                        "type": "string"
-                      },
-                      {
-                        "name": "Referer",
-                        "type": "string"
-                      },
-                      {
-                        "name": "RequestID",
-                        "type": "string"
-                      },
-                      {
-                        "name": "UntrustedCertificateAction",
-                        "type": "string"
-                      },
-                      {
-                        "name": "UploadMatchedDlpProfileEntries",
-                        "type": "string"
-                      },
-                      {
-                        "name": "UploadMatchedDlpProfiles",
-                        "type": "string"
-                      },
-                      {
-                        "name": "UploadedFileNames",
-                        "type": "string"
-                      },
-                      {
-                        "name": "AuthoritativeNameServerIPs",
-                        "type": "string"
-                      },
-                      {
-                        "name": "CNAMECategoryIDs",
-                        "type": "int"
-                      },
-                      {
-                        "name": "CNAMECategoryNames",
-                        "type": "string"
-                      },
-                      {
-                        "name": "CNAMEs",
-                        "type": "string"
-                      },
-                      {
-                        "name": "CNAMEsReversed",
-                        "type": "string"
-                      },
-                      {
-                        "name": "ColoID",
-                        "type": "int"
-                      },
-                      {
-                        "name": "CustomResolveDurationMs",
-                        "type": "int"
-                      },
-                      {
-                        "name": "CustomResolverAddress",
-                        "type": "string"
-                      },
-                      {
-                        "name": "CustomResolverPolicyID",
-                        "type": "string"
-                      },
-                      {
-                        "name": "CustomResolverPolicyName",
-                        "type": "string"
-                      },
-                      {
-                        "name": "CustomResolverResponse",
-                        "type": "string"
-                      },
-                      {
-                        "name": "DoHSubdomain",
-                        "type": "string"
-                      },
-                      {
-                        "name": "DoTSubdomain",
-                        "type": "string"
-                      },
-                      {
-                        "name": "DstIP",
-                        "type": "string"
-                      },
-                      {
-                        "name": "DstPort",
-                        "type": "int"
-                      },
-                      {
-                        "name": "EDEErrors",
-                        "type": "int"
-                      },
-                      {
-                        "name": "InitialCategoryIDs",
-                        "type": "int"
-                      },
-                      {
-                        "name": "InitialCategoryNames",
-                        "type": "string"
-                      },
-                      {
-                        "name": "InitialResolvedIPs",
-                        "type": "string"
-                      },
-                      {
-                        "name": "InternalDNSFallbackStrategy",
-                        "type": "string"
-                      },
-                      {
-                        "name": "InternalDNSRCode",
-                        "type": "int"
-                      },
-                      {
-                        "name": "InternalDNSViewID",
-                        "type": "string"
-                      },
-                      {
-                        "name": "InternalDNSZoneID",
-                        "type": "string"
-                      },
-                      {
-                        "name": "IsResponseCached",
-                        "type": "boolean"
-                      },
-                      {
-                        "name": "Location",
-                        "type": "string"
-                      },
-                      {
-                        "name": "LocationID",
-                        "type": "string"
-                      },
-                      {
-                        "name": "MatchedCategoryIDs",
-                        "type": "int"
-                      },
-                      {
-                        "name": "MatchedCategoryNames",
-                        "type": "string"
-                      },
-                      {
-                        "name": "MatchedIndicatorFeedIDs",
-                        "type": "int"
-                      },
-                      {
-                        "name": "MatchedIndicatorFeedNames",
-                        "type": "string"
-                      },
-                      {
-                        "name": "QueryCategoryIDs",
-                        "type": "int"
-                      },
-                      {
-                        "name": "QueryCategoryNames",
-                        "type": "string"
-                      },
-                      {
-                        "name": "QueryID",
-                        "type": "string"
-                      },
-                      {
-                        "name": "QueryIndicatorFeedIDs",
-                        "type": "int"
-                      },
-                      {
-                        "name": "QueryIndicatorFeedNames",
-                        "type": "string"
-                      },
-                      {
-                        "name": "QueryName",
-                        "type": "string"
-                      },
-                      {
-                        "name": "QueryNameReversed",
-                        "type": "string"
-                      },
-                      {
-                        "name": "QuerySize",
-                        "type": "int"
-                      },
-                      {
-                        "name": "QueryType",
-                        "type": "int"
-                      },
-                      {
-                        "name": "QueryTypeName",
-                        "type": "string"
-                      },
-                      {
-                        "name": "RCode",
-                        "type": "int"
-                      },
-                      {
-                        "name": "RData",
-                        "type": "string"
-                      },
-                      {
-                        "name": "RequestContextCategoryIDs",
-                        "type": "int"
-                      },
-                      {
-                        "name": "RequestContextCategoryNames",
-                        "type": "string"
-                      },
-                      {
-                        "name": "ResolvedIPCategoryIDs",
-                        "type": "int"
-                      },
-                      {
-                        "name": "ResolvedIPCategoryNames",
-                        "type": "string"
-                      },
-                      {
-                        "name": "ResolvedIPContinentCodes",
-                        "type": "string"
-                      },
-                      {
-                        "name": "ResolvedIPCountryCodes",
-                        "type": "string"
-                      },
-                      {
-                        "name": "ResolverDecision",
-                        "type": "string"
-                      },
-                      {
-                        "name": "ResourceRecords",
-                        "type": "string"
-                      },
-                      {
-                        "name": "ResourceRecordsJSON",
-                        "type": "string"
-                      },
-                      {
-                        "name": "SrcIP",
-                        "type": "string"
-                      },
-                      {
-                        "name": "SrcIPContinentCode",
-                        "type": "string"
-                      },
-                      {
-                        "name": "SrcIPCountryCode",
-                        "type": "string"
-                      },
-                      {
-                        "name": "SrcPort",
-                        "type": "int"
-                      },
-                      {
-                        "name": "TimeZone",
-                        "type": "string"
-                      },
-                      {
-                        "name": "TimeZoneInferredMethod",
-                        "type": "string"
-                      },
-                      {
-                        "name": "AlertID",
-                        "type": "string"
-                      },
-                      {
-                        "name": "AlertReasons",
-                        "type": "string"
-                      },
-                      {
-                        "name": "Attachments",
-                        "type": "string"
-                      },
-                      {
-                        "name": "CC",
-                        "type": "string"
-                      },
-                      {
-                        "name": "CCName",
-                        "type": "string"
-                      },
-                      {
-                        "name": "FinalDisposition",
-                        "type": "string"
-                      },
-                      {
-                        "name": "From",
-                        "type": "string"
-                      },
-                      {
-                        "name": "FromName",
-                        "type": "string"
-                      },
-                      {
-                        "name": "Links",
-                        "type": "string"
-                      },
-                      {
-                        "name": "MessageDeliveryMode",
-                        "type": "string"
-                      },
-                      {
-                        "name": "MessageID",
-                        "type": "string"
-                      },
-                      {
-                        "name": "Origin",
-                        "type": "string"
-                      },
-                      {
-                        "name": "OriginalSender",
-                        "type": "string"
-                      },
-                      {
-                        "name": "ReplyTo",
-                        "type": "string"
-                      },
-                      {
-                        "name": "ReplyToName",
-                        "type": "string"
-                      },
-                      {
-                        "name": "SMTPEnvelopeFrom",
-                        "type": "string"
-                      },
-                      {
-                        "name": "SMTPEnvelopeTo",
-                        "type": "string"
-                      },
-                      {
-                        "name": "SMTPHeloServerIP",
-                        "type": "string"
-                      },
-                      {
-                        "name": "SMTPHeloServerIPAsName",
-                        "type": "string"
-                      },
-                      {
-                        "name": "SMTPHeloServerIPAsNumber",
-                        "type": "string"
-                      },
-                      {
-                        "name": "SMTPHeloServerIPGeo",
-                        "type": "string"
-                      },
-                      {
-                        "name": "SMTPHeloServerName",
-                        "type": "string"
-                      },
-                      {
-                        "name": "Subject",
-                        "type": "string"
-                      },
-                      {
-                        "name": "ThreatCategories",
-                        "type": "string"
-                      },
-                      {
-                        "name": "To",
-                        "type": "string"
-                      },
-                      {
-                        "name": "ToName",
-                        "type": "string"
-                      },
-                      {
-                        "name": "ClientResponseCode",
-                        "type": "int"
-                      },
-                      {
-                        "name": "ClusterID",
-                        "type": "string"
-                      },
-                      {
-                        "name": "EDNSSubnet",
-                        "type": "string"
-                      },
-                      {
-                        "name": "EDNSSubnetLength",
-                        "type": "int"
-                      },
-                      {
-                        "name": "QueryDO",
-                        "type": "boolean"
-                      },
-                      {
-                        "name": "QueryRD",
-                        "type": "boolean"
-                      },
-                      {
-                        "name": "QueryTCP",
-                        "type": "boolean"
-                      },
-                      {
-                        "name": "ResponseCached",
-                        "type": "boolean"
-                      },
-                      {
-                        "name": "ResponseCachedStale",
-                        "type": "boolean"
-                      },
-                      {
-                        "name": "ResponseReason",
-                        "type": "string"
-                      },
-                      {
-                        "name": "UpstreamIP",
-                        "type": "string"
-                      },
-                      {
-                        "name": "UpstreamResponseCode",
-                        "type": "int"
-                      },
-                      {
-                        "name": "UpstreamResponseTimeMs",
-                        "type": "int"
-                      },
-                      {
-                        "name": "ForensicCopyID",
-                        "type": "string"
-                      },
-                      {
-                        "name": "GatewayRequestID",
-                        "type": "string"
-                      },
-                      {
-                        "name": "Phase",
-                        "type": "string"
-                      },
-                      {
-                        "name": "TriggeredRuleID",
-                        "type": "string"
-                      },
-                      {
-                        "name": "ClientVersion",
-                        "type": "string"
-                      },
-                      {
-                        "name": "DeviceManufacturer",
-                        "type": "string"
-                      },
-                      {
-                        "name": "DeviceModel",
-                        "type": "string"
-                      },
-                      {
-                        "name": "DeviceSerialNumber",
-                        "type": "string"
-                      },
-                      {
-                        "name": "DeviceType",
-                        "type": "string"
-                      },
-                      {
-                        "name": "OSVersion",
-                        "type": "string"
-                      },
-                      {
-                        "name": "PostureCheckName",
-                        "type": "string"
-                      },
-                      {
-                        "name": "PostureCheckType",
-                        "type": "string"
-                      },
-                      {
-                        "name": "PostureEvaluatedResult",
-                        "type": "boolean"
-                      },
-                      {
-                        "name": "PostureExpectedJSON",
-                        "type": "string"
-                      },
-                      {
-                        "name": "PostureReceivedJSON",
-                        "type": "string"
-                      },
-                      {
-                        "name": "UserUID",
-                        "type": "string"
-                      },
-                      {
-                        "name": "AssetDisplayName",
-                        "type": "string"
-                      },
-                      {
-                        "name": "AssetExternalID",
-                        "type": "string"
-                      },
-                      {
-                        "name": "AssetLink",
-                        "type": "string"
-                      },
-                      {
-                        "name": "AssetMetadata",
-                        "type": "string"
-                      },
-                      {
-                        "name": "DetectedTimestamp",
-                        "type": "string"
-                      },
-                      {
-                        "name": "FindingTypeDisplayName",
-                        "type": "string"
-                      },
-                      {
-                        "name": "FindingTypeID",
-                        "type": "string"
-                      },
-                      {
-                        "name": "FindingTypeSeverity",
-                        "type": "string"
-                      },
-                      {
-                        "name": "InstanceID",
-                        "type": "string"
-                      },
-                      {
-                        "name": "IntegrationDisplayName",
-                        "type": "string"
-                      },
-                      {
-                        "name": "IntegrationID",
-                        "type": "string"
-                      },
-                      {
-                        "name": "IntegrationPolicyVendor",
-                        "type": "string"
-                      },
-                      {
-                        "name": "Decision",
-                        "type": "string"
-                      },
-                      {
-                        "name": "DomainName",
-                        "type": "string"
-                      },
-                      {
-                        "name": "Type",
-                        "type": "string"
-                      },
-                      {
-                        "name": "ActionResult",
-                        "type": "boolean"
-                      },
-                      {
-                        "name": "ActionType",
-                        "type": "string"
-                      },
-                      {
-                        "name": "ActorEmail",
-                        "type": "string"
-                      },
-                      {
-                        "name": "ActorID",
-                        "type": "string"
-                      },
-                      {
-                        "name": "ActorIP",
-                        "type": "string"
-                      },
-                      {
-                        "name": "ActorType",
-                        "type": "string"
-                      },
-                      {
-                        "name": "ID",
-                        "type": "string"
-                      },
-                      {
-                        "name": "Interface",
-                        "type": "string"
-                      },
-                      {
-                        "name": "Metadata",
-                        "type": "string"
-                      },
-                      {
-                        "name": "NewValue",
-                        "type": "string"
-                      },
-                      {
-                        "name": "OldValue",
-                        "type": "string"
-                      },
-                      {
-                        "name": "OwnerID",
-                        "type": "string"
-                      },
-                      {
-                        "name": "ResourceID",
-                        "type": "string"
-                      },
-                      {
-                        "name": "ResourceType",
-                        "type": "string"
-                      },
-                      {
-                        "name": "When",
-                        "type": "string"
-                      },
-                      {
-                        "name": "Allowed",
-                        "type": "boolean"
-                      },
-                      {
-                        "name": "AppDomain",
-                        "type": "string"
-                      },
-                      {
-                        "name": "AppUUID",
-                        "type": "string"
-                      },
-                      {
-                        "name": "Connection",
-                        "type": "string"
-                      },
-                      {
-                        "name": "Country",
-                        "type": "string"
-                      },
-                      {
-                        "name": "CreatedAt",
-                        "type": "string"
-                      },
-                      {
-                        "name": "IPAddress",
-                        "type": "string"
-                      },
-                      {
-                        "name": "PurposeJustificationPrompt",
-                        "type": "string"
-                      },
-                      {
-                        "name": "PurposeJustificationResponse",
-                        "type": "string"
-                      },
-                      {
-                        "name": "RayID",
-                        "type": "string"
-                      },
-                      {
-                        "name": "TemporaryAccessApprovers",
-                        "type": "string"
-                      },
-                      {
-                        "name": "TemporaryAccessDuration",
-                        "type": "int"
-                      },
-                      {
-                        "name": "ClientASN",
-                        "type": "int"
-                      },
-                      {
-                        "name": "ClientASNDescription",
-                        "type": "string"
-                      },
-                      {
-                        "name": "ClientCountry",
-                        "type": "string"
-                      },
-                      {
-                        "name": "ClientIP",
-                        "type": "string"
-                      },
-                      {
-                        "name": "ClientIPClass",
-                        "type": "string"
-                      },
-                      {
-                        "name": "ClientRefererHost",
-                        "type": "string"
-                      },
-                      {
-                        "name": "ClientRefererPath",
-                        "type": "string"
-                      },
-                      {
-                        "name": "ClientRefererQuery",
-                        "type": "string"
-                      },
-                      {
-                        "name": "ClientRefererScheme",
-                        "type": "string"
-                      },
-                      {
-                        "name": "ClientRequestHost",
-                        "type": "string"
-                      },
-                      {
-                        "name": "ClientRequestMethod",
-                        "type": "string"
-                      },
-                      {
-                        "name": "ClientRequestPath",
-                        "type": "string"
-                      },
-                      {
-                        "name": "ClientRequestProtocol",
-                        "type": "string"
-                      },
-                      {
-                        "name": "ClientRequestQuery",
-                        "type": "string"
-                      },
-                      {
-                        "name": "ClientRequestScheme",
-                        "type": "string"
-                      },
-                      {
-                        "name": "ClientRequestUserAgent",
-                        "type": "string"
-                      },
-                      {
-                        "name": "ContentScanObjResults",
-                        "type": "string"
-                      },
-                      {
-                        "name": "ContentScanObjSizes",
-                        "type": "int"
-                      },
-                      {
-                        "name": "ContentScanObjTypes",
-                        "type": "string"
-                      },
-                      {
-                        "name": "Description",
-                        "type": "string"
-                      },
-                      {
-                        "name": "EdgeColoCode",
-                        "type": "string"
-                      },
-                      {
-                        "name": "EdgeResponseStatus",
-                        "type": "int"
-                      },
-                      {
-                        "name": "Kind",
-                        "type": "string"
-                      },
-                      {
-                        "name": "LeakedCredentialCheckResult",
-                        "type": "string"
-                      },
-                      {
-                        "name": "MatchIndex",
-                        "type": "int"
-                      },
-                      {
-                        "name": "OriginResponseStatus",
-                        "type": "int"
-                      },
-                      {
-                        "name": "OriginatorRayID",
-                        "type": "string"
-                      },
-                      {
-                        "name": "Ref",
-                        "type": "string"
-                      },
-                      {
-                        "name": "Source",
-                        "type": "string"
-                      },
-                      {
-                        "name": "BotDetectionIDs",
-                        "type": "int"
-                      },
-                      {
-                        "name": "BotDetectionTags",
-                        "type": "string"
-                      },
-                      {
-                        "name": "BotScore",
-                        "type": "int"
-                      },
-                      {
-                        "name": "BotScoreSrc",
-                        "type": "string"
-                      },
-                      {
-                        "name": "BotTags",
-                        "type": "string"
-                      },
-                      {
-                        "name": "CacheCacheStatus",
-                        "type": "string"
-                      },
-                      {
-                        "name": "CacheReserveUsed",
-                        "type": "boolean"
-                      },
-                      {
-                        "name": "CacheResponseBytes",
-                        "type": "int"
-                      },
-                      {
-                        "name": "CacheResponseStatus",
-                        "type": "int"
-                      },
-                      {
-                        "name": "CacheTieredFill",
-                        "type": "boolean"
-                      },
-                      {
-                        "name": "ClientCity",
-                        "type": "string"
-                      },
-                      {
-                        "name": "ClientDeviceType",
-                        "type": "string"
-                      },
-                      {
-                        "name": "ClientLatitude",
-                        "type": "string"
-                      },
-                      {
-                        "name": "ClientLongitude",
-                        "type": "string"
-                      },
-                      {
-                        "name": "ClientMTLSAuthCertFingerprint",
-                        "type": "string"
-                      },
-                      {
-                        "name": "ClientMTLSAuthStatus",
-                        "type": "string"
-                      },
-                      {
-                        "name": "ClientRegionCode",
-                        "type": "string"
-                      },
-                      {
-                        "name": "ClientRequestBytes",
-                        "type": "int"
-                      },
-                      {
-                        "name": "ClientRequestReferer",
-                        "type": "string"
-                      },
-                      {
-                        "name": "ClientRequestSource",
-                        "type": "string"
-                      },
-                      {
-                        "name": "ClientRequestURI",
-                        "type": "string"
-                      },
-                      {
-                        "name": "ClientSSLCipher",
-                        "type": "string"
-                      },
-                      {
-                        "name": "ClientSSLProtocol",
-                        "type": "string"
-                      },
-                      {
-                        "name": "ClientSrcPort",
-                        "type": "int"
-                      },
-                      {
-                        "name": "ClientTCPRTTMs",
-                        "type": "int"
-                      },
-                      {
-                        "name": "ClientXRequestedWith",
-                        "type": "string"
-                      },
-                      {
-                        "name": "Cookies",
-                        "type": "string"
-                      },
-                      {
-                        "name": "EdgeCFConnectingO2O",
-                        "type": "boolean"
-                      },
-                      {
-                        "name": "EdgeColoID",
-                        "type": "int"
-                      },
-                      {
-                        "name": "EdgeEndTimestamp",
-                        "type": "string"
-                      },
-                      {
-                        "name": "EdgePathingOp",
-                        "type": "string"
-                      },
-                      {
-                        "name": "EdgePathingSrc",
-                        "type": "string"
-                      },
-                      {
-                        "name": "EdgePathingStatus",
-                        "type": "string"
-                      },
-                      {
-                        "name": "EdgeRequestHost",
-                        "type": "string"
-                      },
-                      {
-                        "name": "EdgeResponseBodyBytes",
-                        "type": "int"
-                      },
-                      {
-                        "name": "EdgeResponseBytes",
-                        "type": "int"
-                      },
-                      {
-                        "name": "EdgeResponseCompressionRatio",
-                        "type": "string"
-                      },
-                      {
-                        "name": "EdgeResponseContentType",
-                        "type": "string"
-                      },
-                      {
-                        "name": "EdgeServerIP",
-                        "type": "string"
-                      },
-                      {
-                        "name": "EdgeStartTimestamp",
-                        "type": "string"
-                      },
-                      {
-                        "name": "EdgeTimeToFirstByteMs",
-                        "type": "int"
-                      },
-                      {
-                        "name": "JA3Hash",
-                        "type": "string"
-                      },
-                      {
-                        "name": "JA4",
-                        "type": "string"
-                      },
-                      {
-                        "name": "JA4Signals",
-                        "type": "string"
-                      },
-                      {
-                        "name": "OriginDNSResponseTimeMs",
-                        "type": "int"
-                      },
-                      {
-                        "name": "OriginRequestHeaderSendDurationMs",
-                        "type": "int"
-                      },
-                      {
-                        "name": "OriginResponseBytes",
-                        "type": "int"
-                      },
-                      {
-                        "name": "OriginResponseDurationMs",
-                        "type": "int"
-                      },
-                      {
-                        "name": "OriginResponseHTTPExpires",
-                        "type": "string"
-                      },
-                      {
-                        "name": "OriginResponseHTTPLastModified",
-                        "type": "string"
-                      },
-                      {
-                        "name": "OriginResponseHeaderReceiveDurationMs",
-                        "type": "int"
-                      },
-                      {
-                        "name": "OriginSSLProtocol",
-                        "type": "string"
-                      },
-                      {
-                        "name": "OriginTCPHandshakeDurationMs",
-                        "type": "int"
-                      },
-                      {
-                        "name": "ParentRayID",
-                        "type": "string"
-                      },
-                      {
-                        "name": "RequestHeaders",
-                        "type": "string"
-                      },
-                      {
-                        "name": "ResponseHeaders",
-                        "type": "string"
-                      },
-                      {
-                        "name": "SecurityAction",
-                        "type": "string"
-                      },
-                      {
-                        "name": "SecurityActions",
-                        "type": "string"
-                      },
-                      {
-                        "name": "SecurityRuleDescription",
-                        "type": "string"
-                      },
-                      {
-                        "name": "SecurityRuleID",
-                        "type": "string"
-                      },
-                      {
-                        "name": "SecurityRuleIDs",
-                        "type": "string"
-                      },
-                      {
-                        "name": "SecuritySources",
-                        "type": "string"
-                      },
-                      {
-                        "name": "SmartRouteColoID",
-                        "type": "int"
-                      },
-                      {
-                        "name": "UpperTierColoID",
-                        "type": "int"
-                      },
-                      {
-                        "name": "WAFAttackScore",
-                        "type": "int"
-                      },
-                      {
-                        "name": "WAFRCEAttackScore",
-                        "type": "int"
-                      },
-                      {
-                        "name": "WAFSQLiAttackScore",
-                        "type": "int"
-                      },
-                      {
-                        "name": "WAFXSSAttackScore",
-                        "type": "int"
-                      },
-                      {
-                        "name": "WorkerCPUTime",
-                        "type": "int"
-                      },
-                      {
-                        "name": "WorkerScriptName",
-                        "type": "string"
-                      },
-                      {
-                        "name": "WorkerStatus",
-                        "type": "string"
-                      },
-                      {
-                        "name": "WorkerSubrequest",
-                        "type": "boolean"
-                      },
-                      {
-                        "name": "WorkerSubrequestCount",
-                        "type": "int"
-                      },
-                      {
-                        "name": "WorkerWallTimeUs",
-                        "type": "int"
-                      },
-                      {
-                        "name": "ZoneName",
-                        "type": "string"
-                      },
-                      {
-                        "name": "ClientIPASN",
-                        "type": "int"
-                      },
-                      {
-                        "name": "ClientIPASNDescription",
-                        "type": "string"
-                      },
-                      {
-                        "name": "ClientIPCountry",
-                        "type": "string"
-                      },
-                      {
-                        "name": "LastKnownGoodColoCode",
-                        "type": "string"
-                      },
-                      {
-                        "name": "CSPDirective",
-                        "type": "string"
-                      },
-                      {
-                        "name": "PageURL",
-                        "type": "string"
-                      },
-                      {
-                        "name": "URLContainsCDNCGIPath",
-                        "type": "boolean"
-                      },
-                      {
-                        "name": "URLHost",
-                        "type": "string"
-                      },
-                      {
-                        "name": "Application",
-                        "type": "string"
-                      },
-                      {
-                        "name": "ClientBytes",
-                        "type": "int"
-                      },
-                      {
-                        "name": "ClientMatchedIpFirewall",
-                        "type": "string"
-                      },
-                      {
-                        "name": "ClientPort",
-                        "type": "int"
-                      },
-                      {
-                        "name": "ClientProto",
-                        "type": "string"
-                      },
-                      {
-                        "name": "ClientTcpRtt",
-                        "type": "int"
-                      },
-                      {
-                        "name": "ClientTlsClientHelloServerName",
-                        "type": "string"
-                      },
-                      {
-                        "name": "ClientTlsProtocol",
-                        "type": "string"
-                      },
-                      {
-                        "name": "ClientTlsStatus",
-                        "type": "string"
-                      },
-                      {
-                        "name": "ConnectTimestamp",
-                        "type": "string"
-                      },
-                      {
-                        "name": "DisconnectTimestamp",
-                        "type": "string"
-                      },
-                      {
-                        "name": "IpFirewall",
-                        "type": "boolean"
-                      },
-                      {
-                        "name": "OriginBytes",
-                        "type": "int"
-                      },
-                      {
-                        "name": "OriginProto",
-                        "type": "string"
-                      },
-                      {
-                        "name": "OriginTcpRtt",
-                        "type": "int"
-                      },
-                      {
-                        "name": "OriginTlsFingerprint",
-                        "type": "string"
-                      },
-                      {
-                        "name": "OriginTlsMode",
-                        "type": "string"
-                      },
-                      {
-                        "name": "OriginTlsProtocol",
-                        "type": "string"
-                      },
-                      {
-                        "name": "OriginTlsStatus",
-                        "type": "string"
-                      },
-                      {
-                        "name": "ProxyProtocol",
-                        "type": "string"
-                      },
-                      {
-                        "name": "Status",
-                        "type": "int"
-                      },
-                      {
-                        "name": "EventDetails",
-                        "type": "dynamic"
-                      },
-                      {
-                        "name": "IP",
-                        "type": "string"
-                      }
-                    ]
-                  }
-                },
-                "destinations": {
-                  "logAnalytics": [
-                    {
-                      "workspaceResourceId": "[variables('workspaceResourceId')]",
-                      "name": "clv2ws1"
-                    }
-                  ]
-                },
-                "dataFlows": [
-                  {
-                    "streams": [
-                      "Custom-Cloudflare"
-                    ],
-                    "destinations": [
-                      "clv2ws1"
-                    ],
-                    "transformKql": "source | extend TimeGenerated = now(), LogType = tostring(Type) | project TimeGenerated, AccountID, BytesReceived, BytesSent, ClientTCPHandshakeDurationMs, ClientTLSCipher, ClientTLSHandshakeDurationMs, ClientTLSVersion, ConnectionCloseReason, ConnectionReuse, DestinationTunnelID, DetectedProtocol, DeviceID, DeviceName, EgressColoName, EgressIP, EgressPort, EgressRuleID, EgressRuleName, Email, IngressColoName, Offramp, OriginIP, OriginPort, OriginTLSCertificateIssuer, OriginTLSCertificateValidationResult, OriginTLSCipher, OriginTLSVersion, Protocol, RegistrationID, RuleEvaluationDurationMs, SessionEndTime, SessionID, SessionStartTime, SourceIP, SourceInternalIP, SourcePort, UserID, CPUTimeMs, DispatchNamespace, Entrypoint, Event, EventTimestampMs, EventType, Exceptions, Logs, Outcome, ScriptName, ScriptTags, ScriptVersion, WallTimeMs, ClientAddress, Error, PTY, Payload, ProgramFinishDatetime, ProgramID, ProgramStartDatetime, ProgramType, ServerAddress, SessionFinishDatetime, SessionStartDatetime, TargetID, UserEmail, Username, Body, BodyLength, DestAddr, Headers, Host, Method, Password, R2Path, Referrer, SinkholeID, SrcAddr, Timestamp, URI, URL, UserAgent, AttackCampaignID, AttackID, AttackVector, ColoCity, ColoCode, ColoCountry, ColoGeoHash, ColoName, Datetime, DestinationASN, DestinationASNName, DestinationCountry, DestinationGeoHash, DestinationPort, Direction, GREChecksum, GREEtherType, GREHeaderLength, GREKey, GRESequenceNumber, GREVersion, ICMPChecksum, ICMPCode, ICMPType, IPDestinationAddress, IPDestinationSubnet, IPFragmentOffset, IPHeaderLength, IPMoreFragments, IPProtocol, IPProtocolName, IPSourceAddress, IPSourceSubnet, IPTTL, IPTTLBuckets, IPTotalLength, IPTotalLengthBuckets, IPv4Checksum, IPv4DSCP, IPv4DontFragment, IPv4ECN, IPv4Identification, IPv4Options, IPv6DSCP, IPv6ECN, IPv6ExtensionHeaders, IPv6FlowLabel, IPv6Identification, MitigationReason, MitigationScope, MitigationSystem, ProtocolState, RuleID, RuleName, RulesetID, RulesetOverrideID, SampleInterval, SourceASN, SourceASNName, SourceCountry, SourceGeoHash, TCPAcknowledgementNumber, TCPChecksum, TCPDataOffset, TCPFlags, TCPFlagsString, TCPMSS, TCPOptions, TCPSACKBlocks, TCPSACKPermitted, TCPSequenceNumber, TCPTimestampECR, TCPTimestampValue, TCPUrgentPointer, TCPWindowScale, TCPWindowSize, UDPChecksum, UDPPayloadLength, Verdict, Action, DestinationIP, SignatureID, SignatureMessage, SignatureRevision, ApplicationIDs, ApplicationNames, CategoryIDs, CategoryNames, DestinationIPContinentCode, DestinationIPCountryCode, OverrideIP, OverridePort, PolicyID, PolicyName, ProxyEndpoint, SNI, SourceIPContinentCode, SourceIPCountryCode, TransportProtocol, VirtualNetworkID, VirtualNetworkName, BlockedFileHash, BlockedFileName, BlockedFileReason, BlockedFileSize, BlockedFileType, DownloadMatchedDlpProfileEntries, DownloadMatchedDlpProfiles, DownloadedFileNames, FileInfo, ForensicCopyStatus, HTTPHost, HTTPMethod, HTTPStatusCode, HTTPVersion, IsIsolated, PrivateAppAUD, Quarantined, RedirectTargetURI, Referer, RequestID, UntrustedCertificateAction, UploadMatchedDlpProfileEntries, UploadMatchedDlpProfiles, UploadedFileNames, AuthoritativeNameServerIPs, CNAMECategoryIDs, CNAMECategoryNames, CNAMEs, CNAMEsReversed, ColoID, CustomResolveDurationMs, CustomResolverAddress, CustomResolverPolicyID, CustomResolverPolicyName, CustomResolverResponse, DoHSubdomain, DoTSubdomain, DstIP, DstPort, EDEErrors, InitialCategoryIDs, InitialCategoryNames, InitialResolvedIPs, InternalDNSFallbackStrategy, InternalDNSRCode, InternalDNSViewID, InternalDNSZoneID, IsResponseCached, Location, LocationID, MatchedCategoryIDs, MatchedCategoryNames, MatchedIndicatorFeedIDs, MatchedIndicatorFeedNames, QueryCategoryIDs, QueryCategoryNames, QueryID, QueryIndicatorFeedIDs, QueryIndicatorFeedNames, QueryName, QueryNameReversed, QuerySize, QueryType, QueryTypeName, RCode, RData, RequestContextCategoryIDs, RequestContextCategoryNames, ResolvedIPCategoryIDs, ResolvedIPCategoryNames, ResolvedIPContinentCodes, ResolvedIPCountryCodes, ResolverDecision, ResourceRecords, ResourceRecordsJSON, SrcIP, SrcIPContinentCode, SrcIPCountryCode, SrcPort, TimeZone, TimeZoneInferredMethod, AlertID, AlertReasons, Attachments, CC, CCName, FinalDisposition, From, FromName, Links, MessageDeliveryMode, MessageID, Origin, OriginalSender, ReplyTo, ReplyToName, SMTPEnvelopeFrom, SMTPEnvelopeTo, SMTPHeloServerIP, SMTPHeloServerIPAsName, SMTPHeloServerIPAsNumber, SMTPHeloServerIPGeo, SMTPHeloServerName, Subject, ThreatCategories, To, ToName, ClientResponseCode, ClusterID, EDNSSubnet, EDNSSubnetLength, QueryDO, QueryRD, QueryTCP, ResponseCached, ResponseCachedStale, ResponseReason, UpstreamIP, UpstreamResponseCode, UpstreamResponseTimeMs, ForensicCopyID, GatewayRequestID, Phase, TriggeredRuleID, ClientVersion, DeviceManufacturer, DeviceModel, DeviceSerialNumber, DeviceType, OSVersion, PostureCheckName, PostureCheckType, PostureEvaluatedResult, PostureExpectedJSON, PostureReceivedJSON, UserUID, AssetDisplayName, AssetExternalID, AssetLink, AssetMetadata, DetectedTimestamp, FindingTypeDisplayName, FindingTypeID, FindingTypeSeverity, InstanceID, IntegrationDisplayName, IntegrationID, IntegrationPolicyVendor, Decision, DomainName, ActionResult, ActionType, ActorEmail, ActorID, ActorIP, ActorType, ID, Interface, Metadata, NewValue, OldValue, OwnerID, ResourceID, ResourceType, When, Allowed, AppDomain, AppUUID, Connection, Country, CreatedAt, IPAddress, PurposeJustificationPrompt, PurposeJustificationResponse, RayID, TemporaryAccessApprovers, TemporaryAccessDuration, ClientASN, ClientASNDescription, ClientCountry, ClientIP, ClientIPClass, ClientRefererHost, ClientRefererPath, ClientRefererQuery, ClientRefererScheme, ClientRequestHost, ClientRequestMethod, ClientRequestPath, ClientRequestProtocol, ClientRequestQuery, ClientRequestScheme, ClientRequestUserAgent, ContentScanObjResults, ContentScanObjSizes, ContentScanObjTypes, Description, EdgeColoCode, EdgeResponseStatus, Kind, LeakedCredentialCheckResult, MatchIndex, OriginResponseStatus, OriginatorRayID, Ref, BotDetectionIDs, BotDetectionTags, BotScore, BotScoreSrc, BotTags, CacheCacheStatus, CacheReserveUsed, CacheResponseBytes, CacheResponseStatus, CacheTieredFill, ClientCity, ClientDeviceType, ClientLatitude, ClientLongitude, ClientMTLSAuthCertFingerprint, ClientMTLSAuthStatus, ClientRegionCode, ClientRequestBytes, ClientRequestReferer, ClientRequestSource, ClientRequestURI, ClientSSLCipher, ClientSSLProtocol, ClientSrcPort, ClientTCPRTTMs, ClientXRequestedWith, Cookies, EdgeCFConnectingO2O, EdgeColoID, EdgeEndTimestamp, EdgePathingOp, EdgePathingSrc, EdgePathingStatus, EdgeRequestHost, EdgeResponseBodyBytes, EdgeResponseBytes, EdgeResponseCompressionRatio, EdgeResponseContentType, EdgeServerIP, EdgeStartTimestamp, EdgeTimeToFirstByteMs, JA3Hash, JA4, JA4Signals, OriginDNSResponseTimeMs, OriginRequestHeaderSendDurationMs, OriginResponseBytes, OriginResponseDurationMs, OriginResponseHTTPExpires, OriginResponseHTTPLastModified, OriginResponseHeaderReceiveDurationMs, OriginSSLProtocol, OriginTCPHandshakeDurationMs, OriginTLSHandshakeDurationMs, ParentRayID, RequestHeaders, ResponseHeaders, SecurityAction, SecurityRuleDescription, SecurityRuleID, SecuritySources, SmartRouteColoID, UpperTierColoID, WAFAttackScore, WAFRCEAttackScore, WAFSQLiAttackScore, WAFXSSAttackScore, WorkerCPUTime, WorkerScriptName, WorkerStatus, WorkerSubrequest, WorkerSubrequestCount, WorkerWallTimeUs, ZoneName, ClientIPASN, ClientIPASNDescription, ClientIPCountry, LastKnownGoodColoCode, CSPDirective, PageURL, URLContainsCDNCGIPath, URLHost, Application, ClientBytes, ClientMatchedIpFirewall, ClientPort, ClientProto, ClientTcpRtt, ClientTlsClientHelloServerName, ClientTlsProtocol, ClientTlsStatus, ConnectTimestamp, DisconnectTimestamp, IpFirewall, OriginBytes, OriginProto, OriginTcpRtt, OriginTlsFingerprint, OriginTlsMode, OriginTlsProtocol, OriginTlsStatus, ProxyProtocol, Status, EventDetails, IP, LogType, Source, SecurityActions, SecurityRuleIDs",
-                    "outputStream": "Custom-CloudflareV2_CL"
-                  }
-                ]
-              }
-            },
-            {
-              "name": "CloudflareV2_CL",
-              "apiVersion": "2022-10-01",
-              "type": "Microsoft.OperationalInsights/workspaces/tables",
-              "location": "[parameters('workspace-location')]",
-              "kind": null,
-              "properties": {
-                "schema": {
-                  "name": "CloudflareV2_CL",
-                  "columns": [
-                    {
-                      "name": "TimeGenerated",
-                      "type": "datetime"
-                    },
-                    {
-                      "name": "AccountID",
-                      "type": "string"
-                    },
-                    {
-                      "name": "BytesReceived",
-                      "type": "int"
-                    },
-                    {
-                      "name": "BytesSent",
-                      "type": "int"
-                    },
-                    {
-                      "name": "ClientTCPHandshakeDurationMs",
-                      "type": "int"
-                    },
-                    {
-                      "name": "ClientTLSCipher",
-                      "type": "string"
-                    },
-                    {
-                      "name": "ClientTLSHandshakeDurationMs",
-                      "type": "int"
-                    },
-                    {
-                      "name": "ClientTLSVersion",
-                      "type": "string"
-                    },
-                    {
-                      "name": "ConnectionCloseReason",
-                      "type": "string"
-                    },
-                    {
-                      "name": "ConnectionReuse",
-                      "type": "boolean"
-                    },
-                    {
-                      "name": "DestinationTunnelID",
-                      "type": "string"
-                    },
-                    {
-                      "name": "DetectedProtocol",
-                      "type": "string"
-                    },
-                    {
-                      "name": "DeviceID",
-                      "type": "string"
-                    },
-                    {
-                      "name": "DeviceName",
-                      "type": "string"
-                    },
-                    {
-                      "name": "EgressColoName",
-                      "type": "string"
-                    },
-                    {
-                      "name": "EgressIP",
-                      "type": "string"
-                    },
-                    {
-                      "name": "EgressPort",
-                      "type": "int"
-                    },
-                    {
-                      "name": "EgressRuleID",
-                      "type": "string"
-                    },
-                    {
-                      "name": "EgressRuleName",
-                      "type": "string"
-                    },
-                    {
-                      "name": "Email",
-                      "type": "string"
-                    },
-                    {
-                      "name": "IngressColoName",
-                      "type": "string"
-                    },
-                    {
-                      "name": "Offramp",
-                      "type": "string"
-                    },
-                    {
-                      "name": "OriginIP",
-                      "type": "string"
-                    },
-                    {
-                      "name": "OriginPort",
-                      "type": "int"
-                    },
-                    {
-                      "name": "OriginTLSCertificateIssuer",
-                      "type": "string"
-                    },
-                    {
-                      "name": "OriginTLSCertificateValidationResult",
-                      "type": "string"
-                    },
-                    {
-                      "name": "OriginTLSCipher",
-                      "type": "string"
-                    },
-                    {
-                      "name": "OriginTLSHandshakeDurationMs",
-                      "type": "int"
-                    },
-                    {
-                      "name": "OriginTLSVersion",
-                      "type": "string"
-                    },
-                    {
-                      "name": "Protocol",
-                      "type": "string"
-                    },
-                    {
-                      "name": "RegistrationID",
-                      "type": "string"
-                    },
-                    {
-                      "name": "RuleEvaluationDurationMs",
-                      "type": "int"
-                    },
-                    {
-                      "name": "SessionEndTime",
-                      "type": "datetime"
-                    },
-                    {
-                      "name": "SessionID",
-                      "type": "string"
-                    },
-                    {
-                      "name": "SessionStartTime",
-                      "type": "datetime"
-                    },
-                    {
-                      "name": "SourceIP",
-                      "type": "string"
-                    },
-                    {
-                      "name": "SourceInternalIP",
-                      "type": "string"
-                    },
-                    {
-                      "name": "SourcePort",
-                      "type": "int"
-                    },
-                    {
-                      "name": "UserID",
-                      "type": "string"
-                    },
-                    {
-                      "name": "CPUTimeMs",
-                      "type": "int"
-                    },
-                    {
-                      "name": "DispatchNamespace",
-                      "type": "string"
-                    },
-                    {
-                      "name": "Entrypoint",
-                      "type": "string"
-                    },
-                    {
-                      "name": "Event",
-                      "type": "string"
-                    },
-                    {
-                      "name": "EventTimestampMs",
-                      "type": "int"
-                    },
-                    {
-                      "name": "EventType",
-                      "type": "string"
-                    },
-                    {
-                      "name": "Exceptions",
-                      "type": "string"
-                    },
-                    {
-                      "name": "Logs",
-                      "type": "string"
-                    },
-                    {
-                      "name": "Outcome",
-                      "type": "string"
-                    },
-                    {
-                      "name": "ScriptName",
-                      "type": "string"
-                    },
-                    {
-                      "name": "ScriptTags",
-                      "type": "string"
-                    },
-                    {
-                      "name": "ScriptVersion",
-                      "type": "string"
-                    },
-                    {
-                      "name": "WallTimeMs",
-                      "type": "int"
-                    },
-                    {
-                      "name": "ClientAddress",
-                      "type": "string"
-                    },
-                    {
-                      "name": "Error",
-                      "type": "string"
-                    },
-                    {
-                      "name": "PTY",
-                      "type": "string"
-                    },
-                    {
-                      "name": "Payload",
-                      "type": "string"
-                    },
-                    {
-                      "name": "ProgramFinishDatetime",
-                      "type": "string"
-                    },
-                    {
-                      "name": "ProgramID",
-                      "type": "string"
-                    },
-                    {
-                      "name": "ProgramStartDatetime",
-                      "type": "string"
-                    },
-                    {
-                      "name": "ProgramType",
-                      "type": "string"
-                    },
-                    {
-                      "name": "ServerAddress",
-                      "type": "string"
-                    },
-                    {
-                      "name": "SessionFinishDatetime",
-                      "type": "string"
-                    },
-                    {
-                      "name": "SessionStartDatetime",
-                      "type": "string"
-                    },
-                    {
-                      "name": "TargetID",
-                      "type": "string"
-                    },
-                    {
-                      "name": "UserEmail",
-                      "type": "string"
-                    },
-                    {
-                      "name": "Username",
-                      "type": "string"
-                    },
-                    {
-                      "name": "Body",
-                      "type": "string"
-                    },
-                    {
-                      "name": "BodyLength",
-                      "type": "int"
-                    },
-                    {
-                      "name": "DestAddr",
-                      "type": "string"
-                    },
-                    {
-                      "name": "Headers",
-                      "type": "string"
-                    },
-                    {
-                      "name": "Host",
-                      "type": "string"
-                    },
-                    {
-                      "name": "Method",
-                      "type": "string"
-                    },
-                    {
-                      "name": "Password",
-                      "type": "string"
-                    },
-                    {
-                      "name": "R2Path",
-                      "type": "string"
-                    },
-                    {
-                      "name": "Referrer",
-                      "type": "string"
-                    },
-                    {
-                      "name": "SinkholeID",
-                      "type": "string"
-                    },
-                    {
-                      "name": "SrcAddr",
-                      "type": "string"
-                    },
-                    {
-                      "name": "Timestamp",
-                      "type": "string"
-                    },
-                    {
-                      "name": "URI",
-                      "type": "string"
-                    },
-                    {
-                      "name": "URL",
-                      "type": "string"
-                    },
-                    {
-                      "name": "UserAgent",
-                      "type": "string"
-                    },
-                    {
-                      "name": "AttackCampaignID",
-                      "type": "string"
-                    },
-                    {
-                      "name": "AttackID",
-                      "type": "string"
-                    },
-                    {
-                      "name": "AttackVector",
-                      "type": "string"
-                    },
-                    {
-                      "name": "ColoCity",
-                      "type": "string"
-                    },
-                    {
-                      "name": "ColoCode",
-                      "type": "string"
-                    },
-                    {
-                      "name": "ColoCountry",
-                      "type": "string"
-                    },
-                    {
-                      "name": "ColoGeoHash",
-                      "type": "string"
-                    },
-                    {
-                      "name": "ColoName",
-                      "type": "string"
-                    },
-                    {
-                      "name": "Datetime",
-                      "type": "string"
-                    },
-                    {
-                      "name": "DestinationASN",
-                      "type": "int"
-                    },
-                    {
-                      "name": "DestinationASNName",
-                      "type": "string"
-                    },
-                    {
-                      "name": "DestinationCountry",
-                      "type": "string"
-                    },
-                    {
-                      "name": "DestinationGeoHash",
-                      "type": "string"
-                    },
-                    {
-                      "name": "DestinationPort",
-                      "type": "int"
-                    },
-                    {
-                      "name": "Direction",
-                      "type": "string"
-                    },
-                    {
-                      "name": "GREChecksum",
-                      "type": "int"
-                    },
-                    {
-                      "name": "GREEtherType",
-                      "type": "int"
-                    },
-                    {
-                      "name": "GREHeaderLength",
-                      "type": "int"
-                    },
-                    {
-                      "name": "GREKey",
-                      "type": "int"
-                    },
-                    {
-                      "name": "GRESequenceNumber",
-                      "type": "int"
-                    },
-                    {
-                      "name": "GREVersion",
-                      "type": "int"
-                    },
-                    {
-                      "name": "ICMPChecksum",
-                      "type": "int"
-                    },
-                    {
-                      "name": "ICMPCode",
-                      "type": "int"
-                    },
-                    {
-                      "name": "ICMPType",
-                      "type": "int"
-                    },
-                    {
-                      "name": "IPDestinationAddress",
-                      "type": "string"
-                    },
-                    {
-                      "name": "IPDestinationSubnet",
-                      "type": "string"
-                    },
-                    {
-                      "name": "IPFragmentOffset",
-                      "type": "int"
-                    },
-                    {
-                      "name": "IPHeaderLength",
-                      "type": "int"
-                    },
-                    {
-                      "name": "IPMoreFragments",
-                      "type": "int"
-                    },
-                    {
-                      "name": "IPProtocol",
-                      "type": "int"
-                    },
-                    {
-                      "name": "IPProtocolName",
-                      "type": "string"
-                    },
-                    {
-                      "name": "IPSourceAddress",
-                      "type": "string"
-                    },
-                    {
-                      "name": "IPSourceSubnet",
-                      "type": "string"
-                    },
-                    {
-                      "name": "IPTTL",
-                      "type": "int"
-                    },
-                    {
-                      "name": "IPTTLBuckets",
-                      "type": "int"
-                    },
-                    {
-                      "name": "IPTotalLength",
-                      "type": "int"
-                    },
-                    {
-                      "name": "IPTotalLengthBuckets",
-                      "type": "int"
-                    },
-                    {
-                      "name": "IPv4Checksum",
-                      "type": "int"
-                    },
-                    {
-                      "name": "IPv4DSCP",
-                      "type": "int"
-                    },
-                    {
-                      "name": "IPv4DontFragment",
-                      "type": "int"
-                    },
-                    {
-                      "name": "IPv4ECN",
-                      "type": "int"
-                    },
-                    {
-                      "name": "IPv4Identification",
-                      "type": "int"
-                    },
-                    {
-                      "name": "IPv4Options",
-                      "type": "string"
-                    },
-                    {
-                      "name": "IPv6DSCP",
-                      "type": "int"
-                    },
-                    {
-                      "name": "IPv6ECN",
-                      "type": "int"
-                    },
-                    {
-                      "name": "IPv6ExtensionHeaders",
-                      "type": "string"
-                    },
-                    {
-                      "name": "IPv6FlowLabel",
-                      "type": "int"
-                    },
-                    {
-                      "name": "IPv6Identification",
-                      "type": "int"
-                    },
-                    {
-                      "name": "MitigationReason",
-                      "type": "string"
-                    },
-                    {
-                      "name": "MitigationScope",
-                      "type": "string"
-                    },
-                    {
-                      "name": "MitigationSystem",
-                      "type": "string"
-                    },
-                    {
-                      "name": "ProtocolState",
-                      "type": "string"
-                    },
-                    {
-                      "name": "RuleID",
-                      "type": "string"
-                    },
-                    {
-                      "name": "RuleName",
-                      "type": "string"
-                    },
-                    {
-                      "name": "RulesetID",
-                      "type": "string"
-                    },
-                    {
-                      "name": "RulesetOverrideID",
-                      "type": "string"
-                    },
-                    {
-                      "name": "SampleInterval",
-                      "type": "int"
-                    },
-                    {
-                      "name": "SourceASN",
-                      "type": "int"
-                    },
-                    {
-                      "name": "SourceASNName",
-                      "type": "string"
-                    },
-                    {
-                      "name": "SourceCountry",
-                      "type": "string"
-                    },
-                    {
-                      "name": "SourceGeoHash",
-                      "type": "string"
-                    },
-                    {
-                      "name": "TCPAcknowledgementNumber",
-                      "type": "int"
-                    },
-                    {
-                      "name": "TCPChecksum",
-                      "type": "int"
-                    },
-                    {
-                      "name": "TCPDataOffset",
-                      "type": "int"
-                    },
-                    {
-                      "name": "TCPFlags",
-                      "type": "int"
-                    },
-                    {
-                      "name": "TCPFlagsString",
-                      "type": "string"
-                    },
-                    {
-                      "name": "TCPMSS",
-                      "type": "int"
-                    },
-                    {
-                      "name": "TCPOptions",
-                      "type": "string"
-                    },
-                    {
-                      "name": "TCPSACKBlocks",
-                      "type": "string"
-                    },
-                    {
-                      "name": "TCPSACKPermitted",
-                      "type": "int"
-                    },
-                    {
-                      "name": "TCPSequenceNumber",
-                      "type": "int"
-                    },
-                    {
-                      "name": "TCPTimestampECR",
-                      "type": "int"
-                    },
-                    {
-                      "name": "TCPTimestampValue",
-                      "type": "int"
-                    },
-                    {
-                      "name": "TCPUrgentPointer",
-                      "type": "int"
-                    },
-                    {
-                      "name": "TCPWindowScale",
-                      "type": "int"
-                    },
-                    {
-                      "name": "TCPWindowSize",
-                      "type": "int"
-                    },
-                    {
-                      "name": "UDPChecksum",
-                      "type": "int"
-                    },
-                    {
-                      "name": "UDPPayloadLength",
-                      "type": "int"
-                    },
-                    {
-                      "name": "Verdict",
-                      "type": "string"
-                    },
-                    {
-                      "name": "Action",
-                      "type": "string"
-                    },
-                    {
-                      "name": "DestinationIP",
-                      "type": "string"
-                    },
-                    {
-                      "name": "SignatureID",
-                      "type": "int"
-                    },
-                    {
-                      "name": "SignatureMessage",
-                      "type": "string"
-                    },
-                    {
-                      "name": "SignatureRevision",
-                      "type": "int"
-                    },
-                    {
-                      "name": "ApplicationIDs",
-                      "type": "int"
-                    },
-                    {
-                      "name": "ApplicationNames",
-                      "type": "string"
-                    },
-                    {
-                      "name": "CategoryIDs",
-                      "type": "int"
-                    },
-                    {
-                      "name": "CategoryNames",
-                      "type": "string"
-                    },
-                    {
-                      "name": "DestinationIPContinentCode",
-                      "type": "string"
-                    },
-                    {
-                      "name": "DestinationIPCountryCode",
-                      "type": "string"
-                    },
-                    {
-                      "name": "OverrideIP",
-                      "type": "string"
-                    },
-                    {
-                      "name": "OverridePort",
-                      "type": "int"
-                    },
-                    {
-                      "name": "PolicyID",
-                      "type": "string"
-                    },
-                    {
-                      "name": "PolicyName",
-                      "type": "string"
-                    },
-                    {
-                      "name": "ProxyEndpoint",
-                      "type": "string"
-                    },
-                    {
-                      "name": "SNI",
-                      "type": "string"
-                    },
-                    {
-                      "name": "SourceIPContinentCode",
-                      "type": "string"
-                    },
-                    {
-                      "name": "SourceIPCountryCode",
-                      "type": "string"
-                    },
-                    {
-                      "name": "TransportProtocol",
-                      "type": "string"
-                    },
-                    {
-                      "name": "VirtualNetworkID",
-                      "type": "string"
-                    },
-                    {
-                      "name": "VirtualNetworkName",
-                      "type": "string"
-                    },
-                    {
-                      "name": "BlockedFileHash",
-                      "type": "string"
-                    },
-                    {
-                      "name": "BlockedFileName",
-                      "type": "string"
-                    },
-                    {
-                      "name": "BlockedFileReason",
-                      "type": "string"
-                    },
-                    {
-                      "name": "BlockedFileSize",
-                      "type": "int"
-                    },
-                    {
-                      "name": "BlockedFileType",
-                      "type": "string"
-                    },
-                    {
-                      "name": "DownloadMatchedDlpProfileEntries",
-                      "type": "string"
-                    },
-                    {
-                      "name": "DownloadMatchedDlpProfiles",
-                      "type": "string"
-                    },
-                    {
-                      "name": "DownloadedFileNames",
-                      "type": "string"
-                    },
-                    {
-                      "name": "FileInfo",
-                      "type": "string"
-                    },
-                    {
-                      "name": "ForensicCopyStatus",
-                      "type": "string"
-                    },
-                    {
-                      "name": "HTTPHost",
-                      "type": "string"
-                    },
-                    {
-                      "name": "HTTPMethod",
-                      "type": "string"
-                    },
-                    {
-                      "name": "HTTPStatusCode",
-                      "type": "int"
-                    },
-                    {
-                      "name": "HTTPVersion",
-                      "type": "string"
-                    },
-                    {
-                      "name": "IsIsolated",
-                      "type": "boolean"
-                    },
-                    {
-                      "name": "PrivateAppAUD",
-                      "type": "string"
-                    },
-                    {
-                      "name": "Quarantined",
-                      "type": "boolean"
-                    },
-                    {
-                      "name": "RedirectTargetURI",
-                      "type": "string"
-                    },
-                    {
-                      "name": "Referer",
-                      "type": "string"
-                    },
-                    {
-                      "name": "RequestID",
-                      "type": "string"
-                    },
-                    {
-                      "name": "UntrustedCertificateAction",
-                      "type": "string"
-                    },
-                    {
-                      "name": "UploadMatchedDlpProfileEntries",
-                      "type": "string"
-                    },
-                    {
-                      "name": "UploadMatchedDlpProfiles",
-                      "type": "string"
-                    },
-                    {
-                      "name": "UploadedFileNames",
-                      "type": "string"
-                    },
-                    {
-                      "name": "AuthoritativeNameServerIPs",
-                      "type": "string"
-                    },
-                    {
-                      "name": "CNAMECategoryIDs",
-                      "type": "int"
-                    },
-                    {
-                      "name": "CNAMECategoryNames",
-                      "type": "string"
-                    },
-                    {
-                      "name": "CNAMEs",
-                      "type": "string"
-                    },
-                    {
-                      "name": "CNAMEsReversed",
-                      "type": "string"
-                    },
-                    {
-                      "name": "ColoID",
-                      "type": "int"
-                    },
-                    {
-                      "name": "CustomResolveDurationMs",
-                      "type": "int"
-                    },
-                    {
-                      "name": "CustomResolverAddress",
-                      "type": "string"
-                    },
-                    {
-                      "name": "CustomResolverPolicyID",
-                      "type": "string"
-                    },
-                    {
-                      "name": "CustomResolverPolicyName",
-                      "type": "string"
-                    },
-                    {
-                      "name": "CustomResolverResponse",
-                      "type": "string"
-                    },
-                    {
-                      "name": "DoHSubdomain",
-                      "type": "string"
-                    },
-                    {
-                      "name": "DoTSubdomain",
-                      "type": "string"
-                    },
-                    {
-                      "name": "DstIP",
-                      "type": "string"
-                    },
-                    {
-                      "name": "DstPort",
-                      "type": "int"
-                    },
-                    {
-                      "name": "EDEErrors",
-                      "type": "int"
-                    },
-                    {
-                      "name": "InitialCategoryIDs",
-                      "type": "int"
-                    },
-                    {
-                      "name": "InitialCategoryNames",
-                      "type": "string"
-                    },
-                    {
-                      "name": "InitialResolvedIPs",
-                      "type": "string"
-                    },
-                    {
-                      "name": "InternalDNSFallbackStrategy",
-                      "type": "string"
-                    },
-                    {
-                      "name": "InternalDNSRCode",
-                      "type": "int"
-                    },
-                    {
-                      "name": "InternalDNSViewID",
-                      "type": "string"
-                    },
-                    {
-                      "name": "InternalDNSZoneID",
-                      "type": "string"
-                    },
-                    {
-                      "name": "IsResponseCached",
-                      "type": "boolean"
-                    },
-                    {
-                      "name": "Location",
-                      "type": "string"
-                    },
-                    {
-                      "name": "LocationID",
-                      "type": "string"
-                    },
-                    {
-                      "name": "MatchedCategoryIDs",
-                      "type": "int"
-                    },
-                    {
-                      "name": "MatchedCategoryNames",
-                      "type": "string"
-                    },
-                    {
-                      "name": "MatchedIndicatorFeedIDs",
-                      "type": "int"
-                    },
-                    {
-                      "name": "MatchedIndicatorFeedNames",
-                      "type": "string"
-                    },
-                    {
-                      "name": "QueryCategoryIDs",
-                      "type": "int"
-                    },
-                    {
-                      "name": "QueryCategoryNames",
-                      "type": "string"
-                    },
-                    {
-                      "name": "QueryID",
-                      "type": "string"
-                    },
-                    {
-                      "name": "QueryIndicatorFeedIDs",
-                      "type": "int"
-                    },
-                    {
-                      "name": "QueryIndicatorFeedNames",
-                      "type": "string"
-                    },
-                    {
-                      "name": "QueryName",
-                      "type": "string"
-                    },
-                    {
-                      "name": "QueryNameReversed",
-                      "type": "string"
-                    },
-                    {
-                      "name": "QuerySize",
-                      "type": "int"
-                    },
-                    {
-                      "name": "QueryType",
-                      "type": "int"
-                    },
-                    {
-                      "name": "QueryTypeName",
-                      "type": "string"
-                    },
-                    {
-                      "name": "RCode",
-                      "type": "int"
-                    },
-                    {
-                      "name": "RData",
-                      "type": "string"
-                    },
-                    {
-                      "name": "RequestContextCategoryIDs",
-                      "type": "int"
-                    },
-                    {
-                      "name": "RequestContextCategoryNames",
-                      "type": "string"
-                    },
-                    {
-                      "name": "ResolvedIPCategoryIDs",
-                      "type": "int"
-                    },
-                    {
-                      "name": "ResolvedIPCategoryNames",
-                      "type": "string"
-                    },
-                    {
-                      "name": "ResolvedIPContinentCodes",
-                      "type": "string"
-                    },
-                    {
-                      "name": "ResolvedIPCountryCodes",
-                      "type": "string"
-                    },
-                    {
-                      "name": "ResolverDecision",
-                      "type": "string"
-                    },
-                    {
-                      "name": "ResourceRecords",
-                      "type": "string"
-                    },
-                    {
-                      "name": "ResourceRecordsJSON",
-                      "type": "string"
-                    },
-                    {
-                      "name": "SrcIP",
-                      "type": "string"
-                    },
-                    {
-                      "name": "SrcIPContinentCode",
-                      "type": "string"
-                    },
-                    {
-                      "name": "SrcIPCountryCode",
-                      "type": "string"
-                    },
-                    {
-                      "name": "SrcPort",
-                      "type": "int"
-                    },
-                    {
-                      "name": "TimeZone",
-                      "type": "string"
-                    },
-                    {
-                      "name": "TimeZoneInferredMethod",
-                      "type": "string"
-                    },
-                    {
-                      "name": "AlertID",
-                      "type": "string"
-                    },
-                    {
-                      "name": "AlertReasons",
-                      "type": "string"
-                    },
-                    {
-                      "name": "Attachments",
-                      "type": "string"
-                    },
-                    {
-                      "name": "CC",
-                      "type": "string"
-                    },
-                    {
-                      "name": "CCName",
-                      "type": "string"
-                    },
-                    {
-                      "name": "FinalDisposition",
-                      "type": "string"
-                    },
-                    {
-                      "name": "From",
-                      "type": "string"
-                    },
-                    {
-                      "name": "FromName",
-                      "type": "string"
-                    },
-                    {
-                      "name": "Links",
-                      "type": "string"
-                    },
-                    {
-                      "name": "MessageDeliveryMode",
-                      "type": "string"
-                    },
-                    {
-                      "name": "MessageID",
-                      "type": "string"
-                    },
-                    {
-                      "name": "Origin",
-                      "type": "string"
-                    },
-                    {
-                      "name": "OriginalSender",
-                      "type": "string"
-                    },
-                    {
-                      "name": "ReplyTo",
-                      "type": "string"
-                    },
-                    {
-                      "name": "ReplyToName",
-                      "type": "string"
-                    },
-                    {
-                      "name": "SMTPEnvelopeFrom",
-                      "type": "string"
-                    },
-                    {
-                      "name": "SMTPEnvelopeTo",
-                      "type": "string"
-                    },
-                    {
-                      "name": "SMTPHeloServerIP",
-                      "type": "string"
-                    },
-                    {
-                      "name": "SMTPHeloServerIPAsName",
-                      "type": "string"
-                    },
-                    {
-                      "name": "SMTPHeloServerIPAsNumber",
-                      "type": "string"
-                    },
-                    {
-                      "name": "SMTPHeloServerIPGeo",
-                      "type": "string"
-                    },
-                    {
-                      "name": "SMTPHeloServerName",
-                      "type": "string"
-                    },
-                    {
-                      "name": "Subject",
-                      "type": "string"
-                    },
-                    {
-                      "name": "ThreatCategories",
-                      "type": "string"
-                    },
-                    {
-                      "name": "To",
-                      "type": "string"
-                    },
-                    {
-                      "name": "ToName",
-                      "type": "string"
-                    },
-                    {
-                      "name": "ClientResponseCode",
-                      "type": "int"
-                    },
-                    {
-                      "name": "ClusterID",
-                      "type": "string"
-                    },
-                    {
-                      "name": "EDNSSubnet",
-                      "type": "string"
-                    },
-                    {
-                      "name": "EDNSSubnetLength",
-                      "type": "int"
-                    },
-                    {
-                      "name": "QueryDO",
-                      "type": "boolean"
-                    },
-                    {
-                      "name": "QueryRD",
-                      "type": "boolean"
-                    },
-                    {
-                      "name": "QueryTCP",
-                      "type": "boolean"
-                    },
-                    {
-                      "name": "ResponseCached",
-                      "type": "boolean"
-                    },
-                    {
-                      "name": "ResponseCachedStale",
-                      "type": "boolean"
-                    },
-                    {
-                      "name": "ResponseReason",
-                      "type": "string"
-                    },
-                    {
-                      "name": "UpstreamIP",
-                      "type": "string"
-                    },
-                    {
-                      "name": "UpstreamResponseCode",
-                      "type": "int"
-                    },
-                    {
-                      "name": "UpstreamResponseTimeMs",
-                      "type": "int"
-                    },
-                    {
-                      "name": "ForensicCopyID",
-                      "type": "string"
-                    },
-                    {
-                      "name": "GatewayRequestID",
-                      "type": "string"
-                    },
-                    {
-                      "name": "Phase",
-                      "type": "string"
-                    },
-                    {
-                      "name": "TriggeredRuleID",
-                      "type": "string"
-                    },
-                    {
-                      "name": "ClientVersion",
-                      "type": "string"
-                    },
-                    {
-                      "name": "DeviceManufacturer",
-                      "type": "string"
-                    },
-                    {
-                      "name": "DeviceModel",
-                      "type": "string"
-                    },
-                    {
-                      "name": "DeviceSerialNumber",
-                      "type": "string"
-                    },
-                    {
-                      "name": "DeviceType",
-                      "type": "string"
-                    },
-                    {
-                      "name": "OSVersion",
-                      "type": "string"
-                    },
-                    {
-                      "name": "PostureCheckName",
-                      "type": "string"
-                    },
-                    {
-                      "name": "PostureCheckType",
-                      "type": "string"
-                    },
-                    {
-                      "name": "PostureEvaluatedResult",
-                      "type": "boolean"
-                    },
-                    {
-                      "name": "PostureExpectedJSON",
-                      "type": "string"
-                    },
-                    {
-                      "name": "PostureReceivedJSON",
-                      "type": "string"
-                    },
-                    {
-                      "name": "UserUID",
-                      "type": "string"
-                    },
-                    {
-                      "name": "AssetDisplayName",
-                      "type": "string"
-                    },
-                    {
-                      "name": "AssetExternalID",
-                      "type": "string"
-                    },
-                    {
-                      "name": "AssetLink",
-                      "type": "string"
-                    },
-                    {
-                      "name": "AssetMetadata",
-                      "type": "string"
-                    },
-                    {
-                      "name": "DetectedTimestamp",
-                      "type": "string"
-                    },
-                    {
-                      "name": "FindingTypeDisplayName",
-                      "type": "string"
-                    },
-                    {
-                      "name": "FindingTypeID",
-                      "type": "string"
-                    },
-                    {
-                      "name": "FindingTypeSeverity",
-                      "type": "string"
-                    },
-                    {
-                      "name": "InstanceID",
-                      "type": "string"
-                    },
-                    {
-                      "name": "IntegrationDisplayName",
-                      "type": "string"
-                    },
-                    {
-                      "name": "IntegrationID",
-                      "type": "string"
-                    },
-                    {
-                      "name": "IntegrationPolicyVendor",
-                      "type": "string"
-                    },
-                    {
-                      "name": "Decision",
-                      "type": "string"
-                    },
-                    {
-                      "name": "DomainName",
-                      "type": "string"
-                    },
-                    {
-                      "name": "LogType",
-                      "type": "string"
-                    },
-                    {
-                      "name": "ActionResult",
-                      "type": "boolean"
-                    },
-                    {
-                      "name": "ActionType",
-                      "type": "string"
-                    },
-                    {
-                      "name": "ActorEmail",
-                      "type": "string"
-                    },
-                    {
-                      "name": "ActorID",
-                      "type": "string"
-                    },
-                    {
-                      "name": "ActorIP",
-                      "type": "string"
-                    },
-                    {
-                      "name": "ActorType",
-                      "type": "string"
-                    },
-                    {
-                      "name": "ID",
-                      "type": "string"
-                    },
-                    {
-                      "name": "Interface",
-                      "type": "string"
-                    },
-                    {
-                      "name": "Metadata",
-                      "type": "string"
-                    },
-                    {
-                      "name": "NewValue",
-                      "type": "string"
-                    },
-                    {
-                      "name": "OldValue",
-                      "type": "string"
-                    },
-                    {
-                      "name": "OwnerID",
-                      "type": "string"
-                    },
-                    {
-                      "name": "ResourceID",
-                      "type": "string"
-                    },
-                    {
-                      "name": "ResourceType",
-                      "type": "string"
-                    },
-                    {
-                      "name": "When",
-                      "type": "string"
-                    },
-                    {
-                      "name": "Allowed",
-                      "type": "boolean"
-                    },
-                    {
-                      "name": "AppDomain",
-                      "type": "string"
-                    },
-                    {
-                      "name": "AppUUID",
-                      "type": "string"
-                    },
-                    {
-                      "name": "Connection",
-                      "type": "string"
-                    },
-                    {
-                      "name": "Country",
-                      "type": "string"
-                    },
-                    {
-                      "name": "CreatedAt",
-                      "type": "string"
-                    },
-                    {
-                      "name": "IPAddress",
-                      "type": "string"
-                    },
-                    {
-                      "name": "PurposeJustificationPrompt",
-                      "type": "string"
-                    },
-                    {
-                      "name": "PurposeJustificationResponse",
-                      "type": "string"
-                    },
-                    {
-                      "name": "RayID",
-                      "type": "string"
-                    },
-                    {
-                      "name": "TemporaryAccessApprovers",
-                      "type": "string"
-                    },
-                    {
-                      "name": "TemporaryAccessDuration",
-                      "type": "int"
-                    },
-                    {
-                      "name": "ClientASN",
-                      "type": "int"
-                    },
-                    {
-                      "name": "ClientASNDescription",
-                      "type": "string"
-                    },
-                    {
-                      "name": "ClientCountry",
-                      "type": "string"
-                    },
-                    {
-                      "name": "ClientIP",
-                      "type": "string"
-                    },
-                    {
-                      "name": "ClientIPClass",
-                      "type": "string"
-                    },
-                    {
-                      "name": "ClientRefererHost",
-                      "type": "string"
-                    },
-                    {
-                      "name": "ClientRefererPath",
-                      "type": "string"
-                    },
-                    {
-                      "name": "ClientRefererQuery",
-                      "type": "string"
-                    },
-                    {
-                      "name": "ClientRefererScheme",
-                      "type": "string"
-                    },
-                    {
-                      "name": "ClientRequestHost",
-                      "type": "string"
-                    },
-                    {
-                      "name": "ClientRequestMethod",
-                      "type": "string"
-                    },
-                    {
-                      "name": "ClientRequestPath",
-                      "type": "string"
-                    },
-                    {
-                      "name": "ClientRequestProtocol",
-                      "type": "string"
-                    },
-                    {
-                      "name": "ClientRequestQuery",
-                      "type": "string"
-                    },
-                    {
-                      "name": "ClientRequestScheme",
-                      "type": "string"
-                    },
-                    {
-                      "name": "ClientRequestUserAgent",
-                      "type": "string"
-                    },
-                    {
-                      "name": "ContentScanObjResults",
-                      "type": "string"
-                    },
-                    {
-                      "name": "ContentScanObjSizes",
-                      "type": "int"
-                    },
-                    {
-                      "name": "ContentScanObjTypes",
-                      "type": "string"
-                    },
-                    {
-                      "name": "Description",
-                      "type": "string"
-                    },
-                    {
-                      "name": "EdgeColoCode",
-                      "type": "string"
-                    },
-                    {
-                      "name": "EdgeResponseStatus",
-                      "type": "int"
-                    },
-                    {
-                      "name": "Kind",
-                      "type": "string"
-                    },
-                    {
-                      "name": "LeakedCredentialCheckResult",
-                      "type": "string"
-                    },
-                    {
-                      "name": "MatchIndex",
-                      "type": "int"
-                    },
-                    {
-                      "name": "OriginResponseStatus",
-                      "type": "int"
-                    },
-                    {
-                      "name": "OriginatorRayID",
-                      "type": "string"
-                    },
-                    {
-                      "name": "Ref",
-                      "type": "string"
-                    },
-                    {
-                      "name": "Source",
-                      "type": "string"
-                    },
-                    {
-                      "name": "BotDetectionIDs",
-                      "type": "int"
-                    },
-                    {
-                      "name": "BotDetectionTags",
-                      "type": "string"
-                    },
-                    {
-                      "name": "BotScore",
-                      "type": "int"
-                    },
-                    {
-                      "name": "BotScoreSrc",
-                      "type": "string"
-                    },
-                    {
-                      "name": "BotTags",
-                      "type": "string"
-                    },
-                    {
-                      "name": "CacheCacheStatus",
-                      "type": "string"
-                    },
-                    {
-                      "name": "CacheReserveUsed",
-                      "type": "boolean"
-                    },
-                    {
-                      "name": "CacheResponseBytes",
-                      "type": "int"
-                    },
-                    {
-                      "name": "CacheResponseStatus",
-                      "type": "int"
-                    },
-                    {
-                      "name": "CacheTieredFill",
-                      "type": "boolean"
-                    },
-                    {
-                      "name": "ClientCity",
-                      "type": "string"
-                    },
-                    {
-                      "name": "ClientDeviceType",
-                      "type": "string"
-                    },
-                    {
-                      "name": "ClientLatitude",
-                      "type": "string"
-                    },
-                    {
-                      "name": "ClientLongitude",
-                      "type": "string"
-                    },
-                    {
-                      "name": "ClientMTLSAuthCertFingerprint",
-                      "type": "string"
-                    },
-                    {
-                      "name": "ClientMTLSAuthStatus",
-                      "type": "string"
-                    },
-                    {
-                      "name": "ClientRegionCode",
-                      "type": "string"
-                    },
-                    {
-                      "name": "ClientRequestBytes",
-                      "type": "int"
-                    },
-                    {
-                      "name": "ClientRequestReferer",
-                      "type": "string"
-                    },
-                    {
-                      "name": "ClientRequestSource",
-                      "type": "string"
-                    },
-                    {
-                      "name": "ClientRequestURI",
-                      "type": "string"
-                    },
-                    {
-                      "name": "ClientSSLCipher",
-                      "type": "string"
-                    },
-                    {
-                      "name": "ClientSSLProtocol",
-                      "type": "string"
-                    },
-                    {
-                      "name": "ClientSrcPort",
-                      "type": "int"
-                    },
-                    {
-                      "name": "ClientTCPRTTMs",
-                      "type": "int"
-                    },
-                    {
-                      "name": "ClientXRequestedWith",
-                      "type": "string"
-                    },
-                    {
-                      "name": "Cookies",
-                      "type": "string"
-                    },
-                    {
-                      "name": "EdgeCFConnectingO2O",
-                      "type": "boolean"
-                    },
-                    {
-                      "name": "EdgeColoID",
-                      "type": "int"
-                    },
-                    {
-                      "name": "EdgeEndTimestamp",
-                      "type": "string"
-                    },
-                    {
-                      "name": "EdgePathingOp",
-                      "type": "string"
-                    },
-                    {
-                      "name": "EdgePathingSrc",
-                      "type": "string"
-                    },
-                    {
-                      "name": "EdgePathingStatus",
-                      "type": "string"
-                    },
-                    {
-                      "name": "EdgeRequestHost",
-                      "type": "string"
-                    },
-                    {
-                      "name": "EdgeResponseBodyBytes",
-                      "type": "int"
-                    },
-                    {
-                      "name": "EdgeResponseBytes",
-                      "type": "int"
-                    },
-                    {
-                      "name": "EdgeResponseCompressionRatio",
-                      "type": "string"
-                    },
-                    {
-                      "name": "EdgeResponseContentType",
-                      "type": "string"
-                    },
-                    {
-                      "name": "EdgeServerIP",
-                      "type": "string"
-                    },
-                    {
-                      "name": "EdgeStartTimestamp",
-                      "type": "string"
-                    },
-                    {
-                      "name": "EdgeTimeToFirstByteMs",
-                      "type": "int"
-                    },
-                    {
-                      "name": "JA3Hash",
-                      "type": "string"
-                    },
-                    {
-                      "name": "JA4",
-                      "type": "string"
-                    },
-                    {
-                      "name": "JA4Signals",
-                      "type": "string"
-                    },
-                    {
-                      "name": "OriginDNSResponseTimeMs",
-                      "type": "int"
-                    },
-                    {
-                      "name": "OriginRequestHeaderSendDurationMs",
-                      "type": "int"
-                    },
-                    {
-                      "name": "OriginResponseBytes",
-                      "type": "int"
-                    },
-                    {
-                      "name": "OriginResponseDurationMs",
-                      "type": "int"
-                    },
-                    {
-                      "name": "OriginResponseHTTPExpires",
-                      "type": "string"
-                    },
-                    {
-                      "name": "OriginResponseHTTPLastModified",
-                      "type": "string"
-                    },
-                    {
-                      "name": "OriginResponseHeaderReceiveDurationMs",
-                      "type": "int"
-                    },
-                    {
-                      "name": "OriginSSLProtocol",
-                      "type": "string"
-                    },
-                    {
-                      "name": "OriginTCPHandshakeDurationMs",
-                      "type": "int"
-                    },
-                    {
-                      "name": "ParentRayID",
-                      "type": "string"
-                    },
-                    {
-                      "name": "RequestHeaders",
-                      "type": "string"
-                    },
-                    {
-                      "name": "ResponseHeaders",
-                      "type": "string"
-                    },
-                    {
-                      "name": "SecurityAction",
-                      "type": "string"
-                    },
-                    {
-                      "name": "SecurityActions",
-                      "type": "string"
-                    },
-                    {
-                      "name": "SecurityRuleDescription",
-                      "type": "string"
-                    },
-                    {
-                      "name": "SecurityRuleID",
-                      "type": "string"
-                    },
-                    {
-                      "name": "SecurityRuleIDs",
-                      "type": "string"
-                    },
-                    {
-                      "name": "SecuritySources",
-                      "type": "string"
-                    },
-                    {
-                      "name": "SmartRouteColoID",
-                      "type": "int"
-                    },
-                    {
-                      "name": "UpperTierColoID",
-                      "type": "int"
-                    },
-                    {
-                      "name": "WAFAttackScore",
-                      "type": "int"
-                    },
-                    {
-                      "name": "WAFRCEAttackScore",
-                      "type": "int"
-                    },
-                    {
-                      "name": "WAFSQLiAttackScore",
-                      "type": "int"
-                    },
-                    {
-                      "name": "WAFXSSAttackScore",
-                      "type": "int"
-                    },
-                    {
-                      "name": "WorkerCPUTime",
-                      "type": "int"
-                    },
-                    {
-                      "name": "WorkerScriptName",
-                      "type": "string"
-                    },
-                    {
-                      "name": "WorkerStatus",
-                      "type": "string"
-                    },
-                    {
-                      "name": "WorkerSubrequest",
-                      "type": "boolean"
-                    },
-                    {
-                      "name": "WorkerSubrequestCount",
-                      "type": "int"
-                    },
-                    {
-                      "name": "WorkerWallTimeUs",
-                      "type": "int"
-                    },
-                    {
-                      "name": "ZoneName",
-                      "type": "string"
-                    },
-                    {
-                      "name": "ClientIPASN",
-                      "type": "int"
-                    },
-                    {
-                      "name": "ClientIPASNDescription",
-                      "type": "string"
-                    },
-                    {
-                      "name": "ClientIPCountry",
-                      "type": "string"
-                    },
-                    {
-                      "name": "LastKnownGoodColoCode",
-                      "type": "string"
-                    },
-                    {
-                      "name": "CSPDirective",
-                      "type": "string"
-                    },
-                    {
-                      "name": "PageURL",
-                      "type": "string"
-                    },
-                    {
-                      "name": "URLContainsCDNCGIPath",
-                      "type": "boolean"
-                    },
-                    {
-                      "name": "URLHost",
-                      "type": "string"
-                    },
-                    {
-                      "name": "Application",
-                      "type": "string"
-                    },
-                    {
-                      "name": "ClientBytes",
-                      "type": "int"
-                    },
-                    {
-                      "name": "ClientMatchedIpFirewall",
-                      "type": "string"
-                    },
-                    {
-                      "name": "ClientPort",
-                      "type": "int"
-                    },
-                    {
-                      "name": "ClientProto",
-                      "type": "string"
-                    },
-                    {
-                      "name": "ClientTcpRtt",
-                      "type": "int"
-                    },
-                    {
-                      "name": "ClientTlsClientHelloServerName",
-                      "type": "string"
-                    },
-                    {
-                      "name": "ClientTlsProtocol",
-                      "type": "string"
-                    },
-                    {
-                      "name": "ClientTlsStatus",
-                      "type": "string"
-                    },
-                    {
-                      "name": "ConnectTimestamp",
-                      "type": "string"
-                    },
-                    {
-                      "name": "DisconnectTimestamp",
-                      "type": "string"
-                    },
-                    {
-                      "name": "IpFirewall",
-                      "type": "boolean"
-                    },
-                    {
-                      "name": "OriginBytes",
-                      "type": "int"
-                    },
-                    {
-                      "name": "OriginProto",
-                      "type": "string"
-                    },
-                    {
-                      "name": "OriginTcpRtt",
-                      "type": "int"
-                    },
-                    {
-                      "name": "OriginTlsFingerprint",
-                      "type": "string"
-                    },
-                    {
-                      "name": "OriginTlsMode",
-                      "type": "string"
-                    },
-                    {
-                      "name": "OriginTlsProtocol",
-                      "type": "string"
-                    },
-                    {
-                      "name": "OriginTlsStatus",
-                      "type": "string"
-                    },
-                    {
-                      "name": "ProxyProtocol",
-                      "type": "string"
-                    },
-                    {
-                      "name": "Status",
-                      "type": "int"
-                    },
-                    {
-                      "name": "EventDetails",
-                      "type": "dynamic"
-                    },
-                    {
-                      "name": "IP",
-                      "type": "string"
-                    }
-                  ]
-                }
-              }
-            }
-          ]
-        },
-        "packageKind": "Solution",
-        "packageVersion": "[variables('_solutionVersion')]",
-        "packageName": "[variables('_solutionName')]",
-        "contentProductId": "[concat(take(variables('_solutionId'), 50),'-','dc','-', uniqueString(concat(variables('_solutionId'),'-','DataConnector','-',variables('_dataConnectorContentIdConnectorDefinition1'),'-', variables('dataConnectorCCPVersion'))))]",
-        "packageId": "[variables('_solutionId')]",
-        "contentSchemaVersion": "3.0.0",
-        "version": "[variables('dataConnectorCCPVersion')]"
-      }
-    },
-    {
-      "name": "[concat(parameters('workspace'),'/Microsoft.SecurityInsights/',variables('_dataConnectorContentIdConnectorDefinition1'))]",
-      "apiVersion": "2022-09-01-preview",
-      "type": "Microsoft.OperationalInsights/workspaces/providers/dataConnectorDefinitions",
-      "location": "[parameters('workspace-location')]",
-      "kind": "Customizable",
-      "properties": {
-        "connectorUiConfig": {
-          "id": "CloudflareDefinition",
-          "title": "Cloudflare (Using Blob Container)",
-          "publisher": "Microsoft",
-          "descriptionMarkdown": " The Cloudflare data connector provides the capability to ingest Cloudflare logs into Microsoft Sentinel using the Cloudflare Logpush and Azure Blob Storage. Refer to [Cloudflare documentation](https://developers.cloudflare.com/logs/about/)for more information.",
-          "graphQueriesTableName": "CloudflareV2_CL",
-          "graphQueries": [
-            {
-              "metricName": "Total events received",
-              "legend": "Cloudflare logs",
-              "baseQuery": "{{graphQueriesTableName}}"
-            }
-          ],
-          "sampleQueries": [
-            {
-              "description": "Cloudflare Logs",
-              "query": "{{graphQueriesTableName}}\n | take 10"
-            }
-          ],
-          "dataTypes": [
-            {
-              "name": "{{graphQueriesTableName}}",
-              "lastDataReceivedQuery": "{{graphQueriesTableName}}\n|summarize Time = max(TimeGenerated)\n|where isnotempty(Time)"
-            }
-          ],
-          "connectivityCriteria": [
-            {
-              "type": "HasDataConnectors"
-            }
-          ],
-          "availability": {
-            "status": 1,
-            "isPreview": false
-          },
-          "permissions": {
-            "resourceProvider": [
-              {
-                "provider": "Microsoft.OperationalInsights/workspaces",
-                "permissionsDisplayText": "Read and Write permissions are required.",
-                "providerDisplayName": "Workspace",
-                "scope": "Workspace",
-                "requiredPermissions": {
-                  "read": true,
-                  "write": true,
-                  "delete": true,
-                  "action": false
-                }
-              }
-            ],
-            "customs": [
-              {
-                "name": "Create a storage account and a container",
-                "description": "Before setting up logpush in Cloudflare, first create a storage account and a container in Microsoft Azure. Use [this guide](https://learn.microsoft.com/en-us/azure/storage/blobs/storage-blobs-introduction) to know more about Container and Blob. Follow the steps in the [documentation](https://learn.microsoft.com/en-us/azure/storage/common/storage-account-create?tabs=azure-portal) to create an Azure Storage account."
-              },
-              {
-                "name": "Generate a Blob SAS URL",
-                "description": "Create and Write permissions are required. Refer the [documentation](https://learn.microsoft.com/en-us/azure/ai-services/translator/document-translation/how-to-guides/create-sas-tokens?tabs=Containers) to know more about Blob SAS token and url."
-              },
-              {
-                "name": "Collecting logs from Cloudflare to your Blob container",
-                "description": "Follow the steps in the [documentation](https://developers.cloudflare.com/logs/get-started/enable-destinations/azure/) for collecting logs from Cloudflare to your Blob container."
-              }
-            ]
-          },
-          "instructionSteps": [
-            {
-              "title": "Connect Cloudflare Logs to Microsoft Sentinel",
-              "description": "To enable Cloudflare logs for Microsoft Sentinel, provide the required information below and click on Connect.\n>",
-              "instructions": [
-                {
-                  "parameters": {
-                    "tenantId": "[subscription().tenantId]",
-                    "name": "principalId",
-                    "appId": "4f05ce56-95b6-4612-9d98-a45c8cc33f9f"
-                  },
-                  "type": "ServicePrincipalIDTextBox_test"
-                },
-                {
-                  "parameters": {
-                    "label": "The Blob container's URL you want to collect data from",
-                    "type": "text",
-                    "name": "blobContainerUri",
-                    "validations": {
-                      "required": true
-                    }
-                  },
-                  "type": "Textbox"
-                },
-                {
-                  "parameters": {
-                    "label": "The Blob container's storage account resource group name",
-                    "type": "text",
-                    "name": "StorageAccountResourceGroupName",
-                    "validations": {
-                      "required": true
-                    }
-                  },
-                  "type": "Textbox"
-                },
-                {
-                  "parameters": {
-                    "label": "The Blob container's storage account location",
-                    "type": "text",
-                    "name": "StorageAccountLocation",
-                    "validations": {
-                      "required": true
-                    }
-                  },
-                  "type": "Textbox"
-                },
-                {
-                  "parameters": {
-                    "label": "The Blob container's storage account subscription id",
-                    "type": "text",
-                    "name": "StorageAccountSubscription",
-                    "validations": {
-                      "required": true
-                    }
-                  },
-                  "type": "Textbox"
-                },
-                {
-                  "parameters": {
-                    "label": "The event grid topic name of the blob container's storage account if exist. else keep empty.",
-                    "description": "The data flow using event grid to send 'blob-created event' notifications. There could be only one event grid topic for each storage account.\nGo to your blob container's storage account and look in the 'Events' section. If you already have a topic, please provide it's name. Else, keep the text box empty.",
-                    "type": "text",
-                    "name": "EGSystemTopicName",
-                    "validations": {
-                      "required": false
-                    }
-                  },
-                  "type": "Textbox"
-                },
-                {
-                  "parameters": {
-                    "label": "toggle",
-                    "name": "toggle"
-                  },
-                  "type": "ConnectionToggleButton"
-                }
-              ]
-            }
-          ],
-          "isConnectivityCriteriasMatchSome": false
-        }
-      }
-    },
-    {
-      "name": "[concat(parameters('workspace'),'/Microsoft.SecurityInsights/',concat('DataConnector-', variables('_dataConnectorContentIdConnectorDefinition1')))]",
-      "apiVersion": "2022-01-01-preview",
-      "type": "Microsoft.OperationalInsights/workspaces/providers/metadata",
-      "properties": {
-        "parentId": "[extensionResourceId(resourceId('Microsoft.OperationalInsights/workspaces', parameters('workspace')), 'Microsoft.SecurityInsights/dataConnectorDefinitions', variables('_dataConnectorContentIdConnectorDefinition1'))]",
-        "contentId": "[variables('_dataConnectorContentIdConnectorDefinition1')]",
-        "kind": "DataConnector",
-        "version": "[variables('dataConnectorCCPVersion')]",
-        "source": {
-          "sourceId": "[variables('_solutionId')]",
-          "name": "[variables('_solutionName')]",
-          "kind": "Solution"
-        },
-        "author": {
-          "name": "Microsoft",
-          "email": "[variables('_email')]"
-        },
-        "support": {
-          "name": "Cloudflare",
-          "email": "support@cloudflare.com",
-          "tier": "Partner",
-          "link": "https://support.cloudflare.com"
-        },
-        "dependencies": {
-          "criteria": [
-            {
-              "version": "[variables('dataConnectorCCPVersion')]",
-              "contentId": "[variables('_dataConnectorContentIdConnections1')]",
-              "kind": "ResourcesDataConnector"
-            }
-          ]
-        }
-      }
-    },
-    {
-      "type": "Microsoft.OperationalInsights/workspaces/providers/contentTemplates",
-      "apiVersion": "2023-04-01-preview",
-      "name": "[concat(parameters('workspace'),'/Microsoft.SecurityInsights/', variables('dataConnectorTemplateNameConnections1'), variables('dataConnectorCCPVersion'))]",
-      "location": "[parameters('workspace-location')]",
-      "dependsOn": [
-        "[extensionResourceId(resourceId('Microsoft.OperationalInsights/workspaces', parameters('workspace')), 'Microsoft.SecurityInsights/contentPackages', variables('_solutionId'))]"
-      ],
-      "properties": {
-        "contentId": "[variables('_dataConnectorContentIdConnections1')]",
-        "displayName": "Cloudflare (Using Blob Container)",
-        "contentKind": "ResourcesDataConnector",
-        "mainTemplate": {
-          "$schema": "https://schema.management.azure.com/schemas/2019-04-01/deploymentTemplate.json#",
-          "contentVersion": "[variables('dataConnectorCCPVersion')]",
-          "parameters": {
-            "guidValue": {
-              "defaultValue": "[[newGuid()]",
-              "type": "securestring"
-            },
-            "innerWorkspace": {
-              "defaultValue": "[parameters('workspace')]",
-              "type": "securestring"
-            },
-            "connectorDefinitionName": {
-              "defaultValue": "Cloudflare (Using Blob Container)",
-              "type": "securestring",
-              "minLength": 1
-            },
-            "workspace": {
-              "defaultValue": "[parameters('workspace')]",
-              "type": "securestring"
-            },
-            "dcrConfig": {
-              "defaultValue": {
-                "dataCollectionEndpoint": "data collection Endpoint",
-                "dataCollectionRuleImmutableId": "data collection rule immutableId"
-              },
-              "type": "object"
-            },
-            "principalId": {
-              "defaultValue": "principalId",
-              "type": "securestring",
-              "minLength": 1
-            },
-            "blobContainerUri": {
-              "defaultValue": "blobContainerUri",
-              "type": "securestring",
-              "minLength": 1
-            },
-            "StorageAccountResourceGroupName": {
-              "defaultValue": "StorageAccountResourceGroupName",
-              "type": "securestring",
-              "minLength": 1
-            },
-            "StorageAccountLocation": {
-              "defaultValue": "StorageAccountLocation",
-              "type": "securestring",
-              "minLength": 1
-            },
-            "StorageAccountSubscription": {
-              "defaultValue": "StorageAccountSubscription",
-              "type": "securestring",
-              "minLength": 1
-            },
-            "EGSystemTopicName": {
-              "defaultValue": "",
-              "type": "securestring"
-            }
-          },
-          "variables": {
-            "_dataConnectorContentIdConnections1": "[variables('_dataConnectorContentIdConnections1')]",
-            "connectorName": "sentinel-connector",
-            "blobContainerUriPart": "[concat('.blob.core', '.windows.net')]",
-            "storageAccountName": "[[split(split(parameters('blobContainerUri'), 'https://')[1], variables('blobContainerUriPart'))[0]]",
-            "blobContainerName": "[[split(split(parameters('blobContainerUri'), concat(variables('blobContainerUriPart'), '/'))[1], '/')[0]]",
-            "queueName": "[[concat(variables('connectorName'), '-notification')]",
-            "dlqName": "[[concat(variables('connectorName'), '-dlq')]",
-            "storageAccountId": "[[resourceId(parameters('StorageAccountResourceGroupName'), 'Microsoft.Storage/storageAccounts', variables('storageAccountName'))]",
-            "notificationQueueResourceId": "[[resourceId(parameters('StorageAccountResourceGroupName'), 'Microsoft.Storage/storageAccounts/queueServices/queues', variables('storageAccountName'), 'default', variables('queueName'))]",
-            "dlqResourceId": "[[resourceId(parameters('StorageAccountResourceGroupName'), 'Microsoft.Storage/storageAccounts/queueServices/queues', variables('storageAccountName'), 'default', variables('dlqName'))]",
-            "EGSystemTopicDefaultName": "[[format('eg-system-topic-{0}-{1}', variables('connectorName'), parameters('innerWorkspace'))]",
-            "EGSystemTopicName": "[[if(empty(parameters('EGSystemTopicName')), variables('EGSystemTopicDefaultName'), parameters('EGSystemTopicName'))]",
-            "EGTopicResourceId": "[[resourceId(parameters('StorageAccountResourceGroupName'), 'Microsoft.EventGrid/systemTopics', variables('EGSystemTopicName'))]",
-            "EgSubscriptionName": "[[format('{0}-{1}', variables('connectorName'), 'blobcreatedevents')]",
-            "EgSubscriptionResourceId": "[[resourceId(parameters('StorageAccountResourceGroupName'), 'Microsoft.EventGrid/systemTopics/eventSubscriptions', variables('EGSystemTopicName'), variables('EgSubscriptionName'))]",
-            "storageBlobContributorRoleId": "[[subscriptionResourceId(parameters('StorageAccountSubscription'), 'Microsoft.Authorization/roleDefinitions', 'ba92f5b4-2d11-453d-a403-e96b0029c9fe')]",
-            "storageQueueContributorRoleId": "[[subscriptionResourceId(parameters('StorageAccountSubscription'), 'Microsoft.Authorization/roleDefinitions', '974c5e8b-45b9-4653-ba55-5f855dd0fb88')]",
-            "blobRaGuid": "[[guid(variables('storageAccountName'), variables('blobContainerName'))]",
-            "notificationQueueRaGuid": "[[guid(variables('storageAccountName'), variables('queueName'))]",
-            "dlqRaGuid": "[[guid(variables('storageAccountName'), variables('dlqName'))]",
-            "blobRoleAssignmentResourceId": "[[resourceId(parameters('StorageAccountResourceGroupName'), 'Microsoft.Storage/storageAccounts/blobServices/containers/providers/roleAssignments', variables('storageAccountName'), 'default', variables('blobContainerName'), 'Microsoft.Authorization', variables('blobRaGuid'))]",
-            "notificationQueueRoleAssignmentResourceId": "[[resourceId(parameters('StorageAccountResourceGroupName'), 'Microsoft.Storage/storageAccounts/queueServices/queues/providers/roleAssignments', variables('storageAccountName'), 'default', variables('queueName'), 'Microsoft.Authorization', variables('notificationQueueRaGuid'))]",
-            "dlqRoleAssignmentResourceId": "[[resourceId(parameters('StorageAccountResourceGroupName'), 'Microsoft.Storage/storageAccounts/queueServices/queues/providers/roleAssignments', variables('storageAccountName'), 'default', variables('dlqName'), 'Microsoft.Authorization', variables('dlqRaGuid'))]",
-            "nestedDeploymentName": "CreateDataFlowResources",
-            "nestedDeploymentId": "[[resourceId(parameters('StorageAccountResourceGroupName'), 'Microsoft.Resources/deployments', variables('nestedDeploymentName'))]"
-          },
-          "resources": [
-            {
-              "name": "[concat(parameters('workspace'),'/Microsoft.SecurityInsights/',concat('DataConnector-', variables('_dataConnectorContentIdConnections1')))]",
-              "apiVersion": "2022-01-01-preview",
-              "type": "Microsoft.OperationalInsights/workspaces/providers/metadata",
-              "properties": {
-                "parentId": "[extensionResourceId(resourceId('Microsoft.OperationalInsights/workspaces', parameters('workspace')), 'Microsoft.SecurityInsights/dataConnectors', variables('_dataConnectorContentIdConnections1'))]",
-                "contentId": "[variables('_dataConnectorContentIdConnections1')]",
-                "kind": "ResourcesDataConnector",
-                "version": "[variables('dataConnectorCCPVersion')]",
-                "source": {
-                  "sourceId": "[variables('_solutionId')]",
-                  "name": "[variables('_solutionName')]",
-                  "kind": "Solution"
-                },
-                "author": {
-                  "name": "Microsoft",
-                  "email": "[variables('_email')]"
-                },
-                "support": {
-                  "name": "Cloudflare",
-                  "email": "support@cloudflare.com",
-                  "tier": "Partner",
-                  "link": "https://support.cloudflare.com"
-                }
-              }
-            },
-            {
-              "type": "Microsoft.Resources/deployments",
-              "apiVersion": "2021-04-01",
-              "name": "[[variables('nestedDeploymentName')]",
-              "properties": {
-                "mode": "Incremental",
-                "template": {
-                  "$schema": "https://schema.management.azure.com/schemas/2019-04-01/deploymentTemplate.json#",
-                  "contentVersion": "1.0.0.0",
-                  "resources": [
-                    {
-                      "type": "Microsoft.Storage/storageAccounts/queueServices/queues",
-                      "apiVersion": "2021-04-01",
-                      "name": "[[concat(variables('storageAccountName'), '/default/', variables('queueName'))]",
-                      "dependsOn": [],
-                      "properties": {}
-                    },
-                    {
-                      "type": "Microsoft.Storage/storageAccounts/queueServices/queues",
-                      "apiVersion": "2021-04-01",
-                      "name": "[[concat(variables('storageAccountName'), '/default/', variables('dlqName'))]",
-                      "dependsOn": [],
-                      "properties": {}
-                    },
-                    {
-                      "type": "Microsoft.EventGrid/systemTopics",
-                      "apiVersion": "2022-06-15",
-                      "name": "[[variables('EGSystemTopicName')]",
-                      "location": "[[parameters('StorageAccountLocation')]",
-                      "properties": {
-                        "source": "[[variables('storageAccountId')]",
-                        "topicType": "microsoft.storage.storageaccounts"
-                      },
-                      "condition": "[[empty(parameters('EGSystemTopicName'))]"
-                    },
-                    {
-                      "type": "Microsoft.EventGrid/systemTopics/eventSubscriptions",
-                      "apiVersion": "2023-12-15-preview",
-                      "name": "[[format('{0}/{1}', variables('EGSystemTopicName'), variables('EgSubscriptionName'))]",
-                      "dependsOn": [
-                        "[[format('Microsoft.EventGrid/systemTopics/{0}', variables('EGSystemTopicName'))]"
-                      ],
-                      "properties": {
-                        "filter": {
-                          "includedEventTypes": [
-                            "Microsoft.Storage.BlobCreated"
-                          ],
-                          "subjectBeginsWith": "[[format('{0}/{1}', '/blobServices/default/containers', variables('blobContainerName'))]"
-                        },
-                        "destination": {
-                          "endpointType": "StorageQueue",
-                          "properties": {
-                            "queueName": "[[variables('queueName')]",
-                            "resourceId": "[[variables('storageAccountId')]"
-                          }
-                        }
-                      }
-                    },
-                    {
-                      "type": "Microsoft.Storage/storageAccounts/blobServices/containers/providers/roleAssignments",
-                      "apiVersion": "2018-01-01-preview",
-                      "name": "[[concat(variables('storageAccountName'), '/default/', variables('blobContainerName'), '/Microsoft.Authorization/', variables('blobRaGuid'))]",
-                      "properties": {
-                        "roleDefinitionId": "[[variables('storageBlobContributorRoleId')]",
-                        "principalId": "[[parameters('principalId')]"
-                      }
-                    },
-                    {
-                      "type": "Microsoft.Storage/storageAccounts/queueServices/queues/providers/roleAssignments",
-                      "apiVersion": "2018-01-01-preview",
-                      "name": "[[concat(variables('storageAccountName'), '/default/', variables('queueName'), '/Microsoft.Authorization/',  variables('notificationQueueRaGuid'))]",
-                      "dependsOn": [
-                        "[[variables('notificationQueueResourceId')]"
-                      ],
-                      "properties": {
-                        "roleDefinitionId": "[[variables('storageQueueContributorRoleId')]",
-                        "principalId": "[[parameters('principalId')]"
-                      }
-                    },
-                    {
-                      "type": "Microsoft.Storage/storageAccounts/queueServices/queues/providers/roleAssignments",
-                      "apiVersion": "2018-01-01-preview",
-                      "name": "[[concat(variables('storageAccountName'), '/default/', variables('dlqName'), '/Microsoft.Authorization/', variables('dlqRaGuid'))]",
-                      "dependsOn": [
-                        "[[variables('dlqResourceId')]"
-                      ],
-                      "properties": {
-                        "roleDefinitionId": "[[variables('storageQueueContributorRoleId')]",
-                        "principalId": "[[parameters('principalId')]"
-                      }
-                    }
-                  ]
-                }
-              },
-              "subscriptionId": "[[parameters('StorageAccountSubscription')]",
-              "resourceGroup": "[[parameters('StorageAccountResourceGroupName')]"
-            },
-            {
-              "name": "[[concat(parameters('innerWorkspace'),'/Microsoft.SecurityInsights/', 'CloudflareUsingBlob', parameters('guidValue'))]",
-              "apiVersion": "2023-02-01-preview",
-              "type": "Microsoft.OperationalInsights/workspaces/providers/dataConnectors",
-              "location": "[parameters('workspace-location')]",
-              "kind": "StorageAccountBlobContainer",
-              "properties": {
-                "connectorDefinitionName": "CloudflareDefinition",
-                "dataType": "CloudflareV2_CL",
-                "dcrConfig": {
-                  "dataCollectionEndpoint": "[[parameters('dcrConfig').dataCollectionEndpoint]",
-                  "dataCollectionRuleImmutableId": "[[parameters('dcrConfig').dataCollectionRuleImmutableId]",
-                  "streamName": "Custom-Cloudflare"
-                },
-                "auth": {
-                  "type": "ServicePrincipal"
-                },
-                "response": {
-                  "eventsJsonPaths": [
-                    "$"
-                  ],
-                  "format": "json",
-                  "isGzipCompressed": true
-                },
-                "request": {
-                  "QueueUri": "[[uri(concat('https://', variables('storageAccountName'), '.queue.core', '.windows.net', '/'), variables('queueName'))]",
-                  "DlqUri": "[[uri(concat('https://', variables('storageAccountName'), '.queue.core', '.windows.net', '/'), variables('dlqName'))]"
-                }
-              },
-              "dependsOn": [
-                "[[variables('nestedDeploymentId')]"
-              ]
-            }
-          ]
-        },
-        "packageKind": "Solution",
-        "packageVersion": "[variables('_solutionVersion')]",
-        "packageName": "[variables('_solutionName')]",
-        "contentProductId": "[concat(take(variables('_solutionId'), 50),'-','rdc','-', uniqueString(concat(variables('_solutionId'),'-','ResourcesDataConnector','-',variables('_dataConnectorContentIdConnections1'),'-', variables('dataConnectorCCPVersion'))))]",
-        "packageId": "[variables('_solutionId')]",
-        "contentSchemaVersion": "3.0.0",
-        "version": "[variables('dataConnectorCCPVersion')]"
-      }
-    },
-    {
-      "type": "Microsoft.OperationalInsights/workspaces/providers/contentTemplates",
-      "apiVersion": "2023-04-01-preview",
-      "name": "[variables('dataConnectorTemplateSpecName2')]",
+      "name": "[variables('dataConnectorTemplateSpecName1')]",
       "location": "[parameters('workspace-location')]",
       "dependsOn": [
         "[extensionResourceId(resourceId('Microsoft.OperationalInsights/workspaces', parameters('workspace')), 'Microsoft.SecurityInsights/contentPackages', variables('_solutionId'))]"
@@ -4901,25 +202,20 @@
         "description": "Cloudflare data connector with template version 3.0.2",
         "mainTemplate": {
           "$schema": "https://schema.management.azure.com/schemas/2019-04-01/deploymentTemplate.json#",
-          "contentVersion": "[variables('dataConnectorVersion2')]",
+          "contentVersion": "[variables('dataConnectorVersion1')]",
           "parameters": {},
           "variables": {},
           "resources": [
             {
-              "name": "[concat(parameters('workspace'),'/Microsoft.SecurityInsights/',variables('_dataConnectorContentId2'))]",
+              "name": "[concat(parameters('workspace'),'/Microsoft.SecurityInsights/',variables('_dataConnectorContentId1'))]",
               "apiVersion": "2021-03-01-preview",
               "type": "Microsoft.OperationalInsights/workspaces/providers/dataConnectors",
               "location": "[parameters('workspace-location')]",
               "kind": "GenericUI",
               "properties": {
                 "connectorUiConfig": {
-<<<<<<< HEAD
-                  "id": "[variables('_uiConfigId2')]",
-                  "title": "Cloudflare (Preview) (using Azure Functions)",
-=======
                   "id": "[variables('_uiConfigId1')]",
                   "title": "Cloudflare (using Azure Functions)",
->>>>>>> fc24b9a9
                   "publisher": "Cloudflare",
                   "descriptionMarkdown": "The Cloudflare data connector provides the capability to ingest [Cloudflare logs](https://developers.cloudflare.com/logs/) into Microsoft Sentinel using the Cloudflare Logpush and Azure Blob Storage. Refer to [Cloudflare  documentation](https://developers.cloudflare.com/logs/logpush) for more information.",
                   "additionalRequirementBanner": ">This data connector depends on a parser based on a Kusto Function to work as expected [**Cloudflare**](https://aka.ms/sentinel-CloudflareDataConnector-parser) which is deployed with the Microsoft Sentinel Solution.",
@@ -5045,12 +341,12 @@
             {
               "type": "Microsoft.OperationalInsights/workspaces/providers/metadata",
               "apiVersion": "2023-04-01-preview",
-              "name": "[concat(parameters('workspace'),'/Microsoft.SecurityInsights/',concat('DataConnector-', last(split(variables('_dataConnectorId2'),'/'))))]",
-              "properties": {
-                "parentId": "[extensionResourceId(resourceId('Microsoft.OperationalInsights/workspaces', parameters('workspace')), 'Microsoft.SecurityInsights/dataConnectors', variables('_dataConnectorContentId2'))]",
-                "contentId": "[variables('_dataConnectorContentId2')]",
+              "name": "[concat(parameters('workspace'),'/Microsoft.SecurityInsights/',concat('DataConnector-', last(split(variables('_dataConnectorId1'),'/'))))]",
+              "properties": {
+                "parentId": "[extensionResourceId(resourceId('Microsoft.OperationalInsights/workspaces', parameters('workspace')), 'Microsoft.SecurityInsights/dataConnectors', variables('_dataConnectorContentId1'))]",
+                "contentId": "[variables('_dataConnectorContentId1')]",
                 "kind": "DataConnector",
-                "version": "[variables('dataConnectorVersion2')]",
+                "version": "[variables('dataConnectorVersion1')]",
                 "source": {
                   "kind": "Solution",
                   "name": "Cloudflare",
@@ -5075,34 +371,27 @@
         "packageName": "[variables('_solutionName')]",
         "packageId": "[variables('_solutionId')]",
         "contentSchemaVersion": "3.0.0",
-        "contentId": "[variables('_dataConnectorContentId2')]",
+        "contentId": "[variables('_dataConnectorContentId1')]",
         "contentKind": "DataConnector",
-<<<<<<< HEAD
-        "displayName": "Cloudflare (Preview) (using Azure Functions)",
-        "contentProductId": "[variables('_dataConnectorcontentProductId2')]",
-        "id": "[variables('_dataConnectorcontentProductId2')]",
-        "version": "[variables('dataConnectorVersion2')]"
-=======
         "displayName": "Cloudflare (using Azure Functions)",
         "contentProductId": "[variables('_dataConnectorcontentProductId1')]",
         "id": "[variables('_dataConnectorcontentProductId1')]",
         "version": "[variables('dataConnectorVersion1')]"
->>>>>>> fc24b9a9
       }
     },
     {
       "type": "Microsoft.OperationalInsights/workspaces/providers/metadata",
       "apiVersion": "2023-04-01-preview",
-      "name": "[concat(parameters('workspace'),'/Microsoft.SecurityInsights/',concat('DataConnector-', last(split(variables('_dataConnectorId2'),'/'))))]",
+      "name": "[concat(parameters('workspace'),'/Microsoft.SecurityInsights/',concat('DataConnector-', last(split(variables('_dataConnectorId1'),'/'))))]",
       "dependsOn": [
-        "[variables('_dataConnectorId2')]"
+        "[variables('_dataConnectorId1')]"
       ],
       "location": "[parameters('workspace-location')]",
       "properties": {
-        "parentId": "[extensionResourceId(resourceId('Microsoft.OperationalInsights/workspaces', parameters('workspace')), 'Microsoft.SecurityInsights/dataConnectors', variables('_dataConnectorContentId2'))]",
-        "contentId": "[variables('_dataConnectorContentId2')]",
+        "parentId": "[extensionResourceId(resourceId('Microsoft.OperationalInsights/workspaces', parameters('workspace')), 'Microsoft.SecurityInsights/dataConnectors', variables('_dataConnectorContentId1'))]",
+        "contentId": "[variables('_dataConnectorContentId1')]",
         "kind": "DataConnector",
-        "version": "[variables('dataConnectorVersion2')]",
+        "version": "[variables('dataConnectorVersion1')]",
         "source": {
           "kind": "Solution",
           "name": "Cloudflare",
@@ -5121,7 +410,7 @@
       }
     },
     {
-      "name": "[concat(parameters('workspace'),'/Microsoft.SecurityInsights/',variables('_dataConnectorContentId2'))]",
+      "name": "[concat(parameters('workspace'),'/Microsoft.SecurityInsights/',variables('_dataConnectorContentId1'))]",
       "apiVersion": "2021-03-01-preview",
       "type": "Microsoft.OperationalInsights/workspaces/providers/dataConnectors",
       "location": "[parameters('workspace-location')]",
@@ -5241,7 +530,7 @@
               "description": "**2. Configure the Function App**\n\n1. In the Function App, select the Function App Name and select **Configuration**.\n2. In the **Application settings** tab, select **+ New application setting**.\n3. Add each of the following application settings individually, with their respective string values (case-sensitive): \n\t\tCONTAINER_NAME\n\t\tAZURE_STORAGE_CONNECTION_STRING\n\t\tWORKSPACE_ID\n\t\tSHARED_KEY\n\t\tlogAnalyticsUri (Optional)\n - Use logAnalyticsUri to override the log analytics API endpoint for dedicated cloud. For example, for public cloud, leave the value empty; for Azure GovUS cloud environment, specify the value in the following format: `https://WORKSPACE_ID.ods.opinsights.azure.us`. \n4. Once all application settings have been entered, click **Save**."
             }
           ],
-          "id": "[variables('_uiConfigId2')]",
+          "id": "[variables('_uiConfigId1')]",
           "additionalRequirementBanner": ">This data connector depends on a parser based on a Kusto Function to work as expected [**Cloudflare**](https://aka.ms/sentinel-CloudflareDataConnector-parser) which is deployed with the Microsoft Sentinel Solution."
         }
       }
@@ -5272,7 +561,7 @@
                 "displayName": "Cloudflare",
                 "category": "Microsoft Sentinel Parser",
                 "functionAlias": "Cloudflare",
-                "query": "let Cloudflare_view = view() {\n  Cloudflare_CL\n  | extend\n      ClientDeviceType = tostring(column_ifexists(\"ClientDeviceType_s\", column_ifexists(\"Source_s\", \"\"))),\n      TlsCipher = tostring(column_ifexists(\"ClientSSLCipher_s\", column_ifexists(\"ClientTlsCipher_s\", \"\"))),\n      TlsVersion = tostring(column_ifexists(\"ClientSSLProtocol_s\", column_ifexists(\"ClientTlsProtocol_s\", \"\"))),\n      DvcAction = tostring(column_ifexists(\"FirewallMatchesActions_s\", column_ifexists(\"Event_s\", column_ifexists(\"Action_s\", \"\")))),\n      NetworkRuleName = tostring(column_ifexists(\"FirewallMatchesRuleIDs_s\", column_ifexists(\"RuleID_s\", \"\"))),\n      SrcBytes = toint(column_ifexists(\"ClientRequestBytes_d\", column_ifexists(\"ClientBytes_d\", \"\"))),\n      SrcPortNumber = toint(column_ifexists(\"ClientSrcPort_d\", column_ifexists(\"ClientPort_d\", \"\"))),\n      DstBytes = toint(column_ifexists(\"EdgeResponseBytes_d\", column_ifexists(\"OriginBytes_d\", \"\"))),\n      BotScore = toint(column_ifexists(\"BotScore_d\", \"\")),\n      BotScoreSrc = tostring(column_ifexists(\"BotScoreSrc_s\", \"\")),\n      CacheCacheStatus = tostring(column_ifexists(\"CacheCacheStatus_s\", \"\")),\n      CacheResponseBytes = toint(column_ifexists(\"CacheResponseBytes_d\", \"\")),\n      CacheResponseStatus = toint(column_ifexists(\"CacheResponseStatus_d\", \"\")),\n      CacheTieredFill = tobool(column_ifexists(\"CacheTieredFill_b\", \"\")),\n      ClientASN = toint(column_ifexists(\"ClientASN_d\", \"\")),\n      SrcGeoCountry = tostring(column_ifexists(\"ClientCountry_s\", \"\")),\n      SrcIpAddr = tostring(column_ifexists(\"ClientIP_s\", \"\")),\n      ClientIPClass = tostring(column_ifexists(\"ClientIPClass_s\", \"\")),\n      HttpRequestHeaderHost = tostring(column_ifexists(\"ClientRequestHost_s\", \"\")),\n      HttpRequestMethod = tostring(column_ifexists(\"ClientRequestMethod_s\", \"\")),\n      ClientRequestPath = tostring(column_ifexists(\"ClientRequestPath_s\", \"\")),\n      ClientRequestProtocol = tostring(column_ifexists(\"ClientRequestProtocol_s\", \"\")),\n      HttpReferrerOriginal = tostring(column_ifexists(\"ClientRequestReferer_s\", \"\")),\n      ClientRequestURI = tostring(column_ifexists(\"ClientRequestURI_s\", \"\")),\n      HttpUserAgentOriginal = tostring(column_ifexists(\"ClientRequestUserAgent_s\", \"\")),\n      ClientXRequestedWith = tostring(column_ifexists(\"ClientXRequestedWith_s\", \"\")),\n      EdgeColoCode = tostring(column_ifexists(\"EdgeColoCode_s\", \"\")),\n      EdgeColoID = toint(column_ifexists(\"EdgeColoID_d\", \"\")),\n      EdgeEndTimestamp = todatetime(column_ifexists(\"EdgeEndTimestamp_t\", \"\")),\n      EdgePathingOp = tostring(column_ifexists(\"EdgePathingOp_s\", \"\")),\n      EdgePathingSrc = tostring(column_ifexists(\"EdgePathingSrc_s\", \"\")),\n      EdgePathingStatus = tostring(column_ifexists(\"EdgePathingStatus_s\", \"\")),\n      EdgeRateLimitAction = tostring(column_ifexists(\"EdgeRateLimitAction_s\", \"\")),\n      EdgeRateLimitID = toint(column_ifexists(\"EdgeRateLimitID_d\", \"\")),\n      EdgeRequestHost = tostring(column_ifexists(\"EdgeRequestHost_s\", \"\")),\n      EdgeResponseCompressionRatio = toint(column_ifexists(\"EdgeResponseCompressionRatio_d\", \"\")),\n      HttpContentType = tostring(column_ifexists(\"EdgeResponseContentType_s\", \"\")),\n      EdgeResponseStatus = toint(column_ifexists(\"EdgeResponseStatus_d\", \"\")),\n      EdgeServerIP = tostring(column_ifexists(\"EdgeServerIP_s\", \"\")),\n      EdgeStartTimestamp = todatetime(column_ifexists(\"EdgeStartTimestamp_t\", \"\")),\n      FirewallMatchesSources = tostring(column_ifexists(\"FirewallMatchesSources_s\", \"\")),\n      DstIpAddr = tostring(column_ifexists(\"OriginIP_s\", \"\")),\n      OriginResponseBytes = toint(column_ifexists(\"OriginResponseBytes_d\", \"\")),\n      OriginResponseHTTPExpires = tostring(column_ifexists(\"OriginResponseHTTPExpires_s\", \"\")),\n      OriginResponseHTTPLastModified = tostring(column_ifexists(\"OriginResponseHTTPLastModified_s\", \"\")),\n      HttpStatusCode = toint(column_ifexists(\"OriginResponseStatus_d\", \"\")),\n      OriginResponseTime = toint(column_ifexists(\"OriginResponseTime_d\", \"\")),\n      OriginSSLProtocol = tostring(column_ifexists(\"OriginSSLProtocol_s\", \"\")),\n      ParentRayID = tostring(column_ifexists(\"ParentRayID_s\", \"\")),\n      RayID = tostring(column_ifexists(\"RayID_s\", \"\")),\n      SecurityLevel = tostring(column_ifexists(\"SecurityLevel_s\", \"\")),\n      WAFAction = tostring(column_ifexists(\"WAFAction_s\", \"\")),\n      WAFFlags = tostring(column_ifexists(\"WAFFlags_s\", \"\")),\n      WAFMatchedVar = tostring(column_ifexists(\"WAFMatchedVar_s\", \"\")),\n      WAFProfile = tostring(column_ifexists(\"WAFProfile_s\", \"\")),\n      WAFRuleID = tostring(column_ifexists(\"WAFRuleID_s\", \"\")),\n      WAFRuleMessage = tostring(column_ifexists(\"WAFRuleMessage_s\", \"\")),\n      WorkerCPUTime = toint(column_ifexists(\"WorkerCPUTime_d\", \"\")),\n      WorkerStatus = tostring(column_ifexists(\"WorkerStatus_s\", \"\")),\n      WorkerSubrequest = tobool(column_ifexists(\"WorkerSubrequest_b\", \"\")),\n      WorkerSubrequestCount = toint(column_ifexists(\"WorkerSubrequestCount_d\", \"\")),\n      ZoneID = toint(column_ifexists(\"ZoneID_d\", \"\")),\n      Application = tostring(column_ifexists(\"Application_s\", \"\")),\n      ClientMatchedIpFirewall = tostring(column_ifexists(\"ClientMatchedIpFirewall_s\", \"\")),\n      NetworkProtocol = tostring(column_ifexists(\"ClientProto_s\", \"\")),\n      ClientTcpRtt = toint(column_ifexists(\"ClientTcpRtt_d\", \"\")),\n      ClientTlsClientHelloServerName = tostring(column_ifexists(\"ClientTlsClientHelloServerName_s\", \"\")),\n      ClientTlsStatus = tostring(column_ifexists(\"ClientTlsStatus_s\", \"\")),\n      ColoCode = tostring(column_ifexists(\"ColoCode_s\", \"\")),\n      ConnectTimestamp = todatetime(column_ifexists(\"ConnectTimestamp_t\", \"\")),\n      DisconnectTimestamp = todatetime(column_ifexists(\"DisconnectTimestamp_t\", \"\")),\n      IpFirewall = tobool(column_ifexists(\"IpFirewall_b\", \"\")),\n      DstPortNumber = toint(column_ifexists(\"OriginPort_d\", \"\")),\n      OriginProto = tostring(column_ifexists(\"OriginProto_s\", \"\")),\n      OriginTcpRtt = toint(column_ifexists(\"OriginTcpRtt_d\", \"\")),\n      OriginTlsCipher = tostring(column_ifexists(\"OriginTlsCipher_s\", \"\")),\n      OriginTlsFingerprint = tostring(column_ifexists(\"OriginTlsFingerprint_s\", \"\")),\n      OriginTlsMode = tostring(column_ifexists(\"OriginTlsMode_s\", \"\")),\n      OriginTlsProtocol = tostring(column_ifexists(\"OriginTlsProtocol_s\", \"\")),\n      OriginTlsStatus = tostring(column_ifexists(\"OriginTlsStatus_s\", \"\")),\n      ProxyProtocol = tostring(column_ifexists(\"ProxyProtocol_s\", \"\")),\n      EventResult = toint(column_ifexists(\"Status_d\", \"\")),\n      Timestamp = todatetime(column_ifexists(\"Timestamp_t\", \"\")),\n      ClientASNDescription = tostring(column_ifexists(\"ClientASNDescription_s\", \"\")),\n      ClientRefererHost = tostring(column_ifexists(\"ClientRefererHost_s\", \"\")),\n      ClientRefererPath = tostring(column_ifexists(\"ClientRefererPath_s\", \"\")),\n      ClientRefererQuery = tostring(column_ifexists(\"ClientRefererQuery_s\", \"\")),\n      ClientRefererScheme = tostring(column_ifexists(\"ClientRefererScheme_s\", \"\")),\n      ClientRequestQuery = tostring(column_ifexists(\"ClientRequestQuery_s\", \"\")),\n      ClientRequestScheme = tostring(column_ifexists(\"ClientRequestScheme_s\", \"\")),\n      Datetime = todatetime(column_ifexists(\"Datetime_t\", \"\")),\n      EventSubType = tostring(column_ifexists(\"Kind_s\", \"\")),\n      MatchIndex = toint(column_ifexists(\"MatchIndex_d\", \"\")),\n      OriginatorRayID = tostring(column_ifexists(\"OriginatorRayID_s\", \"\")),\n      TimeGenerated = column_ifexists('TimeGenerated', '')\n};\nlet Cloudflarev2_view = view() {\n  CloudflareV2_CL\n  | extend\n      ClientDeviceType = tostring(column_ifexists(\"ClientDeviceType\", column_ifexists(\"Source\", \"\"))),\n      TlsCipher = tostring(column_ifexists(\"ClientSSLCipher\", column_ifexists(\"ClientTlsCipher\", \"\"))),\n      TlsVersion = tostring(column_ifexists(\"ClientSSLProtocol\", column_ifexists(\"ClientTlsProtocol\", \"\"))),\n      DvcAction = tostring(column_ifexists(\"FirewallMatchesActions\", column_ifexists(\"Event\", column_ifexists(\"Action\", \"\")))),\n      NetworkRuleName = tostring(column_ifexists(\"FirewallMatchesRuleIDs\", column_ifexists(\"RuleID\", \"\"))),\n      SrcBytes = toint(column_ifexists(\"ClientRequestBytes\", column_ifexists(\"ClientBytes\", \"\"))),\n      SrcPortNumber = toint(column_ifexists(\"ClientSrcPort\", column_ifexists(\"ClientPort\", \"\"))),\n      DstBytes = toint(column_ifexists(\"EdgeResponseBytes\", column_ifexists(\"OriginBytes\", \"\"))),\n      BotScore = toint(column_ifexists(\"BotScore\", \"\")),\n      BotScoreSrc = tostring(column_ifexists(\"BotScoreSrc\", \"\")),\n      CacheCacheStatus = tostring(column_ifexists(\"CacheCacheStatus\", \"\")),\n      CacheResponseBytes = toint(column_ifexists(\"CacheResponseBytes\", \"\")),\n      CacheResponseStatus = toint(column_ifexists(\"CacheResponseStatus\", \"\")),\n      CacheTieredFill = tobool(column_ifexists(\"CacheTieredFill\", \"\")),\n      ClientASN = toint(column_ifexists(\"ClientASN\", \"\")),\n      SrcGeoCountry = tostring(column_ifexists(\"ClientCountry\", \"\")),\n      SrcIpAddr = tostring(column_ifexists(\"ClientIP\", \"\")),\n      ClientIPClass = tostring(column_ifexists(\"ClientIPClass\", \"\")),\n      HttpRequestHeaderHost = tostring(column_ifexists(\"ClientRequestHost\", \"\")),\n      HttpRequestMethod = tostring(column_ifexists(\"ClientRequestMethod\", \"\")),\n      ClientRequestPath = tostring(column_ifexists(\"ClientRequestPath\", \"\")),\n      ClientRequestProtocol = tostring(column_ifexists(\"ClientRequestProtocol\", \"\")),\n      HttpReferrerOriginal = tostring(column_ifexists(\"ClientRequestReferer\", \"\")),\n      ClientRequestURI = tostring(column_ifexists(\"ClientRequestURI\", \"\")),\n      HttpUserAgentOriginal = tostring(column_ifexists(\"ClientRequestUserAgent\", \"\")),\n      ClientXRequestedWith = tostring(column_ifexists(\"ClientXRequestedWith\", \"\")),\n      EdgeColoCode = tostring(column_ifexists(\"EdgeColoCode\", \"\")),\n      EdgeColoID = toint(column_ifexists(\"EdgeColoID\", \"\")),\n      EdgeEndTimestamp = todatetime(column_ifexists(\"EdgeEndTimestamp\", \"\")),\n      EdgePathingOp = tostring(column_ifexists(\"EdgePathingOp\", \"\")),\n      EdgePathingSrc = tostring(column_ifexists(\"EdgePathingSrc\", \"\")),\n      EdgePathingStatus = tostring(column_ifexists(\"EdgePathingStatus\", \"\")),\n      EdgeRateLimitAction = tostring(column_ifexists(\"EdgeRateLimitAction\", \"\")),\n      EdgeRateLimitID = toint(column_ifexists(\"EdgeRateLimitID\", \"\")),\n      EdgeRequestHost = tostring(column_ifexists(\"EdgeRequestHost\", \"\")),\n      EdgeResponseCompressionRatio = toint(column_ifexists(\"EdgeResponseCompressionRatio\", \"\")),\n      HttpContentType = tostring(column_ifexists(\"EdgeResponseContentType\", \"\")),\n      EdgeResponseStatus = toint(column_ifexists(\"EdgeResponseStatus\", \"\")),\n      EdgeServerIP = tostring(column_ifexists(\"EdgeServerIP\", \"\")),\n      EdgeStartTimestamp = todatetime(column_ifexists(\"EdgeStartTimestamp\", \"\")),\n      FirewallMatchesSources = tostring(column_ifexists(\"FirewallMatchesSources\", \"\")),\n      DstIpAddr = tostring(column_ifexists(\"OriginIP\", \"\")),\n      OriginResponseBytes = toint(column_ifexists(\"OriginResponseBytes\", \"\")),\n      OriginResponseHTTPExpires = tostring(column_ifexists(\"OriginResponseHTTPExpires\", \"\")),\n      OriginResponseHTTPLastModified = tostring(column_ifexists(\"OriginResponseHTTPLastModified\", \"\")),\n      HttpStatusCode = toint(column_ifexists(\"OriginResponseStatus\", \"\")),\n      OriginResponseTime = toint(column_ifexists(\"OriginResponseTime\", \"\")),\n      OriginSSLProtocol = tostring(column_ifexists(\"OriginSSLProtocol\", \"\")),\n      ParentRayID = tostring(column_ifexists(\"ParentRayID\", \"\")),\n      RayID = tostring(column_ifexists(\"RayID\", \"\")),\n      SecurityLevel = tostring(column_ifexists(\"SecurityLevel\", \"\")),\n      WAFAction = tostring(column_ifexists(\"WAFAction\", \"\")),\n      WAFFlags = tostring(column_ifexists(\"WAFFlags\", \"\")),\n      WAFMatchedVar = tostring(column_ifexists(\"WAFMatchedVar\", \"\")),\n      WAFProfile = tostring(column_ifexists(\"WAFProfile\", \"\")),\n      WAFRuleID = tostring(column_ifexists(\"WAFRuleID\", \"\")),\n      WAFRuleMessage = tostring(column_ifexists(\"WAFRuleMessage\", \"\")),\n      WorkerCPUTime = toint(column_ifexists(\"WorkerCPUTime\", \"\")),\n      WorkerStatus = tostring(column_ifexists(\"WorkerStatus\", \"\")),\n      WorkerSubrequest = tobool(column_ifexists(\"WorkerSubrequest\", \"\")),\n      WorkerSubrequestCount = toint(column_ifexists(\"WorkerSubrequestCount\", \"\")),\n      ZoneID = toint(column_ifexists(\"ZoneID\", \"\")),\n      Application = tostring(column_ifexists(\"Application\", \"\")),\n      ClientMatchedIpFirewall = tostring(column_ifexists(\"ClientMatchedIpFirewall\", \"\")),\n      NetworkProtocol = tostring(column_ifexists(\"ClientProto\", \"\")),\n      ClientTcpRtt = toint(column_ifexists(\"ClientTcpRtt\", \"\")),\n      ClientTlsClientHelloServerName = tostring(column_ifexists(\"ClientTlsClientHelloServerName\", \"\")),\n      ClientTlsStatus = tostring(column_ifexists(\"ClientTlsStatus\", \"\")),\n      ColoCode = tostring(column_ifexists(\"ColoCode\", \"\")),\n      ConnectTimestamp = todatetime(column_ifexists(\"ConnectTimestamp\", \"\")),\n      DisconnectTimestamp = todatetime(column_ifexists(\"DisconnectTimestamp\", \"\")),\n      IpFirewall = tobool(column_ifexists(\"IpFirewall\", \"\")),\n      DstPortNumber = toint(column_ifexists(\"OriginPort\", \"\")),\n      OriginProto = tostring(column_ifexists(\"OriginProto\", \"\")),\n      OriginTcpRtt = toint(column_ifexists(\"OriginTcpRtt\", \"\")),\n      OriginTlsCipher = tostring(column_ifexists(\"OriginTlsCipher\", \"\")),\n      OriginTlsFingerprint = tostring(column_ifexists(\"OriginTlsFingerprint\", \"\")),\n      OriginTlsMode = tostring(column_ifexists(\"OriginTlsMode\", \"\")),\n      OriginTlsProtocol = tostring(column_ifexists(\"OriginTlsProtocol\", \"\")),\n      OriginTlsStatus = tostring(column_ifexists(\"OriginTlsStatus\", \"\")),\n      ProxyProtocol = tostring(column_ifexists(\"ProxyProtocol\", \"\")),\n      EventResult = toint(column_ifexists(\"Status\", \"\")),\n      Timestamp = todatetime(column_ifexists(\"Timestamp\", \"\")),\n      ClientASNDescription = tostring(column_ifexists(\"ClientASNDescription\", \"\")),\n      ClientRefererHost = tostring(column_ifexists(\"ClientRefererHost\", \"\")),\n      ClientRefererPath = tostring(column_ifexists(\"ClientRefererPath\", \"\")),\n      ClientRefererQuery = tostring(column_ifexists(\"ClientRefererQuery\", \"\")),\n      ClientRefererScheme = tostring(column_ifexists(\"ClientRefererScheme\", \"\")),\n      ClientRequestQuery = tostring(column_ifexists(\"ClientRequestQuery\", \"\")),\n      ClientRequestScheme = tostring(column_ifexists(\"ClientRequestScheme\", \"\")),\n      Datetime = todatetime(column_ifexists(\"Datetime\", \"\")),\n      EventSubType = tostring(column_ifexists(\"Kind\", \"\")),\n      MatchIndex = toint(column_ifexists(\"MatchIndex\", \"\")),\n      OriginatorRayID = tostring(column_ifexists(\"OriginatorRayID\", \"\")),\n      TimeGenerated = column_ifexists('TimeGenerated', '')\n};\nunion isfuzzy=true (Cloudflare_view), (Cloudflarev2_view)\n  | project ClientDeviceType, TlsCipher, DvcAction, TlsVersion, NetworkRuleName, SrcBytes, SrcPortNumber, DstBytes, BotScore, BotScoreSrc, CacheCacheStatus, CacheResponseBytes, CacheResponseStatus, CacheTieredFill, ClientASN, SrcGeoCountry, SrcIpAddr, ClientIPClass, HttpRequestHeaderHost, HttpRequestMethod, ClientRequestPath, ClientRequestProtocol, HttpReferrerOriginal, ClientRequestURI, HttpUserAgentOriginal, ClientXRequestedWith, EdgeColoCode, EdgeColoID, EdgeEndTimestamp, EdgePathingOp, EdgePathingSrc, EdgePathingStatus, EdgeRateLimitAction, EdgeRateLimitID, EdgeRequestHost, EdgeResponseCompressionRatio, HttpContentType, EdgeResponseStatus, EdgeServerIP, EdgeStartTimestamp, FirewallMatchesSources, DstIpAddr, OriginResponseBytes, OriginResponseHTTPExpires, OriginResponseHTTPLastModified, HttpStatusCode, OriginResponseTime, OriginSSLProtocol, ParentRayID, RayID, SecurityLevel, WAFAction, WAFFlags, WAFMatchedVar, WAFProfile, WAFRuleID, WAFRuleMessage, WorkerCPUTime, WorkerStatus, WorkerSubrequest, WorkerSubrequestCount, ZoneID, Application, ClientMatchedIpFirewall, NetworkProtocol, ClientTcpRtt, ClientTlsClientHelloServerName, ClientTlsStatus, ColoCode, ConnectTimestamp, DisconnectTimestamp, IpFirewall, DstPortNumber, OriginProto, OriginTcpRtt, OriginTlsCipher, OriginTlsFingerprint, OriginTlsMode, OriginTlsProtocol, OriginTlsStatus, ProxyProtocol, EventResult, Timestamp, ClientASNDescription, ClientRefererHost, ClientRefererPath, ClientRefererQuery, ClientRefererScheme, ClientRequestQuery, ClientRequestScheme, Datetime, EventSubType, MatchIndex, OriginatorRayID, TimeGenerated\n",
+                "query": "Cloudflare_CL\n| extend\n    BotScore_d=column_ifexists('BotScore_d', ''),\n    BotScoreSrc_s=column_ifexists('BotScoreSrc_s', ''),\n    CacheCacheStatus_s=column_ifexists('CacheCacheStatus_s', ''),\n    CacheResponseBytes_d=column_ifexists('CacheResponseBytes_d', ''),\n    CacheResponseStatus_d=column_ifexists('CacheResponseStatus_d', ''),\n    CacheTieredFill_b=column_ifexists('CacheTieredFill_b', ''),\n    ClientASN_d=column_ifexists('ClientASN_d', ''),\n    ClientCountry_s=column_ifexists('ClientCountry_s', ''),\n    ClientDeviceType_s=column_ifexists('ClientDeviceType_s', ''),\n    ClientIP_s=column_ifexists('ClientIP_s', ''),\n    ClientIPClass_s=column_ifexists('ClientIPClass_s', ''),\n    ClientRequestHost_s=column_ifexists('ClientRequestHost_s', ''),\n    ClientRequestMethod_s=column_ifexists('ClientRequestMethod_s', ''),\n    ClientRequestPath_s=column_ifexists('ClientRequestPath_s', ''),\n    ClientRequestProtocol_s=column_ifexists('ClientRequestProtocol_s', ''),\n    ClientRequestReferer_s=column_ifexists('ClientRequestReferer_s', ''),\n    ClientRequestURI_s=column_ifexists('ClientRequestURI_s', ''),\n    ClientRequestUserAgent_s=column_ifexists('ClientRequestUserAgent_s', ''),\n    ClientSSLCipher_s=column_ifexists('ClientSSLCipher_s', ''),\n    ClientSSLProtocol_s=column_ifexists('ClientSSLProtocol_s', ''),\n    ClientXRequestedWith_s=column_ifexists('ClientXRequestedWith_s', ''),\n    EdgeColoCode_s=column_ifexists('EdgeColoCode_s', ''),\n    EdgeColoID_d=column_ifexists('EdgeColoID_d', ''),\n    EdgeEndTimestamp_t=column_ifexists('EdgeEndTimestamp_t', ''),\n    EdgePathingOp_s=column_ifexists('EdgePathingOp_s', ''),\n    EdgePathingSrc_s=column_ifexists('EdgePathingSrc_s', ''),\n    EdgePathingStatus_s=column_ifexists('EdgePathingStatus_s', ''),\n    EdgeRateLimitAction_s=column_ifexists('EdgeRateLimitAction_s', ''),\n    EdgeRateLimitID_d=column_ifexists('EdgeRateLimitID_d', ''),\n    EdgeRequestHost_s=column_ifexists('EdgeRequestHost_s', ''),\n    EdgeResponseBytes_d=column_ifexists('EdgeResponseBytes_d', ''),\n    EdgeResponseCompressionRatio_d=column_ifexists('EdgeResponseCompressionRatio_d', ''),\n    EdgeResponseContentType_s=column_ifexists('EdgeResponseContentType_s', ''),\n    EdgeResponseStatus_d=column_ifexists('EdgeResponseStatus_d', ''),\n    EdgeServerIP_s=column_ifexists('EdgeServerIP_s', ''),\n    EdgeStartTimestamp_t=column_ifexists('EdgeStartTimestamp_t', ''),\n    FirewallMatchesActions_s=column_ifexists('FirewallMatchesActions_s', ''),\n    FirewallMatchesRuleIDs_s=column_ifexists('FirewallMatchesRuleIDs_s', ''),\n    FirewallMatchesSources_s=column_ifexists('FirewallMatchesSources_s', ''),\n    OriginIP_s=column_ifexists('OriginIP_s', ''),\n    OriginResponseBytes_d=column_ifexists('OriginResponseBytes_d', ''),\n    OriginResponseHTTPExpires_s=column_ifexists('OriginResponseHTTPExpires_s', ''),\n    OriginResponseHTTPLastModified_s=column_ifexists('OriginResponseHTTPLastModified_s', ''),\n    OriginResponseStatus_d=column_ifexists('OriginResponseStatus_d', ''),\n    OriginResponseTime_d=column_ifexists('OriginResponseTime_d', ''),\n    OriginSSLProtocol_s=column_ifexists('OriginSSLProtocol_s', ''),\n    ParentRayID_s=column_ifexists('ParentRayID_s', ''),\n    RayID_s=column_ifexists('RayID_s', ''),\n    SecurityLevel_s=column_ifexists('SecurityLevel_s', ''),\n    WAFAction_s=column_ifexists('WAFAction_s', ''),\n    WAFFlags_s=column_ifexists('WAFFlags_s', ''),\n    WAFMatchedVar_s=column_ifexists('WAFMatchedVar_s', ''),\n    WAFProfile_s=column_ifexists('WAFProfile_s', ''),\n    WAFRuleID_s=column_ifexists('WAFRuleID_s', ''),\n    WAFRuleMessage_s=column_ifexists('WAFRuleMessage_s', ''),\n    WorkerCPUTime_d=column_ifexists('WorkerCPUTime_d', ''),\n    WorkerStatus_s=column_ifexists('WorkerStatus_s', ''),\n    WorkerSubrequest_b=column_ifexists('WorkerSubrequest_b', ''),\n    WorkerSubrequestCount_d=column_ifexists('WorkerSubrequestCount_d', ''),\n    ZoneID_d=column_ifexists('ZoneID_d', ''),\n    Application_s=column_ifexists('Application_s', ''),\n    ClientMatchedIpFirewall_s=column_ifexists('ClientMatchedIpFirewall_s', ''),\n    ClientProto_s=column_ifexists('ClientProto_s', ''),\n    ClientTcpRtt_d=column_ifexists('ClientTcpRtt_d', ''),\n    ClientTlsCipher_s=column_ifexists('ClientTlsCipher_s', ''),\n    ClientTlsClientHelloServerName_s=column_ifexists('ClientTlsClientHelloServerName_s', ''),\n    ClientTlsProtocol_s=column_ifexists('ClientTlsProtocol_s', ''),\n    ClientTlsStatus_s=column_ifexists('ClientTlsStatus_s', ''),\n    ColoCode_s=column_ifexists('ColoCode_s', ''),\n    ConnectTimestamp_t=column_ifexists('ConnectTimestamp_t', ''),\n    DisconnectTimestamp_t=column_ifexists('DisconnectTimestamp_t', ''),\n    Event_s=column_ifexists('Event_s', ''),\n    IpFirewall_b=column_ifexists('IpFirewall_b', ''),\n    OriginBytes_d=column_ifexists('OriginBytes_d', ''),\n    OriginPort_d=column_ifexists('OriginPort_d', ''),\n    OriginProto_s=column_ifexists('OriginProto_s', ''),\n    OriginTcpRtt_d=column_ifexists('OriginTcpRtt_d', ''),\n    OriginTlsCipher_s=column_ifexists('OriginTlsCipher_s', ''),\n    OriginTlsFingerprint_s=column_ifexists('OriginTlsFingerprint_s', ''),\n    OriginTlsMode_s=column_ifexists('OriginTlsMode_s', ''),\n    OriginTlsProtocol_s=column_ifexists('OriginTlsProtocol_s', ''),\n    OriginTlsStatus_s=column_ifexists('OriginTlsStatus_s', ''),\n    ProxyProtocol_s=column_ifexists('ProxyProtocol_s', ''),\n    Status_d=column_ifexists('Status_d', ''),\n    Timestamp_t=column_ifexists('Timestamp_t', ''),\n    Action_s=column_ifexists('Action_s', ''),\n    ClientASNDescription_s=column_ifexists('ClientASNDescription_s', ''),\n    ClientRefererHost_s=column_ifexists('ClientRefererHost_s', ''),\n    ClientRefererPath_s=column_ifexists('ClientRefererPath_s', ''),\n    ClientRefererQuery_s=column_ifexists('ClientRefererQuery_s', ''),\n    ClientRefererScheme_s=column_ifexists('ClientRefererScheme_s', ''),\n    ClientRequestQuery_s=column_ifexists('ClientRequestQuery_s', ''),\n    ClientRequestScheme_s=column_ifexists('ClientRequestScheme_s', ''),\n    Datetime_t=column_ifexists('Datetime_t', ''),\n    Kind_s=column_ifexists('Kind_s', ''),\n    MatchIndex_d=column_ifexists('MatchIndex_d', ''),\n    OriginatorRayID_s=column_ifexists('OriginatorRayID_s', ''),\n    RuleID_s=column_ifexists('RuleID_s', ''),\n    Source_s=column_ifexists('Source_s', '')\n| extend\n    SrcDvcType=iff(isempty(ClientDeviceType_s), iff(isempty(Source_s), '', Source_s), ClientDeviceType_s),\n    TlsCipher=iff(isempty(ClientSSLCipher_s), iff(isempty(ClientTlsCipher_s), '', ClientTlsCipher_s), ClientSSLCipher_s),\n    TlsVersion=iff(isempty(ClientSSLProtocol_s), iff(isempty(ClientTlsProtocol_s), '', ClientTlsProtocol_s), ClientSSLProtocol_s),\n    DvcAction=iff(isempty(FirewallMatchesActions_s), iff(isempty(Event_s), iff(isempty(Action_s), '', Action_s), Event_s), FirewallMatchesActions_s),\n    NetworkRuleName=iff(isempty(FirewallMatchesRuleIDs_s), iff(isempty(RuleID_s), '', RuleID_s), FirewallMatchesRuleIDs_s),\n    ClientRequestBytes_d=column_ifexists('ClientRequestBytes_d', column_ifexists('ClientBytes_d', '')),\n    ClientSrcPort_d=column_ifexists('ClientSrcPort_d', column_ifexists('ClientPort_d', '')),\n    EdgeResponseBytes_d=column_ifexists('EdgeResponseBytes_d', column_ifexists('OriginBytes_d', ''))\n| project-rename\n    SrcBytes=ClientRequestBytes_d,\n    SrcPortNumber=ClientSrcPort_d,\n    DstBytes=EdgeResponseBytes_d,\n    BotScore=BotScore_d,\n    BotScoreSrc=BotScoreSrc_s,\n    CacheCacheStatus=CacheCacheStatus_s,\n    CacheResponseBytes=CacheResponseBytes_d,\n    CacheResponseStatus=CacheResponseStatus_d,\n    CacheTieredFill=CacheTieredFill_b,\n    ClientASN=ClientASN_d,\n    SrcGeoCountry=ClientCountry_s,\n    SrcIpAddr=ClientIP_s,\n    ClientIPClass=ClientIPClass_s,\n    HttpRequestHeaderHost=ClientRequestHost_s,\n    HttpRequestMethod=ClientRequestMethod_s,\n    ClientRequestPath=ClientRequestPath_s,\n    ClientRequestProtocol=ClientRequestProtocol_s,\n    HttpReferrerOriginal=ClientRequestReferer_s,\n    ClientRequestURI=ClientRequestURI_s,\n    HttpUserAgentOriginal=ClientRequestUserAgent_s,\n    ClientXRequestedWith=ClientXRequestedWith_s,\n    EdgeColoCode=EdgeColoCode_s,\n    EdgeColoID=EdgeColoID_d,\n    EdgeEndTimestamp=EdgeEndTimestamp_t,\n    EdgePathingOp=EdgePathingOp_s,\n    EdgePathingSrc=EdgePathingSrc_s,\n    EdgePathingStatus=EdgePathingStatus_s,\n    EdgeRateLimitAction=EdgeRateLimitAction_s,\n    EdgeRateLimitID=EdgeRateLimitID_d,\n    EdgeRequestHost=EdgeRequestHost_s,\n    EdgeResponseCompressionRatio=EdgeResponseCompressionRatio_d,\n    HttpContentType=EdgeResponseContentType_s,\n    EdgeResponseStatus=EdgeResponseStatus_d,\n    EdgeServerIP=EdgeServerIP_s,\n    EdgeStartTimestamp=EdgeStartTimestamp_t,\n    FirewallMatchesSources=FirewallMatchesSources_s,\n    DstIpAddr=OriginIP_s,\n    OriginResponseBytes=OriginResponseBytes_d,\n    OriginResponseHTTPExpires=OriginResponseHTTPExpires_s,\n    OriginResponseHTTPLastModified=OriginResponseHTTPLastModified_s,\n    HttpStatusCode=OriginResponseStatus_d,\n    OriginResponseTime=OriginResponseTime_d,\n    OriginSSLProtocol=OriginSSLProtocol_s,\n    ParentRayID=ParentRayID_s,\n    RayID=RayID_s,\n    SecurityLevel=SecurityLevel_s,\n    WAFAction=WAFAction_s,\n    WAFFlags=WAFFlags_s,\n    WAFMatchedVar=WAFMatchedVar_s,\n    WAFProfile=WAFProfile_s,\n    WAFRuleID=WAFRuleID_s,\n    WAFRuleMessage=WAFRuleMessage_s,\n    WorkerCPUTime=WorkerCPUTime_d,\n    WorkerStatus=WorkerStatus_s,\n    WorkerSubrequest=WorkerSubrequest_b,\n    WorkerSubrequestCount=WorkerSubrequestCount_d,\n    ZoneID=ZoneID_d,\n    Application=Application_s,\n    ClientMatchedIpFirewall=ClientMatchedIpFirewall_s,\n    NetworkProtocol=ClientProto_s,\n    ClientTcpRtt=ClientTcpRtt_d,\n    ClientTlsClientHelloServerName=ClientTlsClientHelloServerName_s,\n    ClientTlsStatus=ClientTlsStatus_s,\n    ColoCode=ColoCode_s,\n    ConnectTimestamp=ConnectTimestamp_t,\n    DisconnectTimestamp=DisconnectTimestamp_t,\n    IpFirewall=IpFirewall_b,\n    DstPortNumber=OriginPort_d,\n    OriginProto=OriginProto_s,\n    OriginTcpRtt=OriginTcpRtt_d,\n    OriginTlsCipher=OriginTlsCipher_s,\n    OriginTlsFingerprint=OriginTlsFingerprint_s,\n    OriginTlsMode=OriginTlsMode_s,\n    OriginTlsProtocol=OriginTlsProtocol_s,\n    OriginTlsStatus=OriginTlsStatus_s,\n    ProxyProtocol=ProxyProtocol_s,\n    EventResult=Status_d,\n    Timestamp=Timestamp_t,\n    ClientASNDescription=ClientASNDescription_s,\n    ClientRefererHost=ClientRefererHost_s,\n    ClientRefererPath=ClientRefererPath_s,\n    ClientRefererQuery=ClientRefererQuery_s,\n    ClientRefererScheme=ClientRefererScheme_s,\n    ClientRequestQuery=ClientRequestQuery_s,\n    ClientRequestScheme=ClientRequestScheme_s,\n    Datetime=Datetime_t,\n    EventSubType=Kind_s,\n    MatchIndex=MatchIndex_d,\n    OriginatorRayID=OriginatorRayID_s\n| project-away \n    ClientDeviceType_s,\n    Source_s,\n    ClientSSLCipher_s,\n    ClientTlsCipher_s,\n    ClientSSLProtocol_s,\n    ClientTlsProtocol_s,\n    FirewallMatchesActions_s,\n    Event_s,\n    Action_s,\n    FirewallMatchesRuleIDs_s,\n    RuleID_s\n",
                 "functionParameters": "",
                 "version": 2,
                 "tags": [
@@ -5337,7 +626,7 @@
         "displayName": "Cloudflare",
         "category": "Microsoft Sentinel Parser",
         "functionAlias": "Cloudflare",
-        "query": "let Cloudflare_view = view() {\n  Cloudflare_CL\n  | extend\n      ClientDeviceType = tostring(column_ifexists(\"ClientDeviceType_s\", column_ifexists(\"Source_s\", \"\"))),\n      TlsCipher = tostring(column_ifexists(\"ClientSSLCipher_s\", column_ifexists(\"ClientTlsCipher_s\", \"\"))),\n      TlsVersion = tostring(column_ifexists(\"ClientSSLProtocol_s\", column_ifexists(\"ClientTlsProtocol_s\", \"\"))),\n      DvcAction = tostring(column_ifexists(\"FirewallMatchesActions_s\", column_ifexists(\"Event_s\", column_ifexists(\"Action_s\", \"\")))),\n      NetworkRuleName = tostring(column_ifexists(\"FirewallMatchesRuleIDs_s\", column_ifexists(\"RuleID_s\", \"\"))),\n      SrcBytes = toint(column_ifexists(\"ClientRequestBytes_d\", column_ifexists(\"ClientBytes_d\", \"\"))),\n      SrcPortNumber = toint(column_ifexists(\"ClientSrcPort_d\", column_ifexists(\"ClientPort_d\", \"\"))),\n      DstBytes = toint(column_ifexists(\"EdgeResponseBytes_d\", column_ifexists(\"OriginBytes_d\", \"\"))),\n      BotScore = toint(column_ifexists(\"BotScore_d\", \"\")),\n      BotScoreSrc = tostring(column_ifexists(\"BotScoreSrc_s\", \"\")),\n      CacheCacheStatus = tostring(column_ifexists(\"CacheCacheStatus_s\", \"\")),\n      CacheResponseBytes = toint(column_ifexists(\"CacheResponseBytes_d\", \"\")),\n      CacheResponseStatus = toint(column_ifexists(\"CacheResponseStatus_d\", \"\")),\n      CacheTieredFill = tobool(column_ifexists(\"CacheTieredFill_b\", \"\")),\n      ClientASN = toint(column_ifexists(\"ClientASN_d\", \"\")),\n      SrcGeoCountry = tostring(column_ifexists(\"ClientCountry_s\", \"\")),\n      SrcIpAddr = tostring(column_ifexists(\"ClientIP_s\", \"\")),\n      ClientIPClass = tostring(column_ifexists(\"ClientIPClass_s\", \"\")),\n      HttpRequestHeaderHost = tostring(column_ifexists(\"ClientRequestHost_s\", \"\")),\n      HttpRequestMethod = tostring(column_ifexists(\"ClientRequestMethod_s\", \"\")),\n      ClientRequestPath = tostring(column_ifexists(\"ClientRequestPath_s\", \"\")),\n      ClientRequestProtocol = tostring(column_ifexists(\"ClientRequestProtocol_s\", \"\")),\n      HttpReferrerOriginal = tostring(column_ifexists(\"ClientRequestReferer_s\", \"\")),\n      ClientRequestURI = tostring(column_ifexists(\"ClientRequestURI_s\", \"\")),\n      HttpUserAgentOriginal = tostring(column_ifexists(\"ClientRequestUserAgent_s\", \"\")),\n      ClientXRequestedWith = tostring(column_ifexists(\"ClientXRequestedWith_s\", \"\")),\n      EdgeColoCode = tostring(column_ifexists(\"EdgeColoCode_s\", \"\")),\n      EdgeColoID = toint(column_ifexists(\"EdgeColoID_d\", \"\")),\n      EdgeEndTimestamp = todatetime(column_ifexists(\"EdgeEndTimestamp_t\", \"\")),\n      EdgePathingOp = tostring(column_ifexists(\"EdgePathingOp_s\", \"\")),\n      EdgePathingSrc = tostring(column_ifexists(\"EdgePathingSrc_s\", \"\")),\n      EdgePathingStatus = tostring(column_ifexists(\"EdgePathingStatus_s\", \"\")),\n      EdgeRateLimitAction = tostring(column_ifexists(\"EdgeRateLimitAction_s\", \"\")),\n      EdgeRateLimitID = toint(column_ifexists(\"EdgeRateLimitID_d\", \"\")),\n      EdgeRequestHost = tostring(column_ifexists(\"EdgeRequestHost_s\", \"\")),\n      EdgeResponseCompressionRatio = toint(column_ifexists(\"EdgeResponseCompressionRatio_d\", \"\")),\n      HttpContentType = tostring(column_ifexists(\"EdgeResponseContentType_s\", \"\")),\n      EdgeResponseStatus = toint(column_ifexists(\"EdgeResponseStatus_d\", \"\")),\n      EdgeServerIP = tostring(column_ifexists(\"EdgeServerIP_s\", \"\")),\n      EdgeStartTimestamp = todatetime(column_ifexists(\"EdgeStartTimestamp_t\", \"\")),\n      FirewallMatchesSources = tostring(column_ifexists(\"FirewallMatchesSources_s\", \"\")),\n      DstIpAddr = tostring(column_ifexists(\"OriginIP_s\", \"\")),\n      OriginResponseBytes = toint(column_ifexists(\"OriginResponseBytes_d\", \"\")),\n      OriginResponseHTTPExpires = tostring(column_ifexists(\"OriginResponseHTTPExpires_s\", \"\")),\n      OriginResponseHTTPLastModified = tostring(column_ifexists(\"OriginResponseHTTPLastModified_s\", \"\")),\n      HttpStatusCode = toint(column_ifexists(\"OriginResponseStatus_d\", \"\")),\n      OriginResponseTime = toint(column_ifexists(\"OriginResponseTime_d\", \"\")),\n      OriginSSLProtocol = tostring(column_ifexists(\"OriginSSLProtocol_s\", \"\")),\n      ParentRayID = tostring(column_ifexists(\"ParentRayID_s\", \"\")),\n      RayID = tostring(column_ifexists(\"RayID_s\", \"\")),\n      SecurityLevel = tostring(column_ifexists(\"SecurityLevel_s\", \"\")),\n      WAFAction = tostring(column_ifexists(\"WAFAction_s\", \"\")),\n      WAFFlags = tostring(column_ifexists(\"WAFFlags_s\", \"\")),\n      WAFMatchedVar = tostring(column_ifexists(\"WAFMatchedVar_s\", \"\")),\n      WAFProfile = tostring(column_ifexists(\"WAFProfile_s\", \"\")),\n      WAFRuleID = tostring(column_ifexists(\"WAFRuleID_s\", \"\")),\n      WAFRuleMessage = tostring(column_ifexists(\"WAFRuleMessage_s\", \"\")),\n      WorkerCPUTime = toint(column_ifexists(\"WorkerCPUTime_d\", \"\")),\n      WorkerStatus = tostring(column_ifexists(\"WorkerStatus_s\", \"\")),\n      WorkerSubrequest = tobool(column_ifexists(\"WorkerSubrequest_b\", \"\")),\n      WorkerSubrequestCount = toint(column_ifexists(\"WorkerSubrequestCount_d\", \"\")),\n      ZoneID = toint(column_ifexists(\"ZoneID_d\", \"\")),\n      Application = tostring(column_ifexists(\"Application_s\", \"\")),\n      ClientMatchedIpFirewall = tostring(column_ifexists(\"ClientMatchedIpFirewall_s\", \"\")),\n      NetworkProtocol = tostring(column_ifexists(\"ClientProto_s\", \"\")),\n      ClientTcpRtt = toint(column_ifexists(\"ClientTcpRtt_d\", \"\")),\n      ClientTlsClientHelloServerName = tostring(column_ifexists(\"ClientTlsClientHelloServerName_s\", \"\")),\n      ClientTlsStatus = tostring(column_ifexists(\"ClientTlsStatus_s\", \"\")),\n      ColoCode = tostring(column_ifexists(\"ColoCode_s\", \"\")),\n      ConnectTimestamp = todatetime(column_ifexists(\"ConnectTimestamp_t\", \"\")),\n      DisconnectTimestamp = todatetime(column_ifexists(\"DisconnectTimestamp_t\", \"\")),\n      IpFirewall = tobool(column_ifexists(\"IpFirewall_b\", \"\")),\n      DstPortNumber = toint(column_ifexists(\"OriginPort_d\", \"\")),\n      OriginProto = tostring(column_ifexists(\"OriginProto_s\", \"\")),\n      OriginTcpRtt = toint(column_ifexists(\"OriginTcpRtt_d\", \"\")),\n      OriginTlsCipher = tostring(column_ifexists(\"OriginTlsCipher_s\", \"\")),\n      OriginTlsFingerprint = tostring(column_ifexists(\"OriginTlsFingerprint_s\", \"\")),\n      OriginTlsMode = tostring(column_ifexists(\"OriginTlsMode_s\", \"\")),\n      OriginTlsProtocol = tostring(column_ifexists(\"OriginTlsProtocol_s\", \"\")),\n      OriginTlsStatus = tostring(column_ifexists(\"OriginTlsStatus_s\", \"\")),\n      ProxyProtocol = tostring(column_ifexists(\"ProxyProtocol_s\", \"\")),\n      EventResult = toint(column_ifexists(\"Status_d\", \"\")),\n      Timestamp = todatetime(column_ifexists(\"Timestamp_t\", \"\")),\n      ClientASNDescription = tostring(column_ifexists(\"ClientASNDescription_s\", \"\")),\n      ClientRefererHost = tostring(column_ifexists(\"ClientRefererHost_s\", \"\")),\n      ClientRefererPath = tostring(column_ifexists(\"ClientRefererPath_s\", \"\")),\n      ClientRefererQuery = tostring(column_ifexists(\"ClientRefererQuery_s\", \"\")),\n      ClientRefererScheme = tostring(column_ifexists(\"ClientRefererScheme_s\", \"\")),\n      ClientRequestQuery = tostring(column_ifexists(\"ClientRequestQuery_s\", \"\")),\n      ClientRequestScheme = tostring(column_ifexists(\"ClientRequestScheme_s\", \"\")),\n      Datetime = todatetime(column_ifexists(\"Datetime_t\", \"\")),\n      EventSubType = tostring(column_ifexists(\"Kind_s\", \"\")),\n      MatchIndex = toint(column_ifexists(\"MatchIndex_d\", \"\")),\n      OriginatorRayID = tostring(column_ifexists(\"OriginatorRayID_s\", \"\")),\n      TimeGenerated = column_ifexists('TimeGenerated', '')\n};\nlet Cloudflarev2_view = view() {\n  CloudflareV2_CL\n  | extend\n      ClientDeviceType = tostring(column_ifexists(\"ClientDeviceType\", column_ifexists(\"Source\", \"\"))),\n      TlsCipher = tostring(column_ifexists(\"ClientSSLCipher\", column_ifexists(\"ClientTlsCipher\", \"\"))),\n      TlsVersion = tostring(column_ifexists(\"ClientSSLProtocol\", column_ifexists(\"ClientTlsProtocol\", \"\"))),\n      DvcAction = tostring(column_ifexists(\"FirewallMatchesActions\", column_ifexists(\"Event\", column_ifexists(\"Action\", \"\")))),\n      NetworkRuleName = tostring(column_ifexists(\"FirewallMatchesRuleIDs\", column_ifexists(\"RuleID\", \"\"))),\n      SrcBytes = toint(column_ifexists(\"ClientRequestBytes\", column_ifexists(\"ClientBytes\", \"\"))),\n      SrcPortNumber = toint(column_ifexists(\"ClientSrcPort\", column_ifexists(\"ClientPort\", \"\"))),\n      DstBytes = toint(column_ifexists(\"EdgeResponseBytes\", column_ifexists(\"OriginBytes\", \"\"))),\n      BotScore = toint(column_ifexists(\"BotScore\", \"\")),\n      BotScoreSrc = tostring(column_ifexists(\"BotScoreSrc\", \"\")),\n      CacheCacheStatus = tostring(column_ifexists(\"CacheCacheStatus\", \"\")),\n      CacheResponseBytes = toint(column_ifexists(\"CacheResponseBytes\", \"\")),\n      CacheResponseStatus = toint(column_ifexists(\"CacheResponseStatus\", \"\")),\n      CacheTieredFill = tobool(column_ifexists(\"CacheTieredFill\", \"\")),\n      ClientASN = toint(column_ifexists(\"ClientASN\", \"\")),\n      SrcGeoCountry = tostring(column_ifexists(\"ClientCountry\", \"\")),\n      SrcIpAddr = tostring(column_ifexists(\"ClientIP\", \"\")),\n      ClientIPClass = tostring(column_ifexists(\"ClientIPClass\", \"\")),\n      HttpRequestHeaderHost = tostring(column_ifexists(\"ClientRequestHost\", \"\")),\n      HttpRequestMethod = tostring(column_ifexists(\"ClientRequestMethod\", \"\")),\n      ClientRequestPath = tostring(column_ifexists(\"ClientRequestPath\", \"\")),\n      ClientRequestProtocol = tostring(column_ifexists(\"ClientRequestProtocol\", \"\")),\n      HttpReferrerOriginal = tostring(column_ifexists(\"ClientRequestReferer\", \"\")),\n      ClientRequestURI = tostring(column_ifexists(\"ClientRequestURI\", \"\")),\n      HttpUserAgentOriginal = tostring(column_ifexists(\"ClientRequestUserAgent\", \"\")),\n      ClientXRequestedWith = tostring(column_ifexists(\"ClientXRequestedWith\", \"\")),\n      EdgeColoCode = tostring(column_ifexists(\"EdgeColoCode\", \"\")),\n      EdgeColoID = toint(column_ifexists(\"EdgeColoID\", \"\")),\n      EdgeEndTimestamp = todatetime(column_ifexists(\"EdgeEndTimestamp\", \"\")),\n      EdgePathingOp = tostring(column_ifexists(\"EdgePathingOp\", \"\")),\n      EdgePathingSrc = tostring(column_ifexists(\"EdgePathingSrc\", \"\")),\n      EdgePathingStatus = tostring(column_ifexists(\"EdgePathingStatus\", \"\")),\n      EdgeRateLimitAction = tostring(column_ifexists(\"EdgeRateLimitAction\", \"\")),\n      EdgeRateLimitID = toint(column_ifexists(\"EdgeRateLimitID\", \"\")),\n      EdgeRequestHost = tostring(column_ifexists(\"EdgeRequestHost\", \"\")),\n      EdgeResponseCompressionRatio = toint(column_ifexists(\"EdgeResponseCompressionRatio\", \"\")),\n      HttpContentType = tostring(column_ifexists(\"EdgeResponseContentType\", \"\")),\n      EdgeResponseStatus = toint(column_ifexists(\"EdgeResponseStatus\", \"\")),\n      EdgeServerIP = tostring(column_ifexists(\"EdgeServerIP\", \"\")),\n      EdgeStartTimestamp = todatetime(column_ifexists(\"EdgeStartTimestamp\", \"\")),\n      FirewallMatchesSources = tostring(column_ifexists(\"FirewallMatchesSources\", \"\")),\n      DstIpAddr = tostring(column_ifexists(\"OriginIP\", \"\")),\n      OriginResponseBytes = toint(column_ifexists(\"OriginResponseBytes\", \"\")),\n      OriginResponseHTTPExpires = tostring(column_ifexists(\"OriginResponseHTTPExpires\", \"\")),\n      OriginResponseHTTPLastModified = tostring(column_ifexists(\"OriginResponseHTTPLastModified\", \"\")),\n      HttpStatusCode = toint(column_ifexists(\"OriginResponseStatus\", \"\")),\n      OriginResponseTime = toint(column_ifexists(\"OriginResponseTime\", \"\")),\n      OriginSSLProtocol = tostring(column_ifexists(\"OriginSSLProtocol\", \"\")),\n      ParentRayID = tostring(column_ifexists(\"ParentRayID\", \"\")),\n      RayID = tostring(column_ifexists(\"RayID\", \"\")),\n      SecurityLevel = tostring(column_ifexists(\"SecurityLevel\", \"\")),\n      WAFAction = tostring(column_ifexists(\"WAFAction\", \"\")),\n      WAFFlags = tostring(column_ifexists(\"WAFFlags\", \"\")),\n      WAFMatchedVar = tostring(column_ifexists(\"WAFMatchedVar\", \"\")),\n      WAFProfile = tostring(column_ifexists(\"WAFProfile\", \"\")),\n      WAFRuleID = tostring(column_ifexists(\"WAFRuleID\", \"\")),\n      WAFRuleMessage = tostring(column_ifexists(\"WAFRuleMessage\", \"\")),\n      WorkerCPUTime = toint(column_ifexists(\"WorkerCPUTime\", \"\")),\n      WorkerStatus = tostring(column_ifexists(\"WorkerStatus\", \"\")),\n      WorkerSubrequest = tobool(column_ifexists(\"WorkerSubrequest\", \"\")),\n      WorkerSubrequestCount = toint(column_ifexists(\"WorkerSubrequestCount\", \"\")),\n      ZoneID = toint(column_ifexists(\"ZoneID\", \"\")),\n      Application = tostring(column_ifexists(\"Application\", \"\")),\n      ClientMatchedIpFirewall = tostring(column_ifexists(\"ClientMatchedIpFirewall\", \"\")),\n      NetworkProtocol = tostring(column_ifexists(\"ClientProto\", \"\")),\n      ClientTcpRtt = toint(column_ifexists(\"ClientTcpRtt\", \"\")),\n      ClientTlsClientHelloServerName = tostring(column_ifexists(\"ClientTlsClientHelloServerName\", \"\")),\n      ClientTlsStatus = tostring(column_ifexists(\"ClientTlsStatus\", \"\")),\n      ColoCode = tostring(column_ifexists(\"ColoCode\", \"\")),\n      ConnectTimestamp = todatetime(column_ifexists(\"ConnectTimestamp\", \"\")),\n      DisconnectTimestamp = todatetime(column_ifexists(\"DisconnectTimestamp\", \"\")),\n      IpFirewall = tobool(column_ifexists(\"IpFirewall\", \"\")),\n      DstPortNumber = toint(column_ifexists(\"OriginPort\", \"\")),\n      OriginProto = tostring(column_ifexists(\"OriginProto\", \"\")),\n      OriginTcpRtt = toint(column_ifexists(\"OriginTcpRtt\", \"\")),\n      OriginTlsCipher = tostring(column_ifexists(\"OriginTlsCipher\", \"\")),\n      OriginTlsFingerprint = tostring(column_ifexists(\"OriginTlsFingerprint\", \"\")),\n      OriginTlsMode = tostring(column_ifexists(\"OriginTlsMode\", \"\")),\n      OriginTlsProtocol = tostring(column_ifexists(\"OriginTlsProtocol\", \"\")),\n      OriginTlsStatus = tostring(column_ifexists(\"OriginTlsStatus\", \"\")),\n      ProxyProtocol = tostring(column_ifexists(\"ProxyProtocol\", \"\")),\n      EventResult = toint(column_ifexists(\"Status\", \"\")),\n      Timestamp = todatetime(column_ifexists(\"Timestamp\", \"\")),\n      ClientASNDescription = tostring(column_ifexists(\"ClientASNDescription\", \"\")),\n      ClientRefererHost = tostring(column_ifexists(\"ClientRefererHost\", \"\")),\n      ClientRefererPath = tostring(column_ifexists(\"ClientRefererPath\", \"\")),\n      ClientRefererQuery = tostring(column_ifexists(\"ClientRefererQuery\", \"\")),\n      ClientRefererScheme = tostring(column_ifexists(\"ClientRefererScheme\", \"\")),\n      ClientRequestQuery = tostring(column_ifexists(\"ClientRequestQuery\", \"\")),\n      ClientRequestScheme = tostring(column_ifexists(\"ClientRequestScheme\", \"\")),\n      Datetime = todatetime(column_ifexists(\"Datetime\", \"\")),\n      EventSubType = tostring(column_ifexists(\"Kind\", \"\")),\n      MatchIndex = toint(column_ifexists(\"MatchIndex\", \"\")),\n      OriginatorRayID = tostring(column_ifexists(\"OriginatorRayID\", \"\")),\n      TimeGenerated = column_ifexists('TimeGenerated', '')\n};\nunion isfuzzy=true (Cloudflare_view), (Cloudflarev2_view)\n  | project ClientDeviceType, TlsCipher, DvcAction, TlsVersion, NetworkRuleName, SrcBytes, SrcPortNumber, DstBytes, BotScore, BotScoreSrc, CacheCacheStatus, CacheResponseBytes, CacheResponseStatus, CacheTieredFill, ClientASN, SrcGeoCountry, SrcIpAddr, ClientIPClass, HttpRequestHeaderHost, HttpRequestMethod, ClientRequestPath, ClientRequestProtocol, HttpReferrerOriginal, ClientRequestURI, HttpUserAgentOriginal, ClientXRequestedWith, EdgeColoCode, EdgeColoID, EdgeEndTimestamp, EdgePathingOp, EdgePathingSrc, EdgePathingStatus, EdgeRateLimitAction, EdgeRateLimitID, EdgeRequestHost, EdgeResponseCompressionRatio, HttpContentType, EdgeResponseStatus, EdgeServerIP, EdgeStartTimestamp, FirewallMatchesSources, DstIpAddr, OriginResponseBytes, OriginResponseHTTPExpires, OriginResponseHTTPLastModified, HttpStatusCode, OriginResponseTime, OriginSSLProtocol, ParentRayID, RayID, SecurityLevel, WAFAction, WAFFlags, WAFMatchedVar, WAFProfile, WAFRuleID, WAFRuleMessage, WorkerCPUTime, WorkerStatus, WorkerSubrequest, WorkerSubrequestCount, ZoneID, Application, ClientMatchedIpFirewall, NetworkProtocol, ClientTcpRtt, ClientTlsClientHelloServerName, ClientTlsStatus, ColoCode, ConnectTimestamp, DisconnectTimestamp, IpFirewall, DstPortNumber, OriginProto, OriginTcpRtt, OriginTlsCipher, OriginTlsFingerprint, OriginTlsMode, OriginTlsProtocol, OriginTlsStatus, ProxyProtocol, EventResult, Timestamp, ClientASNDescription, ClientRefererHost, ClientRefererPath, ClientRefererQuery, ClientRefererScheme, ClientRequestQuery, ClientRequestScheme, Datetime, EventSubType, MatchIndex, OriginatorRayID, TimeGenerated\n",
+        "query": "Cloudflare_CL\n| extend\n    BotScore_d=column_ifexists('BotScore_d', ''),\n    BotScoreSrc_s=column_ifexists('BotScoreSrc_s', ''),\n    CacheCacheStatus_s=column_ifexists('CacheCacheStatus_s', ''),\n    CacheResponseBytes_d=column_ifexists('CacheResponseBytes_d', ''),\n    CacheResponseStatus_d=column_ifexists('CacheResponseStatus_d', ''),\n    CacheTieredFill_b=column_ifexists('CacheTieredFill_b', ''),\n    ClientASN_d=column_ifexists('ClientASN_d', ''),\n    ClientCountry_s=column_ifexists('ClientCountry_s', ''),\n    ClientDeviceType_s=column_ifexists('ClientDeviceType_s', ''),\n    ClientIP_s=column_ifexists('ClientIP_s', ''),\n    ClientIPClass_s=column_ifexists('ClientIPClass_s', ''),\n    ClientRequestHost_s=column_ifexists('ClientRequestHost_s', ''),\n    ClientRequestMethod_s=column_ifexists('ClientRequestMethod_s', ''),\n    ClientRequestPath_s=column_ifexists('ClientRequestPath_s', ''),\n    ClientRequestProtocol_s=column_ifexists('ClientRequestProtocol_s', ''),\n    ClientRequestReferer_s=column_ifexists('ClientRequestReferer_s', ''),\n    ClientRequestURI_s=column_ifexists('ClientRequestURI_s', ''),\n    ClientRequestUserAgent_s=column_ifexists('ClientRequestUserAgent_s', ''),\n    ClientSSLCipher_s=column_ifexists('ClientSSLCipher_s', ''),\n    ClientSSLProtocol_s=column_ifexists('ClientSSLProtocol_s', ''),\n    ClientXRequestedWith_s=column_ifexists('ClientXRequestedWith_s', ''),\n    EdgeColoCode_s=column_ifexists('EdgeColoCode_s', ''),\n    EdgeColoID_d=column_ifexists('EdgeColoID_d', ''),\n    EdgeEndTimestamp_t=column_ifexists('EdgeEndTimestamp_t', ''),\n    EdgePathingOp_s=column_ifexists('EdgePathingOp_s', ''),\n    EdgePathingSrc_s=column_ifexists('EdgePathingSrc_s', ''),\n    EdgePathingStatus_s=column_ifexists('EdgePathingStatus_s', ''),\n    EdgeRateLimitAction_s=column_ifexists('EdgeRateLimitAction_s', ''),\n    EdgeRateLimitID_d=column_ifexists('EdgeRateLimitID_d', ''),\n    EdgeRequestHost_s=column_ifexists('EdgeRequestHost_s', ''),\n    EdgeResponseBytes_d=column_ifexists('EdgeResponseBytes_d', ''),\n    EdgeResponseCompressionRatio_d=column_ifexists('EdgeResponseCompressionRatio_d', ''),\n    EdgeResponseContentType_s=column_ifexists('EdgeResponseContentType_s', ''),\n    EdgeResponseStatus_d=column_ifexists('EdgeResponseStatus_d', ''),\n    EdgeServerIP_s=column_ifexists('EdgeServerIP_s', ''),\n    EdgeStartTimestamp_t=column_ifexists('EdgeStartTimestamp_t', ''),\n    FirewallMatchesActions_s=column_ifexists('FirewallMatchesActions_s', ''),\n    FirewallMatchesRuleIDs_s=column_ifexists('FirewallMatchesRuleIDs_s', ''),\n    FirewallMatchesSources_s=column_ifexists('FirewallMatchesSources_s', ''),\n    OriginIP_s=column_ifexists('OriginIP_s', ''),\n    OriginResponseBytes_d=column_ifexists('OriginResponseBytes_d', ''),\n    OriginResponseHTTPExpires_s=column_ifexists('OriginResponseHTTPExpires_s', ''),\n    OriginResponseHTTPLastModified_s=column_ifexists('OriginResponseHTTPLastModified_s', ''),\n    OriginResponseStatus_d=column_ifexists('OriginResponseStatus_d', ''),\n    OriginResponseTime_d=column_ifexists('OriginResponseTime_d', ''),\n    OriginSSLProtocol_s=column_ifexists('OriginSSLProtocol_s', ''),\n    ParentRayID_s=column_ifexists('ParentRayID_s', ''),\n    RayID_s=column_ifexists('RayID_s', ''),\n    SecurityLevel_s=column_ifexists('SecurityLevel_s', ''),\n    WAFAction_s=column_ifexists('WAFAction_s', ''),\n    WAFFlags_s=column_ifexists('WAFFlags_s', ''),\n    WAFMatchedVar_s=column_ifexists('WAFMatchedVar_s', ''),\n    WAFProfile_s=column_ifexists('WAFProfile_s', ''),\n    WAFRuleID_s=column_ifexists('WAFRuleID_s', ''),\n    WAFRuleMessage_s=column_ifexists('WAFRuleMessage_s', ''),\n    WorkerCPUTime_d=column_ifexists('WorkerCPUTime_d', ''),\n    WorkerStatus_s=column_ifexists('WorkerStatus_s', ''),\n    WorkerSubrequest_b=column_ifexists('WorkerSubrequest_b', ''),\n    WorkerSubrequestCount_d=column_ifexists('WorkerSubrequestCount_d', ''),\n    ZoneID_d=column_ifexists('ZoneID_d', ''),\n    Application_s=column_ifexists('Application_s', ''),\n    ClientMatchedIpFirewall_s=column_ifexists('ClientMatchedIpFirewall_s', ''),\n    ClientProto_s=column_ifexists('ClientProto_s', ''),\n    ClientTcpRtt_d=column_ifexists('ClientTcpRtt_d', ''),\n    ClientTlsCipher_s=column_ifexists('ClientTlsCipher_s', ''),\n    ClientTlsClientHelloServerName_s=column_ifexists('ClientTlsClientHelloServerName_s', ''),\n    ClientTlsProtocol_s=column_ifexists('ClientTlsProtocol_s', ''),\n    ClientTlsStatus_s=column_ifexists('ClientTlsStatus_s', ''),\n    ColoCode_s=column_ifexists('ColoCode_s', ''),\n    ConnectTimestamp_t=column_ifexists('ConnectTimestamp_t', ''),\n    DisconnectTimestamp_t=column_ifexists('DisconnectTimestamp_t', ''),\n    Event_s=column_ifexists('Event_s', ''),\n    IpFirewall_b=column_ifexists('IpFirewall_b', ''),\n    OriginBytes_d=column_ifexists('OriginBytes_d', ''),\n    OriginPort_d=column_ifexists('OriginPort_d', ''),\n    OriginProto_s=column_ifexists('OriginProto_s', ''),\n    OriginTcpRtt_d=column_ifexists('OriginTcpRtt_d', ''),\n    OriginTlsCipher_s=column_ifexists('OriginTlsCipher_s', ''),\n    OriginTlsFingerprint_s=column_ifexists('OriginTlsFingerprint_s', ''),\n    OriginTlsMode_s=column_ifexists('OriginTlsMode_s', ''),\n    OriginTlsProtocol_s=column_ifexists('OriginTlsProtocol_s', ''),\n    OriginTlsStatus_s=column_ifexists('OriginTlsStatus_s', ''),\n    ProxyProtocol_s=column_ifexists('ProxyProtocol_s', ''),\n    Status_d=column_ifexists('Status_d', ''),\n    Timestamp_t=column_ifexists('Timestamp_t', ''),\n    Action_s=column_ifexists('Action_s', ''),\n    ClientASNDescription_s=column_ifexists('ClientASNDescription_s', ''),\n    ClientRefererHost_s=column_ifexists('ClientRefererHost_s', ''),\n    ClientRefererPath_s=column_ifexists('ClientRefererPath_s', ''),\n    ClientRefererQuery_s=column_ifexists('ClientRefererQuery_s', ''),\n    ClientRefererScheme_s=column_ifexists('ClientRefererScheme_s', ''),\n    ClientRequestQuery_s=column_ifexists('ClientRequestQuery_s', ''),\n    ClientRequestScheme_s=column_ifexists('ClientRequestScheme_s', ''),\n    Datetime_t=column_ifexists('Datetime_t', ''),\n    Kind_s=column_ifexists('Kind_s', ''),\n    MatchIndex_d=column_ifexists('MatchIndex_d', ''),\n    OriginatorRayID_s=column_ifexists('OriginatorRayID_s', ''),\n    RuleID_s=column_ifexists('RuleID_s', ''),\n    Source_s=column_ifexists('Source_s', '')\n| extend\n    SrcDvcType=iff(isempty(ClientDeviceType_s), iff(isempty(Source_s), '', Source_s), ClientDeviceType_s),\n    TlsCipher=iff(isempty(ClientSSLCipher_s), iff(isempty(ClientTlsCipher_s), '', ClientTlsCipher_s), ClientSSLCipher_s),\n    TlsVersion=iff(isempty(ClientSSLProtocol_s), iff(isempty(ClientTlsProtocol_s), '', ClientTlsProtocol_s), ClientSSLProtocol_s),\n    DvcAction=iff(isempty(FirewallMatchesActions_s), iff(isempty(Event_s), iff(isempty(Action_s), '', Action_s), Event_s), FirewallMatchesActions_s),\n    NetworkRuleName=iff(isempty(FirewallMatchesRuleIDs_s), iff(isempty(RuleID_s), '', RuleID_s), FirewallMatchesRuleIDs_s),\n    ClientRequestBytes_d=column_ifexists('ClientRequestBytes_d', column_ifexists('ClientBytes_d', '')),\n    ClientSrcPort_d=column_ifexists('ClientSrcPort_d', column_ifexists('ClientPort_d', '')),\n    EdgeResponseBytes_d=column_ifexists('EdgeResponseBytes_d', column_ifexists('OriginBytes_d', ''))\n| project-rename\n    SrcBytes=ClientRequestBytes_d,\n    SrcPortNumber=ClientSrcPort_d,\n    DstBytes=EdgeResponseBytes_d,\n    BotScore=BotScore_d,\n    BotScoreSrc=BotScoreSrc_s,\n    CacheCacheStatus=CacheCacheStatus_s,\n    CacheResponseBytes=CacheResponseBytes_d,\n    CacheResponseStatus=CacheResponseStatus_d,\n    CacheTieredFill=CacheTieredFill_b,\n    ClientASN=ClientASN_d,\n    SrcGeoCountry=ClientCountry_s,\n    SrcIpAddr=ClientIP_s,\n    ClientIPClass=ClientIPClass_s,\n    HttpRequestHeaderHost=ClientRequestHost_s,\n    HttpRequestMethod=ClientRequestMethod_s,\n    ClientRequestPath=ClientRequestPath_s,\n    ClientRequestProtocol=ClientRequestProtocol_s,\n    HttpReferrerOriginal=ClientRequestReferer_s,\n    ClientRequestURI=ClientRequestURI_s,\n    HttpUserAgentOriginal=ClientRequestUserAgent_s,\n    ClientXRequestedWith=ClientXRequestedWith_s,\n    EdgeColoCode=EdgeColoCode_s,\n    EdgeColoID=EdgeColoID_d,\n    EdgeEndTimestamp=EdgeEndTimestamp_t,\n    EdgePathingOp=EdgePathingOp_s,\n    EdgePathingSrc=EdgePathingSrc_s,\n    EdgePathingStatus=EdgePathingStatus_s,\n    EdgeRateLimitAction=EdgeRateLimitAction_s,\n    EdgeRateLimitID=EdgeRateLimitID_d,\n    EdgeRequestHost=EdgeRequestHost_s,\n    EdgeResponseCompressionRatio=EdgeResponseCompressionRatio_d,\n    HttpContentType=EdgeResponseContentType_s,\n    EdgeResponseStatus=EdgeResponseStatus_d,\n    EdgeServerIP=EdgeServerIP_s,\n    EdgeStartTimestamp=EdgeStartTimestamp_t,\n    FirewallMatchesSources=FirewallMatchesSources_s,\n    DstIpAddr=OriginIP_s,\n    OriginResponseBytes=OriginResponseBytes_d,\n    OriginResponseHTTPExpires=OriginResponseHTTPExpires_s,\n    OriginResponseHTTPLastModified=OriginResponseHTTPLastModified_s,\n    HttpStatusCode=OriginResponseStatus_d,\n    OriginResponseTime=OriginResponseTime_d,\n    OriginSSLProtocol=OriginSSLProtocol_s,\n    ParentRayID=ParentRayID_s,\n    RayID=RayID_s,\n    SecurityLevel=SecurityLevel_s,\n    WAFAction=WAFAction_s,\n    WAFFlags=WAFFlags_s,\n    WAFMatchedVar=WAFMatchedVar_s,\n    WAFProfile=WAFProfile_s,\n    WAFRuleID=WAFRuleID_s,\n    WAFRuleMessage=WAFRuleMessage_s,\n    WorkerCPUTime=WorkerCPUTime_d,\n    WorkerStatus=WorkerStatus_s,\n    WorkerSubrequest=WorkerSubrequest_b,\n    WorkerSubrequestCount=WorkerSubrequestCount_d,\n    ZoneID=ZoneID_d,\n    Application=Application_s,\n    ClientMatchedIpFirewall=ClientMatchedIpFirewall_s,\n    NetworkProtocol=ClientProto_s,\n    ClientTcpRtt=ClientTcpRtt_d,\n    ClientTlsClientHelloServerName=ClientTlsClientHelloServerName_s,\n    ClientTlsStatus=ClientTlsStatus_s,\n    ColoCode=ColoCode_s,\n    ConnectTimestamp=ConnectTimestamp_t,\n    DisconnectTimestamp=DisconnectTimestamp_t,\n    IpFirewall=IpFirewall_b,\n    DstPortNumber=OriginPort_d,\n    OriginProto=OriginProto_s,\n    OriginTcpRtt=OriginTcpRtt_d,\n    OriginTlsCipher=OriginTlsCipher_s,\n    OriginTlsFingerprint=OriginTlsFingerprint_s,\n    OriginTlsMode=OriginTlsMode_s,\n    OriginTlsProtocol=OriginTlsProtocol_s,\n    OriginTlsStatus=OriginTlsStatus_s,\n    ProxyProtocol=ProxyProtocol_s,\n    EventResult=Status_d,\n    Timestamp=Timestamp_t,\n    ClientASNDescription=ClientASNDescription_s,\n    ClientRefererHost=ClientRefererHost_s,\n    ClientRefererPath=ClientRefererPath_s,\n    ClientRefererQuery=ClientRefererQuery_s,\n    ClientRefererScheme=ClientRefererScheme_s,\n    ClientRequestQuery=ClientRequestQuery_s,\n    ClientRequestScheme=ClientRequestScheme_s,\n    Datetime=Datetime_t,\n    EventSubType=Kind_s,\n    MatchIndex=MatchIndex_d,\n    OriginatorRayID=OriginatorRayID_s\n| project-away \n    ClientDeviceType_s,\n    Source_s,\n    ClientSSLCipher_s,\n    ClientTlsCipher_s,\n    ClientSSLProtocol_s,\n    ClientTlsProtocol_s,\n    FirewallMatchesActions_s,\n    Event_s,\n    Action_s,\n    FirewallMatchesRuleIDs_s,\n    RuleID_s\n",
         "functionParameters": "",
         "version": 2,
         "tags": [
@@ -7413,7 +2702,7 @@
         "contentSchemaVersion": "3.0.0",
         "displayName": "Cloudflare",
         "publisherDisplayName": "Cloudflare",
-        "descriptionHtml": "<p><strong>Note:</strong> Please refer to the following before installing the solution:</p>\n<p>• Review the solution <a href=\"https://github.com/Azure/Azure-Sentinel/tree/master/Solutions/Cloudflare/ReleaseNotes.md\">Release Notes</a></p>\n<p>• There may be <a href=\"https://aka.ms/sentinelsolutionsknownissues\">known issues</a> pertaining to this Solution, please refer to them before installing.</p>\n<p>The <a href=\"https://www.cloudflare.com/\">Cloudflare</a> solution provides the capability to ingest <a href=\"https://developers.cloudflare.com/logs/\">Cloudflare logs</a> into Microsoft Sentinel using the Cloudflare Logpush and Azure Blob Storage. Refer to <a href=\"https://developers.cloudflare.com/logs/about/\">Cloudflare documentation</a> for more information.</p>\n<p><strong>Underlying Microsoft Technologies used:</strong></p>\n<p>This solution takes a dependency on the following technologies, and some of these dependencies either may be in <a href=\"https://azure.microsoft.com/support/legal/preview-supplemental-terms/\">Preview</a> state or might result in additional ingestion or operational costs:</p>\n<ol type=\"a\">\n<li><a href=\"https://docs.microsoft.com/azure/azure-monitor/logs/data-collector-api\">Azure Monitor HTTP Data Collector API</a></li>\n</ol>\n<p>b.<a href=\"https://azure.microsoft.com/services/functions/#overview\">Azure Functions</a></p>\n<ol type=\"a\" start=\"3\">\n<li><a href=\"https://learn.microsoft.com/en-us/azure/sentinel/create-codeless-connector\">Codeless Connector Framework</a></li>\n</ol>\n<p><strong>Data Connectors:</strong> 2, <strong>Parsers:</strong> 1, <strong>Workbooks:</strong> 1, <strong>Analytic Rules:</strong> 10, <strong>Hunting Queries:</strong> 10</p>\n<p><a href=\"https://aka.ms/azuresentinel\">Learn more about Microsoft Sentinel</a> | <a href=\"https://aka.ms/azuresentinelsolutionsdoc\">Learn more about Solutions</a></p>\n",
+        "descriptionHtml": "<p><strong>Note:</strong> Please refer to the following before installing the solution:</p>\n<p>• Review the solution <a href=\"https://github.com/Azure/Azure-Sentinel/tree/master/Solutions/Cloudflare/ReleaseNotes.md\">Release Notes</a></p>\n<p>• There may be <a href=\"https://aka.ms/sentinelsolutionsknownissues\">known issues</a> pertaining to this Solution, please refer to them before installing.</p>\n<p>The <a href=\"https://www.cloudflare.com/\">Cloudflare</a> solution provides the capability to ingest <a href=\"https://developers.cloudflare.com/logs/\">Cloudflare logs</a> into Microsoft Sentinel using the Cloudflare Logpush and Azure Blob Storage. Refer to <a href=\"https://developers.cloudflare.com/logs/about/\">Cloudflare documentation</a> for more information.</p>\n<p><strong>Underlying Microsoft Technologies used:</strong></p>\n<p>This solution takes a dependency on the following technologies, and some of these dependencies either may be in <a href=\"https://azure.microsoft.com/support/legal/preview-supplemental-terms/\">Preview</a> state or might result in additional ingestion or operational costs:</p>\n<ol type=\"a\">\n<li><a href=\"https://docs.microsoft.com/azure/azure-monitor/logs/data-collector-api\">Azure Monitor HTTP Data Collector API</a></li>\n</ol>\n<p>b.<a href=\"https://azure.microsoft.com/services/functions/#overview\">Azure Functions</a></p>\n<p><strong>Data Connectors:</strong> 1, <strong>Parsers:</strong> 1, <strong>Workbooks:</strong> 1, <strong>Analytic Rules:</strong> 10, <strong>Hunting Queries:</strong> 10</p>\n<p><a href=\"https://aka.ms/azuresentinel\">Learn more about Microsoft Sentinel</a> | <a href=\"https://aka.ms/azuresentinelsolutionsdoc\">Learn more about Solutions</a></p>\n",
         "contentKind": "Solution",
         "contentProductId": "[variables('_solutioncontentProductId')]",
         "id": "[variables('_solutioncontentProductId')]",
@@ -7440,13 +2729,8 @@
           "criteria": [
             {
               "kind": "DataConnector",
-              "contentId": "[variables('_dataConnectorContentIdConnections1')]",
-              "version": "[variables('dataConnectorCCPVersion')]"
-            },
-            {
-              "kind": "DataConnector",
-              "contentId": "[variables('_dataConnectorContentId2')]",
-              "version": "[variables('dataConnectorVersion2')]"
+              "contentId": "[variables('_dataConnectorContentId1')]",
+              "version": "[variables('dataConnectorVersion1')]"
             },
             {
               "kind": "Parser",
