| **Version** | **Date Modified (DD-MM-YYYY)** | **Change History**                          |
|-------------|--------------------------------|---------------------------------------------|
<<<<<<< HEAD
| 3.0.4       |     12-09-2025                 | Updated Python version to 3.12 and added Log Ingestion api with Gov. support.
=======
| 3.0.4       |     12-09-2025                 | Added support for Azure GovCloud |
>>>>>>> 5a64afc5
| 3.0.3       |     03-05-2024                 | Repackaged for parser issue fix on reinstall |
| 3.0.2       |     14-12-2023                 | Updated **Data Connector** code                    |
| 3.0.1       |     06-12-2023                 | Updated steps in **DataConnector** UI and **README.md** file.                     |
| 3.0.0       |     14-07-2023                 | Initial Solution Release                     |<|MERGE_RESOLUTION|>--- conflicted
+++ resolved
@@ -1,10 +1,6 @@
 | **Version** | **Date Modified (DD-MM-YYYY)** | **Change History**                          |
 |-------------|--------------------------------|---------------------------------------------|
-<<<<<<< HEAD
-| 3.0.4       |     12-09-2025                 | Updated Python version to 3.12 and added Log Ingestion api with Gov. support.
-=======
 | 3.0.4       |     12-09-2025                 | Added support for Azure GovCloud |
->>>>>>> 5a64afc5
 | 3.0.3       |     03-05-2024                 | Repackaged for parser issue fix on reinstall |
 | 3.0.2       |     14-12-2023                 | Updated **Data Connector** code                    |
 | 3.0.1       |     06-12-2023                 | Updated steps in **DataConnector** UI and **README.md** file.                     |
