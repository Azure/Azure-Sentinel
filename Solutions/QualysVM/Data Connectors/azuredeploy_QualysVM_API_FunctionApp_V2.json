--- conflicted
+++ resolved
@@ -166,15 +166,9 @@
                   "httpsOnly": true,
                   "clientAffinityEnabled": true,
                    "alwaysOn": true,
-<<<<<<< HEAD
-                "siteConfig": {
-                    "powerShellVersion": "~7"
-                }
-=======
                    "siteConfig": {
                       "powerShellVersion": "~7"
                        }
->>>>>>> 54c83007
               },
               "resources": [
                   {
