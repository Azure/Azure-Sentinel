{
  "Name": "AtlassianConfluenceAudit",
  "Author": "Microsoft - support@microsoft.com",
  "Logo": "<img src=\"https://raw.githubusercontent.com/Azure/Azure-Sentinel/master/Workbooks/Images/Logos/Azure_Sentinel.svg\"width=\"75px\"height=\"75px\">",
  "Description": "The [Atlassian Confluence Audit](https://www.atlassian.com/software/confluence) solution provides the capability to ingest [Confluence Audit Records](https://support.atlassian.com/confluence-cloud/docs/view-the-audit-log/) into Microsoft Sentinel.\n\n**Underlying Microsoft Technologies used:**\n\nThis solution takes a dependency on the following technologies, and some of these dependencies either may be in [Preview](https://azure.microsoft.com/support/legal/preview-supplemental-terms/) state or might result in additional ingestion or operational costs:\n\na. [Azure Monitor HTTP Data Collector API](https://docs.microsoft.com/azure/azure-monitor/logs/data-collector-api)\n\nb. [Azure Functions](https://azure.microsoft.com/services/functions/#overview)",
  "Data Connectors": [
    "Data Connector/AtlassianConfluenceAudit/ConfluenceAudit_API_FunctionApp.json"
  ],
  "Parsers": [
	"Parsers/ConfluenceAudit.txt"
  ],
  "Metadata": "SolutionMetadata.json",
<<<<<<< HEAD
  "BasePath": "C:\\GitHub\\azure\\Solutions\\AtlassianConfluenceAudit",
  "Version": "2.0.1",
=======
  "BasePath": "C:\\GitHub\\Azure-Sentinel\\Solutions\\AtlassianConfluenceAudit",
  "Version": "2.0.2",
>>>>>>> 6fd8ceef
  "TemplateSpec": true,
  "Is1PConnector": false
}<|MERGE_RESOLUTION|>--- conflicted
+++ resolved
@@ -10,13 +10,8 @@
 	"Parsers/ConfluenceAudit.txt"
   ],
   "Metadata": "SolutionMetadata.json",
-<<<<<<< HEAD
-  "BasePath": "C:\\GitHub\\azure\\Solutions\\AtlassianConfluenceAudit",
-  "Version": "2.0.1",
-=======
   "BasePath": "C:\\GitHub\\Azure-Sentinel\\Solutions\\AtlassianConfluenceAudit",
   "Version": "2.0.2",
->>>>>>> 6fd8ceef
   "TemplateSpec": true,
   "Is1PConnector": false
 }