{
  "$schema": "https://schema.management.azure.com/schemas/0.1.2-preview/CreateUIDefinition.MultiVm.json#",
  "handler": "Microsoft.Azure.CreateUIDef",
  "version": "0.1.2-preview",
  "parameters": {
    "config": {
      "isWizard": false,
      "basics": {
<<<<<<< HEAD
        "description": "<img src=\"https://raw.githubusercontent.com/Azure/Azure-Sentinel/master/Logos/proofpointlogo.svg\" width=\"75px\" height=\"75px\">\n\n**Note:** _There may be [known issues](https://aka.ms/sentinelsolutionsknownissues) pertaining to this Solution, please refer to them before installing._\n\nThe [Proofpoint TAP](https://www.proofpoint.com/us/products/advanced-threat-protection/targeted-attack-protection) solution for Microsoft Sentinel enables you to ingest Proofpoint TAP logs into Microsoft Sentinel.\n\n**Underlying Microsoft Technologies used:**\n\nThis solution takes a dependency on the following technologies, and some of these dependencies either may be in [Preview](https://azure.microsoft.com/support/legal/preview-supplemental-terms/) state or might result in additional ingestion or operational costs:\n\n a. [Azure Monitor HTTP Data Collector API](https://docs.microsoft.com/azure/azure-monitor/logs/data-collector-api) \n\n b. [Azure Functions](https://azure.microsoft.com/products/functions/#overview)\n\n**Data Connectors:** 1, **Parsers:** 1, **Workbooks:** 1, **Analytic Rules:** 2, **Custom Azure Logic Apps Connectors:** 1, **Playbooks:** 3\n\n[Learn more about Microsoft Sentinel](https://aka.ms/azuresentinel) | [Learn more about Solutions](https://aka.ms/azuresentinelsolutionsdoc)",
=======
        "description": "<img src=\"https://raw.githubusercontent.com/Azure/Azure-Sentinel/master/Logos/Azure_Sentinel.svg\" width=\"75px\" height=\"75px\">\n\n**Note:** Please refer to the following before installing the solution: \n\n• Review the solution [Release Notes](https://github.com/Azure/Azure-Sentinel/tree/master/Solutions/ProofPointTap/ReleaseNotes.md)\n\n • There may be [known issues](https://aka.ms/sentinelsolutionsknownissues) pertaining to this Solution, please refer to them before installing.\n\nThe [Proofpoint TAP](https://www.proofpoint.com/us/products/advanced-threat-protection/targeted-attack-protection) solution for Microsoft Sentinel enables you to ingest Proofpoint TAP logs into Microsoft Sentinel.\n\n**Underlying Microsoft Technologies used:**\n\nThis solution takes a dependency on the following technologies, and some of these dependencies either may be in [Preview](https://azure.microsoft.com/support/legal/preview-supplemental-terms/) state or might result in additional ingestion or operational costs:\n\n a. [Azure Monitor HTTP Data Collector API](https://docs.microsoft.com/azure/azure-monitor/logs/data-collector-api) \n\n b. [Azure Functions](https://docs.microsoft.com/azure/azure-monitor/logs/data-collector-api)\n\n**Data Connectors:** 1, **Parsers:** 1, **Workbooks:** 1, **Analytic Rules:** 2, **Custom Azure Logic Apps Connectors:** 1, **Playbooks:** 3\n\n[Learn more about Microsoft Sentinel](https://aka.ms/azuresentinel) | [Learn more about Solutions](https://aka.ms/azuresentinelsolutionsdoc)",
>>>>>>> 8196eb45
        "subscription": {
          "resourceProviders": [
            "Microsoft.OperationsManagement/solutions",
            "Microsoft.OperationalInsights/workspaces/providers/alertRules",
            "Microsoft.Insights/workbooks",
            "Microsoft.Logic/workflows"
          ]
        },
        "location": {
          "metadata": {
            "hidden": "Hiding location, we get it from the log analytics workspace"
          },
          "visible": false
        },
        "resourceGroup": {
          "allowExisting": true
        }
      }
    },
    "basics": [
      {
        "name": "getLAWorkspace",
        "type": "Microsoft.Solutions.ArmApiControl",
        "toolTip": "This filters by workspaces that exist in the Resource Group selected",
        "condition": "[greater(length(resourceGroup().name),0)]",
        "request": {
          "method": "GET",
          "path": "[concat(subscription().id,'/providers/Microsoft.OperationalInsights/workspaces?api-version=2020-08-01')]"
        }
      },
      {
        "name": "workspace",
        "type": "Microsoft.Common.DropDown",
        "label": "Workspace",
        "placeholder": "Select a workspace",
        "toolTip": "This dropdown will list only workspace that exists in the Resource Group selected",
        "constraints": {
          "allowedValues": "[map(filter(basics('getLAWorkspace').value, (filter) => contains(toLower(filter.id), toLower(resourceGroup().name))), (item) => parse(concat('{\"label\":\"', item.name, '\",\"value\":\"', item.name, '\"}')))]",
          "required": true
        },
        "visible": true
      }
    ],
    "steps": [
      {
        "name": "dataconnectors",
        "label": "Data Connectors",
        "bladeTitle": "Data Connectors",
        "elements": [
          {
            "name": "dataconnectors1-text",
            "type": "Microsoft.Common.TextBlock",
            "options": {
<<<<<<< HEAD
              "text": "The Proofpoint Targeted Attack Protection (TAP) connector enables you to ingest Proofpoint TAP logs and events into Microsoft Sentinel. The connector provides visibility into Message and Click events in Microsoft Sentinel. After installing the solution, configure and enable this data connector by following guidance in Manage solution view. "
=======
              "text": "This Solution installs the data connector for ProofPointTap. You can get ProofPointTap custom log data in your Microsoft Sentinel workspace. After installing the solution, configure and enable this data connector by following guidance in Manage solution view."
>>>>>>> 8196eb45
            }
          },
          {
            "name": "dataconnectors-parser-text",
            "type": "Microsoft.Common.TextBlock",
            "options": {
<<<<<<< HEAD
              "text": "The solution also installs a parser that transforms ingested data. The transformed logs can be accessed using the ProofpointTAP Kusto Function alias."
=======
              "text": "The Solution installs a parser that transforms the ingested data into Microsoft Sentinel normalized format. The normalized format enables better correlation of different types of data from different data sources to drive end-to-end outcomes seamlessly in security monitoring, hunting, incident investigation and response scenarios in Microsoft Sentinel."
>>>>>>> 8196eb45
            }
          },
          {
            "name": "dataconnectors-link1",
            "type": "Microsoft.Common.TextBlock",
            "options": {
              "link": {
                "label": "Learn more about connecting data sources",
                "uri": "https://docs.microsoft.com/azure/sentinel/connect-data-sources"
              }
            }
          }
        ]
      },
      {
        "name": "workbooks",
        "label": "Workbooks",
        "subLabel": {
          "preValidation": "Configure the workbooks",
          "postValidation": "Done"
        },
        "bladeTitle": "Workbooks",
        "elements": [
          {
            "name": "workbooks-text",
            "type": "Microsoft.Common.TextBlock",
            "options": {
              "text": "This solution installs workbook(s) to help you gain insights into the telemetry collected in Microsoft Sentinel. After installing the solution, start using the workbook in Manage solution view."
            }
          },
          {
            "name": "workbooks-link",
            "type": "Microsoft.Common.TextBlock",
            "options": {
              "link": {
                "label": "Learn more",
                "uri": "https://docs.microsoft.com/azure/sentinel/tutorial-monitor-your-data"
              }
            }
<<<<<<< HEAD
=======
          },
          {
            "name": "workbook1",
            "type": "Microsoft.Common.Section",
            "label": "Proofpoint TAP",
            "elements": [
              {
                "name": "workbook1-text",
                "type": "Microsoft.Common.TextBlock",
                "options": {
                  "text": "Gain extensive insight into Proofpoint Targeted Attack Protection (TAP) by analyzing, collecting and correlating TAP log events.\nThis workbook provides visibility into message and click events that were permitted, delivered, or blocked"
                }
              }
            ]
>>>>>>> 8196eb45
          }
        ]
      },
      {
        "name": "analytics",
        "label": "Analytics",
        "subLabel": {
          "preValidation": "Configure the analytics",
          "postValidation": "Done"
        },
        "bladeTitle": "Analytics",
        "elements": [
          {
            "name": "analytics-text",
            "type": "Microsoft.Common.TextBlock",
            "options": {
              "text": "This solution installs the following analytic rule templates. After installing the solution, create and enable analytic rules in Manage solution view."
            }
          },
          {
            "name": "analytics-link",
            "type": "Microsoft.Common.TextBlock",
            "options": {
              "link": {
                "label": "Learn more",
                "uri": "https://docs.microsoft.com/azure/sentinel/tutorial-detect-threats-custom?WT.mc_id=Portal-Microsoft_Azure_CreateUIDef"
              }
            }
          },
          {
            "name": "analytic1",
            "type": "Microsoft.Common.Section",
            "label": "Malware attachment delivered",
            "elements": [
              {
                "name": "analytic1-text",
                "type": "Microsoft.Common.TextBlock",
                "options": {
                  "text": "This query identifies a message containing a malware attachment that was delivered."
                }
              }
            ]
          },
          {
            "name": "analytic2",
            "type": "Microsoft.Common.Section",
            "label": "Malware Link Clicked",
            "elements": [
              {
                "name": "analytic2-text",
                "type": "Microsoft.Common.TextBlock",
                "options": {
                  "text": "This query identifies a user clicking on an email link whose threat category is classified as a malware"
                }
              }
            ]
          }
        ]
      },
      {
        "name": "playbooks",
        "label": "Playbooks",
        "subLabel": {
          "preValidation": "Configure the playbooks",
          "postValidation": "Done"
        },
        "bladeTitle": "Playbooks",
        "elements": [
          {
            "name": "playbooks-text",
            "type": "Microsoft.Common.TextBlock",
            "options": {
              "text": "This solution installs the Playbook templates to help implement your Security Orchestration, Automation and Response (SOAR) operations. After installing the solution, these will be deployed under Playbook Templates in the Automation blade in Microsoft Sentinel. They can be configured and managed from the Manage solution view in Content Hub."
            }
          },
          {
            "name": "playbooks-link",
            "type": "Microsoft.Common.TextBlock",
            "options": {
              "link": {
                "label": "Learn more",
                "uri": "https://docs.microsoft.com/azure/sentinel/tutorial-respond-threats-playbook?WT.mc_id=Portal-Microsoft_Azure_CreateUIDef"
              }
            }
          }
        ]
      }
    ],
    "outputs": {
      "workspace-location": "[first(map(filter(basics('getLAWorkspace').value, (filter) => and(contains(toLower(filter.id), toLower(resourceGroup().name)),equals(filter.name,basics('workspace')))), (item) => item.location))]",
      "location": "[location()]",
      "workspace": "[basics('workspace')]"
    }
  }
}<|MERGE_RESOLUTION|>--- conflicted
+++ resolved
@@ -6,11 +6,7 @@
     "config": {
       "isWizard": false,
       "basics": {
-<<<<<<< HEAD
-        "description": "<img src=\"https://raw.githubusercontent.com/Azure/Azure-Sentinel/master/Logos/proofpointlogo.svg\" width=\"75px\" height=\"75px\">\n\n**Note:** _There may be [known issues](https://aka.ms/sentinelsolutionsknownissues) pertaining to this Solution, please refer to them before installing._\n\nThe [Proofpoint TAP](https://www.proofpoint.com/us/products/advanced-threat-protection/targeted-attack-protection) solution for Microsoft Sentinel enables you to ingest Proofpoint TAP logs into Microsoft Sentinel.\n\n**Underlying Microsoft Technologies used:**\n\nThis solution takes a dependency on the following technologies, and some of these dependencies either may be in [Preview](https://azure.microsoft.com/support/legal/preview-supplemental-terms/) state or might result in additional ingestion or operational costs:\n\n a. [Azure Monitor HTTP Data Collector API](https://docs.microsoft.com/azure/azure-monitor/logs/data-collector-api) \n\n b. [Azure Functions](https://azure.microsoft.com/products/functions/#overview)\n\n**Data Connectors:** 1, **Parsers:** 1, **Workbooks:** 1, **Analytic Rules:** 2, **Custom Azure Logic Apps Connectors:** 1, **Playbooks:** 3\n\n[Learn more about Microsoft Sentinel](https://aka.ms/azuresentinel) | [Learn more about Solutions](https://aka.ms/azuresentinelsolutionsdoc)",
-=======
         "description": "<img src=\"https://raw.githubusercontent.com/Azure/Azure-Sentinel/master/Logos/Azure_Sentinel.svg\" width=\"75px\" height=\"75px\">\n\n**Note:** Please refer to the following before installing the solution: \n\n• Review the solution [Release Notes](https://github.com/Azure/Azure-Sentinel/tree/master/Solutions/ProofPointTap/ReleaseNotes.md)\n\n • There may be [known issues](https://aka.ms/sentinelsolutionsknownissues) pertaining to this Solution, please refer to them before installing.\n\nThe [Proofpoint TAP](https://www.proofpoint.com/us/products/advanced-threat-protection/targeted-attack-protection) solution for Microsoft Sentinel enables you to ingest Proofpoint TAP logs into Microsoft Sentinel.\n\n**Underlying Microsoft Technologies used:**\n\nThis solution takes a dependency on the following technologies, and some of these dependencies either may be in [Preview](https://azure.microsoft.com/support/legal/preview-supplemental-terms/) state or might result in additional ingestion or operational costs:\n\n a. [Azure Monitor HTTP Data Collector API](https://docs.microsoft.com/azure/azure-monitor/logs/data-collector-api) \n\n b. [Azure Functions](https://docs.microsoft.com/azure/azure-monitor/logs/data-collector-api)\n\n**Data Connectors:** 1, **Parsers:** 1, **Workbooks:** 1, **Analytic Rules:** 2, **Custom Azure Logic Apps Connectors:** 1, **Playbooks:** 3\n\n[Learn more about Microsoft Sentinel](https://aka.ms/azuresentinel) | [Learn more about Solutions](https://aka.ms/azuresentinelsolutionsdoc)",
->>>>>>> 8196eb45
         "subscription": {
           "resourceProviders": [
             "Microsoft.OperationsManagement/solutions",
@@ -64,22 +60,14 @@
             "name": "dataconnectors1-text",
             "type": "Microsoft.Common.TextBlock",
             "options": {
-<<<<<<< HEAD
-              "text": "The Proofpoint Targeted Attack Protection (TAP) connector enables you to ingest Proofpoint TAP logs and events into Microsoft Sentinel. The connector provides visibility into Message and Click events in Microsoft Sentinel. After installing the solution, configure and enable this data connector by following guidance in Manage solution view. "
-=======
               "text": "This Solution installs the data connector for ProofPointTap. You can get ProofPointTap custom log data in your Microsoft Sentinel workspace. After installing the solution, configure and enable this data connector by following guidance in Manage solution view."
->>>>>>> 8196eb45
             }
           },
           {
             "name": "dataconnectors-parser-text",
             "type": "Microsoft.Common.TextBlock",
             "options": {
-<<<<<<< HEAD
-              "text": "The solution also installs a parser that transforms ingested data. The transformed logs can be accessed using the ProofpointTAP Kusto Function alias."
-=======
               "text": "The Solution installs a parser that transforms the ingested data into Microsoft Sentinel normalized format. The normalized format enables better correlation of different types of data from different data sources to drive end-to-end outcomes seamlessly in security monitoring, hunting, incident investigation and response scenarios in Microsoft Sentinel."
->>>>>>> 8196eb45
             }
           },
           {
@@ -119,8 +107,6 @@
                 "uri": "https://docs.microsoft.com/azure/sentinel/tutorial-monitor-your-data"
               }
             }
-<<<<<<< HEAD
-=======
           },
           {
             "name": "workbook1",
@@ -135,7 +121,6 @@
                 }
               }
             ]
->>>>>>> 8196eb45
           }
         ]
       },
