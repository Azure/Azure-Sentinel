{
  "$schema": "https://schema.management.azure.com/schemas/2019-04-01/deploymentTemplate.json#",
  "contentVersion": "1.0.0.0",
  "metadata": {
    "author": "Armorblox - support@armorblox.com",
    "comments": "Solution template for Armorblox"
  },
  "parameters": {
    "location": {
      "type": "string",
      "minLength": 1,
      "defaultValue": "[resourceGroup().location]",
      "metadata": {
        "description": "Not used, but needed to pass arm-ttk test `Location-Should-Not-Be-Hardcoded`.  We instead use the `workspace-location` which is derived from the LA workspace"
      }
    },
    "workspace-location": {
      "type": "string",
      "defaultValue": "",
      "metadata": {
        "description": "[concat('Region to deploy solution resources -- separate from location selection',parameters('location'))]"
      }
    },
    "workspace": {
      "defaultValue": "",
      "type": "string",
      "metadata": {
        "description": "Workspace name for Log Analytics where Microsoft Sentinel is setup"
      }
    },
    "workbook1-name": {
      "type": "string",
      "defaultValue": "Armorblox",
      "minLength": 1,
      "metadata": {
        "description": "Name for the workbook"
      }
    }
  },
  "variables": {
    "solutionId": "armorblox1601081599926.armorblox_sentinel_1",
    "_solutionId": "[variables('solutionId')]",
<<<<<<< HEAD
    "email": "support@armorblox.com",
    "_email": "[variables('email')]",
	"IncidentId": "id_s",
    "_IncidentId": "[variables('IncidentId')]",
=======
	"IncidentId" :"id_s",
	"_IncidentId":"[variables('IncidentId')]",
    "email": "support@armorblox.com",
    "_email": "[variables('email')]",
>>>>>>> 6fd8ceef
    "workspaceResourceId": "[resourceId('microsoft.OperationalInsights/Workspaces', parameters('workspace'))]",
    "uiConfigId1": "Armorblox",
    "_uiConfigId1": "[variables('uiConfigId1')]",
    "dataConnectorContentId1": "Armorblox",
    "_dataConnectorContentId1": "[variables('dataConnectorContentId1')]",
    "dataConnectorId1": "[extensionResourceId(resourceId('Microsoft.OperationalInsights/workspaces', parameters('workspace')), 'Microsoft.SecurityInsights/dataConnectors', variables('_dataConnectorContentId1'))]",
    "_dataConnectorId1": "[variables('dataConnectorId1')]",
    "dataConnectorTemplateSpecName1": "[concat(parameters('workspace'),'-dc-',uniquestring(variables('_dataConnectorContentId1')))]",
    "dataConnectorVersion1": "1.0.0",
    "workbookVersion1": "1.0.0",
    "workbookContentId1": "ArmorbloxOverview",
    "workbookId1": "[resourceId('Microsoft.Insights/workbooks', variables('workbookContentId1'))]",
    "workbookTemplateSpecName1": "[concat(parameters('workspace'),'-wb-',uniquestring(variables('_workbookContentId1')))]",
    "_workbookContentId1": "[variables('workbookContentId1')]",
<<<<<<< HEAD
    "analyticRuleVersion1": "1.0.0",
=======
    "analyticRuleVersion1": "1.0.1",
>>>>>>> 6fd8ceef
    "analyticRulecontentId1": "322d4765-be6b-4868-9e3f-138a4f339dd6",
    "_analyticRulecontentId1": "[variables('analyticRulecontentId1')]",
    "analyticRuleId1": "[resourceId('Microsoft.SecurityInsights/AlertRuleTemplates', variables('analyticRulecontentId1'))]",
    "analyticRuleTemplateSpecName1": "[concat(parameters('workspace'),'-ar-',uniquestring(variables('_analyticRulecontentId1')))]",
    "Playbooks": "Playbooks",
    "_Playbooks": "[variables('Playbooks')]",
    "playbookVersion1": "1.0",
    "playbookContentId1": "Playbooks",
    "_playbookContentId1": "[variables('playbookContentId1')]",
    "playbookId1": "[resourceId('Microsoft.Logic/workflows', variables('playbookContentId1'))]",
    "playbookTemplateSpecName1": "[concat(parameters('workspace'),'-pl-',uniquestring(variables('_playbookContentId1')))]"
  },
  "resources": [
    {
      "type": "Microsoft.Resources/templateSpecs",
      "apiVersion": "2021-05-01",
      "name": "[variables('dataConnectorTemplateSpecName1')]",
      "location": "[parameters('workspace-location')]",
      "tags": {
        "hidden-sentinelWorkspaceId": "[variables('workspaceResourceId')]",
        "hidden-sentinelContentType": "DataConnector"
      },
      "properties": {
        "description": "Armorblox data connector with template",
        "displayName": "Armorblox template"
      }
    },
    {
      "type": "Microsoft.Resources/templateSpecs/versions",
      "apiVersion": "2021-05-01",
      "name": "[concat(variables('dataConnectorTemplateSpecName1'),'/',variables('dataConnectorVersion1'))]",
      "location": "[parameters('workspace-location')]",
      "tags": {
        "hidden-sentinelWorkspaceId": "[variables('workspaceResourceId')]",
        "hidden-sentinelContentType": "DataConnector"
      },
      "dependsOn": [
        "[resourceId('Microsoft.Resources/templateSpecs', variables('dataConnectorTemplateSpecName1'))]"
      ],
      "properties": {
<<<<<<< HEAD
        "description": "Armorblox data connector with template version 2.0.0",
=======
        "description": "Armorblox data connector with template version 2.0.1",
>>>>>>> 6fd8ceef
        "mainTemplate": {
          "$schema": "https://schema.management.azure.com/schemas/2019-04-01/deploymentTemplate.json#",
          "contentVersion": "[variables('dataConnectorVersion1')]",
          "parameters": {},
          "variables": {},
          "resources": [
            {
              "name": "[concat(parameters('workspace'),'/Microsoft.SecurityInsights/',variables('_dataConnectorContentId1'))]",
              "apiVersion": "2021-03-01-preview",
              "type": "Microsoft.OperationalInsights/workspaces/providers/dataConnectors",
              "location": "[parameters('workspace-location')]",
              "kind": "GenericUI",
              "properties": {
                "connectorUiConfig": {
                  "id": "[variables('_uiConfigId1')]",
                  "title": "Armorblox (using Azure Function)",
                  "publisher": "Armorblox",
                  "descriptionMarkdown": "The [Armorblox](https://www.armorblox.com/) data connector provides the capability to ingest incidents from your Armorblox instance into Microsoft Sentinel through the REST API. The connector provides ability to get events which helps to examine potential security risks, and more.",
                  "graphQueries": [
                    {
                      "metricName": "Armorblox Incidents",
                      "legend": "Armorblox_CL",
                      "baseQuery": "Armorblox_CL"
                    }
                  ],
                  "sampleQueries": [
                    {
                      "description": "Armorblox Incidents",
                      "query": "Armorblox_CL\n | sort by TimeGenerated desc"
                    }
                  ],
                  "dataTypes": [
                    {
                      "name": "Armorblox_CL",
                      "lastDataReceivedQuery": "Armorblox_CL\n            | summarize Time = max(TimeGenerated)\n            | where isnotempty(Time)"
                    }
                  ],
                  "connectivityCriterias": [
                    {
                      "type": "IsConnectedQuery",
                      "value": [
                        "Armorblox_CL\n            | summarize LastLogReceived = max(TimeGenerated)\n            | project IsConnected = LastLogReceived > ago(30d)"
                      ]
                    }
                  ],
                  "availability": {
                    "status": 1,
                    "isPreview": false
                  },
                  "permissions": {
                    "resourceProvider": [
                      {
                        "provider": "Microsoft.OperationalInsights/workspaces",
                        "permissionsDisplayText": "read and write permissions on the workspace are required.",
                        "providerDisplayName": "Workspace",
                        "scope": "Workspace",
                        "requiredPermissions": {
                          "write": true,
                          "read": true,
                          "delete": true
                        }
                      },
                      {
                        "provider": "Microsoft.OperationalInsights/workspaces/sharedKeys",
                        "permissionsDisplayText": "read permissions to shared keys for the workspace are required. [See the documentation to learn more about workspace keys](https://docs.microsoft.com/azure/azure-monitor/platform/agent-windows#obtain-workspace-id-and-key).",
                        "providerDisplayName": "Keys",
                        "scope": "Workspace",
                        "requiredPermissions": {
                          "action": true
                        }
                      }
                    ],
                    "customs": [
                      {
                        "name": "Microsoft.Web/sites permissions",
                        "description": "Read and write permissions to Azure Functions to create a Function App is required. [See the documentation to learn more about Azure Functions](https://docs.microsoft.com/azure/azure-functions/)."
                      },
                      {
                        "name": "Armorblox Instance Details",
                        "description": "**ArmorbloxInstanceName** OR **ArmorbloxInstanceURL** is required"
                      },
                      {
                        "name": "Armorblox API Credentials",
                        "description": "**ArmorbloxAPIToken** is required"
                      }
                    ]
                  },
                  "instructionSteps": [
                    {
                      "description": ">**NOTE:** This connector uses Azure Functions to connect to the Armorblox API to pull its logs into Microsoft Sentinel. This might result in additional data ingestion costs. Check the [Azure Functions pricing page](https://azure.microsoft.com/pricing/details/functions/) for details."
                    },
                    {
                      "description": ">**(Optional Step)** Securely store workspace and API authorization key(s) or token(s) in Azure Key Vault. Azure Key Vault provides a secure mechanism to store and retrieve key values. [Follow these instructions](https://docs.microsoft.com/azure/app-service/app-service-key-vault-references) to use Azure Key Vault with an Azure Function App."
                    },
                    {
                      "description": "**STEP 1 - Configuration steps for the Armorblox API**\n\n Follow the instructions to obtain the API token.\n\n1. Log in to the Armorblox portal with your credentials.\n2. In the portal, click **Settings**.\n3. In the **Settings** view, click **API Keys**\n4. Click **Create API Key**.\n5. Enter the required information.\n6. Click **Create**, and copy the API token displayed in the modal.\n7. Save API token for using in the data connector."
                    },
                    {
                      "description": "**STEP 2 - Choose ONE from the following two deployment options to deploy the connector and the associated Azure Function**\n\n>**IMPORTANT:** Before deploying the Armorblox data connector, have the Workspace ID and Workspace Primary Key (can be copied from the following).",
                      "instructions": [
                        {
                          "parameters": {
                            "fillWith": [
                              "WorkspaceId"
                            ],
                            "label": "Workspace ID"
                          },
                          "type": "CopyableLabel"
                        },
                        {
                          "parameters": {
                            "fillWith": [
                              "PrimaryKey"
                            ],
                            "label": "Primary Key"
                          },
                          "type": "CopyableLabel"
                        }
                      ]
                    },
                    {
                      "description": "Use this method for automated deployment of the Armorblox data connector using an ARM Template.\n\n1. Click the **Deploy to Azure** button below. \n\n\t[![Deploy To Azure](https://aka.ms/deploytoazurebutton)](https://aka.ms/sentinel-armorblox-azuredeploy)\n2. Select the preferred **Subscription**, **Resource Group** and **Location**. \n> **NOTE:** Within the same resource group, you can't mix Windows and Linux apps in the same region. Select existing resource group without Windows apps in it or create new resource group.\n3. Enter the **ArmorbloxAPIToken**, **ArmorbloxInstanceURL** OR **ArmorbloxInstanceName**, and deploy. \n4. Mark the checkbox labeled **I agree to the terms and conditions stated above**. \n5. Click **Purchase** to deploy.",
                      "title": "Option 1 - Azure Resource Manager (ARM) Template"
                    },
                    {
                      "description": "Use the following step-by-step instructions to deploy the Armorblox data connector manually with Azure Functions (Deployment via Visual Studio Code).",
                      "title": "Option 2 - Manual Deployment of Azure Functions"
                    },
                    {
                      "description": "**1. Deploy a Function App**\n\n> **NOTE:** You will need to [prepare VS code](https://docs.microsoft.com/azure/azure-functions/functions-create-first-function-python#prerequisites) for Azure function development.\n\n1. Download the [Azure Function App](https://aka.ms/sentinel-armorblox-functionapp) file. Extract archive to your local development computer.\n2. Start VS Code. Choose File in the main menu and select Open Folder.\n3. Select the top level folder from extracted files.\n4. Choose the Azure icon in the Activity bar, then in the **Azure: Functions** area, choose the **Deploy to function app** button.\nIf you aren't already signed in, choose the Azure icon in the Activity bar, then in the **Azure: Functions** area, choose **Sign in to Azure**\nIf you're already signed in, go to the next step.\n5. Provide the following information at the prompts:\n\n\ta. **Select folder:** Choose a folder from your workspace or browse to one that contains your function app.\n\n\tb. **Select Subscription:** Choose the subscription to use.\n\n\tc. Select **Create new Function App in Azure** (Don't choose the Advanced option)\n\n\td. **Enter a globally unique name for the function app:** Type a name that is valid in a URL path. The name you type is validated to make sure that it's unique in Azure Functions. (e.g. Armorblox).\n\n\te. **Select a runtime:** Choose Python 3.8.\n\n\tf. Select a location for new resources. For better performance and lower costs choose the same [region](https://azure.microsoft.com/regions/) where Microsoft Sentinel is located.\n\n6. Deployment will begin. A notification is displayed after your function app is created and the deployment package is applied.\n7. Go to Azure Portal for the Function App configuration."
                    },
                    {
                      "description": "**2. Configure the Function App**\n\n1. In the Function App, select the Function App Name and select **Configuration**.\n2. In the **Application settings** tab, select ** New application setting**.\n3. Add each of the following application settings individually, with their respective string values (case-sensitive): \n\t\tArmorbloxAPIToken\n\t\tArmorbloxInstanceName OR ArmorbloxInstanceURL\n\t\tWorkspaceID\n\t\tWorkspaceKey\n\t\tLogAnalyticsUri (optional)\n> - Use LogAnalyticsUri to override the log analytics API endpoint for dedicated cloud. For example, for public cloud, leave the value empty; for Azure GovUS cloud environment, specify the value in the following format: `https://<CustomerId>.ods.opinsights.azure.us`.\n4. Once all application settings have been entered, click **Save**."
                    }
                  ]
                }
              }
            },
            {
              "type": "Microsoft.OperationalInsights/workspaces/providers/metadata",
              "apiVersion": "2022-01-01-preview",
              "name": "[concat(parameters('workspace'),'/Microsoft.SecurityInsights/',concat('DataConnector-', last(split(variables('_dataConnectorId1'),'/'))))]",
              "properties": {
                "parentId": "[extensionResourceId(resourceId('Microsoft.OperationalInsights/workspaces', parameters('workspace')), 'Microsoft.SecurityInsights/dataConnectors', variables('_dataConnectorContentId1'))]",
                "contentId": "[variables('_dataConnectorContentId1')]",
                "kind": "DataConnector",
                "version": "[variables('dataConnectorVersion1')]",
                "source": {
                  "kind": "Solution",
                  "name": "Armorblox",
                  "sourceId": "[variables('_solutionId')]"
                },
                "author": {
                  "name": "Armorblox",
                  "email": "[variables('_email')]"
                },
                "support": {
                  "name": "armorblox",
                  "tier": "Partner",
                  "link": "https://www.armorblox.com/contact/"
                }
              }
            }
          ]
        }
      }
    },
    {
      "type": "Microsoft.OperationalInsights/workspaces/providers/metadata",
      "apiVersion": "2022-01-01-preview",
      "name": "[concat(parameters('workspace'),'/Microsoft.SecurityInsights/',concat('DataConnector-', last(split(variables('_dataConnectorId1'),'/'))))]",
      "dependsOn": [
        "[variables('_dataConnectorId1')]"
      ],
      "location": "[parameters('workspace-location')]",
      "properties": {
        "parentId": "[extensionResourceId(resourceId('Microsoft.OperationalInsights/workspaces', parameters('workspace')), 'Microsoft.SecurityInsights/dataConnectors', variables('_dataConnectorContentId1'))]",
        "contentId": "[variables('_dataConnectorContentId1')]",
        "kind": "DataConnector",
        "version": "[variables('dataConnectorVersion1')]",
        "source": {
          "kind": "Solution",
          "name": "Armorblox",
          "sourceId": "[variables('_solutionId')]"
        },
        "author": {
          "name": "Armorblox",
          "email": "[variables('_email')]"
        },
        "support": {
          "name": "armorblox",
          "tier": "Partner",
          "link": "https://www.armorblox.com/contact/"
        }
      }
    },
    {
      "name": "[concat(parameters('workspace'),'/Microsoft.SecurityInsights/',variables('_dataConnectorContentId1'))]",
      "apiVersion": "2021-03-01-preview",
      "type": "Microsoft.OperationalInsights/workspaces/providers/dataConnectors",
      "location": "[parameters('workspace-location')]",
      "kind": "GenericUI",
      "properties": {
        "connectorUiConfig": {
          "title": "Armorblox (using Azure Function)",
          "publisher": "Armorblox",
          "descriptionMarkdown": "The [Armorblox](https://www.armorblox.com/) data connector provides the capability to ingest incidents from your Armorblox instance into Microsoft Sentinel through the REST API. The connector provides ability to get events which helps to examine potential security risks, and more.",
          "graphQueries": [
            {
              "metricName": "Armorblox Incidents",
              "legend": "Armorblox_CL",
              "baseQuery": "Armorblox_CL"
            }
          ],
          "dataTypes": [
            {
              "name": "Armorblox_CL",
              "lastDataReceivedQuery": "Armorblox_CL\n            | summarize Time = max(TimeGenerated)\n            | where isnotempty(Time)"
            }
          ],
          "connectivityCriterias": [
            {
              "type": "IsConnectedQuery",
              "value": [
                "Armorblox_CL\n            | summarize LastLogReceived = max(TimeGenerated)\n            | project IsConnected = LastLogReceived > ago(30d)"
              ]
            }
          ],
          "sampleQueries": [
            {
              "description": "Armorblox Incidents",
              "query": "Armorblox_CL\n | sort by TimeGenerated desc"
            }
          ],
          "availability": {
            "status": 1,
            "isPreview": false
          },
          "permissions": {
            "resourceProvider": [
              {
                "provider": "Microsoft.OperationalInsights/workspaces",
                "permissionsDisplayText": "read and write permissions on the workspace are required.",
                "providerDisplayName": "Workspace",
                "scope": "Workspace",
                "requiredPermissions": {
                  "write": true,
                  "read": true,
                  "delete": true
                }
              },
              {
                "provider": "Microsoft.OperationalInsights/workspaces/sharedKeys",
                "permissionsDisplayText": "read permissions to shared keys for the workspace are required. [See the documentation to learn more about workspace keys](https://docs.microsoft.com/azure/azure-monitor/platform/agent-windows#obtain-workspace-id-and-key).",
                "providerDisplayName": "Keys",
                "scope": "Workspace",
                "requiredPermissions": {
                  "action": true
                }
              }
            ],
            "customs": [
              {
                "name": "Microsoft.Web/sites permissions",
                "description": "Read and write permissions to Azure Functions to create a Function App is required. [See the documentation to learn more about Azure Functions](https://docs.microsoft.com/azure/azure-functions/)."
              },
              {
                "name": "Armorblox Instance Details",
                "description": "**ArmorbloxInstanceName** OR **ArmorbloxInstanceURL** is required"
              },
              {
                "name": "Armorblox API Credentials",
                "description": "**ArmorbloxAPIToken** is required"
              }
            ]
          },
          "instructionSteps": [
            {
              "description": ">**NOTE:** This connector uses Azure Functions to connect to the Armorblox API to pull its logs into Microsoft Sentinel. This might result in additional data ingestion costs. Check the [Azure Functions pricing page](https://azure.microsoft.com/pricing/details/functions/) for details."
            },
            {
              "description": ">**(Optional Step)** Securely store workspace and API authorization key(s) or token(s) in Azure Key Vault. Azure Key Vault provides a secure mechanism to store and retrieve key values. [Follow these instructions](https://docs.microsoft.com/azure/app-service/app-service-key-vault-references) to use Azure Key Vault with an Azure Function App."
            },
            {
              "description": "**STEP 1 - Configuration steps for the Armorblox API**\n\n Follow the instructions to obtain the API token.\n\n1. Log in to the Armorblox portal with your credentials.\n2. In the portal, click **Settings**.\n3. In the **Settings** view, click **API Keys**\n4. Click **Create API Key**.\n5. Enter the required information.\n6. Click **Create**, and copy the API token displayed in the modal.\n7. Save API token for using in the data connector."
            },
            {
              "description": "**STEP 2 - Choose ONE from the following two deployment options to deploy the connector and the associated Azure Function**\n\n>**IMPORTANT:** Before deploying the Armorblox data connector, have the Workspace ID and Workspace Primary Key (can be copied from the following).",
              "instructions": [
                {
                  "parameters": {
                    "fillWith": [
                      "WorkspaceId"
                    ],
                    "label": "Workspace ID"
                  },
                  "type": "CopyableLabel"
                },
                {
                  "parameters": {
                    "fillWith": [
                      "PrimaryKey"
                    ],
                    "label": "Primary Key"
                  },
                  "type": "CopyableLabel"
                }
              ]
            },
            {
              "description": "Use this method for automated deployment of the Armorblox data connector using an ARM Template.\n\n1. Click the **Deploy to Azure** button below. \n\n\t[![Deploy To Azure](https://aka.ms/deploytoazurebutton)](https://aka.ms/sentinel-armorblox-azuredeploy)\n2. Select the preferred **Subscription**, **Resource Group** and **Location**. \n> **NOTE:** Within the same resource group, you can't mix Windows and Linux apps in the same region. Select existing resource group without Windows apps in it or create new resource group.\n3. Enter the **ArmorbloxAPIToken**, **ArmorbloxInstanceURL** OR **ArmorbloxInstanceName**, and deploy. \n4. Mark the checkbox labeled **I agree to the terms and conditions stated above**. \n5. Click **Purchase** to deploy.",
              "title": "Option 1 - Azure Resource Manager (ARM) Template"
            },
            {
              "description": "Use the following step-by-step instructions to deploy the Armorblox data connector manually with Azure Functions (Deployment via Visual Studio Code).",
              "title": "Option 2 - Manual Deployment of Azure Functions"
            },
            {
              "description": "**1. Deploy a Function App**\n\n> **NOTE:** You will need to [prepare VS code](https://docs.microsoft.com/azure/azure-functions/functions-create-first-function-python#prerequisites) for Azure function development.\n\n1. Download the [Azure Function App](https://aka.ms/sentinel-armorblox-functionapp) file. Extract archive to your local development computer.\n2. Start VS Code. Choose File in the main menu and select Open Folder.\n3. Select the top level folder from extracted files.\n4. Choose the Azure icon in the Activity bar, then in the **Azure: Functions** area, choose the **Deploy to function app** button.\nIf you aren't already signed in, choose the Azure icon in the Activity bar, then in the **Azure: Functions** area, choose **Sign in to Azure**\nIf you're already signed in, go to the next step.\n5. Provide the following information at the prompts:\n\n\ta. **Select folder:** Choose a folder from your workspace or browse to one that contains your function app.\n\n\tb. **Select Subscription:** Choose the subscription to use.\n\n\tc. Select **Create new Function App in Azure** (Don't choose the Advanced option)\n\n\td. **Enter a globally unique name for the function app:** Type a name that is valid in a URL path. The name you type is validated to make sure that it's unique in Azure Functions. (e.g. Armorblox).\n\n\te. **Select a runtime:** Choose Python 3.8.\n\n\tf. Select a location for new resources. For better performance and lower costs choose the same [region](https://azure.microsoft.com/regions/) where Microsoft Sentinel is located.\n\n6. Deployment will begin. A notification is displayed after your function app is created and the deployment package is applied.\n7. Go to Azure Portal for the Function App configuration."
            },
            {
              "description": "**2. Configure the Function App**\n\n1. In the Function App, select the Function App Name and select **Configuration**.\n2. In the **Application settings** tab, select ** New application setting**.\n3. Add each of the following application settings individually, with their respective string values (case-sensitive): \n\t\tArmorbloxAPIToken\n\t\tArmorbloxInstanceName OR ArmorbloxInstanceURL\n\t\tWorkspaceID\n\t\tWorkspaceKey\n\t\tLogAnalyticsUri (optional)\n> - Use LogAnalyticsUri to override the log analytics API endpoint for dedicated cloud. For example, for public cloud, leave the value empty; for Azure GovUS cloud environment, specify the value in the following format: `https://<CustomerId>.ods.opinsights.azure.us`.\n4. Once all application settings have been entered, click **Save**."
            }
          ],
          "id": "[variables('_uiConfigId1')]"
        }
      }
    },
    {
      "type": "Microsoft.Resources/templateSpecs",
      "apiVersion": "2021-05-01",
      "name": "[variables('workbookTemplateSpecName1')]",
      "location": "[parameters('workspace-location')]",
      "tags": {
        "hidden-sentinelWorkspaceId": "[variables('workspaceResourceId')]",
        "hidden-sentinelContentType": "Workbook"
      },
      "properties": {
        "description": "Armorblox Workbook with template",
        "displayName": "Armorblox workbook template"
      }
    },
    {
      "type": "Microsoft.Resources/templateSpecs/versions",
      "apiVersion": "2021-05-01",
      "name": "[concat(variables('workbookTemplateSpecName1'),'/',variables('workbookVersion1'))]",
      "location": "[parameters('workspace-location')]",
      "tags": {
        "hidden-sentinelWorkspaceId": "[variables('workspaceResourceId')]",
        "hidden-sentinelContentType": "Workbook"
      },
      "dependsOn": [
        "[resourceId('Microsoft.Resources/templateSpecs', variables('workbookTemplateSpecName1'))]"
      ],
      "properties": {
<<<<<<< HEAD
        "description": "ArmorbloxOverviewWorkbook Workbook with template version 2.0.0",
=======
        "description": "ArmorbloxOverviewWorkbook Workbook with template version 2.0.1",
>>>>>>> 6fd8ceef
        "mainTemplate": {
          "$schema": "https://schema.management.azure.com/schemas/2019-04-01/deploymentTemplate.json#",
          "contentVersion": "[variables('workbookVersion1')]",
          "parameters": {},
          "variables": {},
          "resources": [
            {
              "type": "Microsoft.Insights/workbooks",
              "name": "[variables('workbookContentId1')]",
              "location": "[parameters('workspace-location')]",
              "kind": "shared",
              "apiVersion": "2021-08-01",
              "metadata": {
                "description": "INCIDENTS FROM SELECTED TIME RANGE"
              },
              "properties": {
                "displayName": "[parameters('workbook1-name')]",
                "serializedData": "{\"version\":\"Notebook/1.0\",\"items\":[{\"type\":1,\"content\":{\"json\":\"## INCIDENTS FROM ARMORBLOX\"},\"name\":\"text - 0\",\"styleSettings\":{\"margin\":\"5px\",\"padding\":\"5px\"}},{\"type\":9,\"content\":{\"version\":\"KqlParameterItem/1.0\",\"parameters\":[{\"id\":\"57bfc245-223e-4ef2-892a-35f9b3049ee0\",\"version\":\"KqlParameterItem/1.0\",\"name\":\"TimeRange\",\"type\":4,\"description\":\"INCIDENTS FROM SELECTED TIME RANGE\",\"isRequired\":true,\"value\":{\"durationMs\":259200000},\"typeSettings\":{\"selectableValues\":[{\"durationMs\":300000},{\"durationMs\":900000},{\"durationMs\":1800000},{\"durationMs\":3600000},{\"durationMs\":14400000},{\"durationMs\":43200000},{\"durationMs\":86400000},{\"durationMs\":172800000},{\"durationMs\":259200000},{\"durationMs\":604800000},{\"durationMs\":1209600000},{\"durationMs\":2419200000},{\"durationMs\":2592000000},{\"durationMs\":5184000000},{\"durationMs\":7776000000}]},\"timeContext\":{\"durationMs\":86400000}}],\"style\":\"pills\",\"queryType\":0,\"resourceType\":\"microsoft.operationalinsights/workspaces\"},\"name\":\"parameters - 1\"},{\"type\":3,\"content\":{\"version\":\"KqlItem/1.0\",\"query\":\"Armorblox_CL\\r\\n| sort by TimeGenerated desc\\r\\n| where TimeGenerated {TimeRange}\\r\\n| summarize count() by priority_s\\r\\n\",\"size\":1,\"timeContext\":{\"durationMs\":259200000},\"timeContextFromParameter\":\"TimeRange\",\"queryType\":0,\"resourceType\":\"microsoft.operationalinsights/workspaces\",\"visualization\":\"piechart\",\"chartSettings\":{\"yAxis\":[\"count_\"],\"showLegend\":true}},\"customWidth\":\"50\",\"name\":\"query - 3\",\"styleSettings\":{\"margin\":\"5\",\"padding\":\"5\",\"showBorder\":true}},{\"type\":3,\"content\":{\"version\":\"KqlItem/1.0\",\"query\":\"Armorblox_CL\\r\\n| sort by TimeGenerated desc\\r\\n| where TimeGenerated {TimeRange}\\r\\n| summarize count() by incident_type_s\\r\\n\",\"size\":1,\"timeContext\":{\"durationMs\":259200000},\"timeContextFromParameter\":\"TimeRange\",\"queryType\":0,\"resourceType\":\"microsoft.operationalinsights/workspaces\",\"visualization\":\"piechart\"},\"customWidth\":\"50\",\"name\":\"query - 4\",\"styleSettings\":{\"margin\":\"5\",\"padding\":\"5\",\"showBorder\":true}},{\"type\":3,\"content\":{\"version\":\"KqlItem/1.0\",\"query\":\"Armorblox_CL\\r\\n| sort by TimeGenerated desc\\r\\n| where TimeGenerated {TimeRange} and incident_type_s=='THREAT_INCIDENT_TYPE'\\r\\n| extend policy = substring(policy_names_s, 1, strlen(policy_names_s)-2)\\r\\n| summarize count() by policy\\r\\n\",\"size\":1,\"timeContext\":{\"durationMs\":259200000},\"timeContextFromParameter\":\"TimeRange\",\"queryType\":0,\"resourceType\":\"microsoft.operationalinsights/workspaces\",\"visualization\":\"piechart\",\"tileSettings\":{\"showBorder\":false,\"titleContent\":{\"columnMatch\":\"policy_names_s\",\"formatter\":1},\"leftContent\":{\"columnMatch\":\"count_\",\"formatter\":12,\"formatOptions\":{\"palette\":\"auto\"},\"numberFormat\":{\"unit\":17,\"options\":{\"maximumSignificantDigits\":3,\"maximumFractionDigits\":2}}}}},\"customWidth\":\"50\",\"name\":\"query - 6\",\"styleSettings\":{\"margin\":\"5\",\"padding\":\"5\",\"showBorder\":true}},{\"type\":3,\"content\":{\"version\":\"KqlItem/1.0\",\"query\":\"Armorblox_CL\\r\\n| sort by TimeGenerated desc\\r\\n| where TimeGenerated {TimeRange} and incident_type_s=='DLP_INCIDENT_TYPE'\\r\\n| extend policy = substring(policy_names_s, 1, strlen(policy_names_s)-2)\\r\\n| summarize count() by policy\\r\\n\",\"size\":1,\"timeContext\":{\"durationMs\":259200000},\"timeContextFromParameter\":\"TimeRange\",\"queryType\":0,\"resourceType\":\"microsoft.operationalinsights/workspaces\",\"visualization\":\"piechart\"},\"customWidth\":\"50\",\"name\":\"query - 7\",\"styleSettings\":{\"margin\":\"5\",\"padding\":\"5\",\"showBorder\":true}},{\"type\":1,\"content\":{\"json\":\"## INCIDENTS\"},\"name\":\"text - 5\"},{\"type\":3,\"content\":{\"version\":\"KqlItem/1.0\",\"query\":\"Armorblox_CL\\r\\n| project TimeGenerated, date_t, id_s, priority_s, policy_names_s, title_s, remediation_actions_s, resolution_state_s, research_status_s\\r\\n| project-rename OccurredDate=date_t, IncidentId=id_s, Priority=priority_s, Subject=title_s, RemediationAction=remediation_actions_s, ResolutionState=resolution_state_s, ResearchStatus=research_status_s\\r\\n| where TimeGenerated {TimeRange}\\r\\n| sort by TimeGenerated desc\\r\\n\",\"size\":0,\"timeContext\":{\"durationMs\":259200000},\"timeContextFromParameter\":\"TimeRange\",\"queryType\":0,\"resourceType\":\"microsoft.operationalinsights/workspaces\"},\"name\":\"query - 2\",\"styleSettings\":{\"margin\":\"5\",\"padding\":\"5\",\"showBorder\":true}}],\"fromTemplateId\":\"sentinel-ArmorbloxOverview\",\"$schema\":\"https://github.com/Microsoft/Application-Insights-Workbooks/blob/master/schema/workbook.json\"}\r\n",
                "version": "1.0",
                "sourceId": "[variables('workspaceResourceId')]",
                "category": "sentinel"
              }
            },
            {
              "type": "Microsoft.OperationalInsights/workspaces/providers/metadata",
              "apiVersion": "2022-01-01-preview",
              "name": "[concat(parameters('workspace'),'/Microsoft.SecurityInsights/',concat('Workbook-', last(split(variables('workbookId1'),'/'))))]",
              "properties": {
                "description": "@{workbookKey=ArmorbloxOverview; logoFileName=armorblox.svg; description=INCIDENTS FROM SELECTED TIME RANGE; dataTypesDependencies=System.Object[]; dataConnectorsDependencies=System.Object[]; previewImagesFileNames=System.Object[]; version=1.0.0; title=Armorblox; templateRelativePath=ArmorbloxOverview.json; subtitle=; provider=Armorblox}.description",
                "parentId": "[variables('workbookId1')]",
                "contentId": "[variables('_workbookContentId1')]",
                "kind": "Workbook",
                "version": "[variables('workbookVersion1')]",
                "source": {
                  "kind": "Solution",
                  "name": "Armorblox",
                  "sourceId": "[variables('_solutionId')]"
                },
                "author": {
                  "name": "Armorblox",
                  "email": "[variables('_email')]"
                },
                "support": {
                  "name": "armorblox",
                  "tier": "Partner",
                  "link": "https://www.armorblox.com/contact/"
<<<<<<< HEAD
=======
                },
                "dependencies": {
                  "operator": "AND",
                  "criteria": [
                    {
                      "contentId": "Armorblox_CL",
                      "kind": "DataType"
                    },
                    {
                      "contentId": "Armorblox",
                      "kind": "DataConnector"
                    }
                  ]
>>>>>>> 6fd8ceef
                }
              }
            }
          ]
        }
      }
    },
    {
      "type": "Microsoft.Resources/templateSpecs",
      "apiVersion": "2021-05-01",
      "name": "[variables('analyticRuleTemplateSpecName1')]",
      "location": "[parameters('workspace-location')]",
      "tags": {
        "hidden-sentinelWorkspaceId": "[variables('workspaceResourceId')]",
        "hidden-sentinelContentType": "AnalyticsRule"
      },
      "properties": {
        "description": "Armorblox Analytics Rule 1 with template",
        "displayName": "Armorblox Analytics Rule template"
      }
    },
    {
      "type": "Microsoft.Resources/templateSpecs/versions",
      "apiVersion": "2021-05-01",
      "name": "[concat(variables('analyticRuleTemplateSpecName1'),'/',variables('analyticRuleVersion1'))]",
      "location": "[parameters('workspace-location')]",
      "tags": {
        "hidden-sentinelWorkspaceId": "[variables('workspaceResourceId')]",
        "hidden-sentinelContentType": "AnalyticsRule"
      },
      "dependsOn": [
        "[resourceId('Microsoft.Resources/templateSpecs', variables('analyticRuleTemplateSpecName1'))]"
      ],
      "properties": {
<<<<<<< HEAD
        "description": "ArmorbloxNeedsReviewAlert_AnalyticalRules Analytics Rule with template version 2.0.0",
=======
        "description": "ArmorbloxNeedsReviewAlert_AnalyticalRules Analytics Rule with template version 2.0.1",
>>>>>>> 6fd8ceef
        "mainTemplate": {
          "$schema": "https://schema.management.azure.com/schemas/2019-04-01/deploymentTemplate.json#",
          "contentVersion": "[variables('analyticRuleVersion1')]",
          "parameters": {},
          "variables": {},
          "resources": [
            {
              "type": "Microsoft.SecurityInsights/AlertRuleTemplates",
              "name": "[variables('AnalyticRulecontentId1')]",
              "apiVersion": "2022-04-01-preview",
              "kind": "Scheduled",
              "location": "[parameters('workspace-location')]",
              "properties": {
                "description": "This rule generates an alert for an Armorblox incident where the remediation action is \"Needs Review\".",
                "displayName": "Armorblox Needs Review Alert",
                "enabled": false,
<<<<<<< HEAD
                "query": "Armorblox_CL| where remediation_actions_s contains \"Needs Review\"",
=======
                "query": "Armorblox_CL | where remediation_actions_s contains \"Needs Review\"",
>>>>>>> 6fd8ceef
                "queryFrequency": "PT10M",
                "queryPeriod": "PT10M",
                "severity": "Medium",
                "suppressionDuration": "PT1H",
                "suppressionEnabled": false,
                "triggerOperator": "GreaterThan",
                "triggerThreshold": 0,
                "status": "Available",
                "requiredDataConnectors": [
                  {
                    "connectorId": "Armorblox",
                    "dataTypes": [
                      "Armorblox_CL"
                    ]
                  }
                ],
<<<<<<< HEAD
                "entityMappings": [
                  {
                    "fieldMappings": [
                      {
                        "identifier": "Address",
                        "columnName": "IPCustomEntity"
                      }
                    ],
                    "entityType": "IP"
                  }
                ],
=======
>>>>>>> 6fd8ceef
                "eventGroupingSettings": {
                  "aggregationKind": "AlertPerResult"
                },
                "customDetails": {
<<<<<<< HEAD
                  "IncidentId": "[variables('_IncidentId')]",
                  "RemediationAction": "remediation_actions_s"
                },
                "alertDetailsOverride": {
                  "alertDescriptionFormat": "Incident {{id_s}} generated at {{date_t}} needs review ",
                  "alertDisplayNameFormat": "Alert from Armorblox",
                  "alertSeverityColumnName": "priority_s"
                },
                "incidentConfiguration": {
                  "groupingConfiguration": {
                    "matchingMethod": "AllEntities",
                    "reopenClosedIncident": false,
                    "enabled": false,
=======
                  "IncidentId":  "[variables('_IncidentId')]",
                  "RemediationAction": "remediation_actions_s"
                },
                "alertDetailsOverride": {
                 "alertSeverityColumnName": "priority_s",
                  "alertDisplayNameFormat": "Alert from Armorblox",
                  "alertDescriptionFormat": "Incident {{id_s}} generated at {{date_t}} needs review "
                },
                "incidentConfiguration": {
                  "groupingConfiguration": {
                    "enabled": false,
                    "reopenClosedIncident": false,
                   "matchingMethod": "AllEntities",
>>>>>>> 6fd8ceef
                    "lookbackDuration": "10m"
                  },
                  "createIncident": true
                }
              }
            },
            {
              "type": "Microsoft.OperationalInsights/workspaces/providers/metadata",
              "apiVersion": "2022-01-01-preview",
              "name": "[concat(parameters('workspace'),'/Microsoft.SecurityInsights/',concat('AnalyticsRule-', last(split(variables('analyticRuleId1'),'/'))))]",
              "properties": {
                "description": "Armorblox Analytics Rule 1",
                "parentId": "[variables('analyticRuleId1')]",
                "contentId": "[variables('_analyticRulecontentId1')]",
                "kind": "AnalyticsRule",
                "version": "[variables('analyticRuleVersion1')]",
                "source": {
                  "kind": "Solution",
                  "name": "Armorblox",
                  "sourceId": "[variables('_solutionId')]"
                },
                "author": {
                  "name": "Armorblox",
                  "email": "[variables('_email')]"
                },
                "support": {
                  "name": "armorblox",
                  "tier": "Partner",
                  "link": "https://www.armorblox.com/contact/"
                }
              }
            }
          ]
        }
      }
    },
    {
      "type": "Microsoft.Resources/templateSpecs",
      "apiVersion": "2021-05-01",
      "name": "[variables('playbookTemplateSpecName1')]",
      "location": "[parameters('workspace-location')]",
      "tags": {
        "hidden-sentinelWorkspaceId": "[variables('workspaceResourceId')]",
        "hidden-sentinelContentType": "Playbook"
      },
      "properties": {
        "description": "Armorblox playbook",
        "displayName": "Armorblox playbook"
      }
    },
    {
      "type": "Microsoft.Resources/templateSpecs/versions",
      "apiVersion": "2021-05-01",
      "name": "[concat(variables('playbookTemplateSpecName1'),'/',variables('playbookVersion1'))]",
      "location": "[parameters('workspace-location')]",
      "tags": {
        "hidden-sentinelWorkspaceId": "[variables('workspaceResourceId')]",
        "hidden-sentinelContentType": "Playbook"
      },
      "dependsOn": [
        "[resourceId('Microsoft.Resources/templateSpecs', variables('playbookTemplateSpecName1'))]"
      ],
      "properties": {
<<<<<<< HEAD
        "description": "Armorblox Playbook with template version 2.0.0",
=======
        "description": "Armorblox Playbook with template version 2.0.1",
>>>>>>> 6fd8ceef
        "mainTemplate": {
          "$schema": "https://schema.management.azure.com/schemas/2019-04-01/deploymentTemplate.json#",
          "contentVersion": "[variables('playbookVersion1')]",
          "parameters": {
            "PlaybookName": {
              "defaultValue": "Armorblox",
              "type": "String"
            },
            "NotificationEmail": {
              "type": "String",
              "metadata": {
                "description": "Alert details will be sent to this email (ex. soc@xyz.com)"
              }
            }
          },
          "variables": {
            "AzureSentinelConnectionName": "[[concat('azuresentinel-', parameters('PlaybookName'))]",
            "o365ConnectionName": "[[concat('o365-', parameters('PlaybookName'))]",
            "connection-1": "[[concat('/subscriptions/', subscription().subscriptionId, '/providers/Microsoft.Web/locations/', variables('workspace-location-inline'), '/managedApis/azuresentinel')]",
            "_connection-1": "[[variables('connection-1')]",
            "connection-2": "[[concat('/subscriptions/', subscription().subscriptionId, '/providers/Microsoft.Web/locations/', variables('workspace-location-inline'), '/managedApis/office365')]",
            "_connection-2": "[[variables('connection-2')]",
            "workspace-location-inline": "[concat('[resourceGroup().locatio', 'n]')]",
            "workspace-name": "[parameters('workspace')]",
            "workspaceResourceId": "[[resourceId('microsoft.OperationalInsights/Workspaces', variables('workspace-name'))]"
          },
          "resources": [
            {
              "type": "Microsoft.Web/connections",
              "apiVersion": "2016-06-01",
              "name": "[[variables('AzureSentinelConnectionName')]",
              "location": "[[variables('workspace-location-inline')]",
              "properties": {
                "displayName": "[[parameters('PlaybookName')]",
                "parameterValueType": "Alternative",
                "api": {
                  "id": "[[variables('_connection-1')]"
                }
              }
            },
            {
              "type": "Microsoft.Web/connections",
              "apiVersion": "2016-06-01",
              "name": "[[variables('o365ConnectionName')]",
              "location": "[[variables('workspace-location-inline')]",
              "properties": {
                "displayName": "[[parameters('PlaybookName')]",
                "api": {
                  "id": "[[variables('_connection-2')]"
                }
              }
            },
            {
              "type": "Microsoft.Logic/workflows",
              "apiVersion": "2017-07-01",
              "name": "[[parameters('PlaybookName')]",
              "location": "[[variables('workspace-location-inline')]",
              "identity": {
                "type": "SystemAssigned"
              },
              "dependsOn": [
                "[[resourceId('Microsoft.Web/connections', variables('AzureSentinelConnectionName'))]",
                "[[resourceId('Microsoft.Web/connections', variables('o365ConnectionName'))]"
              ],
              "properties": {
                "state": "Disabled",
                "definition": {
                  "$schema": "https://schema.management.azure.com/providers/Microsoft.Logic/schemas/2016-06-01/workflowdefinition.json#",
                  "contentVersion": "1.0.0.0",
                  "parameters": {
                    "$connections": {
                      "type": "Object"
                    },
                    "to": {
                      "defaultValue": "[[parameters('NotificationEmail')]",
                      "type": "String"
                    }
                  },
                  "triggers": {
                    "When_a_response_to_an_Azure_Sentinel_alert_is_triggered": {
                      "type": "ApiConnectionWebhook",
                      "inputs": {
                        "body": {
                          "callback_url": "@{listCallbackUrl()}"
                        },
                        "host": {
                          "connection": {
                            "name": "@parameters('$connections')['azuresentinel']['connectionId']"
                          }
                        },
                        "path": "/subscribe"
                      }
                    }
                  },
                  "actions": {
                    "Send_an_email_(V2)": {
                      "type": "ApiConnection",
                      "inputs": {
                        "body": {
                          "Body": "<p>Hello,<br>\n<br>\n@{triggerBody()?['Description']}<br>\n<br>\nThank you</p>",
                          "Subject": "@triggerBody()?['AlertDisplayName']",
                          "To": "@parameters('to')"
                        },
                        "host": {
                          "connection": {
                            "name": "@parameters('$connections')['office365']['connectionId']"
                          }
                        },
                        "method": "post",
                        "path": "/v2/Mail"
                      }
                    }
                  }
                },
                "parameters": {
                  "$connections": {
                    "value": {
                      "azuresentinel": {
                        "connectionId": "[[resourceId('Microsoft.Web/connections', variables('AzureSentinelConnectionName'))]",
                        "connectionName": "[[variables('AzureSentinelConnectionName')]",
                        "connectionProperties": {
                          "authentication": {
                            "type": "ManagedServiceIdentity"
                          }
                        },
                        "id": "[[concat('/subscriptions/', subscription().subscriptionId, '/providers/Microsoft.Web/locations/', variables('workspace-location-inline'), '/managedApis/azuresentinel')]"
                      },
                      "office365": {
                        "connectionId": "[[resourceId('Microsoft.Web/connections', variables('o365ConnectionName'))]",
                        "connectionName": "[[variables('o365ConnectionName')]",
                        "id": "[[concat('/subscriptions/', subscription().subscriptionId, '/providers/Microsoft.Web/locations/', variables('workspace-location-inline'), '/managedApis/office365')]"
                      }
                    }
                  }
                }
              },
              "tags": {
                "hidden-SentinelWorkspaceId": "[[variables('workspaceResourceId')]"
              }
            },
            {
              "type": "Microsoft.OperationalInsights/workspaces/providers/metadata",
              "apiVersion": "2022-01-01-preview",
              "name": "[concat(parameters('workspace'),'/Microsoft.SecurityInsights/',concat('Playbook-', last(split(variables('playbookId1'),'/'))))]",
              "properties": {
                "parentId": "[variables('playbookId1')]",
                "contentId": "[variables('_playbookContentId1')]",
                "kind": "Playbook",
                "version": "[variables('playbookVersion1')]",
                "source": {
                  "kind": "Solution",
                  "name": "Armorblox",
                  "sourceId": "[variables('_solutionId')]"
                },
                "author": {
                  "name": "Armorblox",
                  "email": "[variables('_email')]"
                },
                "support": {
                  "name": "armorblox",
                  "tier": "Partner",
                  "link": "https://www.armorblox.com/contact/"
                }
              }
            }
          ],
          "metadata": {
            "title": "Needs-Review-Incident-Email-Notification",
            "description": "This playbook will send an email notification when a new incident is created in Microsoft Sentinel.",
            "prerequisites": [
              "An O365 account to be used to send email notification. The user account will be used in O365 connector (Send an email)"
            ],
            "lastUpdateTime": "2022-09-13T00:00:00Z",
            "postDeployment": [
              "**Configure connections**",
              "Once this Playbooks template is deployed, you will need to go into the Logic App, edit it and click on each of the steps that require an authenticated connection to your tenant and complete the connection process. These steps will have an exclamation mark showing that the connection needs to be completed. Make sure to also open the 'For each' step which also contains a step that requires an authenticated connection.",
              "Note:  Emails sent with this playbook will be from the user that creates the connection.",
              "**Attach the playbook**",
              "After deployment, attach this playbook to the `Armorblox Needs Review` analytic rule so it runs when the alert is created.",
              "Note: Playbook is disabled by default. Please enable it before assigning to the Automation rule."
            ],
            "releaseNotes": [
              {
                "version": "1.0.0",
                "title": "Needs-Review-Incident-Email-Notification",
                "notes": [
                  "Initial version"
                ]
              }
            ]
          }
        }
      }
    },
    {
      "type": "Microsoft.OperationalInsights/workspaces/providers/metadata",
      "apiVersion": "2022-01-01-preview",
      "location": "[parameters('workspace-location')]",
      "properties": {
<<<<<<< HEAD
        "version": "2.0.0",
=======
        "version": "2.0.1",
>>>>>>> 6fd8ceef
        "kind": "Solution",
        "contentSchemaVersion": "2.0.0",
        "contentId": "[variables('_solutionId')]",
        "parentId": "[variables('_solutionId')]",
        "source": {
          "kind": "Solution",
          "name": "Armorblox",
          "sourceId": "[variables('_solutionId')]"
        },
        "author": {
          "name": "Armorblox",
          "email": "[variables('_email')]"
        },
        "support": {
          "name": "armorblox",
          "tier": "Partner",
          "link": "https://www.armorblox.com/contact/"
        },
        "dependencies": {
          "operator": "AND",
          "criteria": [
            {
              "kind": "DataConnector",
              "contentId": "[variables('_dataConnectorContentId1')]",
              "version": "[variables('dataConnectorVersion1')]"
            },
            {
              "kind": "Workbook",
              "contentId": "[variables('_workbookContentId1')]",
              "version": "[variables('workbookVersion1')]"
            },
            {
              "kind": "AnalyticsRule",
              "contentId": "[variables('analyticRulecontentId1')]",
              "version": "[variables('analyticRuleVersion1')]"
            },
            {
              "kind": "Playbook",
              "contentId": "[variables('_Playbooks')]",
              "version": "[variables('playbookVersion1')]"
            }
          ]
        },
        "firstPublishDate": "2021-10-18",
        "providers": [
          "Armorblox"
        ],
        "categories": {
          "domains": [
            "Security - Threat Protection"
          ]
        }
      },
      "name": "[concat(parameters('workspace'),'/Microsoft.SecurityInsights/', variables('_solutionId'))]"
    }
  ],
  "outputs": {}
}<|MERGE_RESOLUTION|>--- conflicted
+++ resolved
@@ -40,17 +40,10 @@
   "variables": {
     "solutionId": "armorblox1601081599926.armorblox_sentinel_1",
     "_solutionId": "[variables('solutionId')]",
-<<<<<<< HEAD
-    "email": "support@armorblox.com",
-    "_email": "[variables('email')]",
-	"IncidentId": "id_s",
-    "_IncidentId": "[variables('IncidentId')]",
-=======
 	"IncidentId" :"id_s",
 	"_IncidentId":"[variables('IncidentId')]",
     "email": "support@armorblox.com",
     "_email": "[variables('email')]",
->>>>>>> 6fd8ceef
     "workspaceResourceId": "[resourceId('microsoft.OperationalInsights/Workspaces', parameters('workspace'))]",
     "uiConfigId1": "Armorblox",
     "_uiConfigId1": "[variables('uiConfigId1')]",
@@ -65,11 +58,7 @@
     "workbookId1": "[resourceId('Microsoft.Insights/workbooks', variables('workbookContentId1'))]",
     "workbookTemplateSpecName1": "[concat(parameters('workspace'),'-wb-',uniquestring(variables('_workbookContentId1')))]",
     "_workbookContentId1": "[variables('workbookContentId1')]",
-<<<<<<< HEAD
-    "analyticRuleVersion1": "1.0.0",
-=======
     "analyticRuleVersion1": "1.0.1",
->>>>>>> 6fd8ceef
     "analyticRulecontentId1": "322d4765-be6b-4868-9e3f-138a4f339dd6",
     "_analyticRulecontentId1": "[variables('analyticRulecontentId1')]",
     "analyticRuleId1": "[resourceId('Microsoft.SecurityInsights/AlertRuleTemplates', variables('analyticRulecontentId1'))]",
@@ -110,11 +99,7 @@
         "[resourceId('Microsoft.Resources/templateSpecs', variables('dataConnectorTemplateSpecName1'))]"
       ],
       "properties": {
-<<<<<<< HEAD
-        "description": "Armorblox data connector with template version 2.0.0",
-=======
         "description": "Armorblox data connector with template version 2.0.1",
->>>>>>> 6fd8ceef
         "mainTemplate": {
           "$schema": "https://schema.management.azure.com/schemas/2019-04-01/deploymentTemplate.json#",
           "contentVersion": "[variables('dataConnectorVersion1')]",
@@ -470,11 +455,7 @@
         "[resourceId('Microsoft.Resources/templateSpecs', variables('workbookTemplateSpecName1'))]"
       ],
       "properties": {
-<<<<<<< HEAD
-        "description": "ArmorbloxOverviewWorkbook Workbook with template version 2.0.0",
-=======
         "description": "ArmorbloxOverviewWorkbook Workbook with template version 2.0.1",
->>>>>>> 6fd8ceef
         "mainTemplate": {
           "$schema": "https://schema.management.azure.com/schemas/2019-04-01/deploymentTemplate.json#",
           "contentVersion": "[variables('workbookVersion1')]",
@@ -521,8 +502,6 @@
                   "name": "armorblox",
                   "tier": "Partner",
                   "link": "https://www.armorblox.com/contact/"
-<<<<<<< HEAD
-=======
                 },
                 "dependencies": {
                   "operator": "AND",
@@ -536,7 +515,6 @@
                       "kind": "DataConnector"
                     }
                   ]
->>>>>>> 6fd8ceef
                 }
               }
             }
@@ -571,11 +549,7 @@
         "[resourceId('Microsoft.Resources/templateSpecs', variables('analyticRuleTemplateSpecName1'))]"
       ],
       "properties": {
-<<<<<<< HEAD
-        "description": "ArmorbloxNeedsReviewAlert_AnalyticalRules Analytics Rule with template version 2.0.0",
-=======
         "description": "ArmorbloxNeedsReviewAlert_AnalyticalRules Analytics Rule with template version 2.0.1",
->>>>>>> 6fd8ceef
         "mainTemplate": {
           "$schema": "https://schema.management.azure.com/schemas/2019-04-01/deploymentTemplate.json#",
           "contentVersion": "[variables('analyticRuleVersion1')]",
@@ -592,11 +566,7 @@
                 "description": "This rule generates an alert for an Armorblox incident where the remediation action is \"Needs Review\".",
                 "displayName": "Armorblox Needs Review Alert",
                 "enabled": false,
-<<<<<<< HEAD
-                "query": "Armorblox_CL| where remediation_actions_s contains \"Needs Review\"",
-=======
                 "query": "Armorblox_CL | where remediation_actions_s contains \"Needs Review\"",
->>>>>>> 6fd8ceef
                 "queryFrequency": "PT10M",
                 "queryPeriod": "PT10M",
                 "severity": "Medium",
@@ -613,39 +583,10 @@
                     ]
                   }
                 ],
-<<<<<<< HEAD
-                "entityMappings": [
-                  {
-                    "fieldMappings": [
-                      {
-                        "identifier": "Address",
-                        "columnName": "IPCustomEntity"
-                      }
-                    ],
-                    "entityType": "IP"
-                  }
-                ],
-=======
->>>>>>> 6fd8ceef
                 "eventGroupingSettings": {
                   "aggregationKind": "AlertPerResult"
                 },
                 "customDetails": {
-<<<<<<< HEAD
-                  "IncidentId": "[variables('_IncidentId')]",
-                  "RemediationAction": "remediation_actions_s"
-                },
-                "alertDetailsOverride": {
-                  "alertDescriptionFormat": "Incident {{id_s}} generated at {{date_t}} needs review ",
-                  "alertDisplayNameFormat": "Alert from Armorblox",
-                  "alertSeverityColumnName": "priority_s"
-                },
-                "incidentConfiguration": {
-                  "groupingConfiguration": {
-                    "matchingMethod": "AllEntities",
-                    "reopenClosedIncident": false,
-                    "enabled": false,
-=======
                   "IncidentId":  "[variables('_IncidentId')]",
                   "RemediationAction": "remediation_actions_s"
                 },
@@ -659,7 +600,6 @@
                     "enabled": false,
                     "reopenClosedIncident": false,
                    "matchingMethod": "AllEntities",
->>>>>>> 6fd8ceef
                     "lookbackDuration": "10m"
                   },
                   "createIncident": true
@@ -723,11 +663,7 @@
         "[resourceId('Microsoft.Resources/templateSpecs', variables('playbookTemplateSpecName1'))]"
       ],
       "properties": {
-<<<<<<< HEAD
-        "description": "Armorblox Playbook with template version 2.0.0",
-=======
         "description": "Armorblox Playbook with template version 2.0.1",
->>>>>>> 6fd8ceef
         "mainTemplate": {
           "$schema": "https://schema.management.azure.com/schemas/2019-04-01/deploymentTemplate.json#",
           "contentVersion": "[variables('playbookVersion1')]",
@@ -927,11 +863,7 @@
       "apiVersion": "2022-01-01-preview",
       "location": "[parameters('workspace-location')]",
       "properties": {
-<<<<<<< HEAD
-        "version": "2.0.0",
-=======
         "version": "2.0.1",
->>>>>>> 6fd8ceef
         "kind": "Solution",
         "contentSchemaVersion": "2.0.0",
         "contentId": "[variables('_solutionId')]",
