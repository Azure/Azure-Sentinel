| **Version** | **Date Modified (DD-MM-YYYY)** | **Change History**                          |
|-------------|--------------------------------|---------------------------------------------|
<<<<<<< HEAD
| 3.0.4       | 18-12-2023                     | Correct Parser parameters and force version update       |
| 3.0.3       | 05-12-2023                     | Added parameters to **Parser**        |
=======
| 3.0.3       | 05-12-2023                     | Added parameters in **Parser** to fix default values issue.        |
>>>>>>> fd230774
| 3.0.2       | 01-11-2023                     | Added a **Parser** to verify if user is Microsoft Exchange Security VIP (Watchlist)          |
| 3.0.1       | 13-09-2023                     | Readme file for parsers added and typo correction                      |
| 3.0.0       | 23-08-2023                     | ExchangeEnvironmentList parser name  corrected in **Workbooks**.  |<|MERGE_RESOLUTION|>--- conflicted
+++ resolved
@@ -1,11 +1,7 @@
 | **Version** | **Date Modified (DD-MM-YYYY)** | **Change History**                          |
 |-------------|--------------------------------|---------------------------------------------|
-<<<<<<< HEAD
 | 3.0.4       | 18-12-2023                     | Correct Parser parameters and force version update       |
-| 3.0.3       | 05-12-2023                     | Added parameters to **Parser**        |
-=======
 | 3.0.3       | 05-12-2023                     | Added parameters in **Parser** to fix default values issue.        |
->>>>>>> fd230774
 | 3.0.2       | 01-11-2023                     | Added a **Parser** to verify if user is Microsoft Exchange Security VIP (Watchlist)          |
 | 3.0.1       | 13-09-2023                     | Readme file for parsers added and typo correction                      |
 | 3.0.0       | 23-08-2023                     | ExchangeEnvironmentList parser name  corrected in **Workbooks**.  |