--- conflicted
+++ resolved
@@ -21,11 +21,7 @@
         ],
         "prerequisitesDeployTemplateFile":  "Azure-Sentinel/Solutions/RubrikSecurityCloud/Playbooks/RubrikIOCScan/azuredeploy.json",
         "lastUpdateTime":  "2022-01-20T00:00:00.000Z",
-<<<<<<< HEAD
-        "entities":  ["account","url","api"],
-=======
         "entities":  ["account","url"],
->>>>>>> 245c7201
         "tags":  ["Recovery","Ransomware Discovery","Security","Rubrik"],
         "support":  {
             "tier":  "community",
