{
  "$schema": "https://schema.management.azure.com/schemas/2019-04-01/deploymentTemplate.json#",
  "contentVersion": "1.0.0.0",
  "metadata": {
    "author": "Microsoft - support@microsoft.com",
    "comments": "Solution template for Zscaler Private Access (ZPA)"
  },
  "parameters": {
    "location": {
      "type": "string",
      "minLength": 1,
      "defaultValue": "[resourceGroup().location]",
      "metadata": {
        "description": "Not used, but needed to pass arm-ttk test `Location-Should-Not-Be-Hardcoded`.  We instead use the `workspace-location` which is derived from the LA workspace"
      }
    },
    "workspace-location": {
      "type": "string",
      "defaultValue": "",
      "metadata": {
        "description": "[concat('Region to deploy solution resources -- separate from location selection',parameters('location'))]"
      }
    },
    "workspace": {
      "defaultValue": "",
      "type": "string",
      "metadata": {
        "description": "Workspace name for Log Analytics where Microsoft Sentinel is setup"
      }
    },
    "workbook1-name": {
      "type": "string",
      "defaultValue": "Zscaler Private Access (ZPA)",
      "minLength": 1,
      "metadata": {
        "description": "Name for the workbook"
      }
    }
  },
  "variables": {
    "email": "support@microsoft.com",
    "_email": "[variables('email')]",
    "_solutionName": "Zscaler Private Access (ZPA)",
    "_solutionVersion": "3.0.3",
    "solutionId": "azuresentinel.azure-sentinel-solution-zscalerprivateaccess",
    "_solutionId": "[variables('solutionId')]",
    "workbookVersion1": "1.0.0",
    "workbookContentId1": "ZscalerZPAWorkbook",
    "workbookId1": "[resourceId('Microsoft.Insights/workbooks', variables('workbookContentId1'))]",
    "workbookTemplateSpecName1": "[concat(parameters('workspace'),'/Microsoft.SecurityInsights/',concat(parameters('workspace'),'-wb-',uniquestring(variables('_workbookContentId1'))))]",
    "_workbookContentId1": "[variables('workbookContentId1')]",
    "workspaceResourceId": "[resourceId('microsoft.OperationalInsights/Workspaces', parameters('workspace'))]",
    "_workbookcontentProductId1": "[concat(take(variables('_solutionId'),50),'-','wb','-', uniqueString(concat(variables('_solutionId'),'-','Workbook','-',variables('_workbookContentId1'),'-', variables('workbookVersion1'))))]",
    "huntingQueryObject1": {
      "huntingQueryVersion1": "1.0.0",
      "_huntingQuerycontentId1": "181dc982-4631-11ec-81d3-0242ac130003",
      "huntingQueryTemplateSpecName1": "[concat(parameters('workspace'),'/Microsoft.SecurityInsights/',concat(parameters('workspace'),'-hq-',uniquestring('181dc982-4631-11ec-81d3-0242ac130003')))]"
    },
    "huntingQueryObject2": {
      "huntingQueryVersion2": "1.0.0",
      "_huntingQuerycontentId2": "6ae7b9e0-462a-11ec-81d3-0242ac130003",
      "huntingQueryTemplateSpecName2": "[concat(parameters('workspace'),'/Microsoft.SecurityInsights/',concat(parameters('workspace'),'-hq-',uniquestring('6ae7b9e0-462a-11ec-81d3-0242ac130003')))]"
    },
    "huntingQueryObject3": {
      "huntingQueryVersion3": "1.0.0",
      "_huntingQuerycontentId3": "5467efc0-422c-11ec-81d3-0242ac130003",
      "huntingQueryTemplateSpecName3": "[concat(parameters('workspace'),'/Microsoft.SecurityInsights/',concat(parameters('workspace'),'-hq-',uniquestring('5467efc0-422c-11ec-81d3-0242ac130003')))]"
    },
    "huntingQueryObject4": {
      "huntingQueryVersion4": "1.0.0",
      "_huntingQuerycontentId4": "20733e72-4231-11ec-81d3-0242ac130003",
      "huntingQueryTemplateSpecName4": "[concat(parameters('workspace'),'/Microsoft.SecurityInsights/',concat(parameters('workspace'),'-hq-',uniquestring('20733e72-4231-11ec-81d3-0242ac130003')))]"
    },
    "huntingQueryObject5": {
      "huntingQueryVersion5": "1.0.0",
      "_huntingQuerycontentId5": "bf8ce3e8-422a-11ec-81d3-0242ac130003",
      "huntingQueryTemplateSpecName5": "[concat(parameters('workspace'),'/Microsoft.SecurityInsights/',concat(parameters('workspace'),'-hq-',uniquestring('bf8ce3e8-422a-11ec-81d3-0242ac130003')))]"
    },
    "huntingQueryObject6": {
      "huntingQueryVersion6": "1.0.0",
      "_huntingQuerycontentId6": "26d5244a-462f-11ec-81d3-0242ac130003",
      "huntingQueryTemplateSpecName6": "[concat(parameters('workspace'),'/Microsoft.SecurityInsights/',concat(parameters('workspace'),'-hq-',uniquestring('26d5244a-462f-11ec-81d3-0242ac130003')))]"
    },
    "huntingQueryObject7": {
      "huntingQueryVersion7": "1.0.0",
      "_huntingQuerycontentId7": "baf67720-4623-11ec-81d3-0242ac130003",
      "huntingQueryTemplateSpecName7": "[concat(parameters('workspace'),'/Microsoft.SecurityInsights/',concat(parameters('workspace'),'-hq-',uniquestring('baf67720-4623-11ec-81d3-0242ac130003')))]"
    },
    "huntingQueryObject8": {
      "huntingQueryVersion8": "1.0.0",
      "_huntingQuerycontentId8": "d311eb1e-4231-11ec-81d3-0242ac130003",
      "huntingQueryTemplateSpecName8": "[concat(parameters('workspace'),'/Microsoft.SecurityInsights/',concat(parameters('workspace'),'-hq-',uniquestring('d311eb1e-4231-11ec-81d3-0242ac130003')))]"
    },
    "huntingQueryObject9": {
      "huntingQueryVersion9": "1.0.0",
      "_huntingQuerycontentId9": "018e11f4-4627-11ec-81d3-0242ac130003",
      "huntingQueryTemplateSpecName9": "[concat(parameters('workspace'),'/Microsoft.SecurityInsights/',concat(parameters('workspace'),'-hq-',uniquestring('018e11f4-4627-11ec-81d3-0242ac130003')))]"
    },
    "huntingQueryObject10": {
      "huntingQueryVersion10": "1.0.0",
      "_huntingQuerycontentId10": "22545900-422d-11ec-81d3-0242ac130003",
      "huntingQueryTemplateSpecName10": "[concat(parameters('workspace'),'/Microsoft.SecurityInsights/',concat(parameters('workspace'),'-hq-',uniquestring('22545900-422d-11ec-81d3-0242ac130003')))]"
    },
    "parserObject1": {
      "_parserName1": "[concat(parameters('workspace'),'/','ZPAEvent')]",
      "_parserId1": "[resourceId('Microsoft.OperationalInsights/workspaces/savedSearches', parameters('workspace'), 'ZPAEvent')]",
      "parserTemplateSpecName1": "[concat(parameters('workspace'),'/Microsoft.SecurityInsights/',concat(parameters('workspace'),'-pr-',uniquestring('ZPAEvent-Parser')))]",
      "parserVersion1": "1.0.3",
      "parserContentId1": "ZPAEvent-Parser"
    },
    "analyticRuleObject1": {
      "analyticRuleVersion1": "1.0.2",
      "_analyticRulecontentId1": "40a98355-0e52-479f-8c91-4ab659cba878",
      "analyticRuleId1": "[resourceId('Microsoft.SecurityInsights/AlertRuleTemplates', '40a98355-0e52-479f-8c91-4ab659cba878')]",
      "analyticRuleTemplateSpecName1": "[concat(parameters('workspace'),'/Microsoft.SecurityInsights/',concat(parameters('workspace'),'-ar-',uniquestring('40a98355-0e52-479f-8c91-4ab659cba878')))]",
      "_analyticRulecontentProductId1": "[concat(take(variables('_solutionId'),50),'-','ar','-', uniqueString(concat(variables('_solutionId'),'-','AnalyticsRule','-','40a98355-0e52-479f-8c91-4ab659cba878','-', '1.0.2')))]"
    },
    "analyticRuleObject2": {
      "analyticRuleVersion2": "1.0.2",
      "_analyticRulecontentId2": "593e3e2a-43ce-11ec-81d3-0242ac130003",
      "analyticRuleId2": "[resourceId('Microsoft.SecurityInsights/AlertRuleTemplates', '593e3e2a-43ce-11ec-81d3-0242ac130003')]",
      "analyticRuleTemplateSpecName2": "[concat(parameters('workspace'),'/Microsoft.SecurityInsights/',concat(parameters('workspace'),'-ar-',uniquestring('593e3e2a-43ce-11ec-81d3-0242ac130003')))]",
      "_analyticRulecontentProductId2": "[concat(take(variables('_solutionId'),50),'-','ar','-', uniqueString(concat(variables('_solutionId'),'-','AnalyticsRule','-','593e3e2a-43ce-11ec-81d3-0242ac130003','-', '1.0.2')))]"
    },
    "analyticRuleObject3": {
      "analyticRuleVersion3": "1.0.2",
      "_analyticRulecontentId3": "b3d112b4-3e1e-11ec-9bbc-0242ac130002",
      "analyticRuleId3": "[resourceId('Microsoft.SecurityInsights/AlertRuleTemplates', 'b3d112b4-3e1e-11ec-9bbc-0242ac130002')]",
      "analyticRuleTemplateSpecName3": "[concat(parameters('workspace'),'/Microsoft.SecurityInsights/',concat(parameters('workspace'),'-ar-',uniquestring('b3d112b4-3e1e-11ec-9bbc-0242ac130002')))]",
      "_analyticRulecontentProductId3": "[concat(take(variables('_solutionId'),50),'-','ar','-', uniqueString(concat(variables('_solutionId'),'-','AnalyticsRule','-','b3d112b4-3e1e-11ec-9bbc-0242ac130002','-', '1.0.2')))]"
    },
    "analyticRuleObject4": {
      "analyticRuleVersion4": "1.0.2",
      "_analyticRulecontentId4": "672e2846-4226-11ec-81d3-0242ac130003",
      "analyticRuleId4": "[resourceId('Microsoft.SecurityInsights/AlertRuleTemplates', '672e2846-4226-11ec-81d3-0242ac130003')]",
      "analyticRuleTemplateSpecName4": "[concat(parameters('workspace'),'/Microsoft.SecurityInsights/',concat(parameters('workspace'),'-ar-',uniquestring('672e2846-4226-11ec-81d3-0242ac130003')))]",
      "_analyticRulecontentProductId4": "[concat(take(variables('_solutionId'),50),'-','ar','-', uniqueString(concat(variables('_solutionId'),'-','AnalyticsRule','-','672e2846-4226-11ec-81d3-0242ac130003','-', '1.0.2')))]"
    },
    "analyticRuleObject5": {
      "analyticRuleVersion5": "1.0.2",
      "_analyticRulecontentId5": "66bc77ee-3e45-11ec-9bbc-0242ac130002",
      "analyticRuleId5": "[resourceId('Microsoft.SecurityInsights/AlertRuleTemplates', '66bc77ee-3e45-11ec-9bbc-0242ac130002')]",
      "analyticRuleTemplateSpecName5": "[concat(parameters('workspace'),'/Microsoft.SecurityInsights/',concat(parameters('workspace'),'-ar-',uniquestring('66bc77ee-3e45-11ec-9bbc-0242ac130002')))]",
      "_analyticRulecontentProductId5": "[concat(take(variables('_solutionId'),50),'-','ar','-', uniqueString(concat(variables('_solutionId'),'-','AnalyticsRule','-','66bc77ee-3e45-11ec-9bbc-0242ac130002','-', '1.0.2')))]"
    },
    "analyticRuleObject6": {
      "analyticRuleVersion6": "1.0.2",
      "_analyticRulecontentId6": "236a7ec1-0120-40f2-a157-c1a72dde8bcb",
      "analyticRuleId6": "[resourceId('Microsoft.SecurityInsights/AlertRuleTemplates', '236a7ec1-0120-40f2-a157-c1a72dde8bcb')]",
      "analyticRuleTemplateSpecName6": "[concat(parameters('workspace'),'/Microsoft.SecurityInsights/',concat(parameters('workspace'),'-ar-',uniquestring('236a7ec1-0120-40f2-a157-c1a72dde8bcb')))]",
      "_analyticRulecontentProductId6": "[concat(take(variables('_solutionId'),50),'-','ar','-', uniqueString(concat(variables('_solutionId'),'-','AnalyticsRule','-','236a7ec1-0120-40f2-a157-c1a72dde8bcb','-', '1.0.2')))]"
    },
    "analyticRuleObject7": {
      "analyticRuleVersion7": "1.0.2",
      "_analyticRulecontentId7": "c4902121-7a7e-44d1-810b-88d26db622ff",
      "analyticRuleId7": "[resourceId('Microsoft.SecurityInsights/AlertRuleTemplates', 'c4902121-7a7e-44d1-810b-88d26db622ff')]",
      "analyticRuleTemplateSpecName7": "[concat(parameters('workspace'),'/Microsoft.SecurityInsights/',concat(parameters('workspace'),'-ar-',uniquestring('c4902121-7a7e-44d1-810b-88d26db622ff')))]",
      "_analyticRulecontentProductId7": "[concat(take(variables('_solutionId'),50),'-','ar','-', uniqueString(concat(variables('_solutionId'),'-','AnalyticsRule','-','c4902121-7a7e-44d1-810b-88d26db622ff','-', '1.0.2')))]"
    },
    "analyticRuleObject8": {
      "analyticRuleVersion8": "1.0.2",
      "_analyticRulecontentId8": "24f0779d-3927-403a-aac1-cc8791653606",
      "analyticRuleId8": "[resourceId('Microsoft.SecurityInsights/AlertRuleTemplates', '24f0779d-3927-403a-aac1-cc8791653606')]",
      "analyticRuleTemplateSpecName8": "[concat(parameters('workspace'),'/Microsoft.SecurityInsights/',concat(parameters('workspace'),'-ar-',uniquestring('24f0779d-3927-403a-aac1-cc8791653606')))]",
      "_analyticRulecontentProductId8": "[concat(take(variables('_solutionId'),50),'-','ar','-', uniqueString(concat(variables('_solutionId'),'-','AnalyticsRule','-','24f0779d-3927-403a-aac1-cc8791653606','-', '1.0.2')))]"
    },
    "analyticRuleObject9": {
      "analyticRuleVersion9": "1.0.2",
      "_analyticRulecontentId9": "2859ad22-46c8-4cc7-ad7b-80ce0cba0af3",
      "analyticRuleId9": "[resourceId('Microsoft.SecurityInsights/AlertRuleTemplates', '2859ad22-46c8-4cc7-ad7b-80ce0cba0af3')]",
      "analyticRuleTemplateSpecName9": "[concat(parameters('workspace'),'/Microsoft.SecurityInsights/',concat(parameters('workspace'),'-ar-',uniquestring('2859ad22-46c8-4cc7-ad7b-80ce0cba0af3')))]",
      "_analyticRulecontentProductId9": "[concat(take(variables('_solutionId'),50),'-','ar','-', uniqueString(concat(variables('_solutionId'),'-','AnalyticsRule','-','2859ad22-46c8-4cc7-ad7b-80ce0cba0af3','-', '1.0.2')))]"
    },
    "analyticRuleObject10": {
      "analyticRuleVersion10": "1.0.2",
      "_analyticRulecontentId10": "e07846e0-43ad-11ec-81d3-0242ac130003",
      "analyticRuleId10": "[resourceId('Microsoft.SecurityInsights/AlertRuleTemplates', 'e07846e0-43ad-11ec-81d3-0242ac130003')]",
      "analyticRuleTemplateSpecName10": "[concat(parameters('workspace'),'/Microsoft.SecurityInsights/',concat(parameters('workspace'),'-ar-',uniquestring('e07846e0-43ad-11ec-81d3-0242ac130003')))]",
      "_analyticRulecontentProductId10": "[concat(take(variables('_solutionId'),50),'-','ar','-', uniqueString(concat(variables('_solutionId'),'-','AnalyticsRule','-','e07846e0-43ad-11ec-81d3-0242ac130003','-', '1.0.2')))]"
    },
    "_solutioncontentProductId": "[concat(take(variables('_solutionId'),50),'-','sl','-', uniqueString(concat(variables('_solutionId'),'-','Solution','-',variables('_solutionId'),'-', variables('_solutionVersion'))))]"
  },
  "resources": [
    {
      "type": "Microsoft.OperationalInsights/workspaces/providers/contentTemplates",
      "apiVersion": "2023-04-01-preview",
      "name": "[variables('workbookTemplateSpecName1')]",
      "location": "[parameters('workspace-location')]",
      "dependsOn": [
        "[extensionResourceId(resourceId('Microsoft.OperationalInsights/workspaces', parameters('workspace')), 'Microsoft.SecurityInsights/contentPackages', variables('_solutionId'))]"
      ],
      "properties": {
        "description": "ZscalerZPA Workbook with template version 3.0.3",
        "mainTemplate": {
          "$schema": "https://schema.management.azure.com/schemas/2019-04-01/deploymentTemplate.json#",
          "contentVersion": "[variables('workbookVersion1')]",
          "parameters": {},
          "variables": {},
          "resources": [
            {
              "type": "Microsoft.Insights/workbooks",
              "name": "[variables('workbookContentId1')]",
              "location": "[parameters('workspace-location')]",
              "kind": "shared",
              "apiVersion": "2021-08-01",
              "metadata": {
                "description": "Select the time range for this Overview."
              },
              "properties": {
                "displayName": "[parameters('workbook1-name')]",
                "serializedData": "{\"version\":\"Notebook/1.0\",\"items\":[{\"type\":1,\"content\":{\"json\":\"**NOTE**: This data connector depends on a parser based on Kusto Function **ZPAEvent** to work as expected. [Follow steps to get this Kusto Function](https://aka.ms/sentinel-zpa-parser)\"},\"name\":\"text - 2\"},{\"type\":9,\"content\":{\"version\":\"KqlParameterItem/1.0\",\"parameters\":[{\"id\":\"b5159ec9-d0a5-42ca-8ba1-f6d883ab823b\",\"version\":\"KqlParameterItem/1.0\",\"name\":\"TimeRange\",\"type\":4,\"value\":{\"durationMs\":2592000000},\"typeSettings\":{\"selectableValues\":[{\"durationMs\":3600000},{\"durationMs\":43200000},{\"durationMs\":86400000},{\"durationMs\":604800000},{\"durationMs\":2592000000},{\"durationMs\":7776000000}]},\"timeContext\":{\"durationMs\":0},\"timeContextFromParameter\":\"TimeRange\"}],\"style\":\"pills\",\"queryType\":0,\"resourceType\":\"microsoft.operationalinsights/workspaces\"},\"name\":\"parameters - 1\"},{\"type\":3,\"content\":{\"version\":\"KqlItem/1.0\",\"query\":\"ZPAEvent \\r\\n| where DvcAction == 'open'\\r\\n| summarize count() by  SrcGeoCountry\",\"size\":3,\"title\":\"Top Countries\",\"timeContext\":{\"durationMs\":0},\"timeContextFromParameter\":\"TimeRange\",\"queryType\":0,\"resourceType\":\"microsoft.operationalinsights/workspaces\",\"visualization\":\"piechart\",\"tileSettings\":{\"titleContent\":{\"columnMatch\":\"SourceUserName\",\"formatter\":9,\"formatOptions\":{\"palette\":\"blue\"}},\"subtitleContent\":{\"columnMatch\":\"SourceUserName\",\"formatter\":12,\"formatOptions\":{\"palette\":\"blue\"}},\"leftContent\":{\"columnMatch\":\"SourceUserName\",\"formatter\":9,\"formatOptions\":{\"palette\":\"blue\"}},\"rightContent\":{\"columnMatch\":\"SourceIP\",\"formatter\":1},\"showBorder\":false,\"size\":\"auto\"},\"chartSettings\":{\"showMetrics\":false,\"showLegend\":true}},\"customWidth\":\"25\",\"name\":\"query - 4\",\"styleSettings\":{\"maxWidth\":\"30\"}},{\"type\":3,\"content\":{\"version\":\"KqlItem/1.0\",\"query\":\"ZPAEvent\\r\\n| where isnotempty(DvcAction)\\r\\n| summarize count() by DvcAction\",\"size\":3,\"title\":\"Connection status\",\"timeContext\":{\"durationMs\":0},\"timeContextFromParameter\":\"TimeRange\",\"queryType\":0,\"resourceType\":\"microsoft.operationalinsights/workspaces\",\"visualization\":\"piechart\"},\"customWidth\":\"25\",\"name\":\"Connection status\",\"styleSettings\":{\"margin\":\"40\",\"padding\":\"40\",\"maxWidth\":\"50\"}},{\"type\":3,\"content\":{\"version\":\"KqlItem/1.0\",\"query\":\"ZPAEvent\\n| make-series TotalEvents = count() default = 0 on TimeGenerated from {TimeRange:start} to {TimeRange:end} step {TimeRange:grain};\",\"size\":0,\"title\":\"Events over time\",\"color\":\"magenta\",\"timeContext\":{\"durationMs\":0},\"timeContextFromParameter\":\"TimeRange\",\"queryType\":0,\"resourceType\":\"microsoft.operationalinsights/workspaces\",\"visualization\":\"timechart\"},\"customWidth\":\"50\",\"name\":\"query - 4\"},{\"type\":12,\"content\":{\"version\":\"NotebookGroup/1.0\",\"groupType\":\"editable\",\"items\":[{\"type\":3,\"content\":{\"version\":\"KqlItem/1.0\",\"query\":\"ZPAEvent\\r\\n| where DvcAction == 'open'\\r\\n| summarize EventCount = count() by SrcIpAddr\\r\\n| top 10 by EventCount\",\"size\":0,\"title\":\"Top Source IP\",\"timeContext\":{\"durationMs\":0},\"timeContextFromParameter\":\"TimeRange\",\"queryType\":0,\"resourceType\":\"microsoft.operationalinsights/workspaces\",\"visualization\":\"barchart\"},\"customWidth\":\"50\",\"name\":\"query - 0\",\"styleSettings\":{\"maxWidth\":\"100\"}},{\"type\":3,\"content\":{\"version\":\"KqlItem/1.0\",\"query\":\"ZPAEvent\\r\\n  | where DvcAction has \\\"close\\\"\\r\\n  | summarize Reason = count() by EventResult\",\"size\":3,\"title\":\"Connection close reasons\",\"timeContext\":{\"durationMs\":604800000},\"queryType\":0,\"resourceType\":\"microsoft.operationalinsights/workspaces\",\"visualization\":\"piechart\"},\"customWidth\":\"50\",\"name\":\"query - 3\",\"styleSettings\":{\"maxWidth\":\"50\"}}]},\"name\":\"group - 5\"},{\"type\":3,\"content\":{\"version\":\"KqlItem/1.0\",\"query\":\"ZPAEvent\\r\\n  | summarize url = count()by UrlHostname\",\"size\":2,\"title\":\"Top urlhostname requests\",\"timeContext\":{\"durationMs\":604800000},\"queryType\":0,\"resourceType\":\"microsoft.operationalinsights/workspaces\",\"visualization\":\"barchart\"},\"name\":\"query - 6\"},{\"type\":3,\"content\":{\"version\":\"KqlItem/1.0\",\"query\":\"ZPAEvent\\r\\n| summarize TrafficVolume = sum(tolong(SrcBytes)) by DstUserName\\r\\n| join kind = inner (ZPAEvent\\r\\n | make-series Trend = count() default = 0 on TimeGenerated from {TimeRange:start} to {TimeRange:end} step {TimeRange:grain} by DstUserName)\\r\\n on DstUserName\\r\\n| project-away DstUserName1, TimeGenerated\\r\\n| project User = DstUserName, ['Traffic(MB)'] = TrafficVolume/1000000, Trend\\r\\n| order by ['Traffic(MB)']\\r\\n| take 8\\r\\n\",\"size\":1,\"title\":\"Top VPN Traffic (per user)\",\"timeContext\":{\"durationMs\":2592000000},\"timeContextFromParameter\":\"TimeRange\",\"queryType\":0,\"resourceType\":\"microsoft.operationalinsights/workspaces\",\"visualization\":\"tiles\",\"gridSettings\":{\"formatters\":[{\"columnMatch\":\"Trend\",\"formatter\":10,\"formatOptions\":{\"palette\":\"blue\"}}]},\"tileSettings\":{\"titleContent\":{\"columnMatch\":\"User\",\"formatter\":1},\"leftContent\":{\"columnMatch\":\"Traffic(MB)\",\"formatter\":12,\"formatOptions\":{\"palette\":\"auto\"},\"numberFormat\":{\"unit\":17,\"options\":{\"style\":\"decimal\",\"useGrouping\":false,\"maximumFractionDigits\":2,\"maximumSignificantDigits\":3}}},\"secondaryContent\":{\"columnMatch\":\"Trend\",\"formatter\":10,\"formatOptions\":{\"palette\":\"blue\"}},\"showBorder\":false},\"chartSettings\":{\"group\":\"User\",\"createOtherGroup\":0}},\"name\":\"query - 5\"},{\"type\":3,\"content\":{\"version\":\"KqlItem/1.0\",\"query\":\"let listIPs =\\nZPAEvent \\n| where TimeGenerated > ago(30d)\\n| where DvcAction == 'open'\\n| summarize ListofIPs = make_set(SrcIpAddr) by DstUserName\\n| project ListofIPs;\\nlet dt_lookBack = 24h;\\nZPAEvent\\n| where TimeGenerated > ago(dt_lookBack)\\n| where isnotempty(SrcIpAddr)\\n| where SrcIpAddr !in (listIPs)\\n| summarize EventCount = count() by DstUserName, SrcIpAddr\\n| extend Message = \\\"VPN connection from new IP\\\"\\n| project-away EventCount\\n\",\"size\":1,\"title\":\"New VPN Users\",\"timeContext\":{\"durationMs\":2592000000},\"timeContextFromParameter\":\"TimeRange\",\"queryType\":0,\"resourceType\":\"microsoft.operationalinsights/workspaces\",\"visualization\":\"table\"},\"name\":\"query - 2\"},{\"type\":3,\"content\":{\"version\":\"KqlItem/1.0\",\"query\":\"SecurityAlert\\r\\n| where AlertName has 'VPN'\\r\\n| extend Severity = AlertSeverity\\r\\n| extend RuleName = AlertName\\r\\n| project RuleName, Severity\\r\\n\\r\\n\",\"size\":0,\"title\":\"Latest Alerts\",\"timeContext\":{\"durationMs\":2592000000},\"timeContextFromParameter\":\"TimeRange\",\"queryType\":0,\"resourceType\":\"microsoft.operationalinsights/workspaces\",\"visualization\":\"table\"},\"customWidth\":\"50\",\"name\":\"query - 4\"}],\"fromTemplateId\":\"sentinel-ZscalerZPAWorkbook\",\"$schema\":\"https://github.com/Microsoft/Application-Insights-Workbooks/blob/master/schema/workbook.json\"}\r\n",
                "version": "1.0",
                "sourceId": "[variables('workspaceResourceId')]",
                "category": "sentinel"
              }
            },
            {
              "type": "Microsoft.OperationalInsights/workspaces/providers/metadata",
              "apiVersion": "2022-01-01-preview",
              "name": "[concat(parameters('workspace'),'/Microsoft.SecurityInsights/',concat('Workbook-', last(split(variables('workbookId1'),'/'))))]",
              "properties": {
                "description": "@{workbookKey=ZscalerZPAWorkbook; logoFileName=ZscalerLogo.svg; description=Select the time range for this Overview.; dataTypesDependencies=System.Object[]; dataConnectorsDependencies=System.Object[]; previewImagesFileNames=System.Object[]; version=1.0.0; title=Zscaler Private Access (ZPA); templateRelativePath=ZscalerZPA.json; subtitle=; provider=Zscaler}.description",
                "parentId": "[variables('workbookId1')]",
                "contentId": "[variables('_workbookContentId1')]",
                "kind": "Workbook",
                "version": "[variables('workbookVersion1')]",
                "source": {
                  "kind": "Solution",
                  "name": "Zscaler Private Access (ZPA)",
                  "sourceId": "[variables('_solutionId')]"
                },
                "author": {
                  "name": "Microsoft",
                  "email": "[variables('_email')]"
                },
                "support": {
                  "name": "Microsoft Corporation",
                  "email": "support@microsoft.com",
                  "tier": "Microsoft",
                  "link": "https://support.microsoft.com"
                },
                "dependencies": {
                  "operator": "AND",
                  "criteria": [
                    {
                      "contentId": "ZPA_CL",
                      "kind": "DataType"
                    },
                    {
                      "contentId": "CustomLogsAma",
                      "kind": "DataConnector"
                    }
                  ]
                }
              }
            }
          ]
        },
        "packageKind": "Solution",
        "packageVersion": "[variables('_solutionVersion')]",
        "packageName": "[variables('_solutionName')]",
        "packageId": "[variables('_solutionId')]",
        "contentSchemaVersion": "3.0.0",
        "contentId": "[variables('_workbookContentId1')]",
        "contentKind": "Workbook",
        "displayName": "[parameters('workbook1-name')]",
        "contentProductId": "[variables('_workbookcontentProductId1')]",
        "id": "[variables('_workbookcontentProductId1')]",
        "version": "[variables('workbookVersion1')]"
      }
    },
    {
      "type": "Microsoft.OperationalInsights/workspaces/providers/contentTemplates",
      "apiVersion": "2023-04-01-preview",
      "name": "[variables('huntingQueryObject1').huntingQueryTemplateSpecName1]",
      "location": "[parameters('workspace-location')]",
      "dependsOn": [
        "[extensionResourceId(resourceId('Microsoft.OperationalInsights/workspaces', parameters('workspace')), 'Microsoft.SecurityInsights/contentPackages', variables('_solutionId'))]"
      ],
      "properties": {
        "description": "ZscalerAbnormalTotalBytesSize_HuntingQueries Hunting Query with template version 3.0.3",
        "mainTemplate": {
          "$schema": "https://schema.management.azure.com/schemas/2019-04-01/deploymentTemplate.json#",
          "contentVersion": "[variables('huntingQueryObject1').huntingQueryVersion1]",
          "parameters": {},
          "variables": {},
          "resources": [
            {
              "type": "Microsoft.OperationalInsights/savedSearches",
              "apiVersion": "2022-10-01",
              "name": "Zscaler_Private_Access_(ZPA)_Hunting_Query_1",
              "location": "[parameters('workspace-location')]",
              "properties": {
                "eTag": "*",
                "displayName": "Zscaler - Abnormal total bytes size",
                "category": "Hunting Queries",
                "query": "let Average_Body_Bytes = toscalar(ZPAEvent\n| summarize Avg_Size = avg(tolong(ZENTotalBytesRxConnector)));\nZPAEvent\n| where tolong(ZENTotalBytesRxConnector) > 1000*Average_Body_Bytes\n| extend AccountCustomEntity = DstUserName\n",
                "version": 2,
                "tags": [
                  {
                    "name": "description",
                    "value": "Query shows abnormal total bytes size."
                  },
                  {
                    "name": "tactics",
                    "value": "Exfiltration,Collection"
                  },
                  {
                    "name": "techniques",
                    "value": "T1530,T1537"
                  }
                ]
              }
            },
            {
              "type": "Microsoft.OperationalInsights/workspaces/providers/metadata",
              "apiVersion": "2022-01-01-preview",
              "name": "[concat(parameters('workspace'),'/Microsoft.SecurityInsights/',concat('HuntingQuery-', last(split(resourceId('Microsoft.OperationalInsights/savedSearches', variables('huntingQueryObject1')._huntingQuerycontentId1),'/'))))]",
              "properties": {
                "description": "Zscaler Private Access (ZPA) Hunting Query 1",
                "parentId": "[resourceId('Microsoft.OperationalInsights/savedSearches', variables('huntingQueryObject1')._huntingQuerycontentId1)]",
                "contentId": "[variables('huntingQueryObject1')._huntingQuerycontentId1]",
                "kind": "HuntingQuery",
                "version": "[variables('huntingQueryObject1').huntingQueryVersion1]",
                "source": {
                  "kind": "Solution",
                  "name": "Zscaler Private Access (ZPA)",
                  "sourceId": "[variables('_solutionId')]"
                },
                "author": {
                  "name": "Microsoft",
                  "email": "[variables('_email')]"
                },
                "support": {
                  "name": "Microsoft Corporation",
                  "email": "support@microsoft.com",
                  "tier": "Microsoft",
                  "link": "https://support.microsoft.com"
                }
              }
            }
          ]
        },
        "packageKind": "Solution",
        "packageVersion": "[variables('_solutionVersion')]",
        "packageName": "[variables('_solutionName')]",
        "packageId": "[variables('_solutionId')]",
        "contentSchemaVersion": "3.0.0",
        "contentId": "[variables('huntingQueryObject1')._huntingQuerycontentId1]",
        "contentKind": "HuntingQuery",
        "displayName": "Zscaler - Abnormal total bytes size",
        "contentProductId": "[concat(take(variables('_solutionId'),50),'-','hq','-', uniqueString(concat(variables('_solutionId'),'-','HuntingQuery','-',variables('huntingQueryObject1')._huntingQuerycontentId1,'-', '1.0.0')))]",
        "id": "[concat(take(variables('_solutionId'),50),'-','hq','-', uniqueString(concat(variables('_solutionId'),'-','HuntingQuery','-',variables('huntingQueryObject1')._huntingQuerycontentId1,'-', '1.0.0')))]",
        "version": "1.0.0"
      }
    },
    {
      "type": "Microsoft.OperationalInsights/workspaces/providers/contentTemplates",
      "apiVersion": "2023-04-01-preview",
      "name": "[variables('huntingQueryObject2').huntingQueryTemplateSpecName2]",
      "location": "[parameters('workspace-location')]",
      "dependsOn": [
        "[extensionResourceId(resourceId('Microsoft.OperationalInsights/workspaces', parameters('workspace')), 'Microsoft.SecurityInsights/contentPackages', variables('_solutionId'))]"
      ],
      "properties": {
        "description": "ZscalerApplicationByUsers_HuntingQueries Hunting Query with template version 3.0.3",
        "mainTemplate": {
          "$schema": "https://schema.management.azure.com/schemas/2019-04-01/deploymentTemplate.json#",
          "contentVersion": "[variables('huntingQueryObject2').huntingQueryVersion2]",
          "parameters": {},
          "variables": {},
          "resources": [
            {
              "type": "Microsoft.OperationalInsights/savedSearches",
              "apiVersion": "2022-10-01",
              "name": "Zscaler_Private_Access_(ZPA)_Hunting_Query_2",
              "location": "[parameters('workspace-location')]",
              "properties": {
                "eTag": "*",
                "displayName": "Zscaler - Applications using by accounts",
                "category": "Hunting Queries",
                "query": "ZPAEvent\n| where isnotempty(Application)\n| summarize Users = make_set(DstUserName) by Application\n| extend AccountCustomEntity = Users\n",
                "version": 2,
                "tags": [
                  {
                    "name": "description",
                    "value": "Query shows applications using by accounts."
                  },
                  {
                    "name": "tactics",
                    "value": "InitialAccess"
                  },
                  {
                    "name": "techniques",
                    "value": "T1190,T1133"
                  }
                ]
              }
            },
            {
              "type": "Microsoft.OperationalInsights/workspaces/providers/metadata",
              "apiVersion": "2022-01-01-preview",
              "name": "[concat(parameters('workspace'),'/Microsoft.SecurityInsights/',concat('HuntingQuery-', last(split(resourceId('Microsoft.OperationalInsights/savedSearches', variables('huntingQueryObject2')._huntingQuerycontentId2),'/'))))]",
              "properties": {
                "description": "Zscaler Private Access (ZPA) Hunting Query 2",
                "parentId": "[resourceId('Microsoft.OperationalInsights/savedSearches', variables('huntingQueryObject2')._huntingQuerycontentId2)]",
                "contentId": "[variables('huntingQueryObject2')._huntingQuerycontentId2]",
                "kind": "HuntingQuery",
                "version": "[variables('huntingQueryObject2').huntingQueryVersion2]",
                "source": {
                  "kind": "Solution",
                  "name": "Zscaler Private Access (ZPA)",
                  "sourceId": "[variables('_solutionId')]"
                },
                "author": {
                  "name": "Microsoft",
                  "email": "[variables('_email')]"
                },
                "support": {
                  "name": "Microsoft Corporation",
                  "email": "support@microsoft.com",
                  "tier": "Microsoft",
                  "link": "https://support.microsoft.com"
                }
              }
            }
          ]
        },
        "packageKind": "Solution",
        "packageVersion": "[variables('_solutionVersion')]",
        "packageName": "[variables('_solutionName')]",
        "packageId": "[variables('_solutionId')]",
        "contentSchemaVersion": "3.0.0",
        "contentId": "[variables('huntingQueryObject2')._huntingQuerycontentId2]",
        "contentKind": "HuntingQuery",
        "displayName": "Zscaler - Applications using by accounts",
        "contentProductId": "[concat(take(variables('_solutionId'),50),'-','hq','-', uniqueString(concat(variables('_solutionId'),'-','HuntingQuery','-',variables('huntingQueryObject2')._huntingQuerycontentId2,'-', '1.0.0')))]",
        "id": "[concat(take(variables('_solutionId'),50),'-','hq','-', uniqueString(concat(variables('_solutionId'),'-','HuntingQuery','-',variables('huntingQueryObject2')._huntingQuerycontentId2,'-', '1.0.0')))]",
        "version": "1.0.0"
      }
    },
    {
      "type": "Microsoft.OperationalInsights/workspaces/providers/contentTemplates",
      "apiVersion": "2023-04-01-preview",
      "name": "[variables('huntingQueryObject3').huntingQueryTemplateSpecName3]",
      "location": "[parameters('workspace-location')]",
      "dependsOn": [
        "[extensionResourceId(resourceId('Microsoft.OperationalInsights/workspaces', parameters('workspace')), 'Microsoft.SecurityInsights/contentPackages', variables('_solutionId'))]"
      ],
      "properties": {
        "description": "ZscalerConnectionCloseReason_HuntingQueries Hunting Query with template version 3.0.3",
        "mainTemplate": {
          "$schema": "https://schema.management.azure.com/schemas/2019-04-01/deploymentTemplate.json#",
          "contentVersion": "[variables('huntingQueryObject3').huntingQueryVersion3]",
          "parameters": {},
          "variables": {},
          "resources": [
            {
              "type": "Microsoft.OperationalInsights/savedSearches",
              "apiVersion": "2022-10-01",
              "name": "Zscaler_Private_Access_(ZPA)_Hunting_Query_3",
              "location": "[parameters('workspace-location')]",
              "properties": {
                "eTag": "*",
                "displayName": "Zscaler - Connection close reasons",
                "category": "Hunting Queries",
                "query": "let User_set = \nZPAEvent\n| where DvcAction has \"close\"\n| summarize Users = make_set(DstUserName)by EventResult;\nZPAEvent\n| where DvcAction has \"close\"\n| summarize EventCount = count()by EventResult\n| join (User_set) on EventResult\n| project-away EventResult1\n| top 20 by EventCount desc \n| extend AccountCustomEntity = Users\n",
                "version": 2,
                "tags": [
                  {
                    "name": "description",
                    "value": "Query shows connection close reasons."
                  },
                  {
                    "name": "tactics",
                    "value": "InitialAccess"
                  },
                  {
                    "name": "techniques",
                    "value": "T1190,T1133"
                  }
                ]
              }
            },
            {
              "type": "Microsoft.OperationalInsights/workspaces/providers/metadata",
              "apiVersion": "2022-01-01-preview",
              "name": "[concat(parameters('workspace'),'/Microsoft.SecurityInsights/',concat('HuntingQuery-', last(split(resourceId('Microsoft.OperationalInsights/savedSearches', variables('huntingQueryObject3')._huntingQuerycontentId3),'/'))))]",
              "properties": {
                "description": "Zscaler Private Access (ZPA) Hunting Query 3",
                "parentId": "[resourceId('Microsoft.OperationalInsights/savedSearches', variables('huntingQueryObject3')._huntingQuerycontentId3)]",
                "contentId": "[variables('huntingQueryObject3')._huntingQuerycontentId3]",
                "kind": "HuntingQuery",
                "version": "[variables('huntingQueryObject3').huntingQueryVersion3]",
                "source": {
                  "kind": "Solution",
                  "name": "Zscaler Private Access (ZPA)",
                  "sourceId": "[variables('_solutionId')]"
                },
                "author": {
                  "name": "Microsoft",
                  "email": "[variables('_email')]"
                },
                "support": {
                  "name": "Microsoft Corporation",
                  "email": "support@microsoft.com",
                  "tier": "Microsoft",
                  "link": "https://support.microsoft.com"
                }
              }
            }
          ]
        },
        "packageKind": "Solution",
        "packageVersion": "[variables('_solutionVersion')]",
        "packageName": "[variables('_solutionName')]",
        "packageId": "[variables('_solutionId')]",
        "contentSchemaVersion": "3.0.0",
        "contentId": "[variables('huntingQueryObject3')._huntingQuerycontentId3]",
        "contentKind": "HuntingQuery",
        "displayName": "Zscaler - Connection close reasons",
        "contentProductId": "[concat(take(variables('_solutionId'),50),'-','hq','-', uniqueString(concat(variables('_solutionId'),'-','HuntingQuery','-',variables('huntingQueryObject3')._huntingQuerycontentId3,'-', '1.0.0')))]",
        "id": "[concat(take(variables('_solutionId'),50),'-','hq','-', uniqueString(concat(variables('_solutionId'),'-','HuntingQuery','-',variables('huntingQueryObject3')._huntingQuerycontentId3,'-', '1.0.0')))]",
        "version": "1.0.0"
      }
    },
    {
      "type": "Microsoft.OperationalInsights/workspaces/providers/contentTemplates",
      "apiVersion": "2023-04-01-preview",
      "name": "[variables('huntingQueryObject4').huntingQueryTemplateSpecName4]",
      "location": "[parameters('workspace-location')]",
      "dependsOn": [
        "[extensionResourceId(resourceId('Microsoft.OperationalInsights/workspaces', parameters('workspace')), 'Microsoft.SecurityInsights/contentPackages', variables('_solutionId'))]"
      ],
      "properties": {
        "description": "ZscalerIPsByPorts_HuntingQueries Hunting Query with template version 3.0.3",
        "mainTemplate": {
          "$schema": "https://schema.management.azure.com/schemas/2019-04-01/deploymentTemplate.json#",
          "contentVersion": "[variables('huntingQueryObject4').huntingQueryVersion4]",
          "parameters": {},
          "variables": {},
          "resources": [
            {
              "type": "Microsoft.OperationalInsights/savedSearches",
              "apiVersion": "2022-10-01",
              "name": "Zscaler_Private_Access_(ZPA)_Hunting_Query_4",
              "location": "[parameters('workspace-location')]",
              "properties": {
                "eTag": "*",
                "displayName": "Zscaler - Destination ports by IP",
                "category": "Hunting Queries",
                "query": "ZPAEvent\n| where isnotempty(DstPortNumber)\n| summarize IP_Dst = make_set(DstIpAddr) by DstPortNumber\n| extend IPCustomEntity = IP_Dst\n",
                "version": 2,
                "tags": [
                  {
                    "name": "description",
                    "value": "Query shows destination ports by IP address."
                  },
                  {
                    "name": "tactics",
                    "value": "InitialAccess"
                  },
                  {
                    "name": "techniques",
                    "value": "T1190,T1133"
                  }
                ]
              }
            },
            {
              "type": "Microsoft.OperationalInsights/workspaces/providers/metadata",
              "apiVersion": "2022-01-01-preview",
              "name": "[concat(parameters('workspace'),'/Microsoft.SecurityInsights/',concat('HuntingQuery-', last(split(resourceId('Microsoft.OperationalInsights/savedSearches', variables('huntingQueryObject4')._huntingQuerycontentId4),'/'))))]",
              "properties": {
                "description": "Zscaler Private Access (ZPA) Hunting Query 4",
                "parentId": "[resourceId('Microsoft.OperationalInsights/savedSearches', variables('huntingQueryObject4')._huntingQuerycontentId4)]",
                "contentId": "[variables('huntingQueryObject4')._huntingQuerycontentId4]",
                "kind": "HuntingQuery",
                "version": "[variables('huntingQueryObject4').huntingQueryVersion4]",
                "source": {
                  "kind": "Solution",
                  "name": "Zscaler Private Access (ZPA)",
                  "sourceId": "[variables('_solutionId')]"
                },
                "author": {
                  "name": "Microsoft",
                  "email": "[variables('_email')]"
                },
                "support": {
                  "name": "Microsoft Corporation",
                  "email": "support@microsoft.com",
                  "tier": "Microsoft",
                  "link": "https://support.microsoft.com"
                }
              }
            }
          ]
        },
        "packageKind": "Solution",
        "packageVersion": "[variables('_solutionVersion')]",
        "packageName": "[variables('_solutionName')]",
        "packageId": "[variables('_solutionId')]",
        "contentSchemaVersion": "3.0.0",
        "contentId": "[variables('huntingQueryObject4')._huntingQuerycontentId4]",
        "contentKind": "HuntingQuery",
        "displayName": "Zscaler - Destination ports by IP",
        "contentProductId": "[concat(take(variables('_solutionId'),50),'-','hq','-', uniqueString(concat(variables('_solutionId'),'-','HuntingQuery','-',variables('huntingQueryObject4')._huntingQuerycontentId4,'-', '1.0.0')))]",
        "id": "[concat(take(variables('_solutionId'),50),'-','hq','-', uniqueString(concat(variables('_solutionId'),'-','HuntingQuery','-',variables('huntingQueryObject4')._huntingQuerycontentId4,'-', '1.0.0')))]",
        "version": "1.0.0"
      }
    },
    {
      "type": "Microsoft.OperationalInsights/workspaces/providers/contentTemplates",
      "apiVersion": "2023-04-01-preview",
      "name": "[variables('huntingQueryObject5').huntingQueryTemplateSpecName5]",
      "location": "[parameters('workspace-location')]",
      "dependsOn": [
        "[extensionResourceId(resourceId('Microsoft.OperationalInsights/workspaces', parameters('workspace')), 'Microsoft.SecurityInsights/contentPackages', variables('_solutionId'))]"
      ],
      "properties": {
        "description": "ZscalerSourceLocation_HuntingQueries Hunting Query with template version 3.0.3",
        "mainTemplate": {
          "$schema": "https://schema.management.azure.com/schemas/2019-04-01/deploymentTemplate.json#",
          "contentVersion": "[variables('huntingQueryObject5').huntingQueryVersion5]",
          "parameters": {},
          "variables": {},
          "resources": [
            {
              "type": "Microsoft.OperationalInsights/savedSearches",
              "apiVersion": "2022-10-01",
              "name": "Zscaler_Private_Access_(ZPA)_Hunting_Query_5",
              "location": "[parameters('workspace-location')]",
              "properties": {
                "eTag": "*",
                "displayName": "Zscaler - Users by source location countries",
                "category": "Hunting Queries",
                "query": "ZPAEvent\n| where isnotempty(SrcGeoCountry)\n| summarize Users = make_set(DstUserName) by SrcGeoCountry\n| extend AccountCustomEntity = Users\n",
                "version": 2,
                "tags": [
                  {
                    "name": "description",
                    "value": "Query shows Users by source location countries."
                  },
                  {
                    "name": "tactics",
                    "value": "InitialAccess"
                  },
                  {
                    "name": "techniques",
                    "value": "T1190,T1133"
                  }
                ]
              }
            },
            {
              "type": "Microsoft.OperationalInsights/workspaces/providers/metadata",
              "apiVersion": "2022-01-01-preview",
              "name": "[concat(parameters('workspace'),'/Microsoft.SecurityInsights/',concat('HuntingQuery-', last(split(resourceId('Microsoft.OperationalInsights/savedSearches', variables('huntingQueryObject5')._huntingQuerycontentId5),'/'))))]",
              "properties": {
                "description": "Zscaler Private Access (ZPA) Hunting Query 5",
                "parentId": "[resourceId('Microsoft.OperationalInsights/savedSearches', variables('huntingQueryObject5')._huntingQuerycontentId5)]",
                "contentId": "[variables('huntingQueryObject5')._huntingQuerycontentId5]",
                "kind": "HuntingQuery",
                "version": "[variables('huntingQueryObject5').huntingQueryVersion5]",
                "source": {
                  "kind": "Solution",
                  "name": "Zscaler Private Access (ZPA)",
                  "sourceId": "[variables('_solutionId')]"
                },
                "author": {
                  "name": "Microsoft",
                  "email": "[variables('_email')]"
                },
                "support": {
                  "name": "Microsoft Corporation",
                  "email": "support@microsoft.com",
                  "tier": "Microsoft",
                  "link": "https://support.microsoft.com"
                }
              }
            }
          ]
        },
        "packageKind": "Solution",
        "packageVersion": "[variables('_solutionVersion')]",
        "packageName": "[variables('_solutionName')]",
        "packageId": "[variables('_solutionId')]",
        "contentSchemaVersion": "3.0.0",
        "contentId": "[variables('huntingQueryObject5')._huntingQuerycontentId5]",
        "contentKind": "HuntingQuery",
        "displayName": "Zscaler - Users by source location countries",
        "contentProductId": "[concat(take(variables('_solutionId'),50),'-','hq','-', uniqueString(concat(variables('_solutionId'),'-','HuntingQuery','-',variables('huntingQueryObject5')._huntingQuerycontentId5,'-', '1.0.0')))]",
        "id": "[concat(take(variables('_solutionId'),50),'-','hq','-', uniqueString(concat(variables('_solutionId'),'-','HuntingQuery','-',variables('huntingQueryObject5')._huntingQuerycontentId5,'-', '1.0.0')))]",
        "version": "1.0.0"
      }
    },
    {
      "type": "Microsoft.OperationalInsights/workspaces/providers/contentTemplates",
      "apiVersion": "2023-04-01-preview",
      "name": "[variables('huntingQueryObject6').huntingQueryTemplateSpecName6]",
      "location": "[parameters('workspace-location')]",
      "dependsOn": [
        "[extensionResourceId(resourceId('Microsoft.OperationalInsights/workspaces', parameters('workspace')), 'Microsoft.SecurityInsights/contentPackages', variables('_solutionId'))]"
      ],
      "properties": {
        "description": "ZscalerTopConnectors_HuntingQueries Hunting Query with template version 3.0.3",
        "mainTemplate": {
          "$schema": "https://schema.management.azure.com/schemas/2019-04-01/deploymentTemplate.json#",
          "contentVersion": "[variables('huntingQueryObject6').huntingQueryVersion6]",
          "parameters": {},
          "variables": {},
          "resources": [
            {
              "type": "Microsoft.OperationalInsights/savedSearches",
              "apiVersion": "2022-10-01",
              "name": "Zscaler_Private_Access_(ZPA)_Hunting_Query_6",
              "location": "[parameters('workspace-location')]",
              "properties": {
                "eTag": "*",
                "displayName": "Zscaler - Top connectors",
                "category": "Hunting Queries",
                "query": "ZPAEvent\n| where isnotempty(Connector) \n| where Connector != 0\n| summarize summ = sum(tolong(BytesRxInterface))by Connector\n| top 20 by summ desc \n| extend ProcessCustomEntity = Connector\n",
                "version": 2,
                "tags": [
                  {
                    "name": "description",
                    "value": "Query shows top connectors."
                  },
                  {
                    "name": "tactics",
                    "value": "InitialAccess"
                  },
                  {
                    "name": "techniques",
                    "value": "T1190,T1133"
                  }
                ]
              }
            },
            {
              "type": "Microsoft.OperationalInsights/workspaces/providers/metadata",
              "apiVersion": "2022-01-01-preview",
              "name": "[concat(parameters('workspace'),'/Microsoft.SecurityInsights/',concat('HuntingQuery-', last(split(resourceId('Microsoft.OperationalInsights/savedSearches', variables('huntingQueryObject6')._huntingQuerycontentId6),'/'))))]",
              "properties": {
                "description": "Zscaler Private Access (ZPA) Hunting Query 6",
                "parentId": "[resourceId('Microsoft.OperationalInsights/savedSearches', variables('huntingQueryObject6')._huntingQuerycontentId6)]",
                "contentId": "[variables('huntingQueryObject6')._huntingQuerycontentId6]",
                "kind": "HuntingQuery",
                "version": "[variables('huntingQueryObject6').huntingQueryVersion6]",
                "source": {
                  "kind": "Solution",
                  "name": "Zscaler Private Access (ZPA)",
                  "sourceId": "[variables('_solutionId')]"
                },
                "author": {
                  "name": "Microsoft",
                  "email": "[variables('_email')]"
                },
                "support": {
                  "name": "Microsoft Corporation",
                  "email": "support@microsoft.com",
                  "tier": "Microsoft",
                  "link": "https://support.microsoft.com"
                }
              }
            }
          ]
        },
        "packageKind": "Solution",
        "packageVersion": "[variables('_solutionVersion')]",
        "packageName": "[variables('_solutionName')]",
        "packageId": "[variables('_solutionId')]",
        "contentSchemaVersion": "3.0.0",
        "contentId": "[variables('huntingQueryObject6')._huntingQuerycontentId6]",
        "contentKind": "HuntingQuery",
        "displayName": "Zscaler - Top connectors",
        "contentProductId": "[concat(take(variables('_solutionId'),50),'-','hq','-', uniqueString(concat(variables('_solutionId'),'-','HuntingQuery','-',variables('huntingQueryObject6')._huntingQuerycontentId6,'-', '1.0.0')))]",
        "id": "[concat(take(variables('_solutionId'),50),'-','hq','-', uniqueString(concat(variables('_solutionId'),'-','HuntingQuery','-',variables('huntingQueryObject6')._huntingQuerycontentId6,'-', '1.0.0')))]",
        "version": "1.0.0"
      }
    },
    {
      "type": "Microsoft.OperationalInsights/workspaces/providers/contentTemplates",
      "apiVersion": "2023-04-01-preview",
      "name": "[variables('huntingQueryObject7').huntingQueryTemplateSpecName7]",
      "location": "[parameters('workspace-location')]",
      "dependsOn": [
        "[extensionResourceId(resourceId('Microsoft.OperationalInsights/workspaces', parameters('workspace')), 'Microsoft.SecurityInsights/contentPackages', variables('_solutionId'))]"
      ],
      "properties": {
        "description": "ZscalerTopSourceIP_HuntingQueries Hunting Query with template version 3.0.3",
        "mainTemplate": {
          "$schema": "https://schema.management.azure.com/schemas/2019-04-01/deploymentTemplate.json#",
          "contentVersion": "[variables('huntingQueryObject7').huntingQueryVersion7]",
          "parameters": {},
          "variables": {},
          "resources": [
            {
              "type": "Microsoft.OperationalInsights/savedSearches",
              "apiVersion": "2022-10-01",
              "name": "Zscaler_Private_Access_(ZPA)_Hunting_Query_7",
              "location": "[parameters('workspace-location')]",
              "properties": {
                "eTag": "*",
                "displayName": "Zscaler - Top source IP",
                "category": "Hunting Queries",
                "query": "ZPAEvent\n| where DvcAction == 'open'\n| summarize EventCount = count()by SrcIpAddr\n| top 20 by EventCount desc \n| extend IPCustomEntity = SrcIpAddr\n",
                "version": 2,
                "tags": [
                  {
                    "name": "description",
                    "value": "Query shows top source IP."
                  },
                  {
                    "name": "tactics",
                    "value": "InitialAccess"
                  },
                  {
                    "name": "techniques",
                    "value": "T1190,T1133"
                  }
                ]
              }
            },
            {
              "type": "Microsoft.OperationalInsights/workspaces/providers/metadata",
              "apiVersion": "2022-01-01-preview",
              "name": "[concat(parameters('workspace'),'/Microsoft.SecurityInsights/',concat('HuntingQuery-', last(split(resourceId('Microsoft.OperationalInsights/savedSearches', variables('huntingQueryObject7')._huntingQuerycontentId7),'/'))))]",
              "properties": {
                "description": "Zscaler Private Access (ZPA) Hunting Query 7",
                "parentId": "[resourceId('Microsoft.OperationalInsights/savedSearches', variables('huntingQueryObject7')._huntingQuerycontentId7)]",
                "contentId": "[variables('huntingQueryObject7')._huntingQuerycontentId7]",
                "kind": "HuntingQuery",
                "version": "[variables('huntingQueryObject7').huntingQueryVersion7]",
                "source": {
                  "kind": "Solution",
                  "name": "Zscaler Private Access (ZPA)",
                  "sourceId": "[variables('_solutionId')]"
                },
                "author": {
                  "name": "Microsoft",
                  "email": "[variables('_email')]"
                },
                "support": {
                  "name": "Microsoft Corporation",
                  "email": "support@microsoft.com",
                  "tier": "Microsoft",
                  "link": "https://support.microsoft.com"
                }
              }
            }
          ]
        },
        "packageKind": "Solution",
        "packageVersion": "[variables('_solutionVersion')]",
        "packageName": "[variables('_solutionName')]",
        "packageId": "[variables('_solutionId')]",
        "contentSchemaVersion": "3.0.0",
        "contentId": "[variables('huntingQueryObject7')._huntingQuerycontentId7]",
        "contentKind": "HuntingQuery",
        "displayName": "Zscaler - Top source IP",
        "contentProductId": "[concat(take(variables('_solutionId'),50),'-','hq','-', uniqueString(concat(variables('_solutionId'),'-','HuntingQuery','-',variables('huntingQueryObject7')._huntingQuerycontentId7,'-', '1.0.0')))]",
        "id": "[concat(take(variables('_solutionId'),50),'-','hq','-', uniqueString(concat(variables('_solutionId'),'-','HuntingQuery','-',variables('huntingQueryObject7')._huntingQuerycontentId7,'-', '1.0.0')))]",
        "version": "1.0.0"
      }
    },
    {
      "type": "Microsoft.OperationalInsights/workspaces/providers/contentTemplates",
      "apiVersion": "2023-04-01-preview",
      "name": "[variables('huntingQueryObject8').huntingQueryTemplateSpecName8]",
      "location": "[parameters('workspace-location')]",
      "dependsOn": [
        "[extensionResourceId(resourceId('Microsoft.OperationalInsights/workspaces', parameters('workspace')), 'Microsoft.SecurityInsights/contentPackages', variables('_solutionId'))]"
      ],
      "properties": {
        "description": "ZscalerUrlhostname_HuntingQueries Hunting Query with template version 3.0.3",
        "mainTemplate": {
          "$schema": "https://schema.management.azure.com/schemas/2019-04-01/deploymentTemplate.json#",
          "contentVersion": "[variables('huntingQueryObject8').huntingQueryVersion8]",
          "parameters": {},
          "variables": {},
          "resources": [
            {
              "type": "Microsoft.OperationalInsights/savedSearches",
              "apiVersion": "2022-10-01",
              "name": "Zscaler_Private_Access_(ZPA)_Hunting_Query_8",
              "location": "[parameters('workspace-location')]",
              "properties": {
                "eTag": "*",
                "displayName": "Zscaler - Rare urlhostname requests",
                "category": "Hunting Queries",
                "query": "ZPAEvent\n| where isnotempty(UrlHostname)\n| summarize url = count()by UrlHostname\n| top 20 by url asc \n| extend UrlCustomEntity = UrlHostname\n",
                "version": 2,
                "tags": [
                  {
                    "name": "description",
                    "value": "Query shows rare urlhostname requests."
                  },
                  {
                    "name": "tactics",
                    "value": "InitialAccess"
                  },
                  {
                    "name": "techniques",
                    "value": "T1190,T1133"
                  }
                ]
              }
            },
            {
              "type": "Microsoft.OperationalInsights/workspaces/providers/metadata",
              "apiVersion": "2022-01-01-preview",
              "name": "[concat(parameters('workspace'),'/Microsoft.SecurityInsights/',concat('HuntingQuery-', last(split(resourceId('Microsoft.OperationalInsights/savedSearches', variables('huntingQueryObject8')._huntingQuerycontentId8),'/'))))]",
              "properties": {
                "description": "Zscaler Private Access (ZPA) Hunting Query 8",
                "parentId": "[resourceId('Microsoft.OperationalInsights/savedSearches', variables('huntingQueryObject8')._huntingQuerycontentId8)]",
                "contentId": "[variables('huntingQueryObject8')._huntingQuerycontentId8]",
                "kind": "HuntingQuery",
                "version": "[variables('huntingQueryObject8').huntingQueryVersion8]",
                "source": {
                  "kind": "Solution",
                  "name": "Zscaler Private Access (ZPA)",
                  "sourceId": "[variables('_solutionId')]"
                },
                "author": {
                  "name": "Microsoft",
                  "email": "[variables('_email')]"
                },
                "support": {
                  "name": "Microsoft Corporation",
                  "email": "support@microsoft.com",
                  "tier": "Microsoft",
                  "link": "https://support.microsoft.com"
                }
              }
            }
          ]
        },
        "packageKind": "Solution",
        "packageVersion": "[variables('_solutionVersion')]",
        "packageName": "[variables('_solutionName')]",
        "packageId": "[variables('_solutionId')]",
        "contentSchemaVersion": "3.0.0",
        "contentId": "[variables('huntingQueryObject8')._huntingQuerycontentId8]",
        "contentKind": "HuntingQuery",
        "displayName": "Zscaler - Rare urlhostname requests",
        "contentProductId": "[concat(take(variables('_solutionId'),50),'-','hq','-', uniqueString(concat(variables('_solutionId'),'-','HuntingQuery','-',variables('huntingQueryObject8')._huntingQuerycontentId8,'-', '1.0.0')))]",
        "id": "[concat(take(variables('_solutionId'),50),'-','hq','-', uniqueString(concat(variables('_solutionId'),'-','HuntingQuery','-',variables('huntingQueryObject8')._huntingQuerycontentId8,'-', '1.0.0')))]",
        "version": "1.0.0"
      }
    },
    {
      "type": "Microsoft.OperationalInsights/workspaces/providers/contentTemplates",
      "apiVersion": "2023-04-01-preview",
      "name": "[variables('huntingQueryObject9').huntingQueryTemplateSpecName9]",
      "location": "[parameters('workspace-location')]",
      "dependsOn": [
        "[extensionResourceId(resourceId('Microsoft.OperationalInsights/workspaces', parameters('workspace')), 'Microsoft.SecurityInsights/contentPackages', variables('_solutionId'))]"
      ],
      "properties": {
        "description": "ZscalerUserAccessGroups_HuntingQueries Hunting Query with template version 3.0.3",
        "mainTemplate": {
          "$schema": "https://schema.management.azure.com/schemas/2019-04-01/deploymentTemplate.json#",
          "contentVersion": "[variables('huntingQueryObject9').huntingQueryVersion9]",
          "parameters": {},
          "variables": {},
          "resources": [
            {
              "type": "Microsoft.OperationalInsights/savedSearches",
              "apiVersion": "2022-10-01",
              "name": "Zscaler_Private_Access_(ZPA)_Hunting_Query_9",
              "location": "[parameters('workspace-location')]",
              "properties": {
                "eTag": "*",
                "displayName": "Zscaler - Users access groups",
                "category": "Hunting Queries",
                "query": "ZPAEvent\n| summarize ApplicationGroup = make_set(AppGroup)by DstUserName\n| extend AccountCustomEntity = DstUserName\n",
                "version": 2,
                "tags": [
                  {
                    "name": "description",
                    "value": "Query shows users access groups."
                  },
                  {
                    "name": "tactics",
                    "value": "InitialAccess"
                  },
                  {
                    "name": "techniques",
                    "value": "T1190,T1133"
                  }
                ]
              }
            },
            {
              "type": "Microsoft.OperationalInsights/workspaces/providers/metadata",
              "apiVersion": "2022-01-01-preview",
              "name": "[concat(parameters('workspace'),'/Microsoft.SecurityInsights/',concat('HuntingQuery-', last(split(resourceId('Microsoft.OperationalInsights/savedSearches', variables('huntingQueryObject9')._huntingQuerycontentId9),'/'))))]",
              "properties": {
                "description": "Zscaler Private Access (ZPA) Hunting Query 9",
                "parentId": "[resourceId('Microsoft.OperationalInsights/savedSearches', variables('huntingQueryObject9')._huntingQuerycontentId9)]",
                "contentId": "[variables('huntingQueryObject9')._huntingQuerycontentId9]",
                "kind": "HuntingQuery",
                "version": "[variables('huntingQueryObject9').huntingQueryVersion9]",
                "source": {
                  "kind": "Solution",
                  "name": "Zscaler Private Access (ZPA)",
                  "sourceId": "[variables('_solutionId')]"
                },
                "author": {
                  "name": "Microsoft",
                  "email": "[variables('_email')]"
                },
                "support": {
                  "name": "Microsoft Corporation",
                  "email": "support@microsoft.com",
                  "tier": "Microsoft",
                  "link": "https://support.microsoft.com"
                }
              }
            }
          ]
        },
        "packageKind": "Solution",
        "packageVersion": "[variables('_solutionVersion')]",
        "packageName": "[variables('_solutionName')]",
        "packageId": "[variables('_solutionId')]",
        "contentSchemaVersion": "3.0.0",
        "contentId": "[variables('huntingQueryObject9')._huntingQuerycontentId9]",
        "contentKind": "HuntingQuery",
        "displayName": "Zscaler - Users access groups",
        "contentProductId": "[concat(take(variables('_solutionId'),50),'-','hq','-', uniqueString(concat(variables('_solutionId'),'-','HuntingQuery','-',variables('huntingQueryObject9')._huntingQuerycontentId9,'-', '1.0.0')))]",
        "id": "[concat(take(variables('_solutionId'),50),'-','hq','-', uniqueString(concat(variables('_solutionId'),'-','HuntingQuery','-',variables('huntingQueryObject9')._huntingQuerycontentId9,'-', '1.0.0')))]",
        "version": "1.0.0"
      }
    },
    {
      "type": "Microsoft.OperationalInsights/workspaces/providers/contentTemplates",
      "apiVersion": "2023-04-01-preview",
      "name": "[variables('huntingQueryObject10').huntingQueryTemplateSpecName10]",
      "location": "[parameters('workspace-location')]",
      "dependsOn": [
        "[extensionResourceId(resourceId('Microsoft.OperationalInsights/workspaces', parameters('workspace')), 'Microsoft.SecurityInsights/contentPackages', variables('_solutionId'))]"
      ],
      "properties": {
        "description": "ZscalerUserServerErrors_HuntingQueries Hunting Query with template version 3.0.3",
        "mainTemplate": {
          "$schema": "https://schema.management.azure.com/schemas/2019-04-01/deploymentTemplate.json#",
          "contentVersion": "[variables('huntingQueryObject10').huntingQueryVersion10]",
          "parameters": {},
          "variables": {},
          "resources": [
            {
              "type": "Microsoft.OperationalInsights/savedSearches",
              "apiVersion": "2022-10-01",
              "name": "Zscaler_Private_Access_(ZPA)_Hunting_Query_10",
              "location": "[parameters('workspace-location')]",
              "properties": {
                "eTag": "*",
                "displayName": "Zscaler - Server error by user",
                "category": "Hunting Queries",
                "query": "ZPAEvent\n| where EventResult has \"AST_MT_SETUP_ERR_OPEN_SERVER_ERROR\"\n| summarize ips = count()by DstUserName\n| top 20 by ips desc \n| extend AccountCustomEntity = DstUserName\n",
                "version": 2,
                "tags": [
                  {
                    "name": "description",
                    "value": "Query shows server error by user."
                  },
                  {
                    "name": "tactics",
                    "value": "InitialAccess"
                  },
                  {
                    "name": "techniques",
                    "value": "T1190,T1133"
                  }
                ]
              }
            },
            {
              "type": "Microsoft.OperationalInsights/workspaces/providers/metadata",
              "apiVersion": "2022-01-01-preview",
              "name": "[concat(parameters('workspace'),'/Microsoft.SecurityInsights/',concat('HuntingQuery-', last(split(resourceId('Microsoft.OperationalInsights/savedSearches', variables('huntingQueryObject10')._huntingQuerycontentId10),'/'))))]",
              "properties": {
                "description": "Zscaler Private Access (ZPA) Hunting Query 10",
                "parentId": "[resourceId('Microsoft.OperationalInsights/savedSearches', variables('huntingQueryObject10')._huntingQuerycontentId10)]",
                "contentId": "[variables('huntingQueryObject10')._huntingQuerycontentId10]",
                "kind": "HuntingQuery",
                "version": "[variables('huntingQueryObject10').huntingQueryVersion10]",
                "source": {
                  "kind": "Solution",
                  "name": "Zscaler Private Access (ZPA)",
                  "sourceId": "[variables('_solutionId')]"
                },
                "author": {
                  "name": "Microsoft",
                  "email": "[variables('_email')]"
                },
                "support": {
                  "name": "Microsoft Corporation",
                  "email": "support@microsoft.com",
                  "tier": "Microsoft",
                  "link": "https://support.microsoft.com"
                }
              }
            }
          ]
        },
        "packageKind": "Solution",
        "packageVersion": "[variables('_solutionVersion')]",
        "packageName": "[variables('_solutionName')]",
        "packageId": "[variables('_solutionId')]",
        "contentSchemaVersion": "3.0.0",
        "contentId": "[variables('huntingQueryObject10')._huntingQuerycontentId10]",
        "contentKind": "HuntingQuery",
        "displayName": "Zscaler - Server error by user",
        "contentProductId": "[concat(take(variables('_solutionId'),50),'-','hq','-', uniqueString(concat(variables('_solutionId'),'-','HuntingQuery','-',variables('huntingQueryObject10')._huntingQuerycontentId10,'-', '1.0.0')))]",
        "id": "[concat(take(variables('_solutionId'),50),'-','hq','-', uniqueString(concat(variables('_solutionId'),'-','HuntingQuery','-',variables('huntingQueryObject10')._huntingQuerycontentId10,'-', '1.0.0')))]",
        "version": "1.0.0"
      }
    },
    {
      "type": "Microsoft.OperationalInsights/workspaces/providers/contentTemplates",
      "apiVersion": "2023-04-01-preview",
      "name": "[variables('parserObject1').parserTemplateSpecName1]",
      "location": "[parameters('workspace-location')]",
      "dependsOn": [
        "[extensionResourceId(resourceId('Microsoft.OperationalInsights/workspaces', parameters('workspace')), 'Microsoft.SecurityInsights/contentPackages', variables('_solutionId'))]"
      ],
      "properties": {
        "description": "ZPAEvent Data Parser with template version 3.0.3",
        "mainTemplate": {
          "$schema": "https://schema.management.azure.com/schemas/2019-04-01/deploymentTemplate.json#",
          "contentVersion": "[variables('parserObject1').parserVersion1]",
          "parameters": {},
          "variables": {},
          "resources": [
            {
              "name": "[variables('parserObject1')._parserName1]",
              "apiVersion": "2022-10-01",
              "type": "Microsoft.OperationalInsights/workspaces/savedSearches",
              "location": "[parameters('workspace-location')]",
              "properties": {
                "eTag": "*",
                "displayName": "Parser for ZPAEvent",
                "category": "Microsoft Sentinel Parser",
                "functionAlias": "ZPAEvent",
<<<<<<< HEAD
                "query": "ZPA_CL\n| extend EventVendor=\"Zscaler\",\n        EventProduct=\"Private Access\"\n| extend MessageJson=parse_json(Message)\n| extend LogTimestamp=tostring(MessageJson.LogTimestamp),\n         Customer=tostring(MessageJson.Customer),\n         NetworkSessionId=tostring(MessageJson.SessionID),\n         ConnectionID=tostring(MessageJson.ConnectionID),\n         NetworkProtocol=tostring(MessageJson.IPProtocol),\n         DoubleEncryption=tostring(MessageJson.DoubleEncryption),\n         SrcIpAddr=tostring(MessageJson.ClientPublicIP),\n         SrcNatIpAddr=tostring(MessageJson.ClientPrivateIP),\n         SrcGeoLatitude=tostring(MessageJson.ClientLatitude),\n         SrcGeoLongitude=tostring(MessageJson.ClientLongitude),\n         SrcGeoCountry=tostring(MessageJson.ClientCountryCode),\n         ClientZEN=tostring(MessageJson.ClientZEN),\n         NetworkRuleName=tostring(MessageJson.Policy),\n         ConnectorZEN=tostring(MessageJson.ConnectorZEN),\n         ConnectorIP=tostring(MessageJson.ConnectorIP),\n         ConnectorPort=tostring(MessageJson.ConnectorPort),\n         SrcDvcHostname=tostring(MessageJson.Host),\n         Application=tostring(MessageJson.Application),\n         AppGroup=tostring(MessageJson.AppGroup),\n         DstDomainHostname=tostring(MessageJson.Server),\n         DstIpAddr=tostring(MessageJson.ServerIP),\n         PolicyProcessingTime=tostring(MessageJson.PolicyProcessingTime),\n         CAProcessingTime=tostring(MessageJson.CAProcessingTime),\n         ConnectorZENSetupTime=tostring(MessageJson.ConnectorZENSetupTime),\n         ConnectionSetupTime=tostring(MessageJson.ConnectionSetupTime),\n         ServerSetupTime=tostring(MessageJson.ServerSetupTime),\n         AppLearnTime=tostring(MessageJson.AppLearnTime),\n         TimestampConnectionStart=tostring(MessageJson.TimestampConnectionStart),\n         TimestampConnectionEnd=tostring(MessageJson.TimestampConnectionEnd),\n         TimestampCATx=tostring(MessageJson.TimestampCATx),\n         TimestampCARx=tostring(MessageJson.TimestampCARx),\n         TimestampAppLearnStart=tostring(MessageJson.TimestampAppLearnStart),\n         TimestampZENFirstRxClient=tostring(MessageJson.TimestampZENFirstRxClient),\n         TimestampZENFirstTxClient=tostring(MessageJson.TimestampZENFirstTxClient),\n         TimestampZENLastRxClient=tostring(MessageJson.TimestampZENLastRxClient),\n         TimestampZENLastTxClient=tostring(MessageJson.TimestampZENLastTxClient),\n         TimestampConnectorZENSetupComplete=tostring(MessageJson.TimestampConnectorZENSetupComplete),\n         TimestampZENFirstRxConnector=tostring(MessageJson.TimestampZENFirstRxConnector),\n         TimestampZENFirstTxConnector=tostring(MessageJson.TimestampZENFirstTxConnector),\n         TimestampZENLastRxConnector=tostring(MessageJson.TimestampZENLastRxConnector),\n         TimestampZENLastTxConnector=tostring(MessageJson.TimestampZENLastTxConnector),\n         ZENBytesRxClient=tostring(MessageJson.ZENBytesRxClient),\n         ZENBytesTxClient=tostring(MessageJson.ZENBytesTxClient),\n         ZENTotalBytesRxConnector=tostring(MessageJson.ZENTotalBytesRxConnector),\n         ZENBytesRxConnector=tostring(MessageJson.ZENBytesRxConnector),\n         ZENTotalBytesTxConnector=tostring(MessageJson.ZENTotalBytesTxConnector),\n         ZENBytesTxConnector=tostring(MessageJson.ZENBytesTxConnector),\n         Idp=tostring(MessageJson.Idp),\n         Version=tostring(MessageJson.Version),\n         ZEN=tostring(MessageJson.ZEN),\n         CertificateCN=tostring(MessageJson.CertificateCN),\n         PrivateIP=tostring(MessageJson.PrivateIP),\n         DvcIpAddr=tostring(MessageJson.DvcIpAddr),\n         Latitude=tostring(MessageJson.Latitude),\n         Longitude=tostring(MessageJson.Longitude),\n         CountryCode=tostring(MessageJson.CountryCode),\n         TimestampAuthentication=tostring(MessageJson.TimestampAuthentication),\n         TimestampUnAuthentication=tostring(MessageJson.TimestampUnAuthentication),\n         DvcHostname=tostring(MessageJson.DvcHostname),\n         SrcDvcOs=tostring(MessageJson.SrcDvcOs),\n         DvcType=tostring(MessageJson.DvcType),\n         TrustedNetworks=tostring(MessageJson.TrustedNetworks),\n         TrustedNetworksNames=tostring(MessageJson.TrustedNetworksNames),\n         SAMLAttributes=tostring(MessageJson.SAMLAttributes),\n         PosturesHit=tostring(MessageJson.PosturesHit),\n         PosturesMiss=tostring(MessageJson.PosturesMiss),\n         ZENLatitude=tostring(MessageJson.ZENLatitude),\n         ZENLongitude=tostring(MessageJson.ZENLongitude),\n         ZENCountryCode=tostring(MessageJson.ZENCountryCode),\n         SessionType=tostring(MessageJson.SessionType),\n         Connector=tostring(MessageJson.Connector),\n         ConnectorGroup=tostring(MessageJson.ConnectorGroup),\n         CPUUtilization=tostring(MessageJson.CPUUtilization),\n         MemUtilization=tostring(MessageJson.MemUtilization),\n         ServiceCount=tostring(MessageJson.ServiceCount),\n         InterfaceDefRoute=tostring(MessageJson.InterfaceDefRoute),\n         DefRouteGW=tostring(MessageJson.DefRouteGW),\n         PrimaryDNSResolver=tostring(MessageJson.PrimaryDNSResolver),\n         HostUpTime=tostring(MessageJson.HostUpTime),\n         ConnectorUpTime=tostring(MessageJson.ConnectorUpTime),\n         NumOfInterfaces=tostring(MessageJson.NumOfInterfaces),\n         BytesRxInterface=tostring(MessageJson.BytesRxInterface),\n         PacketsRxInterface=tostring(MessageJson.PacketsRxInterface),\n         ErrorsRxInterface=tostring(MessageJson.ErrorsRxInterface),\n         DiscardsRxInterface=tostring(MessageJson.DiscardsRxInterface),\n         BytesTxInterface=tostring(MessageJson.BytesTxInterface),\n         PacketsTxInterface=tostring(MessageJson.PacketsTxInterface),\n         ErrorsTxInterface=tostring(MessageJson.ErrorsTxInterface),\n         DiscardsTxInterface=tostring(MessageJson.DiscardsTxInterface),\n         ModifiedTime=tostring(MessageJson.ModifiedTime),\n         CreationTime=tostring(MessageJson.CreationTime),\n         ModifiedBy=tostring(MessageJson.ModifiedBy),\n         RequestID=tostring(MessageJson.RequestID),\n         AuditOldValue=tostring(MessageJson.AuditOldValue),\n         AuditNewValue=tostring(MessageJson.AuditNewValue),\n         AuditOperationType=tostring(MessageJson.AuditOperationType),\n         ObjectType=tostring(MessageJson.ObjectType),\n         ObjectName=tostring(MessageJson.ObjectName),\n         ObjectID=tostring(MessageJson.ObjectID),\n         CustomerID=tostring(MessageJson.CustomerID),\n         Exporter=tostring(MessageJson.Exporter),\n         TimestampRequestReceiveStart=tostring(MessageJson.TimestampRequestReceiveStart),\n         TimestampRequestReceiveHeaderFinish=tostring(MessageJson.TimestampRequestReceiveHeaderFinish),\n         TimestampRequestReceiveFinish=tostring(MessageJson.TimestampRequestReceiveFinish),\n         TimestampRequestTransmitStart=tostring(MessageJson.TimestampRequestTransmitStart),\n         TimestampRequestTransmitFinish=tostring(MessageJson.TimestampRequestTransmitFinish),\n         TimestampResponseReceiveStart=tostring(MessageJson.TimestampResponseReceiveStart),\n         TimestampResponseReceiveFinish=tostring(MessageJson.TimestampResponseReceiveFinish),\n         TimestampResponseTransmitStart=tostring(MessageJson.TimestampResponseTransmitStart),\n         TimestampResponseTransmitFinish=tostring(MessageJson.TimestampResponseTransmitFinish),\n         TotalTimeRequestReceive=tostring(MessageJson.TotalTimeRequestReceive),\n         TotalTimeRequestTransmit=tostring(MessageJson.TotalTimeRequestTransmit),\n         TotalTimeResponseReceive=tostring(MessageJson.TotalTimeResponseReceive),\n         TotalTimeResponseTransmit=tostring(MessageJson.TotalTimeResponseTransmit),\n         TotalTimeConnectionSetup=tostring(MessageJson.TotalTimeConnectionSetup),\n         TotalTimeServerResponse=tostring(MessageJson.TotalTimeServerResponse),\n         HttpRequestMethod=tostring(MessageJson.HttpRequestMethod),\n         NetworkApplicationProtocol=tostring(MessageJson.NetworkApplicationProtocol),\n         UrlHostname=tostring(MessageJson.UrlHostname),\n         UrlOriginal=tostring(MessageJson.UrlOriginal),\n         HttpUserAgentOriginal=tostring(MessageJson.HttpUserAgentOriginal),\n         HttpRequestXff=tostring(MessageJson.HttpRequestXff),\n         NameID=tostring(MessageJson.NameID),\n         HttpStatusCode=tostring(MessageJson.HttpStatusCode),\n         HttpRequestBodyBytes=tostring(MessageJson.HttpRequestBodyBytes),\n         HttpResponseBodyBytes=tostring(MessageJson.HttpResponseBodyBytes),\n         SrcPortNumber=tostring(MessageJson.SrcPortNumber),\n         EventResultDetails=tostring(MessageJson.EventResultDetails),\n         CorsToken=tostring(MessageJson.CorsToken),\n         Origin=tostring(MessageJson.Origin),\n         InternalReason=tostring(MessageJson.InternalReason),\n         ConnectionStatus=tostring(MessageJson.ConnectionStatus),\n         SessionStatus=tostring(MessageJson.SessionStatus),\n         Username=tostring(MessageJson.Username),\n         User=tostring(MessageJson.User),\n         ServicePort=tostring(MessageJson.ServicePort),\n         ServerPort=tostring(MessageJson.ServerPort),\n         ApplicationPort=tostring(MessageJson.ApplicationPort),\n         ZENTotalBytesRxClient=tostring(MessageJson.ZENTotalBytesRxClient),\n         TotalBytesRx=tostring(MessageJson.TotalBytesRx),\n         ZENTotalBytesTxClient=tostring(MessageJson.ZENTotalBytesTxClient),\n         TotalBytesTx=tostring(MessageJson.TotalBytesTx)\n| extend\n        EventResult=column_ifexists('InternalReason', column_ifexists('ConnectionStatus', '')),\n        DvcAction=column_ifexists('ConnectionStatus', column_ifexists('SessionStatus', '')),\n        DstUserName=column_ifexists('Username', column_ifexists('User', '')),\n        DstPortNumber=column_ifexists('ServicePort', column_ifexists('ServerPort', column_ifexists('ApplicationPort', ''))),\n        SrcBytes=column_ifexists('ZENTotalBytesRxClient', column_ifexists('TotalBytesRx', '')),\n        DstBytes=column_ifexists('ZENTotalBytesTxClient', column_ifexists('TotalBytesTx', ''))\n",
=======
                "query": "ZPA_CL\n| extend EventVendor=\"Zscaler\",\n        EventProduct=\"Private Access\"\n| parse-kv Message as (LogTimestamp:string, Customer:string, SessionID:string, ConnectionID:string, NetworkProtocol:string, DoubleEncryption:string, SrcIpAddr:string, SrcNatIpAddr:string, SrcGeoLatitude:string, SrcGeoLongitude:string, SrcGeoCountry:string, ClientZEN:string, NetworkRuleName:string, ConnectorZEN:string, ConnectorIP:string, ConnectorPort:string, SrcDvcHostname:string, Application:string, AppGroup:string, DstDomainHostname:string, DstIpAddr:string, PolicyProcessingTime:string, CAProcessingTime:string, ConnectorZENSetupTime:string, ConnectionSetupTime:string, ServerSetupTime:string, AppLearnTime:string, TimestampConnectionStart:string, TimestampConnectionEnd:string, TimestampCATx:string, TimestampCARx:string, TimestampAppLearnStart:string, TimestampZENFirstRxClient:string, TimestampZENFirstTxClient:string, TimestampZENLastRxClient:string, TimestampZENLastTxClient:string, TimestampConnectorZENSetupComplete:string, TimestampZENFirstRxConnector:string, TimestampZENFirstTxConnector:string, TimestampZENLastRxConnector:string, TimestampZENLastTxConnector:string, ZENBytesRxClient:string, ZENBytesTxClient:string, ZENTotalBytesRxConnector:string, ZENBytesRxConnector:string, ZENTotalBytesTxConnector:string, ZENBytesTxConnector:string, Idp:string, Version:string, ZEN:string, CertificateCN:string, PrivateIP:string, DvcIpAddr:string, Latitude:string, Longitude:string, CountryCode:string, TimestampAuthentication:string, TimestampUnAuthentication:string, DvcHostname:string, SrcDvcOs:string, DvcType:string, TrustedNetworks:string, TrustedNetworksNames:string, SAMLAttributes:string, PosturesHit:string, PosturesMiss:string, ZENLatitude:string, ZENLongitude:string, ZENCountryCode:string, SessionType:string, Connector:string, ConnectorGroup:string, CPUUtilization:string, MemUtilization:string, ServiceCount:string, InterfaceDefRoute:string, DefRouteGW:string, PrimaryDNSResolver:string, HostUpTime:string, ConnectorUpTime:string, NumOfInterfaces:string, BytesRxInterface:string, PacketsRxInterface:string, ErrorsRxInterface:string, DiscardsRxInterface:string, BytesTxInterface:string, PacketsTxInterface:string, ErrorsTxInterface:string, DiscardsTxInterface:string, ModifiedTime:string, CreationTime:string, ModifiedBy:string, RequestID:string, AuditOldValue:string, AuditNewValue:string, AuditOperationType:string, ObjectType:string, ObjectName:string, ObjectID:string, CustomerID:string, Exporter:string, TimestampRequestReceiveStart:string,  TimestampRequestReceiveHeaderFinish:string, TimestampRequestReceiveFinish:string, TimestampRequestTransmitStart:string, TimestampRequestTransmitFinish:string, TimestampResponseReceiveStart:string, TimestampResponseReceiveFinish:string, TimestampResponseTransmitStart:string, TimestampResponseTransmitFinish:string, TotalTimeRequestReceive:string, TotalTimeRequestTransmit:string, TotalTimeResponseReceive:string, TotalTimeResponseTransmit:string, TotalTimeConnectionSetup:string, TotalTimeServerResponse:string, HttpRequestMethod:string, NetworkApplicationProtocol:string, UrlHostname:string, UrlOriginal:string, HttpUserAgentOriginal:string, HttpRequestXff:string, NameID:string, HttpStatusCode:string, HttpRequestBodyBytes:string, HttpResponseBodyBytes:string, SrcPortNumber:string, EventResultDetails:string, CorsToken:string, Origin:string, InternalReason:string, ConnectionStatus:string,  SessionStatus:string, Username:string, User:string, ServicePort:string, ServerPort:string, ApplicationPort:string, ZENTotalBytesRxClient:string, TotalBytesRx:string, ZENTotalBytesTxClient:string, TotalBytesTx:string, IPProtocol:double, ClientCountryCode:string, ClientLatitude:string, ClientLongitude:string, ClientPublicIP:string, ClientPrivateIP:string, Policy:string, Host:string, Server:string, ServerIP:string, ClientCity:string, MicroTenantID:string, AppMicroTenantID:string, Platform:string, Hostname:string, NetworkSessionId:string, ) with (pair_delimiter=',', kv_delimiter=':', quote='\"')\n| extend\n        EventResult=column_ifexists('InternalReason', column_ifexists('ConnectionStatus', '')),\n        DvcAction=column_ifexists('ConnectionStatus', column_ifexists('SessionStatus', '')),\n        DstUserName=column_ifexists('Username', column_ifexists('User', '')),\n        DstPortNumber=column_ifexists('ServicePort', column_ifexists('ServerPort', column_ifexists('ApplicationPort', ''))),\n        SrcBytes=column_ifexists('ZENTotalBytesRxClient', column_ifexists('TotalBytesRx', '')),\n        DstBytes=column_ifexists('ZENTotalBytesTxClient', column_ifexists('TotalBytesTx', ''))\n",
>>>>>>> dd11ae89
                "functionParameters": "",
                "version": 2,
                "tags": [
                  {
                    "name": "description",
                    "value": ""
                  }
                ]
              }
            },
            {
              "type": "Microsoft.OperationalInsights/workspaces/providers/metadata",
              "apiVersion": "2022-01-01-preview",
              "name": "[concat(parameters('workspace'),'/Microsoft.SecurityInsights/',concat('Parser-', last(split(variables('parserObject1')._parserId1,'/'))))]",
              "dependsOn": [
                "[variables('parserObject1')._parserId1]"
              ],
              "properties": {
                "parentId": "[resourceId('Microsoft.OperationalInsights/workspaces/savedSearches', parameters('workspace'), 'ZPAEvent')]",
                "contentId": "[variables('parserObject1').parserContentId1]",
                "kind": "Parser",
                "version": "[variables('parserObject1').parserVersion1]",
                "source": {
                  "name": "Zscaler Private Access (ZPA)",
                  "kind": "Solution",
                  "sourceId": "[variables('_solutionId')]"
                },
                "author": {
                  "name": "Microsoft",
                  "email": "[variables('_email')]"
                },
                "support": {
                  "name": "Microsoft Corporation",
                  "email": "support@microsoft.com",
                  "tier": "Microsoft",
                  "link": "https://support.microsoft.com"
                }
              }
            }
          ]
        },
        "packageKind": "Solution",
        "packageVersion": "[variables('_solutionVersion')]",
        "packageName": "[variables('_solutionName')]",
        "packageId": "[variables('_solutionId')]",
        "contentSchemaVersion": "3.0.0",
        "contentId": "[variables('parserObject1').parserContentId1]",
        "contentKind": "Parser",
        "displayName": "Parser for ZPAEvent",
        "contentProductId": "[concat(take(variables('_solutionId'),50),'-','pr','-', uniqueString(concat(variables('_solutionId'),'-','Parser','-',variables('parserObject1').parserContentId1,'-', '1.0.3')))]",
        "id": "[concat(take(variables('_solutionId'),50),'-','pr','-', uniqueString(concat(variables('_solutionId'),'-','Parser','-',variables('parserObject1').parserContentId1,'-', '1.0.3')))]",
        "version": "[variables('parserObject1').parserVersion1]"
      }
    },
    {
      "type": "Microsoft.OperationalInsights/workspaces/savedSearches",
      "apiVersion": "2022-10-01",
      "name": "[variables('parserObject1')._parserName1]",
      "location": "[parameters('workspace-location')]",
      "properties": {
        "eTag": "*",
        "displayName": "Parser for ZPAEvent",
        "category": "Microsoft Sentinel Parser",
        "functionAlias": "ZPAEvent",
<<<<<<< HEAD
        "query": "ZPA_CL\n| extend EventVendor=\"Zscaler\",\n        EventProduct=\"Private Access\"\n| extend MessageJson=parse_json(Message)\n| extend LogTimestamp=tostring(MessageJson.LogTimestamp),\n         Customer=tostring(MessageJson.Customer),\n         NetworkSessionId=tostring(MessageJson.SessionID),\n         ConnectionID=tostring(MessageJson.ConnectionID),\n         NetworkProtocol=tostring(MessageJson.IPProtocol),\n         DoubleEncryption=tostring(MessageJson.DoubleEncryption),\n         SrcIpAddr=tostring(MessageJson.ClientPublicIP),\n         SrcNatIpAddr=tostring(MessageJson.ClientPrivateIP),\n         SrcGeoLatitude=tostring(MessageJson.ClientLatitude),\n         SrcGeoLongitude=tostring(MessageJson.ClientLongitude),\n         SrcGeoCountry=tostring(MessageJson.ClientCountryCode),\n         ClientZEN=tostring(MessageJson.ClientZEN),\n         NetworkRuleName=tostring(MessageJson.Policy),\n         ConnectorZEN=tostring(MessageJson.ConnectorZEN),\n         ConnectorIP=tostring(MessageJson.ConnectorIP),\n         ConnectorPort=tostring(MessageJson.ConnectorPort),\n         SrcDvcHostname=tostring(MessageJson.Host),\n         Application=tostring(MessageJson.Application),\n         AppGroup=tostring(MessageJson.AppGroup),\n         DstDomainHostname=tostring(MessageJson.Server),\n         DstIpAddr=tostring(MessageJson.ServerIP),\n         PolicyProcessingTime=tostring(MessageJson.PolicyProcessingTime),\n         CAProcessingTime=tostring(MessageJson.CAProcessingTime),\n         ConnectorZENSetupTime=tostring(MessageJson.ConnectorZENSetupTime),\n         ConnectionSetupTime=tostring(MessageJson.ConnectionSetupTime),\n         ServerSetupTime=tostring(MessageJson.ServerSetupTime),\n         AppLearnTime=tostring(MessageJson.AppLearnTime),\n         TimestampConnectionStart=tostring(MessageJson.TimestampConnectionStart),\n         TimestampConnectionEnd=tostring(MessageJson.TimestampConnectionEnd),\n         TimestampCATx=tostring(MessageJson.TimestampCATx),\n         TimestampCARx=tostring(MessageJson.TimestampCARx),\n         TimestampAppLearnStart=tostring(MessageJson.TimestampAppLearnStart),\n         TimestampZENFirstRxClient=tostring(MessageJson.TimestampZENFirstRxClient),\n         TimestampZENFirstTxClient=tostring(MessageJson.TimestampZENFirstTxClient),\n         TimestampZENLastRxClient=tostring(MessageJson.TimestampZENLastRxClient),\n         TimestampZENLastTxClient=tostring(MessageJson.TimestampZENLastTxClient),\n         TimestampConnectorZENSetupComplete=tostring(MessageJson.TimestampConnectorZENSetupComplete),\n         TimestampZENFirstRxConnector=tostring(MessageJson.TimestampZENFirstRxConnector),\n         TimestampZENFirstTxConnector=tostring(MessageJson.TimestampZENFirstTxConnector),\n         TimestampZENLastRxConnector=tostring(MessageJson.TimestampZENLastRxConnector),\n         TimestampZENLastTxConnector=tostring(MessageJson.TimestampZENLastTxConnector),\n         ZENBytesRxClient=tostring(MessageJson.ZENBytesRxClient),\n         ZENBytesTxClient=tostring(MessageJson.ZENBytesTxClient),\n         ZENTotalBytesRxConnector=tostring(MessageJson.ZENTotalBytesRxConnector),\n         ZENBytesRxConnector=tostring(MessageJson.ZENBytesRxConnector),\n         ZENTotalBytesTxConnector=tostring(MessageJson.ZENTotalBytesTxConnector),\n         ZENBytesTxConnector=tostring(MessageJson.ZENBytesTxConnector),\n         Idp=tostring(MessageJson.Idp),\n         Version=tostring(MessageJson.Version),\n         ZEN=tostring(MessageJson.ZEN),\n         CertificateCN=tostring(MessageJson.CertificateCN),\n         PrivateIP=tostring(MessageJson.PrivateIP),\n         DvcIpAddr=tostring(MessageJson.DvcIpAddr),\n         Latitude=tostring(MessageJson.Latitude),\n         Longitude=tostring(MessageJson.Longitude),\n         CountryCode=tostring(MessageJson.CountryCode),\n         TimestampAuthentication=tostring(MessageJson.TimestampAuthentication),\n         TimestampUnAuthentication=tostring(MessageJson.TimestampUnAuthentication),\n         DvcHostname=tostring(MessageJson.DvcHostname),\n         SrcDvcOs=tostring(MessageJson.SrcDvcOs),\n         DvcType=tostring(MessageJson.DvcType),\n         TrustedNetworks=tostring(MessageJson.TrustedNetworks),\n         TrustedNetworksNames=tostring(MessageJson.TrustedNetworksNames),\n         SAMLAttributes=tostring(MessageJson.SAMLAttributes),\n         PosturesHit=tostring(MessageJson.PosturesHit),\n         PosturesMiss=tostring(MessageJson.PosturesMiss),\n         ZENLatitude=tostring(MessageJson.ZENLatitude),\n         ZENLongitude=tostring(MessageJson.ZENLongitude),\n         ZENCountryCode=tostring(MessageJson.ZENCountryCode),\n         SessionType=tostring(MessageJson.SessionType),\n         Connector=tostring(MessageJson.Connector),\n         ConnectorGroup=tostring(MessageJson.ConnectorGroup),\n         CPUUtilization=tostring(MessageJson.CPUUtilization),\n         MemUtilization=tostring(MessageJson.MemUtilization),\n         ServiceCount=tostring(MessageJson.ServiceCount),\n         InterfaceDefRoute=tostring(MessageJson.InterfaceDefRoute),\n         DefRouteGW=tostring(MessageJson.DefRouteGW),\n         PrimaryDNSResolver=tostring(MessageJson.PrimaryDNSResolver),\n         HostUpTime=tostring(MessageJson.HostUpTime),\n         ConnectorUpTime=tostring(MessageJson.ConnectorUpTime),\n         NumOfInterfaces=tostring(MessageJson.NumOfInterfaces),\n         BytesRxInterface=tostring(MessageJson.BytesRxInterface),\n         PacketsRxInterface=tostring(MessageJson.PacketsRxInterface),\n         ErrorsRxInterface=tostring(MessageJson.ErrorsRxInterface),\n         DiscardsRxInterface=tostring(MessageJson.DiscardsRxInterface),\n         BytesTxInterface=tostring(MessageJson.BytesTxInterface),\n         PacketsTxInterface=tostring(MessageJson.PacketsTxInterface),\n         ErrorsTxInterface=tostring(MessageJson.ErrorsTxInterface),\n         DiscardsTxInterface=tostring(MessageJson.DiscardsTxInterface),\n         ModifiedTime=tostring(MessageJson.ModifiedTime),\n         CreationTime=tostring(MessageJson.CreationTime),\n         ModifiedBy=tostring(MessageJson.ModifiedBy),\n         RequestID=tostring(MessageJson.RequestID),\n         AuditOldValue=tostring(MessageJson.AuditOldValue),\n         AuditNewValue=tostring(MessageJson.AuditNewValue),\n         AuditOperationType=tostring(MessageJson.AuditOperationType),\n         ObjectType=tostring(MessageJson.ObjectType),\n         ObjectName=tostring(MessageJson.ObjectName),\n         ObjectID=tostring(MessageJson.ObjectID),\n         CustomerID=tostring(MessageJson.CustomerID),\n         Exporter=tostring(MessageJson.Exporter),\n         TimestampRequestReceiveStart=tostring(MessageJson.TimestampRequestReceiveStart),\n         TimestampRequestReceiveHeaderFinish=tostring(MessageJson.TimestampRequestReceiveHeaderFinish),\n         TimestampRequestReceiveFinish=tostring(MessageJson.TimestampRequestReceiveFinish),\n         TimestampRequestTransmitStart=tostring(MessageJson.TimestampRequestTransmitStart),\n         TimestampRequestTransmitFinish=tostring(MessageJson.TimestampRequestTransmitFinish),\n         TimestampResponseReceiveStart=tostring(MessageJson.TimestampResponseReceiveStart),\n         TimestampResponseReceiveFinish=tostring(MessageJson.TimestampResponseReceiveFinish),\n         TimestampResponseTransmitStart=tostring(MessageJson.TimestampResponseTransmitStart),\n         TimestampResponseTransmitFinish=tostring(MessageJson.TimestampResponseTransmitFinish),\n         TotalTimeRequestReceive=tostring(MessageJson.TotalTimeRequestReceive),\n         TotalTimeRequestTransmit=tostring(MessageJson.TotalTimeRequestTransmit),\n         TotalTimeResponseReceive=tostring(MessageJson.TotalTimeResponseReceive),\n         TotalTimeResponseTransmit=tostring(MessageJson.TotalTimeResponseTransmit),\n         TotalTimeConnectionSetup=tostring(MessageJson.TotalTimeConnectionSetup),\n         TotalTimeServerResponse=tostring(MessageJson.TotalTimeServerResponse),\n         HttpRequestMethod=tostring(MessageJson.HttpRequestMethod),\n         NetworkApplicationProtocol=tostring(MessageJson.NetworkApplicationProtocol),\n         UrlHostname=tostring(MessageJson.UrlHostname),\n         UrlOriginal=tostring(MessageJson.UrlOriginal),\n         HttpUserAgentOriginal=tostring(MessageJson.HttpUserAgentOriginal),\n         HttpRequestXff=tostring(MessageJson.HttpRequestXff),\n         NameID=tostring(MessageJson.NameID),\n         HttpStatusCode=tostring(MessageJson.HttpStatusCode),\n         HttpRequestBodyBytes=tostring(MessageJson.HttpRequestBodyBytes),\n         HttpResponseBodyBytes=tostring(MessageJson.HttpResponseBodyBytes),\n         SrcPortNumber=tostring(MessageJson.SrcPortNumber),\n         EventResultDetails=tostring(MessageJson.EventResultDetails),\n         CorsToken=tostring(MessageJson.CorsToken),\n         Origin=tostring(MessageJson.Origin),\n         InternalReason=tostring(MessageJson.InternalReason),\n         ConnectionStatus=tostring(MessageJson.ConnectionStatus),\n         SessionStatus=tostring(MessageJson.SessionStatus),\n         Username=tostring(MessageJson.Username),\n         User=tostring(MessageJson.User),\n         ServicePort=tostring(MessageJson.ServicePort),\n         ServerPort=tostring(MessageJson.ServerPort),\n         ApplicationPort=tostring(MessageJson.ApplicationPort),\n         ZENTotalBytesRxClient=tostring(MessageJson.ZENTotalBytesRxClient),\n         TotalBytesRx=tostring(MessageJson.TotalBytesRx),\n         ZENTotalBytesTxClient=tostring(MessageJson.ZENTotalBytesTxClient),\n         TotalBytesTx=tostring(MessageJson.TotalBytesTx)\n| extend\n        EventResult=column_ifexists('InternalReason', column_ifexists('ConnectionStatus', '')),\n        DvcAction=column_ifexists('ConnectionStatus', column_ifexists('SessionStatus', '')),\n        DstUserName=column_ifexists('Username', column_ifexists('User', '')),\n        DstPortNumber=column_ifexists('ServicePort', column_ifexists('ServerPort', column_ifexists('ApplicationPort', ''))),\n        SrcBytes=column_ifexists('ZENTotalBytesRxClient', column_ifexists('TotalBytesRx', '')),\n        DstBytes=column_ifexists('ZENTotalBytesTxClient', column_ifexists('TotalBytesTx', ''))\n",
=======
        "query": "ZPA_CL\n| extend EventVendor=\"Zscaler\",\n        EventProduct=\"Private Access\"\n| parse-kv Message as (LogTimestamp:string, Customer:string, SessionID:string, ConnectionID:string, NetworkProtocol:string, DoubleEncryption:string, SrcIpAddr:string, SrcNatIpAddr:string, SrcGeoLatitude:string, SrcGeoLongitude:string, SrcGeoCountry:string, ClientZEN:string, NetworkRuleName:string, ConnectorZEN:string, ConnectorIP:string, ConnectorPort:string, SrcDvcHostname:string, Application:string, AppGroup:string, DstDomainHostname:string, DstIpAddr:string, PolicyProcessingTime:string, CAProcessingTime:string, ConnectorZENSetupTime:string, ConnectionSetupTime:string, ServerSetupTime:string, AppLearnTime:string, TimestampConnectionStart:string, TimestampConnectionEnd:string, TimestampCATx:string, TimestampCARx:string, TimestampAppLearnStart:string, TimestampZENFirstRxClient:string, TimestampZENFirstTxClient:string, TimestampZENLastRxClient:string, TimestampZENLastTxClient:string, TimestampConnectorZENSetupComplete:string, TimestampZENFirstRxConnector:string, TimestampZENFirstTxConnector:string, TimestampZENLastRxConnector:string, TimestampZENLastTxConnector:string, ZENBytesRxClient:string, ZENBytesTxClient:string, ZENTotalBytesRxConnector:string, ZENBytesRxConnector:string, ZENTotalBytesTxConnector:string, ZENBytesTxConnector:string, Idp:string, Version:string, ZEN:string, CertificateCN:string, PrivateIP:string, DvcIpAddr:string, Latitude:string, Longitude:string, CountryCode:string, TimestampAuthentication:string, TimestampUnAuthentication:string, DvcHostname:string, SrcDvcOs:string, DvcType:string, TrustedNetworks:string, TrustedNetworksNames:string, SAMLAttributes:string, PosturesHit:string, PosturesMiss:string, ZENLatitude:string, ZENLongitude:string, ZENCountryCode:string, SessionType:string, Connector:string, ConnectorGroup:string, CPUUtilization:string, MemUtilization:string, ServiceCount:string, InterfaceDefRoute:string, DefRouteGW:string, PrimaryDNSResolver:string, HostUpTime:string, ConnectorUpTime:string, NumOfInterfaces:string, BytesRxInterface:string, PacketsRxInterface:string, ErrorsRxInterface:string, DiscardsRxInterface:string, BytesTxInterface:string, PacketsTxInterface:string, ErrorsTxInterface:string, DiscardsTxInterface:string, ModifiedTime:string, CreationTime:string, ModifiedBy:string, RequestID:string, AuditOldValue:string, AuditNewValue:string, AuditOperationType:string, ObjectType:string, ObjectName:string, ObjectID:string, CustomerID:string, Exporter:string, TimestampRequestReceiveStart:string,  TimestampRequestReceiveHeaderFinish:string, TimestampRequestReceiveFinish:string, TimestampRequestTransmitStart:string, TimestampRequestTransmitFinish:string, TimestampResponseReceiveStart:string, TimestampResponseReceiveFinish:string, TimestampResponseTransmitStart:string, TimestampResponseTransmitFinish:string, TotalTimeRequestReceive:string, TotalTimeRequestTransmit:string, TotalTimeResponseReceive:string, TotalTimeResponseTransmit:string, TotalTimeConnectionSetup:string, TotalTimeServerResponse:string, HttpRequestMethod:string, NetworkApplicationProtocol:string, UrlHostname:string, UrlOriginal:string, HttpUserAgentOriginal:string, HttpRequestXff:string, NameID:string, HttpStatusCode:string, HttpRequestBodyBytes:string, HttpResponseBodyBytes:string, SrcPortNumber:string, EventResultDetails:string, CorsToken:string, Origin:string, InternalReason:string, ConnectionStatus:string,  SessionStatus:string, Username:string, User:string, ServicePort:string, ServerPort:string, ApplicationPort:string, ZENTotalBytesRxClient:string, TotalBytesRx:string, ZENTotalBytesTxClient:string, TotalBytesTx:string, IPProtocol:double, ClientCountryCode:string, ClientLatitude:string, ClientLongitude:string, ClientPublicIP:string, ClientPrivateIP:string, Policy:string, Host:string, Server:string, ServerIP:string, ClientCity:string, MicroTenantID:string, AppMicroTenantID:string, Platform:string, Hostname:string, NetworkSessionId:string, ) with (pair_delimiter=',', kv_delimiter=':', quote='\"')\n| extend\n        EventResult=column_ifexists('InternalReason', column_ifexists('ConnectionStatus', '')),\n        DvcAction=column_ifexists('ConnectionStatus', column_ifexists('SessionStatus', '')),\n        DstUserName=column_ifexists('Username', column_ifexists('User', '')),\n        DstPortNumber=column_ifexists('ServicePort', column_ifexists('ServerPort', column_ifexists('ApplicationPort', ''))),\n        SrcBytes=column_ifexists('ZENTotalBytesRxClient', column_ifexists('TotalBytesRx', '')),\n        DstBytes=column_ifexists('ZENTotalBytesTxClient', column_ifexists('TotalBytesTx', ''))\n",
>>>>>>> dd11ae89
        "functionParameters": "",
        "version": 2,
        "tags": [
          {
            "name": "description",
            "value": ""
          }
        ]
      }
    },
    {
      "type": "Microsoft.OperationalInsights/workspaces/providers/metadata",
      "apiVersion": "2022-01-01-preview",
      "location": "[parameters('workspace-location')]",
      "name": "[concat(parameters('workspace'),'/Microsoft.SecurityInsights/',concat('Parser-', last(split(variables('parserObject1')._parserId1,'/'))))]",
      "dependsOn": [
        "[variables('parserObject1')._parserId1]"
      ],
      "properties": {
        "parentId": "[resourceId('Microsoft.OperationalInsights/workspaces/savedSearches', parameters('workspace'), 'ZPAEvent')]",
        "contentId": "[variables('parserObject1').parserContentId1]",
        "kind": "Parser",
        "version": "[variables('parserObject1').parserVersion1]",
        "source": {
          "kind": "Solution",
          "name": "Zscaler Private Access (ZPA)",
          "sourceId": "[variables('_solutionId')]"
        },
        "author": {
          "name": "Microsoft",
          "email": "[variables('_email')]"
        },
        "support": {
          "name": "Microsoft Corporation",
          "email": "support@microsoft.com",
          "tier": "Microsoft",
          "link": "https://support.microsoft.com"
        }
      }
    },
    {
      "type": "Microsoft.OperationalInsights/workspaces/providers/contentTemplates",
      "apiVersion": "2023-04-01-preview",
      "name": "[variables('analyticRuleObject1').analyticRuleTemplateSpecName1]",
      "location": "[parameters('workspace-location')]",
      "dependsOn": [
        "[extensionResourceId(resourceId('Microsoft.OperationalInsights/workspaces', parameters('workspace')), 'Microsoft.SecurityInsights/contentPackages', variables('_solutionId'))]"
      ],
      "properties": {
        "description": "ZscalerSharedZPASession_AnalyticalRules Analytics Rule with template version 3.0.3",
        "mainTemplate": {
          "$schema": "https://schema.management.azure.com/schemas/2019-04-01/deploymentTemplate.json#",
          "contentVersion": "[variables('analyticRuleObject1').analyticRuleVersion1]",
          "parameters": {},
          "variables": {},
          "resources": [
            {
              "type": "Microsoft.SecurityInsights/AlertRuleTemplates",
              "name": "[variables('analyticRuleObject1')._analyticRulecontentId1]",
              "apiVersion": "2023-02-01-preview",
              "kind": "Scheduled",
              "location": "[parameters('workspace-location')]",
              "properties": {
                "description": "Detects shared ZPA session.",
                "displayName": "Zscaler - Shared ZPA session",
                "enabled": false,
                "query": "let open_sessions =\nZPAEvent\n| where DvcAction == 'open'\n| summarize timestampstart = min(TimeGenerated) by DstUserName, SrcIpAddr, NetworkSessionId\n| sort by timestampstart asc;\nlet closed_sessions =\nZPAEvent\n| where TimeGenerated > ago(1h)\n| where DvcAction == 'close'\n| summarize timestampend = max(TimeGenerated) by DstUserName, SrcIpAddr, NetworkSessionId\n| sort by timestampend asc;\nopen_sessions\n| join (closed_sessions) on DstUserName\n| sort by DstUserName, timestampstart\n| extend prev_session_closetime = prev(timestampend,1)\n| extend prev_session_starttime = prev(timestampstart,1)\n| extend PreviousSrcIpAddr = prev(SrcIpAddr, 1)\n| extend prev_sessionuser = prev(DstUserName, 1) \n| where DstUserName == prev_sessionuser\n| where SrcIpAddr != PreviousSrcIpAddr\n| where prev_session_closetime > timestampstart\n| project DstUserName, SrcIpAddr, PreviousSrcIpAddr\n| extend IPCustomEntity = SrcIpAddr, AccountCustomEntity = DstUserName\n",
                "queryFrequency": "PT1H",
                "queryPeriod": "PT24H",
                "severity": "High",
                "suppressionDuration": "PT1H",
                "suppressionEnabled": false,
                "triggerOperator": "GreaterThan",
                "triggerThreshold": 0,
                "status": "Available",
                "requiredDataConnectors": [
                  {
                    "connectorId": "CustomLogsAma",
                    "datatypes": [
                      "ZPA_CL"
                    ]
                  }
                ],
                "tactics": [
                  "InitialAccess"
                ],
                "techniques": [
                  "T1078",
                  "T1133"
                ],
                "entityMappings": [
                  {
                    "entityType": "Account",
                    "fieldMappings": [
                      {
                        "columnName": "AccountCustomEntity",
                        "identifier": "Name"
                      }
                    ]
                  },
                  {
                    "entityType": "IP",
                    "fieldMappings": [
                      {
                        "columnName": "IPCustomEntity",
                        "identifier": "Address"
                      }
                    ]
                  }
                ]
              }
            },
            {
              "type": "Microsoft.OperationalInsights/workspaces/providers/metadata",
              "apiVersion": "2022-01-01-preview",
              "name": "[concat(parameters('workspace'),'/Microsoft.SecurityInsights/',concat('AnalyticsRule-', last(split(variables('analyticRuleObject1').analyticRuleId1,'/'))))]",
              "properties": {
                "description": "Zscaler Private Access (ZPA) Analytics Rule 1",
                "parentId": "[variables('analyticRuleObject1').analyticRuleId1]",
                "contentId": "[variables('analyticRuleObject1')._analyticRulecontentId1]",
                "kind": "AnalyticsRule",
                "version": "[variables('analyticRuleObject1').analyticRuleVersion1]",
                "source": {
                  "kind": "Solution",
                  "name": "Zscaler Private Access (ZPA)",
                  "sourceId": "[variables('_solutionId')]"
                },
                "author": {
                  "name": "Microsoft",
                  "email": "[variables('_email')]"
                },
                "support": {
                  "name": "Microsoft Corporation",
                  "email": "support@microsoft.com",
                  "tier": "Microsoft",
                  "link": "https://support.microsoft.com"
                }
              }
            }
          ]
        },
        "packageKind": "Solution",
        "packageVersion": "[variables('_solutionVersion')]",
        "packageName": "[variables('_solutionName')]",
        "packageId": "[variables('_solutionId')]",
        "contentSchemaVersion": "3.0.0",
        "contentId": "[variables('analyticRuleObject1')._analyticRulecontentId1]",
        "contentKind": "AnalyticsRule",
        "displayName": "Zscaler - Shared ZPA session",
        "contentProductId": "[variables('analyticRuleObject1')._analyticRulecontentProductId1]",
        "id": "[variables('analyticRuleObject1')._analyticRulecontentProductId1]",
        "version": "[variables('analyticRuleObject1').analyticRuleVersion1]"
      }
    },
    {
      "type": "Microsoft.OperationalInsights/workspaces/providers/contentTemplates",
      "apiVersion": "2023-04-01-preview",
      "name": "[variables('analyticRuleObject2').analyticRuleTemplateSpecName2]",
      "location": "[parameters('workspace-location')]",
      "dependsOn": [
        "[extensionResourceId(resourceId('Microsoft.OperationalInsights/workspaces', parameters('workspace')), 'Microsoft.SecurityInsights/contentPackages', variables('_solutionId'))]"
      ],
      "properties": {
        "description": "ZscalerUnexpectedCountEventResult_AnalyticalRules Analytics Rule with template version 3.0.3",
        "mainTemplate": {
          "$schema": "https://schema.management.azure.com/schemas/2019-04-01/deploymentTemplate.json#",
          "contentVersion": "[variables('analyticRuleObject2').analyticRuleVersion2]",
          "parameters": {},
          "variables": {},
          "resources": [
            {
              "type": "Microsoft.SecurityInsights/AlertRuleTemplates",
              "name": "[variables('analyticRuleObject2')._analyticRulecontentId2]",
              "apiVersion": "2023-02-01-preview",
              "kind": "Scheduled",
              "location": "[parameters('workspace-location')]",
              "properties": {
                "description": "Detects unexpected event count of rejects by policy.",
                "displayName": "Zscaler - Unexpected event count of rejects by policy",
                "enabled": false,
                "query": "let threshold = 1000;\nZPAEvent\n| where EventResult has \"REJECTED_BY_POLICY\"\n| summarize rejected = count() by EventResult, DstUserName\n| where rejected > threshold\n| extend AccountCustomEntity = DstUserName\n",
                "queryFrequency": "PT1H",
                "queryPeriod": "PT1H",
                "severity": "High",
                "suppressionDuration": "PT1H",
                "suppressionEnabled": false,
                "triggerOperator": "GreaterThan",
                "triggerThreshold": 0,
                "status": "Available",
                "requiredDataConnectors": [
                  {
                    "connectorId": "CustomLogsAma",
                    "datatypes": [
                      "ZPA_CL"
                    ]
                  }
                ],
                "tactics": [
                  "InitialAccess"
                ],
                "techniques": [
                  "T1078",
                  "T1133"
                ],
                "entityMappings": [
                  {
                    "entityType": "Account",
                    "fieldMappings": [
                      {
                        "columnName": "AccountCustomEntity",
                        "identifier": "Name"
                      }
                    ]
                  }
                ]
              }
            },
            {
              "type": "Microsoft.OperationalInsights/workspaces/providers/metadata",
              "apiVersion": "2022-01-01-preview",
              "name": "[concat(parameters('workspace'),'/Microsoft.SecurityInsights/',concat('AnalyticsRule-', last(split(variables('analyticRuleObject2').analyticRuleId2,'/'))))]",
              "properties": {
                "description": "Zscaler Private Access (ZPA) Analytics Rule 2",
                "parentId": "[variables('analyticRuleObject2').analyticRuleId2]",
                "contentId": "[variables('analyticRuleObject2')._analyticRulecontentId2]",
                "kind": "AnalyticsRule",
                "version": "[variables('analyticRuleObject2').analyticRuleVersion2]",
                "source": {
                  "kind": "Solution",
                  "name": "Zscaler Private Access (ZPA)",
                  "sourceId": "[variables('_solutionId')]"
                },
                "author": {
                  "name": "Microsoft",
                  "email": "[variables('_email')]"
                },
                "support": {
                  "name": "Microsoft Corporation",
                  "email": "support@microsoft.com",
                  "tier": "Microsoft",
                  "link": "https://support.microsoft.com"
                }
              }
            }
          ]
        },
        "packageKind": "Solution",
        "packageVersion": "[variables('_solutionVersion')]",
        "packageName": "[variables('_solutionName')]",
        "packageId": "[variables('_solutionId')]",
        "contentSchemaVersion": "3.0.0",
        "contentId": "[variables('analyticRuleObject2')._analyticRulecontentId2]",
        "contentKind": "AnalyticsRule",
        "displayName": "Zscaler - Unexpected event count of rejects by policy",
        "contentProductId": "[variables('analyticRuleObject2')._analyticRulecontentProductId2]",
        "id": "[variables('analyticRuleObject2')._analyticRulecontentProductId2]",
        "version": "[variables('analyticRuleObject2').analyticRuleVersion2]"
      }
    },
    {
      "type": "Microsoft.OperationalInsights/workspaces/providers/contentTemplates",
      "apiVersion": "2023-04-01-preview",
      "name": "[variables('analyticRuleObject3').analyticRuleTemplateSpecName3]",
      "location": "[parameters('workspace-location')]",
      "dependsOn": [
        "[extensionResourceId(resourceId('Microsoft.OperationalInsights/workspaces', parameters('workspace')), 'Microsoft.SecurityInsights/contentPackages', variables('_solutionId'))]"
      ],
      "properties": {
        "description": "ZscalerUnexpectedCountries_AnalyticalRules Analytics Rule with template version 3.0.3",
        "mainTemplate": {
          "$schema": "https://schema.management.azure.com/schemas/2019-04-01/deploymentTemplate.json#",
          "contentVersion": "[variables('analyticRuleObject3').analyticRuleVersion3]",
          "parameters": {},
          "variables": {},
          "resources": [
            {
              "type": "Microsoft.SecurityInsights/AlertRuleTemplates",
              "name": "[variables('analyticRuleObject3')._analyticRulecontentId3]",
              "apiVersion": "2023-02-01-preview",
              "kind": "Scheduled",
              "location": "[parameters('workspace-location')]",
              "properties": {
                "description": "Detects suspicious ZPA connections from forbidden countries.",
                "displayName": "Zscaler - Forbidden countries",
                "enabled": false,
                "query": "let bl_countries = dynamic(['CH', 'RU']);       //List of countries from which you do not expect connections\nZPAEvent \n| where DvcAction == 'open'\n| where SrcGeoCountry in~ (bl_countries)\n| extend IPCustomEntity = SrcIpAddr, AccountCustomEntity = DstUserName\n",
                "queryFrequency": "PT1H",
                "queryPeriod": "PT1H",
                "severity": "High",
                "suppressionDuration": "PT1H",
                "suppressionEnabled": false,
                "triggerOperator": "GreaterThan",
                "triggerThreshold": 0,
                "status": "Available",
                "requiredDataConnectors": [
                  {
                    "connectorId": "CustomLogsAma",
                    "datatypes": [
                      "ZPA_CL"
                    ]
                  }
                ],
                "tactics": [
                  "InitialAccess"
                ],
                "techniques": [
                  "T1190",
                  "T1133"
                ],
                "entityMappings": [
                  {
                    "entityType": "Account",
                    "fieldMappings": [
                      {
                        "columnName": "AccountCustomEntity",
                        "identifier": "Name"
                      }
                    ]
                  },
                  {
                    "entityType": "IP",
                    "fieldMappings": [
                      {
                        "columnName": "IPCustomEntity",
                        "identifier": "Address"
                      }
                    ]
                  }
                ]
              }
            },
            {
              "type": "Microsoft.OperationalInsights/workspaces/providers/metadata",
              "apiVersion": "2022-01-01-preview",
              "name": "[concat(parameters('workspace'),'/Microsoft.SecurityInsights/',concat('AnalyticsRule-', last(split(variables('analyticRuleObject3').analyticRuleId3,'/'))))]",
              "properties": {
                "description": "Zscaler Private Access (ZPA) Analytics Rule 3",
                "parentId": "[variables('analyticRuleObject3').analyticRuleId3]",
                "contentId": "[variables('analyticRuleObject3')._analyticRulecontentId3]",
                "kind": "AnalyticsRule",
                "version": "[variables('analyticRuleObject3').analyticRuleVersion3]",
                "source": {
                  "kind": "Solution",
                  "name": "Zscaler Private Access (ZPA)",
                  "sourceId": "[variables('_solutionId')]"
                },
                "author": {
                  "name": "Microsoft",
                  "email": "[variables('_email')]"
                },
                "support": {
                  "name": "Microsoft Corporation",
                  "email": "support@microsoft.com",
                  "tier": "Microsoft",
                  "link": "https://support.microsoft.com"
                }
              }
            }
          ]
        },
        "packageKind": "Solution",
        "packageVersion": "[variables('_solutionVersion')]",
        "packageName": "[variables('_solutionName')]",
        "packageId": "[variables('_solutionId')]",
        "contentSchemaVersion": "3.0.0",
        "contentId": "[variables('analyticRuleObject3')._analyticRulecontentId3]",
        "contentKind": "AnalyticsRule",
        "displayName": "Zscaler - Forbidden countries",
        "contentProductId": "[variables('analyticRuleObject3')._analyticRulecontentProductId3]",
        "id": "[variables('analyticRuleObject3')._analyticRulecontentProductId3]",
        "version": "[variables('analyticRuleObject3').analyticRuleVersion3]"
      }
    },
    {
      "type": "Microsoft.OperationalInsights/workspaces/providers/contentTemplates",
      "apiVersion": "2023-04-01-preview",
      "name": "[variables('analyticRuleObject4').analyticRuleTemplateSpecName4]",
      "location": "[parameters('workspace-location')]",
      "dependsOn": [
        "[extensionResourceId(resourceId('Microsoft.OperationalInsights/workspaces', parameters('workspace')), 'Microsoft.SecurityInsights/contentPackages', variables('_solutionId'))]"
      ],
      "properties": {
        "description": "ZscalerUnexpectedUpdateOperation_AnalyticalRules Analytics Rule with template version 3.0.3",
        "mainTemplate": {
          "$schema": "https://schema.management.azure.com/schemas/2019-04-01/deploymentTemplate.json#",
          "contentVersion": "[variables('analyticRuleObject4').analyticRuleVersion4]",
          "parameters": {},
          "variables": {},
          "resources": [
            {
              "type": "Microsoft.SecurityInsights/AlertRuleTemplates",
              "name": "[variables('analyticRuleObject4')._analyticRulecontentId4]",
              "apiVersion": "2023-02-01-preview",
              "kind": "Scheduled",
              "location": "[parameters('workspace-location')]",
              "properties": {
                "description": "Detects unexpected version of update operation.",
                "displayName": "Zscaler - Unexpected update operation",
                "enabled": false,
                "query": "ZPAEvent\n| where isnotempty(AuditOperationType)\n| extend ExpectedVersion1 = extract(@'(expectedVersion\":\")([0-9]+)\\.([0-9]+\\.[0-9]+)', 2, AuditOldValue)\n| extend ExpectedVersion2 = extract(@'(expectedVersion\":\")([0-9]+)\\.([0-9]+\\.[0-9]+)', 3, AuditOldValue)\n| extend NewVersion1 = extract(@'(\"currentVersion\":\")([0-9]+)\\.([0-9]+\\.[0-9]+)', 2, AuditNewValue)\n| extend NewVersion2 = extract(@'(\"currentVersion\":\")([0-9]+)\\.([0-9]+\\.[0-9]+)', 3, AuditNewValue)\n| extend Comparision1 = iff(tolong(ExpectedVersion2) > tolong(NewVersion2), 'Unexpected version', 'Expected version')\n| extend VersionCheck = iff(tolong(ExpectedVersion1) > tolong(NewVersion1), 'Unexpected version', Comparision1)\n| project-away ExpectedVersion1, ExpectedVersion2, NewVersion1, NewVersion2, Comparision1\n| extend ProcessCustomEntity = AuditOperationType\n",
                "queryFrequency": "PT1H",
                "queryPeriod": "PT1H",
                "severity": "Medium",
                "suppressionDuration": "PT1H",
                "suppressionEnabled": false,
                "triggerOperator": "GreaterThan",
                "triggerThreshold": 0,
                "status": "Available",
                "requiredDataConnectors": [
                  {
                    "connectorId": "CustomLogsAma",
                    "datatypes": [
                      "ZPA_CL"
                    ]
                  }
                ],
                "tactics": [
                  "InitialAccess"
                ],
                "techniques": [
                  "T1190",
                  "T1133"
                ],
                "entityMappings": [
                  {
                    "entityType": "Process",
                    "fieldMappings": [
                      {
                        "columnName": "ProcessCustomEntity",
                        "identifier": "ProcessId"
                      }
                    ]
                  }
                ]
              }
            },
            {
              "type": "Microsoft.OperationalInsights/workspaces/providers/metadata",
              "apiVersion": "2022-01-01-preview",
              "name": "[concat(parameters('workspace'),'/Microsoft.SecurityInsights/',concat('AnalyticsRule-', last(split(variables('analyticRuleObject4').analyticRuleId4,'/'))))]",
              "properties": {
                "description": "Zscaler Private Access (ZPA) Analytics Rule 4",
                "parentId": "[variables('analyticRuleObject4').analyticRuleId4]",
                "contentId": "[variables('analyticRuleObject4')._analyticRulecontentId4]",
                "kind": "AnalyticsRule",
                "version": "[variables('analyticRuleObject4').analyticRuleVersion4]",
                "source": {
                  "kind": "Solution",
                  "name": "Zscaler Private Access (ZPA)",
                  "sourceId": "[variables('_solutionId')]"
                },
                "author": {
                  "name": "Microsoft",
                  "email": "[variables('_email')]"
                },
                "support": {
                  "name": "Microsoft Corporation",
                  "email": "support@microsoft.com",
                  "tier": "Microsoft",
                  "link": "https://support.microsoft.com"
                }
              }
            }
          ]
        },
        "packageKind": "Solution",
        "packageVersion": "[variables('_solutionVersion')]",
        "packageName": "[variables('_solutionName')]",
        "packageId": "[variables('_solutionId')]",
        "contentSchemaVersion": "3.0.0",
        "contentId": "[variables('analyticRuleObject4')._analyticRulecontentId4]",
        "contentKind": "AnalyticsRule",
        "displayName": "Zscaler - Unexpected update operation",
        "contentProductId": "[variables('analyticRuleObject4')._analyticRulecontentProductId4]",
        "id": "[variables('analyticRuleObject4')._analyticRulecontentProductId4]",
        "version": "[variables('analyticRuleObject4').analyticRuleVersion4]"
      }
    },
    {
      "type": "Microsoft.OperationalInsights/workspaces/providers/contentTemplates",
      "apiVersion": "2023-04-01-preview",
      "name": "[variables('analyticRuleObject5').analyticRuleTemplateSpecName5]",
      "location": "[parameters('workspace-location')]",
      "dependsOn": [
        "[extensionResourceId(resourceId('Microsoft.OperationalInsights/workspaces', parameters('workspace')), 'Microsoft.SecurityInsights/contentPackages', variables('_solutionId'))]"
      ],
      "properties": {
        "description": "ZscalerZPAConnectionsByDormantUser_AnalyticalRules Analytics Rule with template version 3.0.3",
        "mainTemplate": {
          "$schema": "https://schema.management.azure.com/schemas/2019-04-01/deploymentTemplate.json#",
          "contentVersion": "[variables('analyticRuleObject5').analyticRuleVersion5]",
          "parameters": {},
          "variables": {},
          "resources": [
            {
              "type": "Microsoft.SecurityInsights/AlertRuleTemplates",
              "name": "[variables('analyticRuleObject5')._analyticRulecontentId5]",
              "apiVersion": "2023-02-01-preview",
              "kind": "Scheduled",
              "location": "[parameters('workspace-location')]",
              "properties": {
                "description": "Detects ZPA connections by dormant user.",
                "displayName": "Zscaler - Connections by dormant user",
                "enabled": false,
                "query": "let dt_lastlogintime = 14d;\nlet activeUsers =\nZPAEvent \n| where TimeGenerated > ago(dt_lastlogintime)\n| where DvcAction == 'open'\n| summarize lastLoginTime = max(TimeGenerated) by DstUserName\n| summarize makelist(DstUserName);\nZPAEvent\n| where DstUserName !in~ (activeUsers)\n| summarize EventCount = count() by DstUserName\n| project-away EventCount\n| extend AccountCustomEntity = DstUserName\n",
                "queryFrequency": "PT1H",
                "queryPeriod": "P14D",
                "severity": "High",
                "suppressionDuration": "PT1H",
                "suppressionEnabled": false,
                "triggerOperator": "GreaterThan",
                "triggerThreshold": 0,
                "status": "Available",
                "requiredDataConnectors": [
                  {
                    "connectorId": "CustomLogsAma",
                    "datatypes": [
                      "ZPA_CL"
                    ]
                  }
                ],
                "tactics": [
                  "Persistence"
                ],
                "techniques": [
                  "T1078"
                ],
                "entityMappings": [
                  {
                    "entityType": "Account",
                    "fieldMappings": [
                      {
                        "columnName": "AccountCustomEntity",
                        "identifier": "Name"
                      }
                    ]
                  }
                ]
              }
            },
            {
              "type": "Microsoft.OperationalInsights/workspaces/providers/metadata",
              "apiVersion": "2022-01-01-preview",
              "name": "[concat(parameters('workspace'),'/Microsoft.SecurityInsights/',concat('AnalyticsRule-', last(split(variables('analyticRuleObject5').analyticRuleId5,'/'))))]",
              "properties": {
                "description": "Zscaler Private Access (ZPA) Analytics Rule 5",
                "parentId": "[variables('analyticRuleObject5').analyticRuleId5]",
                "contentId": "[variables('analyticRuleObject5')._analyticRulecontentId5]",
                "kind": "AnalyticsRule",
                "version": "[variables('analyticRuleObject5').analyticRuleVersion5]",
                "source": {
                  "kind": "Solution",
                  "name": "Zscaler Private Access (ZPA)",
                  "sourceId": "[variables('_solutionId')]"
                },
                "author": {
                  "name": "Microsoft",
                  "email": "[variables('_email')]"
                },
                "support": {
                  "name": "Microsoft Corporation",
                  "email": "support@microsoft.com",
                  "tier": "Microsoft",
                  "link": "https://support.microsoft.com"
                }
              }
            }
          ]
        },
        "packageKind": "Solution",
        "packageVersion": "[variables('_solutionVersion')]",
        "packageName": "[variables('_solutionName')]",
        "packageId": "[variables('_solutionId')]",
        "contentSchemaVersion": "3.0.0",
        "contentId": "[variables('analyticRuleObject5')._analyticRulecontentId5]",
        "contentKind": "AnalyticsRule",
        "displayName": "Zscaler - Connections by dormant user",
        "contentProductId": "[variables('analyticRuleObject5')._analyticRulecontentProductId5]",
        "id": "[variables('analyticRuleObject5')._analyticRulecontentProductId5]",
        "version": "[variables('analyticRuleObject5').analyticRuleVersion5]"
      }
    },
    {
      "type": "Microsoft.OperationalInsights/workspaces/providers/contentTemplates",
      "apiVersion": "2023-04-01-preview",
      "name": "[variables('analyticRuleObject6').analyticRuleTemplateSpecName6]",
      "location": "[parameters('workspace-location')]",
      "dependsOn": [
        "[extensionResourceId(resourceId('Microsoft.OperationalInsights/workspaces', parameters('workspace')), 'Microsoft.SecurityInsights/contentPackages', variables('_solutionId'))]"
      ],
      "properties": {
        "description": "ZscalerZPAConnectionsByNewUser_AnalyticalRules Analytics Rule with template version 3.0.3",
        "mainTemplate": {
          "$schema": "https://schema.management.azure.com/schemas/2019-04-01/deploymentTemplate.json#",
          "contentVersion": "[variables('analyticRuleObject6').analyticRuleVersion6]",
          "parameters": {},
          "variables": {},
          "resources": [
            {
              "type": "Microsoft.SecurityInsights/AlertRuleTemplates",
              "name": "[variables('analyticRuleObject6')._analyticRulecontentId6]",
              "apiVersion": "2023-02-01-preview",
              "kind": "Scheduled",
              "location": "[parameters('workspace-location')]",
              "properties": {
                "description": "Detects ZPA connections by new user.",
                "displayName": "Zscaler - ZPA connections by new user",
                "enabled": false,
                "query": "let listUsers =\nZPAEvent \n| where TimeGenerated > ago(14d)\n| where DvcAction == 'open'\n| summarize ListofUsers = make_set(DstUserName) by DstUserName\n| project ListofUsers;\nZPAEvent\n| where DstUserName !in (listUsers)\n| summarize EventCount = count() by DstUserName\n| project-away EventCount\n| extend AccountCustomEntity = DstUserName\n",
                "queryFrequency": "PT1H",
                "queryPeriod": "P14D",
                "severity": "Medium",
                "suppressionDuration": "PT1H",
                "suppressionEnabled": false,
                "triggerOperator": "GreaterThan",
                "triggerThreshold": 0,
                "status": "Available",
                "requiredDataConnectors": [
                  {
                    "connectorId": "CustomLogsAma",
                    "datatypes": [
                      "ZPA_CL"
                    ]
                  }
                ],
                "tactics": [
                  "Persistence"
                ],
                "techniques": [
                  "T1078"
                ],
                "entityMappings": [
                  {
                    "entityType": "Account",
                    "fieldMappings": [
                      {
                        "columnName": "AccountCustomEntity",
                        "identifier": "Name"
                      }
                    ]
                  }
                ]
              }
            },
            {
              "type": "Microsoft.OperationalInsights/workspaces/providers/metadata",
              "apiVersion": "2022-01-01-preview",
              "name": "[concat(parameters('workspace'),'/Microsoft.SecurityInsights/',concat('AnalyticsRule-', last(split(variables('analyticRuleObject6').analyticRuleId6,'/'))))]",
              "properties": {
                "description": "Zscaler Private Access (ZPA) Analytics Rule 6",
                "parentId": "[variables('analyticRuleObject6').analyticRuleId6]",
                "contentId": "[variables('analyticRuleObject6')._analyticRulecontentId6]",
                "kind": "AnalyticsRule",
                "version": "[variables('analyticRuleObject6').analyticRuleVersion6]",
                "source": {
                  "kind": "Solution",
                  "name": "Zscaler Private Access (ZPA)",
                  "sourceId": "[variables('_solutionId')]"
                },
                "author": {
                  "name": "Microsoft",
                  "email": "[variables('_email')]"
                },
                "support": {
                  "name": "Microsoft Corporation",
                  "email": "support@microsoft.com",
                  "tier": "Microsoft",
                  "link": "https://support.microsoft.com"
                }
              }
            }
          ]
        },
        "packageKind": "Solution",
        "packageVersion": "[variables('_solutionVersion')]",
        "packageName": "[variables('_solutionName')]",
        "packageId": "[variables('_solutionId')]",
        "contentSchemaVersion": "3.0.0",
        "contentId": "[variables('analyticRuleObject6')._analyticRulecontentId6]",
        "contentKind": "AnalyticsRule",
        "displayName": "Zscaler - ZPA connections by new user",
        "contentProductId": "[variables('analyticRuleObject6')._analyticRulecontentProductId6]",
        "id": "[variables('analyticRuleObject6')._analyticRulecontentProductId6]",
        "version": "[variables('analyticRuleObject6').analyticRuleVersion6]"
      }
    },
    {
      "type": "Microsoft.OperationalInsights/workspaces/providers/contentTemplates",
      "apiVersion": "2023-04-01-preview",
      "name": "[variables('analyticRuleObject7').analyticRuleTemplateSpecName7]",
      "location": "[parameters('workspace-location')]",
      "dependsOn": [
        "[extensionResourceId(resourceId('Microsoft.OperationalInsights/workspaces', parameters('workspace')), 'Microsoft.SecurityInsights/contentPackages', variables('_solutionId'))]"
      ],
      "properties": {
        "description": "ZscalerZPAConnectionsFromNewCountry_AnalyticalRules Analytics Rule with template version 3.0.3",
        "mainTemplate": {
          "$schema": "https://schema.management.azure.com/schemas/2019-04-01/deploymentTemplate.json#",
          "contentVersion": "[variables('analyticRuleObject7').analyticRuleVersion7]",
          "parameters": {},
          "variables": {},
          "resources": [
            {
              "type": "Microsoft.SecurityInsights/AlertRuleTemplates",
              "name": "[variables('analyticRuleObject7')._analyticRulecontentId7]",
              "apiVersion": "2023-02-01-preview",
              "kind": "Scheduled",
              "location": "[parameters('workspace-location')]",
              "properties": {
                "description": "Detects ZPA connections from new country.",
                "displayName": "Zscaler - ZPA connections from new country",
                "enabled": false,
                "query": "let listCountries =\nZPAEvent \n| where TimeGenerated > ago(14d)\n| where DvcAction == 'open'\n| summarize ListofCountries = make_set(SrcGeoCountry) by DstUserName\n| project ListofCountries;\nZPAEvent\n| where isnotempty(SrcGeoCountry)\n| where SrcGeoCountry !in (listCountries)\n| summarize EventCount = count() by DstUserName, SrcGeoCountry\n| project-away EventCount\n| extend AccountCustomEntity = DstUserName\n",
                "queryFrequency": "PT1H",
                "queryPeriod": "P14D",
                "severity": "Medium",
                "suppressionDuration": "PT1H",
                "suppressionEnabled": false,
                "triggerOperator": "GreaterThan",
                "triggerThreshold": 0,
                "status": "Available",
                "requiredDataConnectors": [
                  {
                    "connectorId": "CustomLogsAma",
                    "datatypes": [
                      "ZPA_CL"
                    ]
                  }
                ],
                "tactics": [
                  "InitialAccess"
                ],
                "techniques": [
                  "T1190",
                  "T1133"
                ],
                "entityMappings": [
                  {
                    "entityType": "Account",
                    "fieldMappings": [
                      {
                        "columnName": "AccountCustomEntity",
                        "identifier": "Name"
                      }
                    ]
                  }
                ]
              }
            },
            {
              "type": "Microsoft.OperationalInsights/workspaces/providers/metadata",
              "apiVersion": "2022-01-01-preview",
              "name": "[concat(parameters('workspace'),'/Microsoft.SecurityInsights/',concat('AnalyticsRule-', last(split(variables('analyticRuleObject7').analyticRuleId7,'/'))))]",
              "properties": {
                "description": "Zscaler Private Access (ZPA) Analytics Rule 7",
                "parentId": "[variables('analyticRuleObject7').analyticRuleId7]",
                "contentId": "[variables('analyticRuleObject7')._analyticRulecontentId7]",
                "kind": "AnalyticsRule",
                "version": "[variables('analyticRuleObject7').analyticRuleVersion7]",
                "source": {
                  "kind": "Solution",
                  "name": "Zscaler Private Access (ZPA)",
                  "sourceId": "[variables('_solutionId')]"
                },
                "author": {
                  "name": "Microsoft",
                  "email": "[variables('_email')]"
                },
                "support": {
                  "name": "Microsoft Corporation",
                  "email": "support@microsoft.com",
                  "tier": "Microsoft",
                  "link": "https://support.microsoft.com"
                }
              }
            }
          ]
        },
        "packageKind": "Solution",
        "packageVersion": "[variables('_solutionVersion')]",
        "packageName": "[variables('_solutionName')]",
        "packageId": "[variables('_solutionId')]",
        "contentSchemaVersion": "3.0.0",
        "contentId": "[variables('analyticRuleObject7')._analyticRulecontentId7]",
        "contentKind": "AnalyticsRule",
        "displayName": "Zscaler - ZPA connections from new country",
        "contentProductId": "[variables('analyticRuleObject7')._analyticRulecontentProductId7]",
        "id": "[variables('analyticRuleObject7')._analyticRulecontentProductId7]",
        "version": "[variables('analyticRuleObject7').analyticRuleVersion7]"
      }
    },
    {
      "type": "Microsoft.OperationalInsights/workspaces/providers/contentTemplates",
      "apiVersion": "2023-04-01-preview",
      "name": "[variables('analyticRuleObject8').analyticRuleTemplateSpecName8]",
      "location": "[parameters('workspace-location')]",
      "dependsOn": [
        "[extensionResourceId(resourceId('Microsoft.OperationalInsights/workspaces', parameters('workspace')), 'Microsoft.SecurityInsights/contentPackages', variables('_solutionId'))]"
      ],
      "properties": {
        "description": "ZscalerZPAConnectionsFromNewIP_AnalyticalRules Analytics Rule with template version 3.0.3",
        "mainTemplate": {
          "$schema": "https://schema.management.azure.com/schemas/2019-04-01/deploymentTemplate.json#",
          "contentVersion": "[variables('analyticRuleObject8').analyticRuleVersion8]",
          "parameters": {},
          "variables": {},
          "resources": [
            {
              "type": "Microsoft.SecurityInsights/AlertRuleTemplates",
              "name": "[variables('analyticRuleObject8')._analyticRulecontentId8]",
              "apiVersion": "2023-02-01-preview",
              "kind": "Scheduled",
              "location": "[parameters('workspace-location')]",
              "properties": {
                "description": "Detects ZPA connections from new IP.",
                "displayName": "Zscaler - ZPA connections from new IP",
                "enabled": false,
                "query": "let listIPs =\nZPAEvent \n| where TimeGenerated > ago(14d)\n| where DvcAction == 'open'\n| summarize ListofIPs = make_set(SrcIpAddr) by DstUserName\n| project ListofIPs;\nZPAEvent\n| where isnotempty(SrcIpAddr)\n| where SrcIpAddr !in (listIPs)\n| summarize EventCount = count() by DstUserName, SrcIpAddr\n| project-away EventCount\n| extend IPCustomEntity = SrcIpAddr, AccountCustomEntity = DstUserName\n",
                "queryFrequency": "PT1H",
                "queryPeriod": "P14D",
                "severity": "Medium",
                "suppressionDuration": "PT1H",
                "suppressionEnabled": false,
                "triggerOperator": "GreaterThan",
                "triggerThreshold": 0,
                "status": "Available",
                "requiredDataConnectors": [
                  {
                    "connectorId": "CustomLogsAma",
                    "datatypes": [
                      "ZPA_CL"
                    ]
                  }
                ],
                "tactics": [
                  "InitialAccess"
                ],
                "techniques": [
                  "T1078",
                  "T1133"
                ],
                "entityMappings": [
                  {
                    "entityType": "Account",
                    "fieldMappings": [
                      {
                        "columnName": "AccountCustomEntity",
                        "identifier": "Name"
                      }
                    ]
                  },
                  {
                    "entityType": "IP",
                    "fieldMappings": [
                      {
                        "columnName": "IPCustomEntity",
                        "identifier": "Address"
                      }
                    ]
                  }
                ]
              }
            },
            {
              "type": "Microsoft.OperationalInsights/workspaces/providers/metadata",
              "apiVersion": "2022-01-01-preview",
              "name": "[concat(parameters('workspace'),'/Microsoft.SecurityInsights/',concat('AnalyticsRule-', last(split(variables('analyticRuleObject8').analyticRuleId8,'/'))))]",
              "properties": {
                "description": "Zscaler Private Access (ZPA) Analytics Rule 8",
                "parentId": "[variables('analyticRuleObject8').analyticRuleId8]",
                "contentId": "[variables('analyticRuleObject8')._analyticRulecontentId8]",
                "kind": "AnalyticsRule",
                "version": "[variables('analyticRuleObject8').analyticRuleVersion8]",
                "source": {
                  "kind": "Solution",
                  "name": "Zscaler Private Access (ZPA)",
                  "sourceId": "[variables('_solutionId')]"
                },
                "author": {
                  "name": "Microsoft",
                  "email": "[variables('_email')]"
                },
                "support": {
                  "name": "Microsoft Corporation",
                  "email": "support@microsoft.com",
                  "tier": "Microsoft",
                  "link": "https://support.microsoft.com"
                }
              }
            }
          ]
        },
        "packageKind": "Solution",
        "packageVersion": "[variables('_solutionVersion')]",
        "packageName": "[variables('_solutionName')]",
        "packageId": "[variables('_solutionId')]",
        "contentSchemaVersion": "3.0.0",
        "contentId": "[variables('analyticRuleObject8')._analyticRulecontentId8]",
        "contentKind": "AnalyticsRule",
        "displayName": "Zscaler - ZPA connections from new IP",
        "contentProductId": "[variables('analyticRuleObject8')._analyticRulecontentProductId8]",
        "id": "[variables('analyticRuleObject8')._analyticRulecontentProductId8]",
        "version": "[variables('analyticRuleObject8').analyticRuleVersion8]"
      }
    },
    {
      "type": "Microsoft.OperationalInsights/workspaces/providers/contentTemplates",
      "apiVersion": "2023-04-01-preview",
      "name": "[variables('analyticRuleObject9').analyticRuleTemplateSpecName9]",
      "location": "[parameters('workspace-location')]",
      "dependsOn": [
        "[extensionResourceId(resourceId('Microsoft.OperationalInsights/workspaces', parameters('workspace')), 'Microsoft.SecurityInsights/contentPackages', variables('_solutionId'))]"
      ],
      "properties": {
        "description": "ZscalerZPAConnectionsOutsideOperationalHours_AnalyticalRules Analytics Rule with template version 3.0.3",
        "mainTemplate": {
          "$schema": "https://schema.management.azure.com/schemas/2019-04-01/deploymentTemplate.json#",
          "contentVersion": "[variables('analyticRuleObject9').analyticRuleVersion9]",
          "parameters": {},
          "variables": {},
          "resources": [
            {
              "type": "Microsoft.SecurityInsights/AlertRuleTemplates",
              "name": "[variables('analyticRuleObject9')._analyticRulecontentId9]",
              "apiVersion": "2023-02-01-preview",
              "kind": "Scheduled",
              "location": "[parameters('workspace-location')]",
              "properties": {
                "description": "Detects ZAP connections outside operational hours.",
                "displayName": "Zscaler - ZPA connections outside operational hours",
                "enabled": false,
                "query": "ZPAEvent \n| where DvcAction == 'open'\n| where datetime_part(\"Hour\", todatetime(LogTimestamp)) between (datetime_part(\"Hour\", todatetime('19:01:00.7654321')) .. datetime_part(\"Hour\", todatetime('08:01:00.7654321')))\n| summarize count() by DstUserName \n| project DstUserName\n| extend AccountCustomEntity = DstUserName\n",
                "queryFrequency": "PT1H",
                "queryPeriod": "PT1H",
                "severity": "Medium",
                "suppressionDuration": "PT1H",
                "suppressionEnabled": false,
                "triggerOperator": "GreaterThan",
                "triggerThreshold": 0,
                "status": "Available",
                "requiredDataConnectors": [
                  {
                    "connectorId": "CustomLogsAma",
                    "datatypes": [
                      "ZPA_CL"
                    ]
                  }
                ],
                "tactics": [
                  "InitialAccess"
                ],
                "techniques": [
                  "T1190",
                  "T1133"
                ],
                "entityMappings": [
                  {
                    "entityType": "Account",
                    "fieldMappings": [
                      {
                        "columnName": "AccountCustomEntity",
                        "identifier": "Name"
                      }
                    ]
                  }
                ]
              }
            },
            {
              "type": "Microsoft.OperationalInsights/workspaces/providers/metadata",
              "apiVersion": "2022-01-01-preview",
              "name": "[concat(parameters('workspace'),'/Microsoft.SecurityInsights/',concat('AnalyticsRule-', last(split(variables('analyticRuleObject9').analyticRuleId9,'/'))))]",
              "properties": {
                "description": "Zscaler Private Access (ZPA) Analytics Rule 9",
                "parentId": "[variables('analyticRuleObject9').analyticRuleId9]",
                "contentId": "[variables('analyticRuleObject9')._analyticRulecontentId9]",
                "kind": "AnalyticsRule",
                "version": "[variables('analyticRuleObject9').analyticRuleVersion9]",
                "source": {
                  "kind": "Solution",
                  "name": "Zscaler Private Access (ZPA)",
                  "sourceId": "[variables('_solutionId')]"
                },
                "author": {
                  "name": "Microsoft",
                  "email": "[variables('_email')]"
                },
                "support": {
                  "name": "Microsoft Corporation",
                  "email": "support@microsoft.com",
                  "tier": "Microsoft",
                  "link": "https://support.microsoft.com"
                }
              }
            }
          ]
        },
        "packageKind": "Solution",
        "packageVersion": "[variables('_solutionVersion')]",
        "packageName": "[variables('_solutionName')]",
        "packageId": "[variables('_solutionId')]",
        "contentSchemaVersion": "3.0.0",
        "contentId": "[variables('analyticRuleObject9')._analyticRulecontentId9]",
        "contentKind": "AnalyticsRule",
        "displayName": "Zscaler - ZPA connections outside operational hours",
        "contentProductId": "[variables('analyticRuleObject9')._analyticRulecontentProductId9]",
        "id": "[variables('analyticRuleObject9')._analyticRulecontentProductId9]",
        "version": "[variables('analyticRuleObject9').analyticRuleVersion9]"
      }
    },
    {
      "type": "Microsoft.OperationalInsights/workspaces/providers/contentTemplates",
      "apiVersion": "2023-04-01-preview",
      "name": "[variables('analyticRuleObject10').analyticRuleTemplateSpecName10]",
      "location": "[parameters('workspace-location')]",
      "dependsOn": [
        "[extensionResourceId(resourceId('Microsoft.OperationalInsights/workspaces', parameters('workspace')), 'Microsoft.SecurityInsights/contentPackages', variables('_solutionId'))]"
      ],
      "properties": {
        "description": "ZscalerZPAUnexpectedSessionDuration_AnalyticalRules Analytics Rule with template version 3.0.3",
        "mainTemplate": {
          "$schema": "https://schema.management.azure.com/schemas/2019-04-01/deploymentTemplate.json#",
          "contentVersion": "[variables('analyticRuleObject10').analyticRuleVersion10]",
          "parameters": {},
          "variables": {},
          "resources": [
            {
              "type": "Microsoft.SecurityInsights/AlertRuleTemplates",
              "name": "[variables('analyticRuleObject10')._analyticRulecontentId10]",
              "apiVersion": "2023-02-01-preview",
              "kind": "Scheduled",
              "location": "[parameters('workspace-location')]",
              "properties": {
                "description": "Detects Unexpected ZPA session duration.",
                "displayName": "Zscaler - Unexpected ZPA session duration",
                "enabled": false,
                "query": "let dt_lookBack = 24h;\nlet time_treshhold = timespan(08:00:00);\nlet open_sessions =\nZPAEvent\n| where TimeGenerated > ago(dt_lookBack)\n| where DvcAction == 'open'\n| summarize timestampstart = min(TimeGenerated) by DstUserName, SrcIpAddr, NetworkSessionId\n| sort by timestampstart asc;\nlet closed_sessions =\nZPAEvent\n| where TimeGenerated > ago(dt_lookBack)\n| where DvcAction == 'close'\n| summarize timestampend = max(TimeGenerated) by DstUserName, SrcIpAddr, NetworkSessionId\n| sort by timestampend asc;\nopen_sessions\n| join (closed_sessions) on DstUserName, SrcIpAddr, NetworkSessionId\n| extend duration = timestampend - timestampstart\n| where duration > time_treshhold\n| where DstUserName !has \"ZPA LSS\"\n| sort by timestampstart asc\n| extend IPCustomEntity = SrcIpAddr, AccountCustomEntity = DstUserName\n",
                "queryFrequency": "PT1H",
                "queryPeriod": "PT24H",
                "severity": "Medium",
                "suppressionDuration": "PT1H",
                "suppressionEnabled": false,
                "triggerOperator": "GreaterThan",
                "triggerThreshold": 0,
                "status": "Available",
                "requiredDataConnectors": [
                  {
                    "connectorId": "CustomLogsAma",
                    "datatypes": [
                      "ZPA_CL"
                    ]
                  }
                ],
                "tactics": [
                  "InitialAccess"
                ],
                "techniques": [
                  "T1078",
                  "T1133"
                ],
                "entityMappings": [
                  {
                    "entityType": "Account",
                    "fieldMappings": [
                      {
                        "columnName": "AccountCustomEntity",
                        "identifier": "Name"
                      }
                    ]
                  },
                  {
                    "entityType": "IP",
                    "fieldMappings": [
                      {
                        "columnName": "IPCustomEntity",
                        "identifier": "Address"
                      }
                    ]
                  }
                ]
              }
            },
            {
              "type": "Microsoft.OperationalInsights/workspaces/providers/metadata",
              "apiVersion": "2022-01-01-preview",
              "name": "[concat(parameters('workspace'),'/Microsoft.SecurityInsights/',concat('AnalyticsRule-', last(split(variables('analyticRuleObject10').analyticRuleId10,'/'))))]",
              "properties": {
                "description": "Zscaler Private Access (ZPA) Analytics Rule 10",
                "parentId": "[variables('analyticRuleObject10').analyticRuleId10]",
                "contentId": "[variables('analyticRuleObject10')._analyticRulecontentId10]",
                "kind": "AnalyticsRule",
                "version": "[variables('analyticRuleObject10').analyticRuleVersion10]",
                "source": {
                  "kind": "Solution",
                  "name": "Zscaler Private Access (ZPA)",
                  "sourceId": "[variables('_solutionId')]"
                },
                "author": {
                  "name": "Microsoft",
                  "email": "[variables('_email')]"
                },
                "support": {
                  "name": "Microsoft Corporation",
                  "email": "support@microsoft.com",
                  "tier": "Microsoft",
                  "link": "https://support.microsoft.com"
                }
              }
            }
          ]
        },
        "packageKind": "Solution",
        "packageVersion": "[variables('_solutionVersion')]",
        "packageName": "[variables('_solutionName')]",
        "packageId": "[variables('_solutionId')]",
        "contentSchemaVersion": "3.0.0",
        "contentId": "[variables('analyticRuleObject10')._analyticRulecontentId10]",
        "contentKind": "AnalyticsRule",
        "displayName": "Zscaler - Unexpected ZPA session duration",
        "contentProductId": "[variables('analyticRuleObject10')._analyticRulecontentProductId10]",
        "id": "[variables('analyticRuleObject10')._analyticRulecontentProductId10]",
        "version": "[variables('analyticRuleObject10').analyticRuleVersion10]"
      }
    },
    {
      "type": "Microsoft.OperationalInsights/workspaces/providers/contentPackages",
      "apiVersion": "2023-04-01-preview",
      "location": "[parameters('workspace-location')]",
      "properties": {
        "version": "3.0.3",
        "kind": "Solution",
        "contentSchemaVersion": "3.0.0",
        "displayName": "Zscaler Private Access (ZPA)",
        "publisherDisplayName": "Microsoft Sentinel, Microsoft Corporation",
        "descriptionHtml": "<p><strong>Note:</strong> Please refer to the following before installing the solution:</p>\n<p>• Review the solution <a href=\"https://github.com/Azure/Azure-Sentinel/tree/master/Solutions/Zscaler%20Private%20Access%20%28ZPA%29/ReleaseNotes.md\">Release Notes</a></p>\n<p>• There may be <a href=\"https://aka.ms/sentinelsolutionsknownissues\">known issues</a> pertaining to this Solution, please refer to them before installing.</p>\n<p>The <a href=\"https://www.zscaler.com/\">Zscaler Private Access (ZPA)</a> solution provides the capability to ingest <a href=\"https://help.zscaler.com/zpa/what-zscaler-private-access\">Zscaler Private Access events</a> into Microsoft Sentinel.</p>\n<p>This solution is dependent on the Custom logs via AMA connector to collect the logs. The Custom logs solution will be installed as part of this solution installation.</p>\n<p><strong>NOTE</strong>: Microsoft recommends installation of Custom logs via AMA Connector. Legacy connector uses the Log Analytics agent which were deprecated on <strong>Aug 31, 2024.</strong> Using MMA and AMA on same machine can cause log duplication and extra ingestion cost <a href=\"https://learn.microsoft.com/azure/sentinel/ama-migrate?WT.mc_id=Portal-fx\">more details</a>.</p>\n<p><strong>Parsers:</strong> 1, <strong>Workbooks:</strong> 1, <strong>Analytic Rules:</strong> 10, <strong>Hunting Queries:</strong> 10</p>\n<p><a href=\"https://aka.ms/azuresentinel\">Learn more about Microsoft Sentinel</a> | <a href=\"https://aka.ms/azuresentinelsolutionsdoc\">Learn more about Solutions</a></p>\n",
        "contentKind": "Solution",
        "contentProductId": "[variables('_solutioncontentProductId')]",
        "id": "[variables('_solutioncontentProductId')]",
        "icon": "<img src=\"https://raw.githubusercontent.com/Azure/Azure-Sentinel/master/Logos/ZscalerLogo.svg\" width=\"75px\" height=\"75px\">",
        "contentId": "[variables('_solutionId')]",
        "parentId": "[variables('_solutionId')]",
        "source": {
          "kind": "Solution",
          "name": "Zscaler Private Access (ZPA)",
          "sourceId": "[variables('_solutionId')]"
        },
        "author": {
          "name": "Microsoft",
          "email": "[variables('_email')]"
        },
        "support": {
          "name": "Microsoft Corporation",
          "email": "support@microsoft.com",
          "tier": "Microsoft",
          "link": "https://support.microsoft.com"
        },
        "dependencies": {
          "criteria": [
            {
              "kind": "Workbook",
              "contentId": "[variables('_workbookContentId1')]",
              "version": "[variables('workbookVersion1')]"
            },
            {
              "kind": "HuntingQuery",
              "contentId": "[variables('huntingQueryObject1')._huntingQuerycontentId1]",
              "version": "[variables('huntingQueryObject1').huntingQueryVersion1]"
            },
            {
              "kind": "HuntingQuery",
              "contentId": "[variables('huntingQueryObject2')._huntingQuerycontentId2]",
              "version": "[variables('huntingQueryObject2').huntingQueryVersion2]"
            },
            {
              "kind": "HuntingQuery",
              "contentId": "[variables('huntingQueryObject3')._huntingQuerycontentId3]",
              "version": "[variables('huntingQueryObject3').huntingQueryVersion3]"
            },
            {
              "kind": "HuntingQuery",
              "contentId": "[variables('huntingQueryObject4')._huntingQuerycontentId4]",
              "version": "[variables('huntingQueryObject4').huntingQueryVersion4]"
            },
            {
              "kind": "HuntingQuery",
              "contentId": "[variables('huntingQueryObject5')._huntingQuerycontentId5]",
              "version": "[variables('huntingQueryObject5').huntingQueryVersion5]"
            },
            {
              "kind": "HuntingQuery",
              "contentId": "[variables('huntingQueryObject6')._huntingQuerycontentId6]",
              "version": "[variables('huntingQueryObject6').huntingQueryVersion6]"
            },
            {
              "kind": "HuntingQuery",
              "contentId": "[variables('huntingQueryObject7')._huntingQuerycontentId7]",
              "version": "[variables('huntingQueryObject7').huntingQueryVersion7]"
            },
            {
              "kind": "HuntingQuery",
              "contentId": "[variables('huntingQueryObject8')._huntingQuerycontentId8]",
              "version": "[variables('huntingQueryObject8').huntingQueryVersion8]"
            },
            {
              "kind": "HuntingQuery",
              "contentId": "[variables('huntingQueryObject9')._huntingQuerycontentId9]",
              "version": "[variables('huntingQueryObject9').huntingQueryVersion9]"
            },
            {
              "kind": "HuntingQuery",
              "contentId": "[variables('huntingQueryObject10')._huntingQuerycontentId10]",
              "version": "[variables('huntingQueryObject10').huntingQueryVersion10]"
            },
            {
              "kind": "Parser",
              "contentId": "[variables('parserObject1').parserContentId1]",
              "version": "[variables('parserObject1').parserVersion1]"
            },
            {
              "kind": "AnalyticsRule",
              "contentId": "[variables('analyticRuleObject1')._analyticRulecontentId1]",
              "version": "[variables('analyticRuleObject1').analyticRuleVersion1]"
            },
            {
              "kind": "AnalyticsRule",
              "contentId": "[variables('analyticRuleObject2')._analyticRulecontentId2]",
              "version": "[variables('analyticRuleObject2').analyticRuleVersion2]"
            },
            {
              "kind": "AnalyticsRule",
              "contentId": "[variables('analyticRuleObject3')._analyticRulecontentId3]",
              "version": "[variables('analyticRuleObject3').analyticRuleVersion3]"
            },
            {
              "kind": "AnalyticsRule",
              "contentId": "[variables('analyticRuleObject4')._analyticRulecontentId4]",
              "version": "[variables('analyticRuleObject4').analyticRuleVersion4]"
            },
            {
              "kind": "AnalyticsRule",
              "contentId": "[variables('analyticRuleObject5')._analyticRulecontentId5]",
              "version": "[variables('analyticRuleObject5').analyticRuleVersion5]"
            },
            {
              "kind": "AnalyticsRule",
              "contentId": "[variables('analyticRuleObject6')._analyticRulecontentId6]",
              "version": "[variables('analyticRuleObject6').analyticRuleVersion6]"
            },
            {
              "kind": "AnalyticsRule",
              "contentId": "[variables('analyticRuleObject7')._analyticRulecontentId7]",
              "version": "[variables('analyticRuleObject7').analyticRuleVersion7]"
            },
            {
              "kind": "AnalyticsRule",
              "contentId": "[variables('analyticRuleObject8')._analyticRulecontentId8]",
              "version": "[variables('analyticRuleObject8').analyticRuleVersion8]"
            },
            {
              "kind": "AnalyticsRule",
              "contentId": "[variables('analyticRuleObject9')._analyticRulecontentId9]",
              "version": "[variables('analyticRuleObject9').analyticRuleVersion9]"
            },
            {
              "kind": "AnalyticsRule",
              "contentId": "[variables('analyticRuleObject10')._analyticRulecontentId10]",
              "version": "[variables('analyticRuleObject10').analyticRuleVersion10]"
            },
            {
              "kind": "Solution",
              "contentId": "azuresentinel.azure-sentinel-solution-customlogsviaama"
            }
          ]
        },
        "firstPublishDate": "2022-01-31",
        "providers": [
          "Zscaler"
        ],
        "categories": {
          "domains": [
            "Security - Network"
          ]
        }
      },
      "name": "[concat(parameters('workspace'),'/Microsoft.SecurityInsights/', variables('_solutionId'))]"
    }
  ],
  "outputs": {}
}<|MERGE_RESOLUTION|>--- conflicted
+++ resolved
@@ -1145,11 +1145,7 @@
                 "displayName": "Parser for ZPAEvent",
                 "category": "Microsoft Sentinel Parser",
                 "functionAlias": "ZPAEvent",
-<<<<<<< HEAD
-                "query": "ZPA_CL\n| extend EventVendor=\"Zscaler\",\n        EventProduct=\"Private Access\"\n| extend MessageJson=parse_json(Message)\n| extend LogTimestamp=tostring(MessageJson.LogTimestamp),\n         Customer=tostring(MessageJson.Customer),\n         NetworkSessionId=tostring(MessageJson.SessionID),\n         ConnectionID=tostring(MessageJson.ConnectionID),\n         NetworkProtocol=tostring(MessageJson.IPProtocol),\n         DoubleEncryption=tostring(MessageJson.DoubleEncryption),\n         SrcIpAddr=tostring(MessageJson.ClientPublicIP),\n         SrcNatIpAddr=tostring(MessageJson.ClientPrivateIP),\n         SrcGeoLatitude=tostring(MessageJson.ClientLatitude),\n         SrcGeoLongitude=tostring(MessageJson.ClientLongitude),\n         SrcGeoCountry=tostring(MessageJson.ClientCountryCode),\n         ClientZEN=tostring(MessageJson.ClientZEN),\n         NetworkRuleName=tostring(MessageJson.Policy),\n         ConnectorZEN=tostring(MessageJson.ConnectorZEN),\n         ConnectorIP=tostring(MessageJson.ConnectorIP),\n         ConnectorPort=tostring(MessageJson.ConnectorPort),\n         SrcDvcHostname=tostring(MessageJson.Host),\n         Application=tostring(MessageJson.Application),\n         AppGroup=tostring(MessageJson.AppGroup),\n         DstDomainHostname=tostring(MessageJson.Server),\n         DstIpAddr=tostring(MessageJson.ServerIP),\n         PolicyProcessingTime=tostring(MessageJson.PolicyProcessingTime),\n         CAProcessingTime=tostring(MessageJson.CAProcessingTime),\n         ConnectorZENSetupTime=tostring(MessageJson.ConnectorZENSetupTime),\n         ConnectionSetupTime=tostring(MessageJson.ConnectionSetupTime),\n         ServerSetupTime=tostring(MessageJson.ServerSetupTime),\n         AppLearnTime=tostring(MessageJson.AppLearnTime),\n         TimestampConnectionStart=tostring(MessageJson.TimestampConnectionStart),\n         TimestampConnectionEnd=tostring(MessageJson.TimestampConnectionEnd),\n         TimestampCATx=tostring(MessageJson.TimestampCATx),\n         TimestampCARx=tostring(MessageJson.TimestampCARx),\n         TimestampAppLearnStart=tostring(MessageJson.TimestampAppLearnStart),\n         TimestampZENFirstRxClient=tostring(MessageJson.TimestampZENFirstRxClient),\n         TimestampZENFirstTxClient=tostring(MessageJson.TimestampZENFirstTxClient),\n         TimestampZENLastRxClient=tostring(MessageJson.TimestampZENLastRxClient),\n         TimestampZENLastTxClient=tostring(MessageJson.TimestampZENLastTxClient),\n         TimestampConnectorZENSetupComplete=tostring(MessageJson.TimestampConnectorZENSetupComplete),\n         TimestampZENFirstRxConnector=tostring(MessageJson.TimestampZENFirstRxConnector),\n         TimestampZENFirstTxConnector=tostring(MessageJson.TimestampZENFirstTxConnector),\n         TimestampZENLastRxConnector=tostring(MessageJson.TimestampZENLastRxConnector),\n         TimestampZENLastTxConnector=tostring(MessageJson.TimestampZENLastTxConnector),\n         ZENBytesRxClient=tostring(MessageJson.ZENBytesRxClient),\n         ZENBytesTxClient=tostring(MessageJson.ZENBytesTxClient),\n         ZENTotalBytesRxConnector=tostring(MessageJson.ZENTotalBytesRxConnector),\n         ZENBytesRxConnector=tostring(MessageJson.ZENBytesRxConnector),\n         ZENTotalBytesTxConnector=tostring(MessageJson.ZENTotalBytesTxConnector),\n         ZENBytesTxConnector=tostring(MessageJson.ZENBytesTxConnector),\n         Idp=tostring(MessageJson.Idp),\n         Version=tostring(MessageJson.Version),\n         ZEN=tostring(MessageJson.ZEN),\n         CertificateCN=tostring(MessageJson.CertificateCN),\n         PrivateIP=tostring(MessageJson.PrivateIP),\n         DvcIpAddr=tostring(MessageJson.DvcIpAddr),\n         Latitude=tostring(MessageJson.Latitude),\n         Longitude=tostring(MessageJson.Longitude),\n         CountryCode=tostring(MessageJson.CountryCode),\n         TimestampAuthentication=tostring(MessageJson.TimestampAuthentication),\n         TimestampUnAuthentication=tostring(MessageJson.TimestampUnAuthentication),\n         DvcHostname=tostring(MessageJson.DvcHostname),\n         SrcDvcOs=tostring(MessageJson.SrcDvcOs),\n         DvcType=tostring(MessageJson.DvcType),\n         TrustedNetworks=tostring(MessageJson.TrustedNetworks),\n         TrustedNetworksNames=tostring(MessageJson.TrustedNetworksNames),\n         SAMLAttributes=tostring(MessageJson.SAMLAttributes),\n         PosturesHit=tostring(MessageJson.PosturesHit),\n         PosturesMiss=tostring(MessageJson.PosturesMiss),\n         ZENLatitude=tostring(MessageJson.ZENLatitude),\n         ZENLongitude=tostring(MessageJson.ZENLongitude),\n         ZENCountryCode=tostring(MessageJson.ZENCountryCode),\n         SessionType=tostring(MessageJson.SessionType),\n         Connector=tostring(MessageJson.Connector),\n         ConnectorGroup=tostring(MessageJson.ConnectorGroup),\n         CPUUtilization=tostring(MessageJson.CPUUtilization),\n         MemUtilization=tostring(MessageJson.MemUtilization),\n         ServiceCount=tostring(MessageJson.ServiceCount),\n         InterfaceDefRoute=tostring(MessageJson.InterfaceDefRoute),\n         DefRouteGW=tostring(MessageJson.DefRouteGW),\n         PrimaryDNSResolver=tostring(MessageJson.PrimaryDNSResolver),\n         HostUpTime=tostring(MessageJson.HostUpTime),\n         ConnectorUpTime=tostring(MessageJson.ConnectorUpTime),\n         NumOfInterfaces=tostring(MessageJson.NumOfInterfaces),\n         BytesRxInterface=tostring(MessageJson.BytesRxInterface),\n         PacketsRxInterface=tostring(MessageJson.PacketsRxInterface),\n         ErrorsRxInterface=tostring(MessageJson.ErrorsRxInterface),\n         DiscardsRxInterface=tostring(MessageJson.DiscardsRxInterface),\n         BytesTxInterface=tostring(MessageJson.BytesTxInterface),\n         PacketsTxInterface=tostring(MessageJson.PacketsTxInterface),\n         ErrorsTxInterface=tostring(MessageJson.ErrorsTxInterface),\n         DiscardsTxInterface=tostring(MessageJson.DiscardsTxInterface),\n         ModifiedTime=tostring(MessageJson.ModifiedTime),\n         CreationTime=tostring(MessageJson.CreationTime),\n         ModifiedBy=tostring(MessageJson.ModifiedBy),\n         RequestID=tostring(MessageJson.RequestID),\n         AuditOldValue=tostring(MessageJson.AuditOldValue),\n         AuditNewValue=tostring(MessageJson.AuditNewValue),\n         AuditOperationType=tostring(MessageJson.AuditOperationType),\n         ObjectType=tostring(MessageJson.ObjectType),\n         ObjectName=tostring(MessageJson.ObjectName),\n         ObjectID=tostring(MessageJson.ObjectID),\n         CustomerID=tostring(MessageJson.CustomerID),\n         Exporter=tostring(MessageJson.Exporter),\n         TimestampRequestReceiveStart=tostring(MessageJson.TimestampRequestReceiveStart),\n         TimestampRequestReceiveHeaderFinish=tostring(MessageJson.TimestampRequestReceiveHeaderFinish),\n         TimestampRequestReceiveFinish=tostring(MessageJson.TimestampRequestReceiveFinish),\n         TimestampRequestTransmitStart=tostring(MessageJson.TimestampRequestTransmitStart),\n         TimestampRequestTransmitFinish=tostring(MessageJson.TimestampRequestTransmitFinish),\n         TimestampResponseReceiveStart=tostring(MessageJson.TimestampResponseReceiveStart),\n         TimestampResponseReceiveFinish=tostring(MessageJson.TimestampResponseReceiveFinish),\n         TimestampResponseTransmitStart=tostring(MessageJson.TimestampResponseTransmitStart),\n         TimestampResponseTransmitFinish=tostring(MessageJson.TimestampResponseTransmitFinish),\n         TotalTimeRequestReceive=tostring(MessageJson.TotalTimeRequestReceive),\n         TotalTimeRequestTransmit=tostring(MessageJson.TotalTimeRequestTransmit),\n         TotalTimeResponseReceive=tostring(MessageJson.TotalTimeResponseReceive),\n         TotalTimeResponseTransmit=tostring(MessageJson.TotalTimeResponseTransmit),\n         TotalTimeConnectionSetup=tostring(MessageJson.TotalTimeConnectionSetup),\n         TotalTimeServerResponse=tostring(MessageJson.TotalTimeServerResponse),\n         HttpRequestMethod=tostring(MessageJson.HttpRequestMethod),\n         NetworkApplicationProtocol=tostring(MessageJson.NetworkApplicationProtocol),\n         UrlHostname=tostring(MessageJson.UrlHostname),\n         UrlOriginal=tostring(MessageJson.UrlOriginal),\n         HttpUserAgentOriginal=tostring(MessageJson.HttpUserAgentOriginal),\n         HttpRequestXff=tostring(MessageJson.HttpRequestXff),\n         NameID=tostring(MessageJson.NameID),\n         HttpStatusCode=tostring(MessageJson.HttpStatusCode),\n         HttpRequestBodyBytes=tostring(MessageJson.HttpRequestBodyBytes),\n         HttpResponseBodyBytes=tostring(MessageJson.HttpResponseBodyBytes),\n         SrcPortNumber=tostring(MessageJson.SrcPortNumber),\n         EventResultDetails=tostring(MessageJson.EventResultDetails),\n         CorsToken=tostring(MessageJson.CorsToken),\n         Origin=tostring(MessageJson.Origin),\n         InternalReason=tostring(MessageJson.InternalReason),\n         ConnectionStatus=tostring(MessageJson.ConnectionStatus),\n         SessionStatus=tostring(MessageJson.SessionStatus),\n         Username=tostring(MessageJson.Username),\n         User=tostring(MessageJson.User),\n         ServicePort=tostring(MessageJson.ServicePort),\n         ServerPort=tostring(MessageJson.ServerPort),\n         ApplicationPort=tostring(MessageJson.ApplicationPort),\n         ZENTotalBytesRxClient=tostring(MessageJson.ZENTotalBytesRxClient),\n         TotalBytesRx=tostring(MessageJson.TotalBytesRx),\n         ZENTotalBytesTxClient=tostring(MessageJson.ZENTotalBytesTxClient),\n         TotalBytesTx=tostring(MessageJson.TotalBytesTx)\n| extend\n        EventResult=column_ifexists('InternalReason', column_ifexists('ConnectionStatus', '')),\n        DvcAction=column_ifexists('ConnectionStatus', column_ifexists('SessionStatus', '')),\n        DstUserName=column_ifexists('Username', column_ifexists('User', '')),\n        DstPortNumber=column_ifexists('ServicePort', column_ifexists('ServerPort', column_ifexists('ApplicationPort', ''))),\n        SrcBytes=column_ifexists('ZENTotalBytesRxClient', column_ifexists('TotalBytesRx', '')),\n        DstBytes=column_ifexists('ZENTotalBytesTxClient', column_ifexists('TotalBytesTx', ''))\n",
-=======
                 "query": "ZPA_CL\n| extend EventVendor=\"Zscaler\",\n        EventProduct=\"Private Access\"\n| parse-kv Message as (LogTimestamp:string, Customer:string, SessionID:string, ConnectionID:string, NetworkProtocol:string, DoubleEncryption:string, SrcIpAddr:string, SrcNatIpAddr:string, SrcGeoLatitude:string, SrcGeoLongitude:string, SrcGeoCountry:string, ClientZEN:string, NetworkRuleName:string, ConnectorZEN:string, ConnectorIP:string, ConnectorPort:string, SrcDvcHostname:string, Application:string, AppGroup:string, DstDomainHostname:string, DstIpAddr:string, PolicyProcessingTime:string, CAProcessingTime:string, ConnectorZENSetupTime:string, ConnectionSetupTime:string, ServerSetupTime:string, AppLearnTime:string, TimestampConnectionStart:string, TimestampConnectionEnd:string, TimestampCATx:string, TimestampCARx:string, TimestampAppLearnStart:string, TimestampZENFirstRxClient:string, TimestampZENFirstTxClient:string, TimestampZENLastRxClient:string, TimestampZENLastTxClient:string, TimestampConnectorZENSetupComplete:string, TimestampZENFirstRxConnector:string, TimestampZENFirstTxConnector:string, TimestampZENLastRxConnector:string, TimestampZENLastTxConnector:string, ZENBytesRxClient:string, ZENBytesTxClient:string, ZENTotalBytesRxConnector:string, ZENBytesRxConnector:string, ZENTotalBytesTxConnector:string, ZENBytesTxConnector:string, Idp:string, Version:string, ZEN:string, CertificateCN:string, PrivateIP:string, DvcIpAddr:string, Latitude:string, Longitude:string, CountryCode:string, TimestampAuthentication:string, TimestampUnAuthentication:string, DvcHostname:string, SrcDvcOs:string, DvcType:string, TrustedNetworks:string, TrustedNetworksNames:string, SAMLAttributes:string, PosturesHit:string, PosturesMiss:string, ZENLatitude:string, ZENLongitude:string, ZENCountryCode:string, SessionType:string, Connector:string, ConnectorGroup:string, CPUUtilization:string, MemUtilization:string, ServiceCount:string, InterfaceDefRoute:string, DefRouteGW:string, PrimaryDNSResolver:string, HostUpTime:string, ConnectorUpTime:string, NumOfInterfaces:string, BytesRxInterface:string, PacketsRxInterface:string, ErrorsRxInterface:string, DiscardsRxInterface:string, BytesTxInterface:string, PacketsTxInterface:string, ErrorsTxInterface:string, DiscardsTxInterface:string, ModifiedTime:string, CreationTime:string, ModifiedBy:string, RequestID:string, AuditOldValue:string, AuditNewValue:string, AuditOperationType:string, ObjectType:string, ObjectName:string, ObjectID:string, CustomerID:string, Exporter:string, TimestampRequestReceiveStart:string,  TimestampRequestReceiveHeaderFinish:string, TimestampRequestReceiveFinish:string, TimestampRequestTransmitStart:string, TimestampRequestTransmitFinish:string, TimestampResponseReceiveStart:string, TimestampResponseReceiveFinish:string, TimestampResponseTransmitStart:string, TimestampResponseTransmitFinish:string, TotalTimeRequestReceive:string, TotalTimeRequestTransmit:string, TotalTimeResponseReceive:string, TotalTimeResponseTransmit:string, TotalTimeConnectionSetup:string, TotalTimeServerResponse:string, HttpRequestMethod:string, NetworkApplicationProtocol:string, UrlHostname:string, UrlOriginal:string, HttpUserAgentOriginal:string, HttpRequestXff:string, NameID:string, HttpStatusCode:string, HttpRequestBodyBytes:string, HttpResponseBodyBytes:string, SrcPortNumber:string, EventResultDetails:string, CorsToken:string, Origin:string, InternalReason:string, ConnectionStatus:string,  SessionStatus:string, Username:string, User:string, ServicePort:string, ServerPort:string, ApplicationPort:string, ZENTotalBytesRxClient:string, TotalBytesRx:string, ZENTotalBytesTxClient:string, TotalBytesTx:string, IPProtocol:double, ClientCountryCode:string, ClientLatitude:string, ClientLongitude:string, ClientPublicIP:string, ClientPrivateIP:string, Policy:string, Host:string, Server:string, ServerIP:string, ClientCity:string, MicroTenantID:string, AppMicroTenantID:string, Platform:string, Hostname:string, NetworkSessionId:string, ) with (pair_delimiter=',', kv_delimiter=':', quote='\"')\n| extend\n        EventResult=column_ifexists('InternalReason', column_ifexists('ConnectionStatus', '')),\n        DvcAction=column_ifexists('ConnectionStatus', column_ifexists('SessionStatus', '')),\n        DstUserName=column_ifexists('Username', column_ifexists('User', '')),\n        DstPortNumber=column_ifexists('ServicePort', column_ifexists('ServerPort', column_ifexists('ApplicationPort', ''))),\n        SrcBytes=column_ifexists('ZENTotalBytesRxClient', column_ifexists('TotalBytesRx', '')),\n        DstBytes=column_ifexists('ZENTotalBytesTxClient', column_ifexists('TotalBytesTx', ''))\n",
->>>>>>> dd11ae89
                 "functionParameters": "",
                 "version": 2,
                 "tags": [
@@ -1214,11 +1210,7 @@
         "displayName": "Parser for ZPAEvent",
         "category": "Microsoft Sentinel Parser",
         "functionAlias": "ZPAEvent",
-<<<<<<< HEAD
-        "query": "ZPA_CL\n| extend EventVendor=\"Zscaler\",\n        EventProduct=\"Private Access\"\n| extend MessageJson=parse_json(Message)\n| extend LogTimestamp=tostring(MessageJson.LogTimestamp),\n         Customer=tostring(MessageJson.Customer),\n         NetworkSessionId=tostring(MessageJson.SessionID),\n         ConnectionID=tostring(MessageJson.ConnectionID),\n         NetworkProtocol=tostring(MessageJson.IPProtocol),\n         DoubleEncryption=tostring(MessageJson.DoubleEncryption),\n         SrcIpAddr=tostring(MessageJson.ClientPublicIP),\n         SrcNatIpAddr=tostring(MessageJson.ClientPrivateIP),\n         SrcGeoLatitude=tostring(MessageJson.ClientLatitude),\n         SrcGeoLongitude=tostring(MessageJson.ClientLongitude),\n         SrcGeoCountry=tostring(MessageJson.ClientCountryCode),\n         ClientZEN=tostring(MessageJson.ClientZEN),\n         NetworkRuleName=tostring(MessageJson.Policy),\n         ConnectorZEN=tostring(MessageJson.ConnectorZEN),\n         ConnectorIP=tostring(MessageJson.ConnectorIP),\n         ConnectorPort=tostring(MessageJson.ConnectorPort),\n         SrcDvcHostname=tostring(MessageJson.Host),\n         Application=tostring(MessageJson.Application),\n         AppGroup=tostring(MessageJson.AppGroup),\n         DstDomainHostname=tostring(MessageJson.Server),\n         DstIpAddr=tostring(MessageJson.ServerIP),\n         PolicyProcessingTime=tostring(MessageJson.PolicyProcessingTime),\n         CAProcessingTime=tostring(MessageJson.CAProcessingTime),\n         ConnectorZENSetupTime=tostring(MessageJson.ConnectorZENSetupTime),\n         ConnectionSetupTime=tostring(MessageJson.ConnectionSetupTime),\n         ServerSetupTime=tostring(MessageJson.ServerSetupTime),\n         AppLearnTime=tostring(MessageJson.AppLearnTime),\n         TimestampConnectionStart=tostring(MessageJson.TimestampConnectionStart),\n         TimestampConnectionEnd=tostring(MessageJson.TimestampConnectionEnd),\n         TimestampCATx=tostring(MessageJson.TimestampCATx),\n         TimestampCARx=tostring(MessageJson.TimestampCARx),\n         TimestampAppLearnStart=tostring(MessageJson.TimestampAppLearnStart),\n         TimestampZENFirstRxClient=tostring(MessageJson.TimestampZENFirstRxClient),\n         TimestampZENFirstTxClient=tostring(MessageJson.TimestampZENFirstTxClient),\n         TimestampZENLastRxClient=tostring(MessageJson.TimestampZENLastRxClient),\n         TimestampZENLastTxClient=tostring(MessageJson.TimestampZENLastTxClient),\n         TimestampConnectorZENSetupComplete=tostring(MessageJson.TimestampConnectorZENSetupComplete),\n         TimestampZENFirstRxConnector=tostring(MessageJson.TimestampZENFirstRxConnector),\n         TimestampZENFirstTxConnector=tostring(MessageJson.TimestampZENFirstTxConnector),\n         TimestampZENLastRxConnector=tostring(MessageJson.TimestampZENLastRxConnector),\n         TimestampZENLastTxConnector=tostring(MessageJson.TimestampZENLastTxConnector),\n         ZENBytesRxClient=tostring(MessageJson.ZENBytesRxClient),\n         ZENBytesTxClient=tostring(MessageJson.ZENBytesTxClient),\n         ZENTotalBytesRxConnector=tostring(MessageJson.ZENTotalBytesRxConnector),\n         ZENBytesRxConnector=tostring(MessageJson.ZENBytesRxConnector),\n         ZENTotalBytesTxConnector=tostring(MessageJson.ZENTotalBytesTxConnector),\n         ZENBytesTxConnector=tostring(MessageJson.ZENBytesTxConnector),\n         Idp=tostring(MessageJson.Idp),\n         Version=tostring(MessageJson.Version),\n         ZEN=tostring(MessageJson.ZEN),\n         CertificateCN=tostring(MessageJson.CertificateCN),\n         PrivateIP=tostring(MessageJson.PrivateIP),\n         DvcIpAddr=tostring(MessageJson.DvcIpAddr),\n         Latitude=tostring(MessageJson.Latitude),\n         Longitude=tostring(MessageJson.Longitude),\n         CountryCode=tostring(MessageJson.CountryCode),\n         TimestampAuthentication=tostring(MessageJson.TimestampAuthentication),\n         TimestampUnAuthentication=tostring(MessageJson.TimestampUnAuthentication),\n         DvcHostname=tostring(MessageJson.DvcHostname),\n         SrcDvcOs=tostring(MessageJson.SrcDvcOs),\n         DvcType=tostring(MessageJson.DvcType),\n         TrustedNetworks=tostring(MessageJson.TrustedNetworks),\n         TrustedNetworksNames=tostring(MessageJson.TrustedNetworksNames),\n         SAMLAttributes=tostring(MessageJson.SAMLAttributes),\n         PosturesHit=tostring(MessageJson.PosturesHit),\n         PosturesMiss=tostring(MessageJson.PosturesMiss),\n         ZENLatitude=tostring(MessageJson.ZENLatitude),\n         ZENLongitude=tostring(MessageJson.ZENLongitude),\n         ZENCountryCode=tostring(MessageJson.ZENCountryCode),\n         SessionType=tostring(MessageJson.SessionType),\n         Connector=tostring(MessageJson.Connector),\n         ConnectorGroup=tostring(MessageJson.ConnectorGroup),\n         CPUUtilization=tostring(MessageJson.CPUUtilization),\n         MemUtilization=tostring(MessageJson.MemUtilization),\n         ServiceCount=tostring(MessageJson.ServiceCount),\n         InterfaceDefRoute=tostring(MessageJson.InterfaceDefRoute),\n         DefRouteGW=tostring(MessageJson.DefRouteGW),\n         PrimaryDNSResolver=tostring(MessageJson.PrimaryDNSResolver),\n         HostUpTime=tostring(MessageJson.HostUpTime),\n         ConnectorUpTime=tostring(MessageJson.ConnectorUpTime),\n         NumOfInterfaces=tostring(MessageJson.NumOfInterfaces),\n         BytesRxInterface=tostring(MessageJson.BytesRxInterface),\n         PacketsRxInterface=tostring(MessageJson.PacketsRxInterface),\n         ErrorsRxInterface=tostring(MessageJson.ErrorsRxInterface),\n         DiscardsRxInterface=tostring(MessageJson.DiscardsRxInterface),\n         BytesTxInterface=tostring(MessageJson.BytesTxInterface),\n         PacketsTxInterface=tostring(MessageJson.PacketsTxInterface),\n         ErrorsTxInterface=tostring(MessageJson.ErrorsTxInterface),\n         DiscardsTxInterface=tostring(MessageJson.DiscardsTxInterface),\n         ModifiedTime=tostring(MessageJson.ModifiedTime),\n         CreationTime=tostring(MessageJson.CreationTime),\n         ModifiedBy=tostring(MessageJson.ModifiedBy),\n         RequestID=tostring(MessageJson.RequestID),\n         AuditOldValue=tostring(MessageJson.AuditOldValue),\n         AuditNewValue=tostring(MessageJson.AuditNewValue),\n         AuditOperationType=tostring(MessageJson.AuditOperationType),\n         ObjectType=tostring(MessageJson.ObjectType),\n         ObjectName=tostring(MessageJson.ObjectName),\n         ObjectID=tostring(MessageJson.ObjectID),\n         CustomerID=tostring(MessageJson.CustomerID),\n         Exporter=tostring(MessageJson.Exporter),\n         TimestampRequestReceiveStart=tostring(MessageJson.TimestampRequestReceiveStart),\n         TimestampRequestReceiveHeaderFinish=tostring(MessageJson.TimestampRequestReceiveHeaderFinish),\n         TimestampRequestReceiveFinish=tostring(MessageJson.TimestampRequestReceiveFinish),\n         TimestampRequestTransmitStart=tostring(MessageJson.TimestampRequestTransmitStart),\n         TimestampRequestTransmitFinish=tostring(MessageJson.TimestampRequestTransmitFinish),\n         TimestampResponseReceiveStart=tostring(MessageJson.TimestampResponseReceiveStart),\n         TimestampResponseReceiveFinish=tostring(MessageJson.TimestampResponseReceiveFinish),\n         TimestampResponseTransmitStart=tostring(MessageJson.TimestampResponseTransmitStart),\n         TimestampResponseTransmitFinish=tostring(MessageJson.TimestampResponseTransmitFinish),\n         TotalTimeRequestReceive=tostring(MessageJson.TotalTimeRequestReceive),\n         TotalTimeRequestTransmit=tostring(MessageJson.TotalTimeRequestTransmit),\n         TotalTimeResponseReceive=tostring(MessageJson.TotalTimeResponseReceive),\n         TotalTimeResponseTransmit=tostring(MessageJson.TotalTimeResponseTransmit),\n         TotalTimeConnectionSetup=tostring(MessageJson.TotalTimeConnectionSetup),\n         TotalTimeServerResponse=tostring(MessageJson.TotalTimeServerResponse),\n         HttpRequestMethod=tostring(MessageJson.HttpRequestMethod),\n         NetworkApplicationProtocol=tostring(MessageJson.NetworkApplicationProtocol),\n         UrlHostname=tostring(MessageJson.UrlHostname),\n         UrlOriginal=tostring(MessageJson.UrlOriginal),\n         HttpUserAgentOriginal=tostring(MessageJson.HttpUserAgentOriginal),\n         HttpRequestXff=tostring(MessageJson.HttpRequestXff),\n         NameID=tostring(MessageJson.NameID),\n         HttpStatusCode=tostring(MessageJson.HttpStatusCode),\n         HttpRequestBodyBytes=tostring(MessageJson.HttpRequestBodyBytes),\n         HttpResponseBodyBytes=tostring(MessageJson.HttpResponseBodyBytes),\n         SrcPortNumber=tostring(MessageJson.SrcPortNumber),\n         EventResultDetails=tostring(MessageJson.EventResultDetails),\n         CorsToken=tostring(MessageJson.CorsToken),\n         Origin=tostring(MessageJson.Origin),\n         InternalReason=tostring(MessageJson.InternalReason),\n         ConnectionStatus=tostring(MessageJson.ConnectionStatus),\n         SessionStatus=tostring(MessageJson.SessionStatus),\n         Username=tostring(MessageJson.Username),\n         User=tostring(MessageJson.User),\n         ServicePort=tostring(MessageJson.ServicePort),\n         ServerPort=tostring(MessageJson.ServerPort),\n         ApplicationPort=tostring(MessageJson.ApplicationPort),\n         ZENTotalBytesRxClient=tostring(MessageJson.ZENTotalBytesRxClient),\n         TotalBytesRx=tostring(MessageJson.TotalBytesRx),\n         ZENTotalBytesTxClient=tostring(MessageJson.ZENTotalBytesTxClient),\n         TotalBytesTx=tostring(MessageJson.TotalBytesTx)\n| extend\n        EventResult=column_ifexists('InternalReason', column_ifexists('ConnectionStatus', '')),\n        DvcAction=column_ifexists('ConnectionStatus', column_ifexists('SessionStatus', '')),\n        DstUserName=column_ifexists('Username', column_ifexists('User', '')),\n        DstPortNumber=column_ifexists('ServicePort', column_ifexists('ServerPort', column_ifexists('ApplicationPort', ''))),\n        SrcBytes=column_ifexists('ZENTotalBytesRxClient', column_ifexists('TotalBytesRx', '')),\n        DstBytes=column_ifexists('ZENTotalBytesTxClient', column_ifexists('TotalBytesTx', ''))\n",
-=======
         "query": "ZPA_CL\n| extend EventVendor=\"Zscaler\",\n        EventProduct=\"Private Access\"\n| parse-kv Message as (LogTimestamp:string, Customer:string, SessionID:string, ConnectionID:string, NetworkProtocol:string, DoubleEncryption:string, SrcIpAddr:string, SrcNatIpAddr:string, SrcGeoLatitude:string, SrcGeoLongitude:string, SrcGeoCountry:string, ClientZEN:string, NetworkRuleName:string, ConnectorZEN:string, ConnectorIP:string, ConnectorPort:string, SrcDvcHostname:string, Application:string, AppGroup:string, DstDomainHostname:string, DstIpAddr:string, PolicyProcessingTime:string, CAProcessingTime:string, ConnectorZENSetupTime:string, ConnectionSetupTime:string, ServerSetupTime:string, AppLearnTime:string, TimestampConnectionStart:string, TimestampConnectionEnd:string, TimestampCATx:string, TimestampCARx:string, TimestampAppLearnStart:string, TimestampZENFirstRxClient:string, TimestampZENFirstTxClient:string, TimestampZENLastRxClient:string, TimestampZENLastTxClient:string, TimestampConnectorZENSetupComplete:string, TimestampZENFirstRxConnector:string, TimestampZENFirstTxConnector:string, TimestampZENLastRxConnector:string, TimestampZENLastTxConnector:string, ZENBytesRxClient:string, ZENBytesTxClient:string, ZENTotalBytesRxConnector:string, ZENBytesRxConnector:string, ZENTotalBytesTxConnector:string, ZENBytesTxConnector:string, Idp:string, Version:string, ZEN:string, CertificateCN:string, PrivateIP:string, DvcIpAddr:string, Latitude:string, Longitude:string, CountryCode:string, TimestampAuthentication:string, TimestampUnAuthentication:string, DvcHostname:string, SrcDvcOs:string, DvcType:string, TrustedNetworks:string, TrustedNetworksNames:string, SAMLAttributes:string, PosturesHit:string, PosturesMiss:string, ZENLatitude:string, ZENLongitude:string, ZENCountryCode:string, SessionType:string, Connector:string, ConnectorGroup:string, CPUUtilization:string, MemUtilization:string, ServiceCount:string, InterfaceDefRoute:string, DefRouteGW:string, PrimaryDNSResolver:string, HostUpTime:string, ConnectorUpTime:string, NumOfInterfaces:string, BytesRxInterface:string, PacketsRxInterface:string, ErrorsRxInterface:string, DiscardsRxInterface:string, BytesTxInterface:string, PacketsTxInterface:string, ErrorsTxInterface:string, DiscardsTxInterface:string, ModifiedTime:string, CreationTime:string, ModifiedBy:string, RequestID:string, AuditOldValue:string, AuditNewValue:string, AuditOperationType:string, ObjectType:string, ObjectName:string, ObjectID:string, CustomerID:string, Exporter:string, TimestampRequestReceiveStart:string,  TimestampRequestReceiveHeaderFinish:string, TimestampRequestReceiveFinish:string, TimestampRequestTransmitStart:string, TimestampRequestTransmitFinish:string, TimestampResponseReceiveStart:string, TimestampResponseReceiveFinish:string, TimestampResponseTransmitStart:string, TimestampResponseTransmitFinish:string, TotalTimeRequestReceive:string, TotalTimeRequestTransmit:string, TotalTimeResponseReceive:string, TotalTimeResponseTransmit:string, TotalTimeConnectionSetup:string, TotalTimeServerResponse:string, HttpRequestMethod:string, NetworkApplicationProtocol:string, UrlHostname:string, UrlOriginal:string, HttpUserAgentOriginal:string, HttpRequestXff:string, NameID:string, HttpStatusCode:string, HttpRequestBodyBytes:string, HttpResponseBodyBytes:string, SrcPortNumber:string, EventResultDetails:string, CorsToken:string, Origin:string, InternalReason:string, ConnectionStatus:string,  SessionStatus:string, Username:string, User:string, ServicePort:string, ServerPort:string, ApplicationPort:string, ZENTotalBytesRxClient:string, TotalBytesRx:string, ZENTotalBytesTxClient:string, TotalBytesTx:string, IPProtocol:double, ClientCountryCode:string, ClientLatitude:string, ClientLongitude:string, ClientPublicIP:string, ClientPrivateIP:string, Policy:string, Host:string, Server:string, ServerIP:string, ClientCity:string, MicroTenantID:string, AppMicroTenantID:string, Platform:string, Hostname:string, NetworkSessionId:string, ) with (pair_delimiter=',', kv_delimiter=':', quote='\"')\n| extend\n        EventResult=column_ifexists('InternalReason', column_ifexists('ConnectionStatus', '')),\n        DvcAction=column_ifexists('ConnectionStatus', column_ifexists('SessionStatus', '')),\n        DstUserName=column_ifexists('Username', column_ifexists('User', '')),\n        DstPortNumber=column_ifexists('ServicePort', column_ifexists('ServerPort', column_ifexists('ApplicationPort', ''))),\n        SrcBytes=column_ifexists('ZENTotalBytesRxClient', column_ifexists('TotalBytesRx', '')),\n        DstBytes=column_ifexists('ZENTotalBytesTxClient', column_ifexists('TotalBytesTx', ''))\n",
->>>>>>> dd11ae89
         "functionParameters": "",
         "version": 2,
         "tags": [
@@ -1311,22 +1303,22 @@
                 ],
                 "entityMappings": [
                   {
-                    "entityType": "Account",
                     "fieldMappings": [
                       {
                         "columnName": "AccountCustomEntity",
                         "identifier": "Name"
                       }
-                    ]
+                    ],
+                    "entityType": "Account"
                   },
                   {
-                    "entityType": "IP",
                     "fieldMappings": [
                       {
                         "columnName": "IPCustomEntity",
                         "identifier": "Address"
                       }
-                    ]
+                    ],
+                    "entityType": "IP"
                   }
                 ]
               }
@@ -1425,13 +1417,13 @@
                 ],
                 "entityMappings": [
                   {
-                    "entityType": "Account",
                     "fieldMappings": [
                       {
                         "columnName": "AccountCustomEntity",
                         "identifier": "Name"
                       }
-                    ]
+                    ],
+                    "entityType": "Account"
                   }
                 ]
               }
@@ -1530,22 +1522,22 @@
                 ],
                 "entityMappings": [
                   {
-                    "entityType": "Account",
                     "fieldMappings": [
                       {
                         "columnName": "AccountCustomEntity",
                         "identifier": "Name"
                       }
-                    ]
+                    ],
+                    "entityType": "Account"
                   },
                   {
-                    "entityType": "IP",
                     "fieldMappings": [
                       {
                         "columnName": "IPCustomEntity",
                         "identifier": "Address"
                       }
-                    ]
+                    ],
+                    "entityType": "IP"
                   }
                 ]
               }
@@ -1644,13 +1636,13 @@
                 ],
                 "entityMappings": [
                   {
-                    "entityType": "Process",
                     "fieldMappings": [
                       {
                         "columnName": "ProcessCustomEntity",
                         "identifier": "ProcessId"
                       }
-                    ]
+                    ],
+                    "entityType": "Process"
                   }
                 ]
               }
@@ -1748,13 +1740,13 @@
                 ],
                 "entityMappings": [
                   {
-                    "entityType": "Account",
                     "fieldMappings": [
                       {
                         "columnName": "AccountCustomEntity",
                         "identifier": "Name"
                       }
-                    ]
+                    ],
+                    "entityType": "Account"
                   }
                 ]
               }
@@ -1852,13 +1844,13 @@
                 ],
                 "entityMappings": [
                   {
-                    "entityType": "Account",
                     "fieldMappings": [
                       {
                         "columnName": "AccountCustomEntity",
                         "identifier": "Name"
                       }
-                    ]
+                    ],
+                    "entityType": "Account"
                   }
                 ]
               }
@@ -1957,13 +1949,13 @@
                 ],
                 "entityMappings": [
                   {
-                    "entityType": "Account",
                     "fieldMappings": [
                       {
                         "columnName": "AccountCustomEntity",
                         "identifier": "Name"
                       }
-                    ]
+                    ],
+                    "entityType": "Account"
                   }
                 ]
               }
@@ -2062,22 +2054,22 @@
                 ],
                 "entityMappings": [
                   {
-                    "entityType": "Account",
                     "fieldMappings": [
                       {
                         "columnName": "AccountCustomEntity",
                         "identifier": "Name"
                       }
-                    ]
+                    ],
+                    "entityType": "Account"
                   },
                   {
-                    "entityType": "IP",
                     "fieldMappings": [
                       {
                         "columnName": "IPCustomEntity",
                         "identifier": "Address"
                       }
-                    ]
+                    ],
+                    "entityType": "IP"
                   }
                 ]
               }
@@ -2176,13 +2168,13 @@
                 ],
                 "entityMappings": [
                   {
-                    "entityType": "Account",
                     "fieldMappings": [
                       {
                         "columnName": "AccountCustomEntity",
                         "identifier": "Name"
                       }
-                    ]
+                    ],
+                    "entityType": "Account"
                   }
                 ]
               }
@@ -2281,22 +2273,22 @@
                 ],
                 "entityMappings": [
                   {
-                    "entityType": "Account",
                     "fieldMappings": [
                       {
                         "columnName": "AccountCustomEntity",
                         "identifier": "Name"
                       }
-                    ]
+                    ],
+                    "entityType": "Account"
                   },
                   {
-                    "entityType": "IP",
                     "fieldMappings": [
                       {
                         "columnName": "IPCustomEntity",
                         "identifier": "Address"
                       }
-                    ]
+                    ],
+                    "entityType": "IP"
                   }
                 ]
               }
