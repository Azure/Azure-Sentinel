| **Version** | **Date Modified (DD-MM-YYYY)** | **Change History**                                                 |
|-------------|--------------------------------|--------------------------------------------------------------------|
<<<<<<< HEAD
| 3.0.3       | 30-07-2025                     | Updated **Parser** to improve filed mapping. |
=======
| 3.0.3       | 28-08-2025                     | The parser query now includes additional fields such as SessionID, IPProtocol, ClientCountryCode, and others, improving event parsing and enrichment.                                              |
>>>>>>> dd11ae89
| 3.0.2       | 08-07-2025                     | Enhanced **Parser** logic to improve result filtering. |
| 3.0.1       | 05-12-2024                     | Removed Deperacted **Data connectors**                             |
| 3.0.0       | 22-08-2024                     | Deprecating data connectors    								    |<|MERGE_RESOLUTION|>--- conflicted
+++ resolved
@@ -1,10 +1,6 @@
 | **Version** | **Date Modified (DD-MM-YYYY)** | **Change History**                                                 |
 |-------------|--------------------------------|--------------------------------------------------------------------|
-<<<<<<< HEAD
-| 3.0.3       | 30-07-2025                     | Updated **Parser** to improve filed mapping. |
-=======
 | 3.0.3       | 28-08-2025                     | The parser query now includes additional fields such as SessionID, IPProtocol, ClientCountryCode, and others, improving event parsing and enrichment.                                              |
->>>>>>> dd11ae89
 | 3.0.2       | 08-07-2025                     | Enhanced **Parser** logic to improve result filtering. |
 | 3.0.1       | 05-12-2024                     | Removed Deperacted **Data connectors**                             |
 | 3.0.0       | 22-08-2024                     | Deprecating data connectors    								    |