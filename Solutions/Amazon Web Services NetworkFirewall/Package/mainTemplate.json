--- conflicted
+++ resolved
@@ -700,14 +700,8 @@
               "type": "string",
               "minLength": 1
             },
-<<<<<<< HEAD
-              "streamName": {
-=======
-            "streamName": {
->>>>>>> 47acc9c8
-              "defaultValue": "streamName",
-              "type": "array",
-              "minLength": 1
+           "streamName":{        
+           "type": "array"
             }
           },
           "variables": {
@@ -747,17 +741,14 @@
               "kind": "AmazonWebServicesS3",
               "properties": {
                 "connectorDefinitionName": "AwsNetworkFirewallCcpDefinition",
-<<<<<<< HEAD
                 "destinationTable": "[[concat(parameters('streamName')[0],'_CL')]",
-=======
-                "destinationTable": "AWSNetworkFirewall_AlertLog_CL",
                 "dataTypes": {
                   "logs": {
                     "state": "enabled"
                   }
                 },
                 "dcrConfig": {
-                  "streamName": "Custom-AWSNetworkFirewall-AlertLog",
+                  "streamName": "[[parameters('streamName')[0]]",
                   "dataCollectionEndpoint": "[[parameters('dcrConfig').dataCollectionEndpoint]",
                   "dataCollectionRuleImmutableId": "[[parameters('dcrConfig').dataCollectionRuleImmutableId]"
                 },
@@ -773,7 +764,7 @@
               }
             },
             {
-              "name": "[[concat(parameters('innerWorkspace'),'/Microsoft.SecurityInsights/', 'AwsNetworkFirewall Flow Logs', parameters('guidValue'))]",
+              "name": "[concat(parameters('workspace'),'/Microsoft.SecurityInsights/', 'AwsNetworkFirewall Flow Logs')]",
               "apiVersion": "2023-02-01-preview",
               "type": "Microsoft.OperationalInsights/workspaces/providers/dataConnectors",
               "location": "[parameters('workspace-location')]",
@@ -803,7 +794,7 @@
               }
             },
             {
-              "name": "[[concat(parameters('innerWorkspace'),'/Microsoft.SecurityInsights/', 'AwsNetworkFirewall Tls Logs', parameters('guidValue'))]",
+              "name": "[concat(parameters('workspace'),'/Microsoft.SecurityInsights/', 'AwsNetworkFirewall Tls Logs')]",
               "apiVersion": "2023-02-01-preview",
               "type": "Microsoft.OperationalInsights/workspaces/providers/dataConnectors",
               "location": "[parameters('workspace-location')]",
@@ -811,14 +802,13 @@
               "properties": {
                 "connectorDefinitionName": "AwsNetworkFirewallCcpDefinition",
                 "destinationTable": "AWSNetworkFirewall_TlsLog_CL",
->>>>>>> 47acc9c8
                 "dataTypes": {
                   "logs": {
                     "state": "enabled"
                   }
                 },
                 "dcrConfig": {
-                  "streamName": "[[parameters('streamName')[0]]",
+                  "streamName": "Custom-AWSNetworkFirewall-TlsLog",
                   "dataCollectionEndpoint": "[[parameters('dcrConfig').dataCollectionEndpoint]",
                   "dataCollectionRuleImmutableId": "[[parameters('dcrConfig').dataCollectionRuleImmutableId]"
                 },
