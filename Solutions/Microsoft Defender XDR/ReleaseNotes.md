--- conflicted
+++ resolved
@@ -1,11 +1,6 @@
 | **Version** | **Date Modified (DD-MM-YYYY)** | **Change History**                                                                    |
 |-------------|--------------------------------|---------------------------------------------------------------------------------------|
-<<<<<<< HEAD
-| 3.0.10      | 16-10-2024                     | Upated **Analytic rules** PotentialKerberoastActivities.yaml						   | 
-| 3.0.9       | 20-09-2024                     | Added new **Hunting Queries**			   |
-=======
 | 3.0.9       | 20-09-2024                     | Added New **Hunting Queries**				   |
->>>>>>> 3261a3d1
 | 3.0.8       | 10-06-2024                     | Added missing AMA **Data Connector** reference in **Analytic rules**				   | 
 | 3.0.7       | 29-05-2024                     | Updated **Analytic Rule** PossiblePhishingwithCSL&NetworkSession.yaml				   | 
 | 3.0.6       | 13-05-2024                     | Updated queried to use Signinlogs table                               				   | 
