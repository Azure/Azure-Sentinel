--- conflicted
+++ resolved
@@ -38,11 +38,7 @@
     }
   },
   "variables": {
-<<<<<<< HEAD
     "solutionId": "zeronetworksltd1629013803351.azure-sentinel-solution-znsegmentaudit",
-=======
-    "solutionId": "azuresentinel.azure-sentinel-solution-znsegmentaudit",
->>>>>>> b53eb011
     "_solutionId": "[variables('solutionId')]",
     "email": "nicholas@zeronetworks.com",
     "_email": "[variables('email')]",
