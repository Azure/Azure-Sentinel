{
    "id": "ESI-ExchangeAdminAuditLogEvents",
    "title": "[Deprecated] Microsoft Exchange Logs and Events",
    "publisher": "Microsoft",
    "descriptionMarkdown": "You can stream all Exchange Audit events, IIS Logs, HTTP Proxy logs and Security Event logs from the Windows machines connected to your Microsoft Sentinel workspace using the Windows agent. This connection enables you to view dashboards, create custom alerts, and improve investigation. This is used by Microsoft Exchange Security Workbooks to provide security insights of your On-Premises Exchange environment",
    "graphQueries": [
        {
            "metricName": "Total data received",
            "legend": "[Option1] ExchangeAuditLogs",
            "baseQuery": "Event | where EventLog == 'MSExchange Management'"
        },
        {
            "metricName": "Total data received",
            "legend": "[Option 2] Exchange Eventlogs",
            "baseQuery": "Event | where EventLog == 'Application'"
        },
        {
            "metricName": "Total data received",
            "legend": "[Option 3 & 4] Domain Controllers Security Logs",
            "baseQuery": "SecurityEvent"
        },
        {
            "metricName": "Total data received",
            "legend": "[Option 5] Exchange IIS logs",
            "baseQuery": "W3CIISLog"
        },
        {
            "metricName": "Total data received",
            "legend": "[Option 6] Exchange Message Tracking logs",
            "baseQuery": "MessageTrackingLog_CL"
        },
        {
            "metricName": "Total data received",
            "legend": "[Option 7] Exchange HTTPProxy logs",
            "baseQuery": "ExchangeHttpProxy_CL"
        }
    ],
    "sampleQueries": [
        {
            "description": "All Audit logs",
            "query": "Event | where EventLog == 'MSExchange Management' | sort by TimeGenerated"
        }
    ],
    "dataTypes": [
        {
            "name": "Event",
            "lastDataReceivedQuery": "Event | where EventLog in ('MSExchange Management', 'Application', 'System')  | summarize Time = max(TimeGenerated) | where isnotempty(Time)"
        },
        {
            "name": "W3CIISLog",
            "lastDataReceivedQuery": "W3CIISLog  | summarize Time = max(TimeGenerated) | where isnotempty(Time)"
        },
        {
            "name": "MessageTrackingLog_CL",
            "lastDataReceivedQuery": "MessageTrackingLog_CL  | summarize Time = max(TimeGenerated) | where isnotempty(Time)"
        },
        {
            "name": "ExchangeHttpProxy_CL",
            "lastDataReceivedQuery": "ExchangeHttpProxy_CL  | summarize Time = max(TimeGenerated) | where isnotempty(Time)"
        }
    ],
    "connectivityCriterias": [
        {
            "type": "IsConnectedQuery",
            "value": [
<<<<<<< HEAD
                "Event | where EventLog == 'MSExchange Management'  | summarize LastLogReceived = max(TimeGenerated) | project IsConnected = LastLogReceived > ago(1h)",
                "W3CIISLog  | summarize LastLogReceived = max(TimeGenerated) | project IsConnected = LastLogReceived > ago(1h)",
                "MessageTrackingLog_CL  | summarize LastLogReceived = max(TimeGenerated) | project IsConnected = LastLogReceived > ago(1h)",
                "ExchangeHttpProxy_CL  | summarize LastLogReceived = max(TimeGenerated) | project IsConnected = LastLogReceived > ago(1h)"
=======
                "Event | where EventLog in ('MSExchange Management', 'Application', 'System')  | summarize LastLogReceived = max(TimeGenerated) | project IsConnected = LastLogReceived > ago(7d)",
                "W3CIISLog  | summarize LastLogReceived = max(TimeGenerated) | project IsConnected = LastLogReceived > ago(7d)",
                "MessageTrackingLog_CL  | summarize LastLogReceived = max(TimeGenerated) | project IsConnected = LastLogReceived > ago(7d)",
                "ExchangeHttpProxy_CL  | summarize LastLogReceived = max(TimeGenerated) | project IsConnected = LastLogReceived > ago(7d)"
>>>>>>> fffe3e92
            ]
        }
    ],
    "availability": {
        "status": 1,
        "isPreview": false
    },
    "permissions": {
        "resourceProvider": [
            {
                "provider": "Microsoft.OperationalInsights/workspaces",
                "permissionsDisplayText": "read and write permissions.",
                "providerDisplayName": "Workspace",
                "scope": "Workspace",
                "requiredPermissions": {
                    "read": true,
                    "write": true,
                    "delete": true
                }
            },
            {
                "provider": "Microsoft.OperationalInsights/workspaces/sharedKeys",
                "permissionsDisplayText": "read permissions to shared keys for the workspace are required. [See the documentation to learn more about workspace keys](https://docs.microsoft.com/azure/azure-monitor/platform/agent-windows#obtain-workspace-id-and-key).",
                "providerDisplayName": "Keys",
                "scope": "Workspace",
                "requiredPermissions": {
                    "action": true
                }
            }
        ],
        "customs": [
            {
                "description": "Azure Log Analytics will be deprecated, to collect data from non-Azure VMs, Azure Arc is recommended. [Learn more](https://docs.microsoft.com/azure/azure-monitor/agents/azure-monitor-agent-install?tabs=ARMAgentPowerShell,PowerShellWindows,PowerShellWindowsArc,CLIWindows,CLIWindowsArc)"
            }
        ]
    },
    "instructionSteps": [
        {
            "description": ">**NOTE:** This data connector depends on a parser based on a Kusto Function to work as expected. Follow the steps to create the Kusto Functions alias : [**ExchangeAdminAuditLogs**](https://aka.ms/sentinel-ESI-ExchangeCollector-ExchangeAdminAuditLogs-parser)",
            "instructions": [
                {
                    "parameters": {
                        "title": "Parser deployment (When using Microsoft Exchange Security Solution, Parsers are automatically deployed)",
                        "instructionSteps": [
                            {
                                "title": "1. Download the Parser file",
                                "description": "The latest version of the file [**ExchangeAdminAuditLogs**](https://aka.ms/sentinel-ESI-ExchangeCollector-ExchangeAdminAuditLogs-parser)"
                            },
                            {
                                "title": "2. Create Parser **ExchangeAdminAuditLogs** function",
                                "description": "In 'Logs' explorer of your Microsoft Sentinel's log analytics, copy the content of the file to Log explorer"
                            },
                            {
                                "title": "3. Save Parser **ExchangeAdminAuditLogs** function",
                                "description": "Click on save button.\n No parameter is needed for this parser.\nClick save again."
                            }
                        ]
                    },
                    "type": "InstructionStepsGroup"
                }
            ]
        },
        {
            "description": ">**NOTE:** This solution is based on options. This allows you to choose which data will be ingest as some options can generate a very high volume of data. Depending on what you want to collect, track in your Workbooks, Analytics Rules, Hunting capabilities you will choose the option(s) you will deploy. Each options are independant for one from the other. To learn more about each option: ['Microsoft Exchange Security' wiki](https://aka.ms/ESI_DataConnectorOptions)"
        },
        {
            "title": "1.  Download and install the agents needed to collect logs for Microsoft Sentinel",
            "description": "Type of servers (Exchange Servers, Domain Controllers linked to Exchange Servers or all Domain Controllers) depends on the option you want to deploy.",
            "instructions": [
                {
                    "parameters": {
                        "instructionSteps": [
                            {
                                "title": "Deploy Monitor Agents",
                                "description": "This step is required only if it's the first time you onboard your Exchange Servers/Domain Controllers",
                                "instructions": [
                                    {
                                        "parameters": {
                                            "title": "Select which agent you want to install in your servers to collect logs:",
                                            "instructionSteps": [
                                                {
                                                    "title": "[Prefered] Azure Monitor Agent via Azure Arc",
                                                    "description": "**Deploy the Azure Arc Agent**\n> [Learn more](https://docs.microsoft.com/azure/azure-monitor/agents/azure-monitor-agent-install?tabs=ARMAgentPowerShell,PowerShellWindows,PowerShellWindowsArc,CLIWindows,CLIWindowsArc)"
                                                },
                                                {
                                                    "title": "Install Azure Log Analytics Agent (Deprecated on 31/08/2024)",
                                                    "description": "1. Download the Azure Log Analytics Agent and choose the deployment method in the below link.",
                                                    "instructions": [
                                                        {
                                                            "parameters": {
                                                                "linkType": "InstallAgentOnNonAzure"
                                                            },
                                                            "type": "InstallAgent"
                                                        }
                                                    ]
                                                }
                                            ]
                                        },
                                        "type": "InstructionStepsGroup"
                                    }
                                ]
                            }
                        ]
                    },
                    "type": "InstructionStepsGroup"
                }
            ]
        },
        {
            "title": "2.  Deploy log injestion following choosed options",
            "instructions": [
                {
                    "parameters": {
                        "instructionSteps": [
                            {
                                "title": "[Option 1] MS Exchange Management Log collection",
                                "description": "Select how to stream MS Exchange Admin Audit event logs",
                                "instructions": [
                                    {
                                        "parameters": {
                                            "title": "MS Exchange Admin Audit event logs",
                                            "instructionSteps": [
                                                {
                                                    "title": "Data Collection Rules - When Azure Monitor Agent is used",
                                                    "description": "**Enable data collection rule**\n>  Microsoft Exchange Admin Audit Events logs are collected only from **Windows** agents.",
                                                    "instructions": [
                                                        {
                                                            "parameters": {
                                                                "instructionSteps": [
                                                                    {
                                                                        "title": "Option 1 - Azure Resource Manager (ARM) Template",
                                                                        "description": "Use this method for automated deployment of the DCR.\n\n1. Click the **Deploy to Azure** button below. \n\n\t[![Deploy To Azure](https://aka.ms/deploytoazurebutton)](https://aka.ms/sentinel-ESI-DCROption1-azuredeploy)\n2. Select the preferred **Subscription**, **Resource Group** and **Location**. \n3. Enter the **Workspace Name** 'and/or Other required fields'.\n>4.  Mark the checkbox labeled **I agree to the terms and conditions stated above**. \n5.  Click **Purchase** to deploy."
                                                                    },
                                                                    {
                                                                        "title": "Option 2 - Manual Deployment of Azure Automation",
                                                                        "description": "Use the following step-by-step instructions to deploy manually a Data Collection Rule.",
                                                                        "instructions": [
                                                                            {
                                                                                "parameters": {
                                                                                    "instructionSteps": [
                                                                                        {
                                                                                            "title": "A. Create DCR, Type Event log",
                                                                                            "description": "1.  From the Azure Portal, navigate to [Azure Data collection rules](https://portal.azure.com/#view/Microsoft_Azure_Monitoring/AzureMonitoringBrowseBlade/~/dataCollectionRules).\n2. Click **+ Create** at the top.\n3. In the **Basics** tab, fill the required fields, Select Windows as platform type and give a name to the DCR. \n4. In the **Resources** tab, enter you Exchange Servers.\n5. In 'Collect and deliver', add a Data Source type 'Windows Event logs' and select 'Custom' option, enter 'MS Exchange Management' as expression and Add it.\n6. 'Make other preferable configuration changes', if needed, then click **Create**."
                                                                                        }
                                                                                    ]
                                                                                },
                                                                                "type": "InstructionStepsGroup"
                                                                            }
                                                                        ]
                                                                    },
                                                                    {
                                                                        "title": "Assign the DCR to all Exchange Servers",
                                                                        "description": "Add all your Exchange Servers to the DCR"
                                                                    }
                                                                ]
                                                            },
                                                            "type": "InstructionStepsGroup"
                                                        }
                                                    ]
                                                },
                                                {
                                                    "title": "Data Collection Rules - When the legacy Azure Log Analytics Agent is used",
                                                    "description": "**Configure the logs to be collected**\n\nConfigure the Events you want to collect and their severities.\n\n1.  Under workspace **Legacy agents management**, select **Windows Event logs**.\n2.  Click **Add Windows event log** and enter **MS Exchange Management** as log name.\n3.  Collect Error, Warning and Information types\n4.  Click **Save**.",
                                                    "instructions": [
                                                        {
                                                            "parameters": {
                                                                "linkType": "OpenSyslogSettings"
                                                            },
                                                            "type": "InstallAgent"
                                                        }
                                                    ]
                                                }
                                            ]
                                        },
                                        "type": "InstructionStepsGroup"
                                    }
                                ]
                            }
                        ]
                    },
                    "type": "InstructionStepsGroup"
                },
                {
                    "parameters": {
                        "instructionSteps": [
                            {
                                "title": "[Option 2] Security/Application/System logs of Exchange Servers",
                                "description": "Select how to stream Security/Application/System logs of Exchange Servers",
                                "instructions": [
                                    {
                                        "parameters": {
                                            "title": "Security Event log collection",
                                            "instructionSteps": [
                                                {
                                                    "title": "Data Collection Rules - Security Event logs",
                                                    "description": "**Enable data collection rule for Security Logs**\nSecurity Events logs are collected only from **Windows** agents.\n1. Add Exchange Servers on *Resources* tab.\n2. Select Security log level\n\n>  **Common level** is the minimum required. Please select 'Common' or 'All Security Events' on DCR definition.",
                                                    "instructions": [
                                                        {
                                                            "parameters": {
                                                                "linkType": "OpenCreateDataCollectionRule",
                                                                "dataCollectionRuleType": 0
                                                            },
                                                            "type": "InstallAgent"
                                                        }
                                                    ]
                                                }
                                            ]
                                        },
                                        "type": "InstructionStepsGroup"
                                    },
                                    {
                                        "parameters": {
                                            "title": "Application and System Event log collection",
                                            "instructionSteps": [
                                                {
                                                    "title": "Data Collection Rules - When Azure Monitor Agent is used",
                                                    "description": "**Enable data collection rule**\n>  Application and System Events logs are collected only from **Windows** agents.",
                                                    "instructions": [
                                                        {
                                                            "parameters": {
                                                                "instructionSteps": [
                                                                    {
                                                                        "title": "Option 1 - Azure Resource Manager (ARM) Template",
                                                                        "description": "Use this method for automated deployment of the DCR.\n\n1. Click the **Deploy to Azure** button below. \n\n\t[![Deploy To Azure](https://aka.ms/deploytoazurebutton)](https://aka.ms/sentinel-ESI-DCROption2-azuredeploy)\n2. Select the preferred **Subscription**, **Resource Group** and **Location**. \n3. Enter the **Workspace Name** 'and/or Other required fields'.\n>4.  Mark the checkbox labeled **I agree to the terms and conditions stated above**. \n5.  Click **Purchase** to deploy."
                                                                    },
                                                                    {
                                                                        "title": "Option 2 - Manual Deployment of Azure Automation",
                                                                        "description": "Use the following step-by-step instructions to deploy manually a Data Collection Rule.",
                                                                        "instructions": [
                                                                            {
                                                                                "parameters": {
                                                                                    "instructionSteps": [
                                                                                        {
                                                                                            "title": "A. Create DCR, Type Event log",
                                                                                            "description": "1.  From the Azure Portal, navigate to [Azure Data collection rules](https://portal.azure.com/#view/Microsoft_Azure_Monitoring/AzureMonitoringBrowseBlade/~/dataCollectionRules).\n2. Click **+ Create** at the top.\n3. In the **Basics** tab, fill the required fields, Select Windows as platform type and give a name to the DCR. \n4. In the **Resources** tab, enter you Exchange Servers.\n5. In 'Collect and deliver', add a Data Source type 'Windows Event logs' and select 'Basic' option.\n6. For Application, select 'Critical', 'Error' and 'Warning'. For System, select Critical/Error/Warning/Information. \n7. 'Make other preferable configuration changes', if needed, then click **Create**."
                                                                                        }
                                                                                    ]
                                                                                },
                                                                                "type": "InstructionStepsGroup"
                                                                            }
                                                                        ]
                                                                    },
                                                                    {
                                                                        "title": "Assign the DCR to all Exchange Servers",
                                                                        "description": "Add all your Exchange Servers to the DCR"
                                                                    }
                                                                ]
                                                            },
                                                            "type": "InstructionStepsGroup"
                                                        }
                                                    ]
                                                },
                                                {
                                                    "title": "Data Collection Rules - When the legacy Azure Log Analytics Agent is used",
                                                    "description": "**Configure the logs to be collected**\n\nConfigure the Events you want to collect and their severities.\n\n1.  Under workspace advanced settings **Configuration**, select **Data** and then **Windows Event logs**.\n2.  Click **Add Windows event log** and search **Application** as log name.\n3.  Click **Add Windows event log** and search **System** as log name.\n4.  Collect Error (for all), Warning (for all) and Information (for System) types\n5.  Click **Save**.",
                                                    "instructions": [
                                                        {
                                                            "parameters": {
                                                                "linkType": "OpenSyslogSettings"
                                                            },
                                                            "type": "InstallAgent"
                                                        }
                                                    ]
                                                }
                                            ]
                                        },
                                        "type": "InstructionStepsGroup"
                                    }
                                ]
                            }
                        ]
                    },
                    "type": "InstructionStepsGroup"
                },
                {
                    "parameters": {
                        "instructionSteps": [
                            {
                                "title": "[Option 3 and 4] Security logs of Domain Controllers",
                                "description": "Select how to stream Security logs of Domain Controllers. If you want to implement Option 3, you just need to select DC on same site as Exchange Servers. If you want to implement Option 4, you can select all DCs of your forest.",
                                "instructions": [
                                    {
                                        "parameters": {
                                            "instructionSteps": [
                                                {
                                                    "title": "[Option 3] List only Domain Controllers on the same site as Exchange Servers for next step",
                                                    "description": "**This limits the quantity of data injested but some incident can't be detected.**"
                                                },
                                                {
                                                    "title": "[Option 4] List all Domain Controllers of your Active-Directory Forest for next step",
                                                    "description": "**This allows collecting all security events**"
                                                }
                                            ]
                                        },
                                        "type": "InstructionStepsGroup"
                                    },
                                    {
                                        "parameters": {
                                            "title": "Security Event log collection",
                                            "instructionSteps": [
                                                {
                                                    "title": "Data Collection Rules - Security Event logs",
                                                    "description": "**Enable data collection rule for Security Logs**\nSecurity Events logs are collected only from **Windows** agents.\n1. Add chosen DCs on *Resources* tab.\n2. Select Security log level\n\n>  **Common level** is the minimum required. Please select 'Common' or 'All Security Events' on DCR definition.",
                                                    "instructions": [
                                                        {
                                                            "parameters": {
                                                                "linkType": "OpenCreateDataCollectionRule",
                                                                "dataCollectionRuleType": 0
                                                            },
                                                            "type": "InstallAgent"
                                                        }
                                                    ]
                                                }
                                            ]
                                        },
                                        "type": "InstructionStepsGroup"
                                    }
                                ]
                            }
                        ]
                    },
                    "type": "InstructionStepsGroup"
                },
                {
                    "parameters": {
                        "instructionSteps": [
                            {
                                "title": "[Option 5] IIS logs of Exchange Servers",
                                "description": "Select how to stream IIS logs of Exchange Servers",
                                "instructions": [
                                    {
                                        "parameters": {
                                            "instructionSteps": [
                                                {
                                                    "title": "Data Collection Rules - When Azure Monitor Agent is used",
                                                    "description": "**Enable data collection rule**\n> IIS logs are collected only from **Windows** agents.",
                                                    "instructions": [
                                                        {
                                                            "type": "AdminAuditEvents"
                                                        },
                                                        {
                                                            "parameters": {
                                                                "instructionSteps": [
                                                                    {
                                                                        "title": "Option 1 - Azure Resource Manager (ARM) Template",
                                                                        "description": "Use this method for automated deployment of the DCE and DCR.",
                                                                        "instructions": [
                                                                            {
                                                                                "parameters": {
                                                                                    "instructionSteps": [
                                                                                        {
                                                                                            "title": "A. Create DCE (If not already created for Exchange Servers)",
                                                                                            "description": "1. Click the **Deploy to Azure** button below. \n\n\t[![Deploy To Azure](https://aka.ms/deploytoazurebutton)](https://aka.ms/sentinel-ESI-DCEExchangeServers)\n2. Select the preferred **Subscription**, **Resource Group** and **Location**. \n3. You can change the proposed name of the DCE.\n5.  Click **Create** to deploy."
                                                                                        },
                                                                                        {
                                                                                            "title": "B. Deploy Data Connection Rule",
                                                                                            "description": "1. Click the **Deploy to Azure** button below. \n\n\t[![Deploy To Azure](https://aka.ms/deploytoazurebutton)](https://aka.ms/sentinel-ESI-DCROption5-azuredeploy)\n2. Select the preferred **Subscription**, **Resource Group** and **Location**. \n3. Enter the **Workspace ID** 'and/or Other required fields'.\n>4.  Mark the checkbox labeled **I agree to the terms and conditions stated above**. \n5.  Click **Purchase** to deploy."
                                                                                        }
                                                                                    ]
                                                                                },
                                                                                "type": "InstructionStepsGroup"
                                                                            }
                                                                        ]
                                                                    },
                                                                    {
                                                                        "title": "Option 2 - Manual Deployment of Azure Automation",
                                                                        "description": "Use the following step-by-step instructions to deploy manually a Data Collection Rule.",
                                                                        "instructions": [
                                                                            {
                                                                                "parameters": {
                                                                                    "instructionSteps": [
                                                                                        {
                                                                                            "title": "A. Create DCE (If not already created for Exchange Servers)",
                                                                                            "description": "1.  From the Azure Portal, navigate to [Azure Data collection Endpoint](https://portal.azure.com/#view/Microsoft_Azure_Monitoring/AzureMonitoringBrowseBlade/~/dataCollectionEndpoints).\n2. Click **+ Create** at the top.\n3. In the **Basics** tab, fill the required fields and give a name to the DCE. \n3. 'Make other preferable configuration changes', if needed, then click **Create**."
                                                                                        },
                                                                                        {
                                                                                            "title": "B. Create DCR, Type IIS log",
                                                                                            "description": "1.  From the Azure Portal, navigate to [Azure Data collection rules](https://portal.azure.com/#view/Microsoft_Azure_Monitoring/AzureMonitoringBrowseBlade/~/dataCollectionRules).\n2. Click **+ Create** at the top.\n3. In the **Basics** tab, fill the required fields, Select Windows as platform type and give a name to the DCR. Select the created DCE. \n4. In the **Resources** tab, enter you Exchange Servers.\n5. In 'Collect and deliver', add a Data Source type 'IIS logs' (Do not enter a path if IIS Logs path is configured by default). Click on 'Add data source'\n6. 'Make other preferable configuration changes', if needed, then click **Create**."
                                                                                        }
                                                                                    ]
                                                                                },
                                                                                "type": "InstructionStepsGroup"
                                                                            }
                                                                        ]
                                                                    },
                                                                    {
                                                                        "title": "Assign the DCR to all Exchange Servers",
                                                                        "description": "Add all your Exchange Servers to the DCR"
                                                                    }
                                                                ]
                                                            },
                                                            "type": "InstructionStepsGroup"
                                                        }
                                                    ]
                                                },
                                                {
                                                    "title": "Data Collection Rules - When the legacy Azure Log Analytics Agent is used",
                                                    "description": "**Configure the logs to be collected**\n\nConfigure the Events you want to collect and their severities.\n\n1.  Under workspace advanced settings **Configuration**, select **Data** and then **IIS Logs**.\n2. Check **Collect W3C format IIS log files**\n5.  Click **Save**.",
                                                    "instructions": [
                                                        {
                                                            "parameters": {
                                                                "linkType": "OpenSyslogSettings"
                                                            },
                                                            "type": "InstallAgent"
                                                        }
                                                    ]
                                                }
                                            ]
                                        },
                                        "type": "InstructionStepsGroup"
                                    }
                                ]
                            }
                        ]
                    },
                    "type": "InstructionStepsGroup"
                },
                {
                    "parameters": {
                        "instructionSteps": [
                            {
                                "title": "[Option 6] Message Tracking of Exchange Servers",
                                "description": "Select how to stream Message Tracking of Exchange Servers",
                                "instructions": [
                                    {
                                        "parameters": {
                                            "instructionSteps": [
                                                {
                                                    "title": "Data Collection Rules - When Azure Monitor Agent is used",
                                                    "description": "**Enable data collection rule**\n> Message Tracking are collected only from **Windows** agents.",
                                                    "instructions": [
                                                        {
                                                            "parameters": {
                                                                "text": "**Attention**, Custom logs in Monitor Agent is in Preview. The deployment doesn't work as expected for the moment (March 2023).",
                                                                "inline": false
                                                            },
                                                            "type": "InfoMessage"
                                                        },
                                                        {
                                                            "parameters": {
                                                                "instructionSteps": [
                                                                    {
                                                                        "title": "Option 1 - Azure Resource Manager (ARM) Template",
                                                                        "description": "Use this method for automated deployment of the DCE and DCR.",
                                                                        "instructions": [
                                                                            {
                                                                                "parameters": {
                                                                                    "instructionSteps": [
                                                                                        {
                                                                                            "title": "A. Create DCE (If not already created for Exchange Servers)",
                                                                                            "description": "1. Click the **Deploy to Azure** button below. \n\n\t[![Deploy To Azure](https://aka.ms/deploytoazurebutton)](https://aka.ms/sentinel-ESI-DCEExchangeServers)\n2. Select the preferred **Subscription**, **Resource Group** and **Location**. \n3. You can change the proposed name of the DCE.\n5.  Click **Create** to deploy."
                                                                                        },
                                                                                        {
                                                                                            "title": "B. Deploy Data Connection Rule and Custom Table",
                                                                                            "description": "1. Click the **Deploy to Azure** button below. \n\n\t[![Deploy To Azure](https://aka.ms/deploytoazurebutton)](https://aka.ms/sentinel-ESI-DCROption6-azuredeploy)\n2. Select the preferred **Subscription**, **Resource Group** and **Location**. \n3. Enter the **Workspace ID** 'and/or Other required fields'.\n>4.  Mark the checkbox labeled **I agree to the terms and conditions stated above**. \n5.  Click **Purchase** to deploy."
                                                                                        }
                                                                                    ]
                                                                                },
                                                                                "type": "InstructionStepsGroup"
                                                                            }
                                                                        ]
                                                                    },
                                                                    {
                                                                        "title": "Option 2 - Manual Deployment of Azure Automation",
                                                                        "description": "Use the following step-by-step instructions to deploy manually a Data Collection Rule.",
                                                                        "instructions": [
                                                                            {
                                                                                "parameters": {
                                                                                    "instructionSteps": [
                                                                                        {
                                                                                            "title": "A. Create DCE (If not already created for Exchange Servers)",
                                                                                            "description": "1.  From the Azure Portal, navigate to [Azure Data collection Endpoint](https://portal.azure.com/#view/Microsoft_Azure_Monitoring/AzureMonitoringBrowseBlade/~/dataCollectionEndpoints).\n2. Click **+ Create** at the top.\n3. In the **Basics** tab, fill the required fields and give a name to the DCE, like ESI-ExchangeServers. \n3. 'Make other preferable configuration changes', if needed, then click **Create**."
                                                                                        },
                                                                                        {
                                                                                            "title": "B. Create Custom DCR Table",
                                                                                            "description": "1. Download the Example file from [Microsoft Sentinel GitHub](https://aka.ms/Sentinel-Sample-ESI-MessageTrackingExampleFile).\n2.  From the Azure Portal, navigate to [Workspace Analytics](https://portal.azure.com/#view/HubsExtension/BrowseResource/resourceType/Microsoft.OperationalInsights%2Fworkspaces) and select your target Workspace.\n3. Click in 'Tables', click **+ Create** at the top and select **New Custom log (DCR-Based)**.\n4. In the **Basics** tab, enter **MessageTrackingLog** on the Table name, create a Data Collection rule with the name **DCR-Option6-MessageTrackingLogs** (for example) and select the previously created Data collection Endpoint.\n5. In the **Schema and Transformation** tab, choose the downloaded sample file and click on **Transformation Editor**.\n6. In the transformation field, enter the following KQL request :\n*source\n| extend TimeGenerated = todatetime(['date-time'])\n| extend\n    clientHostname = ['client-hostname'],\n    clientIP = ['client-ip'],\n    connectorId = ['connector-id'],\n    customData = ['custom-data'],\n    eventId = ['event-id'],\n    internalMessageId = ['internal-message-id'],\n    logId = ['log-id'],\n    messageId = ['message-id'],\n    messageInfo = ['message-info'],\n    messageSubject = ['message-subject'],\n    networkMessageId = ['network-message-id'],\n    originalClientIp =  ['original-client-ip'],\n    originalServerIp = ['original-server-ip'],\n    recipientAddress= ['recipient-address'],\n    recipientCount= ['recipient-count'],\n    recipientStatus= ['recipient-status'],\n    relatedRecipientAddress= ['related-recipient-address'],\n    returnPath= ['return-path'],\n    senderAddress= ['sender-address'],\n    senderHostname= ['server-hostname'],\n    serverIp= ['server-ip'],\n    sourceContext= ['source-context'],\n    schemaVersion=['schema-version'],\n    messageTrackingTenantId = ['tenant-id'],\n    totalBytes = ['total-bytes'],\n    transportTrafficType = ['transport-traffic-type']\n| project-away\n    ['client-ip'],\n    ['client-hostname'],\n    ['connector-id'],\n    ['custom-data'],\n    ['date-time'],\n    ['event-id'],\n    ['internal-message-id'],\n    ['log-id'],\n    ['message-id'],\n    ['message-info'],\n    ['message-subject'],\n    ['network-message-id'],\n    ['original-client-ip'],\n    ['original-server-ip'],\n    ['recipient-address'],\n    ['recipient-count'],\n    ['recipient-status'],\n    ['related-recipient-address'],\n    ['return-path'],\n    ['sender-address'],\n    ['server-hostname'],\n    ['server-ip'],\n    ['source-context'],\n    ['schema-version'],\n    ['tenant-id'],\n    ['total-bytes'],\n    ['transport-traffic-type']*\n\n8. Click 'Run' and after 'Apply'.\n9. Click **Next**, then click **Create**."
                                                                                        },
                                                                                        {
                                                                                            "title": "C. Modify the created DCR, Type Custom log",
                                                                                            "description": "1.  From the Azure Portal, navigate to [Azure Data collection rules](https://portal.azure.com/#view/Microsoft_Azure_Monitoring/AzureMonitoringBrowseBlade/~/dataCollectionRules).\n2. Select the previously created DCR, like **DCR-Option6-MessageTrackingLogs**.\n3. In the **Resources** tab, enter you Exchange Servers.\n4. In **Data Sources**, add a Data Source type 'Custom Text logs' and enter 'C:\\Program Files\\Microsoft\\Exchange Server\\V15\\TransportRoles\\Logs\\MessageTracking\\*.log' in file pattern, 'MessageTrackingLog_CL' in Table Name.\n6.in Transform field, enter the following KQL request :\n*source\n| extend TimeGenerated = todatetime(['date-time'])\n| extend\n    clientHostname = ['client-hostname'],\n    clientIP = ['client-ip'],\n    connectorId = ['connector-id'],\n    customData = ['custom-data'],\n    eventId = ['event-id'],\n    internalMessageId = ['internal-message-id'],\n    logId = ['log-id'],\n    messageId = ['message-id'],\n    messageInfo = ['message-info'],\n    messageSubject = ['message-subject'],\n    networkMessageId = ['network-message-id'],\n    originalClientIp =  ['original-client-ip'],\n    originalServerIp = ['original-server-ip'],\n    recipientAddress= ['recipient-address'],\n    recipientCount= ['recipient-count'],\n    recipientStatus= ['recipient-status'],\n    relatedRecipientAddress= ['related-recipient-address'],\n    returnPath= ['return-path'],\n    senderAddress= ['sender-address'],\n    senderHostname= ['server-hostname'],\n    serverIp= ['server-ip'],\n    sourceContext= ['source-context'],\n    schemaVersion=['schema-version'],\n    messageTrackingTenantId = ['tenant-id'],\n    totalBytes = ['total-bytes'],\n    transportTrafficType = ['transport-traffic-type']\n| project-away\n    ['client-ip'],\n    ['client-hostname'],\n    ['connector-id'],\n    ['custom-data'],\n    ['date-time'],\n    ['event-id'],\n    ['internal-message-id'],\n    ['log-id'],\n    ['message-id'],\n    ['message-info'],\n    ['message-subject'],\n    ['network-message-id'],\n    ['original-client-ip'],\n    ['original-server-ip'],\n    ['recipient-address'],\n    ['recipient-count'],\n    ['recipient-status'],\n    ['related-recipient-address'],\n    ['return-path'],\n    ['sender-address'],\n    ['server-hostname'],\n    ['server-ip'],\n    ['source-context'],\n    ['schema-version'],\n    ['tenant-id'],\n    ['total-bytes'],\n    ['transport-traffic-type']* \n7. Click on 'Add data source'."
                                                                                        }
                                                                                    ]
                                                                                },
                                                                                "type": "InstructionStepsGroup"
                                                                            }
                                                                        ]
                                                                    },
                                                                    {
                                                                        "title": "Assign the DCR to all Exchange Servers",
                                                                        "description": "Add all your Exchange Servers to the DCR"
                                                                    }
                                                                ]
                                                            },
                                                            "type": "InstructionStepsGroup"
                                                        }
                                                    ]
                                                },
                                                {
                                                    "title": "Data Collection Rules - When the legacy Azure Log Analytics Agent is used",
                                                    "description": "**Configure the logs to be collected**\n\n1.  Under workspace **Settings** part, select **Tables**, click **+ Create** and click on **New custom log (MMA-Based)**.\n2.  Select Sample file **[MessageTracking Sample](https://aka.ms/Sentinel-Sample-ESI-MessageTrackingLogsSampleCSV)** and click Next\n3. Select type **Windows** and enter the path **C:\\Program Files\\Microsoft\\Exchange Server\\V15\\TransportRoles\\Logs\\MessageTracking\\*.log**. Click Next.\n4. Enter **MessageTrackingLog** as Table name and click Next.\n5.  Click **Save**.",
                                                    "instructions": [
                                                        {
                                                            "parameters": {
                                                                "linkType": "OpenSyslogSettings"
                                                            },
                                                            "type": "InstallAgent"
                                                        }
                                                    ]
                                                }
                                            ]
                                        },
                                        "type": "InstructionStepsGroup"
                                    }
                                ]
                            }
                        ]
                    },
                    "type": "InstructionStepsGroup"
                },
                {
                    "parameters": {
                        "instructionSteps": [
                            {
                                "title": "[Option 7] HTTP Proxy of Exchange Servers",
                                "description": "Select how to stream HTTP Proxy of Exchange Servers",
                                "instructions": [
                                    {
                                        "parameters": {
                                            "instructionSteps": [
                                                {
                                                    "title": "Data Collection Rules - When Azure Monitor Agent is used",
                                                    "description": "**Enable data collection rule**\n> Message Tracking are collected only from **Windows** agents.",
                                                    "instructions": [
                                                        {
                                                            "parameters": {
                                                                "text": "**Attention**, Custom logs in Monitor Agent is in Preview. The deployment doesn't work as expected for the moment (March 2023).",
                                                                "inline": false
                                                            },
                                                            "type": "InfoMessage"
                                                        },
                                                        {
                                                            "parameters": {
                                                                "instructionSteps": [
                                                                    {
                                                                        "title": "Option 1 - Azure Resource Manager (ARM) Template",
                                                                        "description": "Use this method for automated deployment of the DCE and DCR.",
                                                                        "instructions": [
                                                                            {
                                                                                "parameters": {
                                                                                    "instructionSteps": [
                                                                                        {
                                                                                            "title": "A. Create DCE (If not already created for Exchange Servers)",
                                                                                            "description": "1. Click the **Deploy to Azure** button below. \n\n\t[![Deploy To Azure](https://aka.ms/deploytoazurebutton)](https://aka.ms/sentinel-ESI-DCEExchangeServers)\n2. Select the preferred **Subscription**, **Resource Group** and **Location**. \n3. You can change the proposed name of the DCE.\n5.  Click **Create** to deploy."
                                                                                        },
                                                                                        {
                                                                                            "title": "B. Deploy Data Connection Rule",
                                                                                            "description": "1. Click the **Deploy to Azure** button below. \n\n\t[![Deploy To Azure](https://aka.ms/deploytoazurebutton)](https://aka.ms/sentinel-ESI-DCROption7-azuredeploy)\n2. Select the preferred **Subscription**, **Resource Group** and **Location**. \n3. Enter the **Workspace ID** 'and/or Other required fields'.\n>4.  Mark the checkbox labeled **I agree to the terms and conditions stated above**. \n5.  Click **Purchase** to deploy."
                                                                                        }
                                                                                    ]
                                                                                },
                                                                                "type": "InstructionStepsGroup"
                                                                            }
                                                                        ]
                                                                    },
                                                                    {
                                                                        "title": "Option 2 - Manual Deployment of Azure Automation",
                                                                        "description": "Use the following step-by-step instructions to deploy manually a Data Collection Rule.",
                                                                        "instructions": [
                                                                            {
                                                                                "parameters": {
                                                                                    "instructionSteps": [
                                                                                        {
                                                                                            "title": "A. Create DCE (If not already created for Exchange Servers)",
                                                                                            "description": "1.  From the Azure Portal, navigate to [Azure Data collection Endpoint](https://portal.azure.com/#view/Microsoft_Azure_Monitoring/AzureMonitoringBrowseBlade/~/dataCollectionEndpoints).\n2. Click **+ Create** at the top.\n3. In the **Basics** tab, fill the required fields and give a name to the DCE. \n3. 'Make other preferable configuration changes', if needed, then click **Create**."
                                                                                        },
                                                                                        {
                                                                                            "title": "B. Create Custom DCR Table",
                                                                                            "description": "1. Download the Example file from [Microsoft Sentinel GitHub](https://aka.ms/Sentinel-Sample-ESI-HTTPProxyExampleFile).\n2.  From the Azure Portal, navigate to [Workspace Analytics](https://portal.azure.com/#view/HubsExtension/BrowseResource/resourceType/Microsoft.OperationalInsights%2Fworkspaces) and select your target Workspace.\n3. Click in 'Tables', click **+ Create** at the top and select **New Custom log (DCR-Based)**.\n4. In the **Basics** tab, enter **ExchangeHttpProxy** on the Table name, create a Data Collection rule with the name **DCR-Option7-HTTPProxyLogs** (for example) and select the previously created Data collection Endpoint.\n5. In the **Schema and Transformation** tab, choose the downloaded sample file and click on **Transformation Editor**.\n6. In the transformation field, enter the following KQL request :\n*source\n| extend TimeGenerated = todatetime(DateTime)\n| project-away DateTime\n*\n\n8. Click 'Run' and after 'Apply'.\n9. Click **Next**, then click **Create**."
                                                                                        },
                                                                                        {
                                                                                            "title": "C. Modify the created DCR, Type Custom log",
                                                                                            "description": "1.  From the Azure Portal, navigate to [Azure Data collection rules](https://portal.azure.com/#view/Microsoft_Azure_Monitoring/AzureMonitoringBrowseBlade/~/dataCollectionRules).\n2. Select the previously created DCR, like **DCR-Option7-HTTPProxyLogs**.\n3. In the **Resources** tab, enter you Exchange Servers.\n4. In **Data Sources**, add a Data Source type 'Custom Text logs' and enter 'C:\\Program Files\\Microsoft\\Exchange Server\\V15\\Logging\\HttpProxy\\Autodiscover\\*.log' in file pattern, 'ExchangeHttpProxy_CL' in Table Name.\n6.in Transform field, enter the following KQL request :\n*source\n| extend TimeGenerated = todatetime(DateTime)\n| project-away DateTime* \n7. Click on 'Add data source'."
                                                                                        }
                                                                                    ]
                                                                                },
                                                                                "type": "InstructionStepsGroup"
                                                                            }
                                                                        ]
                                                                    },
                                                                    {
                                                                        "title": "Assign the DCR to all Exchange Servers",
                                                                        "description": "Add all your Exchange Servers to the DCR"
                                                                    }
                                                                ]
                                                            },
                                                            "type": "InstructionStepsGroup"
                                                        }
                                                    ]
                                                },
                                                {
                                                    "title": "Data Collection Rules - When the legacy Azure Log Analytics Agent is used",
                                                    "description": "**Configure the logs to be collected**\n\n1.  Under workspace **Settings** part, select **Tables**, click **+ Create** and click on **New custom log (MMA-Based)**.\n2.  Select Sample file **[MessageTracking Sample](https://aka.ms/Sentinel-Sample-ESI-HttpProxySampleCSV)** and click Next\n3. Select type **Windows** and enter all the following paths **C:\\Program Files\\Microsoft\\Exchange Server\\V15\\Logging\\HttpProxy\\Autodiscover\\*.log**, **C:\\Program Files\\Microsoft\\Exchange Server\\V15\\Logging\\HttpProxy\\Eas\\*.log**, **C:\\Program Files\\Microsoft\\Exchange Server\\V15\\Logging\\HttpProxy\\Ecp\\*.log**, **C:\\Program Files\\Microsoft\\Exchange Server\\V15\\Logging\\HttpProxy\\Ews\\*.log**, **C:\\Program Files\\Microsoft\\Exchange Server\\V15\\Logging\\HttpProxy\\Mapi\\*.log**, **C:\\Program Files\\Microsoft\\Exchange Server\\V15\\Logging\\HttpProxy\\Oab\\*.log**, **C:\\Program Files\\Microsoft\\Exchange Server\\V15\\Logging\\HttpProxy\\Owa\\*.log**, **C:\\Program Files\\Microsoft\\Exchange Server\\V15\\Logging\\HttpProxy\\OwaCalendar\\*.log**, **C:\\Program Files\\Microsoft\\Exchange Server\\V15\\Logging\\HttpProxy\\PowerShell\\*.log** and **C:\\Program Files\\Microsoft\\Exchange Server\\V15\\Logging\\HttpProxy\\RpcHttp\\*.log** . Click Next.\n4. Enter **ExchangeHttpProxy** as Table name and click Next.\n5.  Click **Save**.",
                                                    "instructions": [
                                                        {
                                                            "parameters": {
                                                                "linkType": "OpenSyslogSettings"
                                                            },
                                                            "type": "InstallAgent"
                                                        }
                                                    ]
                                                }
                                            ]
                                        },
                                        "type": "InstructionStepsGroup"
                                    }
                                ]
                            }
                        ]
                    },
                    "type": "InstructionStepsGroup"
                }
            ]
        }
    ],
    "metadata": {
        "id": "5738bef7-b6c0-4fec-ba0b-ac728bef83a9",
        "version": "2.2.1",
        "kind": "dataConnector",
        "source": {
            "kind": "solution",
            "name": "Microsoft Exchange Security - Exchange On-Premises"
        },
        "support": {
            "name": "Community",
            "tier": "Community",
            "link": "https://github.com/Azure/Azure-Sentinel/issues"
        },
        "author": {
            "name": "Microsoft"
        }
    }
}<|MERGE_RESOLUTION|>--- conflicted
+++ resolved
@@ -63,17 +63,10 @@
         {
             "type": "IsConnectedQuery",
             "value": [
-<<<<<<< HEAD
-                "Event | where EventLog == 'MSExchange Management'  | summarize LastLogReceived = max(TimeGenerated) | project IsConnected = LastLogReceived > ago(1h)",
-                "W3CIISLog  | summarize LastLogReceived = max(TimeGenerated) | project IsConnected = LastLogReceived > ago(1h)",
-                "MessageTrackingLog_CL  | summarize LastLogReceived = max(TimeGenerated) | project IsConnected = LastLogReceived > ago(1h)",
-                "ExchangeHttpProxy_CL  | summarize LastLogReceived = max(TimeGenerated) | project IsConnected = LastLogReceived > ago(1h)"
-=======
                 "Event | where EventLog in ('MSExchange Management', 'Application', 'System')  | summarize LastLogReceived = max(TimeGenerated) | project IsConnected = LastLogReceived > ago(7d)",
                 "W3CIISLog  | summarize LastLogReceived = max(TimeGenerated) | project IsConnected = LastLogReceived > ago(7d)",
                 "MessageTrackingLog_CL  | summarize LastLogReceived = max(TimeGenerated) | project IsConnected = LastLogReceived > ago(7d)",
                 "ExchangeHttpProxy_CL  | summarize LastLogReceived = max(TimeGenerated) | project IsConnected = LastLogReceived > ago(7d)"
->>>>>>> fffe3e92
             ]
         }
     ],
