--- conflicted
+++ resolved
@@ -16,10 +16,6 @@
 using System.Xml.Linq;
 using static System.Net.Mime.MediaTypeNames;
 using System.Linq;
-<<<<<<< HEAD
-using System.Globalization;
-=======
->>>>>>> a11f11ba
 
 namespace Helios2Sentinel
 {
@@ -31,15 +27,6 @@
         private static readonly string containerName = "cohesity-extra-parameters";
         private static readonly string lastRequestDetailsBlobKey = Environment.GetEnvironmentVariable("Workspace") + "\\last-request-details";
         private static readonly HashSet<String> anomalyAlertPropertiesRequired =
-<<<<<<< HEAD
-            new HashSet<String>() {"entity_id", "cid", "job_id",
-                                    "job_instance_id", "job_start_time_usecs",
-                                    "object", "source", "anomaly_strength"};
-        private static readonly HashSet<String> datahawkAlertPropertiesRequired = new HashSet<String>() { };
-        private static readonly HashSet<String> anomalyAlertPropertiesPersisted =
-            new HashSet<String>() {"entity_id", "cid", "job_id",
-                                    "job_instance_id", "job_start_time_usecs",
-=======
             new HashSet<String>() {"entityId", "cid", "jobId",
                                     "jobInstanceId", "jobStartTimeUsecs",
                                     "object", "source", "anomalyStrength"};
@@ -47,33 +34,25 @@
         private static readonly HashSet<String> anomalyAlertPropertiesPersisted =
             new HashSet<String>() {"entityId", "cid", "jobId",
                                     "jobInstanceId", "jobStartTimeUsecs",
->>>>>>> a11f11ba
                                     "object"};
         private static readonly HashSet<String> datahawkAlertPropertiesPersisted = new HashSet<String>() { "object_id", "cluster_identifier" };
         private static readonly string anomalyIngestAlertName = "DataIngestAnomalyAlert";
         private static readonly string threatDetectionAlertName = "ThreatDetectionAlert";
         private static readonly string dataClassificationAlertName = "DataClassificationAlert";
-<<<<<<< HEAD
-        private static readonly string[] allowedAlerts = new[] { anomalyIngestAlertName, threatDetectionAlertName, dataClassificationAlertName };
-=======
-
->>>>>>> a11f11ba
+
 
         // Encapsulates the details regarding the Helios request for alerts.
         // NOTE: This data is persisted on Azure Storage. Please make sure any
         // changes to the class do not break backward compatibility.
-        class RequestDetails
-        {
+        class RequestDetails {
             [JsonProperty("alertIds")]
             public HashSet<String> alertIds;
 
-            public string ToJson()
-            {
+            public string ToJson() {
                 return JsonConvert.SerializeObject(this);
             }
 
-            public static RequestDetails FromJson(string jsonStr)
-            {
+            public static RequestDetails FromJson(string jsonStr) {
                 return JsonConvert.DeserializeObject<RequestDetails>(jsonStr);
             }
         }
@@ -124,20 +103,11 @@
         {
             try
             {
-<<<<<<< HEAD
-                string id = alert.alert_id;
-                string alertName = (string)alert.alert_name;
-
-                // Validate that this is an anomaly alert.
-                if (Array.IndexOf(allowedAlerts, alertName) < 0)
-                {
-=======
                 string id = alert.id;
                 string alertName = (string)alert.alertDocument.alertName;
 
                 // Validate that this is an anomaly alert.
                 if (Array.IndexOf(allowedAlerts, alertName) < 0) { 
->>>>>>> a11f11ba
                     log.LogInformation("Skipping the alert with id " + id +
                                         " and name " + alertName +
                                         " as it is not a security alert");
@@ -147,64 +117,21 @@
                 Dictionary<string, string> properties = new Dictionary<string, string>();
 
                 // Parse all the properties into a dictionary.
-                foreach (var prop in alert.alert_variables)
+                foreach (var prop in alert.propertyList)
                 {
                     properties[(string)prop.key] = (string)prop.value;
                 }
 
                 // Validate that all the required properties are present.
-                foreach (var key in anomalyAlertPropertiesRequired)
-                {
-                    if (alertName == anomalyIngestAlertName && !properties.ContainsKey(key))
+                foreach (var key in alertPropertiesRequired)
+                {
+                    if (!properties.ContainsKey(key))
                     {
                         log.LogError("Invalid alert: Property " + key + " not present in alert " + id);
                         return Task.CompletedTask;
                     }
                 }
 
-<<<<<<< HEAD
-                // Validate that all the required properties are present. foreach (var key in datahawkAlertPropertiesRequired) { if (alertName != anomalyIngestAlertName && !properties.ContainsKey(key)) { log.LogError("Invalid alert: Property " + key + " not present in alert " + id); return Task.CompletedTask; } }
-                string title = "Alert: " + alertName;
-                string helpText = (alertName == anomalyIngestAlertName) ? (". Additional Info: " + alert.help) : ("");
-                string description = alert.description + ". Alert cause: " + alert.cause + helpText + ". Helios ID: " + alert.alert_id;
-                string severity;
-
-                if (alertName == anomalyIngestAlertName)
-                {
-                    long sev = long.Parse(properties["anomaly_strength"]);
-
-                    if (sev >= 70)
-                    {
-                        severity = "High";
-                    }
-                    else if (sev < 30)
-                    {
-                        severity = "Low";
-                    }
-                    else
-                    {
-                        severity = "Medium";
-                    }
-
-                    description += ". Anomaly Strength: " + sev;
-                }
-                else
-                {
-                    severity = (string)alert.severity == "kCritical" ? "High" : "Medium";
-                }
-
-                // Persist the properties that maybe required for other operations in Sentinel. 
-                foreach (var key in anomalyAlertPropertiesPersisted.Union(datahawkAlertPropertiesPersisted))
-                {
-                    try
-                    {
-                        if (properties.ContainsKey(key))
-                        {
-                            WriteData(id + "\\" + key, properties[key], log);
-                        }
-                    }
-                    catch (Exception e)
-=======
                 string title = "Alert: " + alert.alertDocument.alertName;
 
                 string description = alert.alertDocument.alertDescription +
@@ -244,7 +171,6 @@
                     {
                         WriteData(id + "\\" + key, properties[key], log);
                     } catch (Exception e)
->>>>>>> a11f11ba
                     {
                         log.LogError("Write Failed: " + e.Message + ": " + title);
                     }
@@ -318,21 +244,21 @@
 
         // Returns the information stored about the last request to Helios
         // by querying Blob storage.
-        private static RequestDetails GetLastRequestDetails(string key, ILogger log)
-        {
-            var jsonDetails = GetData(key, log);
+        private static RequestDetails GetLastRequestDetails(ILogger log)
+        {
+            var jsonDetails = GetData(lastRequestDetailsBlobKey, log);
             // log.LogInformation(jsonDetails);
             return RequestDetails.FromJson(jsonDetails);
         }
 
         // Writes the current request details to Blob storage.
-        private static void WriteRequestDetails(dynamic alerts, string blobKey, ILogger log)
+        private static void WriteRequestDetails(dynamic alerts, ILogger log)
         {
             // Create a set of alert IDs from the alerts.
             HashSet<string> alertIds = new HashSet<string>();
             foreach (var alert in alerts)
             {
-                alertIds.Add((string)alert.alert_id);
+                alertIds.Add((string)alert.id);
             }
 
             RequestDetails details = new RequestDetails();
@@ -340,13 +266,13 @@
 
             // Convert the details into JSON and persist.
             var jsonDetails = details.ToJson();
-            WriteData(blobKey, jsonDetails, log);
+            WriteData(lastRequestDetailsBlobKey, jsonDetails, log);
         }
 
         // Get the alerts IDs present in the last request.
-        private static HashSet<string> GetLastRequestAlertIds(string alertsKey, ILogger log)
-        {
-            var details = GetLastRequestDetails(alertsKey, log);
+        private static HashSet<string> GetLastRequestAlertIds(ILogger log)
+        {
+            var details = GetLastRequestDetails(log);
             return details.alertIds;
         }
 
@@ -367,19 +293,19 @@
 
             try
             {
-                bool noPreviousAlerts = false;
+                bool hasException = false;
                 try
                 {
-                    previousAlertIds = GetLastRequestAlertIds(lastRequestDetailsBlobKey, log);
+                    previousAlertIds = GetLastRequestAlertIds(log);
                 }
                 catch (Exception ex)
                 {
-                    noPreviousAlerts = true;
+                    hasException = true;
                     log.LogError("lastRequestDetailsBlobKey Exception --> " + lastRequestDetailsBlobKey);
                     log.LogError("Exception --> " + ex.Message);
                 }
 
-                if (noPreviousAlerts)
+                if (hasException)
                 {
                     startDateUsecs = GetFirstFetchStartTimeUsecs(log);
                 }
@@ -391,80 +317,6 @@
                 log.LogInformation("startDateUsecs --> " + startDateUsecs);
                 log.LogInformation("endDateUsecs --> " + endDateUsecs.ToString());
 
-<<<<<<< HEAD
-                dynamic alerts = await FetchAlerts(startDateUsecs, endDateUsecs, log);
-
-                try
-                {
-                    ProcessAlerts(alerts, previousAlertIds, lastRequestDetailsBlobKey, outputQueueItem, log);
-                }
-                catch (Exception ex)
-                {
-                    log.LogError("Exception --> Process Anomaly Alerts " + ex.Message);
-                }
-
-                if (noPreviousAlerts)
-                {
-                    log.LogInformation("Adding welcome alert to the queue");
-                    AddWelcomeAlertToQueue(outputQueueItem);
-                }
-
-
-            }
-            catch (Exception ex)
-            {
-                log.LogError("Exception --> 3 " + ex.Message);
-            }
-        }
-
-        private static async Task<dynamic> FetchAlerts(long startDateUsecs, long endDateUsecs, ILogger log)
-        {
-            string requestUriString = $"https://helios.cohesity.com/v2/mcm/alert-service/alerts?startTimeUsecs={startDateUsecs}&maxAlerts=1000&endTimeUsecs={endDateUsecs}&alertCategoryList=Security";
-            log.LogInformation("requestUriString --> " + requestUriString);
-            using HttpClient client = new();
-            client.DefaultRequestHeaders.Accept.Clear();
-            client.DefaultRequestHeaders.Add("apiKey", GetSecret("ApiKey", log));
-            await using Stream stream = await client.GetStreamAsync(requestUriString);
-            StreamReader reader = new StreamReader(stream);
-            string jsonResult = reader.ReadToEnd();
-            // log.LogInformation("Helios response: " + jsonResult);
-
-            dynamic alerts =  JsonConvert.DeserializeObject(jsonResult);
-
-            // convert scientific notation ids to 19 digit integers
-            foreach(dynamic alert in alerts) {
-                if (alert.alert_id.ToString().ToLower().Contains('e')) {
-                    alert.alert_id = decimal.Parse(alert.alert_id, NumberStyles.Float).Substring(0, 19);
-                }
-            }
-
-            return alerts;
-        }
-
-        private static void ProcessAlerts(dynamic alerts, HashSet<string> previousAlertIds, string blobKey, ICollector<string> outputQueueItem,
-            ILogger log)
-        {
-            var tasks = new List<Task>();
-
-            int alerts_received = 0;
-            int alerts_skipped = 0;
-            foreach (var alert in alerts)
-            {
-                ++alerts_received;
-                // Skip adding this alert to the queue if we already saw
-                // this alert in the last request.
-                if (previousAlertIds.Contains(((string)alert.alert_id)))
-                {
-                    ++alerts_skipped;
-                    log.LogInformation("Skipping alert " + ((string)alert.alert_id) + " as this was seen in the last request");
-                    continue;
-                }
-
-                tasks.Add(Task.Run(async () =>
-                {
-                    await ParseAlertToQueue(outputQueueItem, alert, log);
-                }));
-=======
                 dynamic anomalyAlerts = await FetchAnomalyAlerts(startDateUsecs, endDateUsecs, log);
                 dynamic datahawkAlerts = await FetchDataHawkAlerts(startDateUsecs, endDateUsecs, log);
 
@@ -494,25 +346,10 @@
                 }
 
                 
->>>>>>> a11f11ba
-            }
-
-            log.LogInformation("Alerts received: " + alerts_received.ToString() +
-                                ", Alerts skipped: " + alerts_skipped.ToString());
-            Task t = Task.WhenAll(tasks);
-            try
-            {
-                t.Wait();
-            }
-            catch { }
-
-            if (t.Status == TaskStatus.RanToCompletion)
-            {
-                WriteRequestDetails(alerts, blobKey, log);
-            }
-            else
-            {
-                log.LogError("Some tasks did not finish successfully");
+            }
+            catch (Exception ex)
+            {
+                log.LogError("Exception --> 3 " + ex.Message);
             }
         }
 
