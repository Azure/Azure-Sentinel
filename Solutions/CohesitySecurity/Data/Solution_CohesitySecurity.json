--- conflicted
+++ resolved
@@ -14,11 +14,7 @@
         "Playbooks/Cohesity_Delete_Incident_Blobs/azuredeploy.json"
     ],
     "BasePath": "/home/cohesity/workspace/Azure-Sentinel/Solutions/CohesitySecurity",
-<<<<<<< HEAD
-    "Version": "3.1.2",
-=======
     "Version": "3.1.1",
->>>>>>> a11f11ba
     "Metadata": "SolutionMetadata.json",
     "TemplateSpec": true,
     "Is1Pconnector": false
