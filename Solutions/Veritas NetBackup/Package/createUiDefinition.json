--- conflicted
+++ resolved
@@ -1,121 +1,117 @@
-{
-  "$schema": "https://schema.management.azure.com/schemas/0.1.2-preview/CreateUIDefinition.MultiVm.json#",
-  "handler": "Microsoft.Azure.CreateUIDef",
-  "version": "0.1.2-preview",
-  "parameters": {
-    "config": {
-      "isWizard": false,
-      "basics": {
-<<<<<<< HEAD
-        "description": "<img src=\"https://raw.githubusercontent.com/Azure/Azure-Sentinel/master/Logos/Azure_Sentinel.svg\" width=\"75px\" height=\"75px\">\n\n**Note:** _There may be [known issues](https://aka.ms/sentinelsolutionsknownissues) pertaining to this Solution, please refer to them before installing._\n\nThe [Veritas](https://www.veritas.com/) solution for Microsoft Sentinel allows you to analyze NetBackup audit events. The solution uses analytics rules to automatically generate incidents when an abnormal user activity is detected in NetBackup.\n\n**Analytic Rules:** 2\n\n[Learn more about Microsoft Sentinel](https://aka.ms/azuresentinel) | [Learn more about Solutions](https://aka.ms/azuresentinelsolutionsdoc)",
-=======
-        "description": "<img src=\"https://raw.githubusercontent.com/Azure/Azure-Sentinel/master/Logos/Azure_Sentinel.svg\" width=\"75px\" height=\"75px\">\n\n**Note:** Please refer to the following before installing the solution: \n\n• Review the solution [Release Notes](https://github.com/Azure/Azure-Sentinel/tree/master/Solutions/Veritas%20NetBackup/ReleaseNotes.md)\n\n • There may be [known issues](https://aka.ms/sentinelsolutionsknownissues) pertaining to this Solution, please refer to them before installing.\n\nThe [Veritas](https://www.veritas.com/) solution for Microsoft Sentinel allows you to analyze NetBackup audit events. The solution uses analytics rules to automatically generate incidents when an abnormal user activity is detected in NetBackup.\n\n**Analytic Rules:** 2\n\n[Learn more about Microsoft Sentinel](https://aka.ms/azuresentinel) | [Learn more about Solutions](https://aka.ms/azuresentinelsolutionsdoc)",
->>>>>>> e1f49212
-        "subscription": {
-          "resourceProviders": [
-            "Microsoft.OperationsManagement/solutions",
-            "Microsoft.OperationalInsights/workspaces/providers/alertRules",
-            "Microsoft.Insights/workbooks",
-            "Microsoft.Logic/workflows"
-          ]
-        },
-        "location": {
-          "metadata": {
-            "hidden": "Hiding location, we get it from the log analytics workspace"
-          },
-          "visible": false
-        },
-        "resourceGroup": {
-          "allowExisting": true
-        }
-      }
-    },
-    "basics": [
-      {
-        "name": "getLAWorkspace",
-        "type": "Microsoft.Solutions.ArmApiControl",
-        "toolTip": "This filters by workspaces that exist in the Resource Group selected",
-        "condition": "[greater(length(resourceGroup().name),0)]",
-        "request": {
-          "method": "GET",
-          "path": "[concat(subscription().id,'/providers/Microsoft.OperationalInsights/workspaces?api-version=2020-08-01')]"
-        }
-      },
-      {
-        "name": "workspace",
-        "type": "Microsoft.Common.DropDown",
-        "label": "Workspace",
-        "placeholder": "Select a workspace",
-        "toolTip": "This dropdown will list only workspace that exists in the Resource Group selected",
-        "constraints": {
-          "allowedValues": "[map(filter(basics('getLAWorkspace').value, (filter) => contains(toLower(filter.id), toLower(resourceGroup().name))), (item) => parse(concat('{\"label\":\"', item.name, '\",\"value\":\"', item.name, '\"}')))]",
-          "required": true
-        },
-        "visible": true
-      }
-    ],
-    "steps": [
-      {
-        "name": "analytics",
-        "label": "Analytics",
-        "subLabel": {
-          "preValidation": "Configure the analytics",
-          "postValidation": "Done"
-        },
-        "bladeTitle": "Analytics",
-        "elements": [
-          {
-            "name": "analytics-text",
-            "type": "Microsoft.Common.TextBlock",
-            "options": {
-              "text": "This solution installs the following analytic rule templates. After installing the solution, create and enable analytic rules in Manage solution view."
-            }
-          },
-          {
-            "name": "analytics-link",
-            "type": "Microsoft.Common.TextBlock",
-            "options": {
-              "link": {
-                "label": "Learn more",
-                "uri": "https://docs.microsoft.com/azure/sentinel/tutorial-detect-threats-custom?WT.mc_id=Portal-Microsoft_Azure_CreateUIDef"
-              }
-            }
-          },
-          {
-            "name": "analytic1",
-            "type": "Microsoft.Common.Section",
-            "label": "Alarming number of anomalies generated in NetBackup",
-            "elements": [
-              {
-                "name": "analytic1-text",
-                "type": "Microsoft.Common.TextBlock",
-                "options": {
-                  "text": "This rule generates an incident when an alarming number of anomalies are generated in the last 15 minutes."
-                }
-              }
-            ]
-          },
-          {
-            "name": "analytic2",
-            "type": "Microsoft.Common.Section",
-            "label": "Multiple failed attempts of NetBackup login",
-            "elements": [
-              {
-                "name": "analytic2-text",
-                "type": "Microsoft.Common.TextBlock",
-                "options": {
-                  "text": "This rule generates an incident when there are more than 5 failed login attemts for a given host in the last 15 minutes."
-                }
-              }
-            ]
-          }
-        ]
-      }
-    ],
-    "outputs": {
-      "workspace-location": "[first(map(filter(basics('getLAWorkspace').value, (filter) => and(contains(toLower(filter.id), toLower(resourceGroup().name)),equals(filter.name,basics('workspace')))), (item) => item.location))]",
-      "location": "[location()]",
-      "workspace": "[basics('workspace')]"
-    }
-  }
-}
+{
+  "$schema": "https://schema.management.azure.com/schemas/0.1.2-preview/CreateUIDefinition.MultiVm.json#",
+  "handler": "Microsoft.Azure.CreateUIDef",
+  "version": "0.1.2-preview",
+  "parameters": {
+    "config": {
+      "isWizard": false,
+      "basics": {
+        "description": "<img src=\"https://raw.githubusercontent.com/Azure/Azure-Sentinel/master/Logos/Azure_Sentinel.svg\" width=\"75px\" height=\"75px\">\n\n**Note:** Please refer to the following before installing the solution: \n\n• Review the solution [Release Notes](https://github.com/Azure/Azure-Sentinel/tree/master/Solutions/Veritas%20NetBackup/ReleaseNotes.md)\n\n • There may be [known issues](https://aka.ms/sentinelsolutionsknownissues) pertaining to this Solution, please refer to them before installing.\n\nThe [Veritas](https://www.veritas.com/) solution for Microsoft Sentinel allows you to analyze NetBackup audit events. The solution uses analytics rules to automatically generate incidents when an abnormal user activity is detected in NetBackup.\n\n**Analytic Rules:** 2\n\n[Learn more about Microsoft Sentinel](https://aka.ms/azuresentinel) | [Learn more about Solutions](https://aka.ms/azuresentinelsolutionsdoc)",
+        "subscription": {
+          "resourceProviders": [
+            "Microsoft.OperationsManagement/solutions",
+            "Microsoft.OperationalInsights/workspaces/providers/alertRules",
+            "Microsoft.Insights/workbooks",
+            "Microsoft.Logic/workflows"
+          ]
+        },
+        "location": {
+          "metadata": {
+            "hidden": "Hiding location, we get it from the log analytics workspace"
+          },
+          "visible": false
+        },
+        "resourceGroup": {
+          "allowExisting": true
+        }
+      }
+    },
+    "basics": [
+      {
+        "name": "getLAWorkspace",
+        "type": "Microsoft.Solutions.ArmApiControl",
+        "toolTip": "This filters by workspaces that exist in the Resource Group selected",
+        "condition": "[greater(length(resourceGroup().name),0)]",
+        "request": {
+          "method": "GET",
+          "path": "[concat(subscription().id,'/providers/Microsoft.OperationalInsights/workspaces?api-version=2020-08-01')]"
+        }
+      },
+      {
+        "name": "workspace",
+        "type": "Microsoft.Common.DropDown",
+        "label": "Workspace",
+        "placeholder": "Select a workspace",
+        "toolTip": "This dropdown will list only workspace that exists in the Resource Group selected",
+        "constraints": {
+          "allowedValues": "[map(filter(basics('getLAWorkspace').value, (filter) => contains(toLower(filter.id), toLower(resourceGroup().name))), (item) => parse(concat('{\"label\":\"', item.name, '\",\"value\":\"', item.name, '\"}')))]",
+          "required": true
+        },
+        "visible": true
+      }
+    ],
+    "steps": [
+      {
+        "name": "analytics",
+        "label": "Analytics",
+        "subLabel": {
+          "preValidation": "Configure the analytics",
+          "postValidation": "Done"
+        },
+        "bladeTitle": "Analytics",
+        "elements": [
+          {
+            "name": "analytics-text",
+            "type": "Microsoft.Common.TextBlock",
+            "options": {
+              "text": "This solution installs the following analytic rule templates. After installing the solution, create and enable analytic rules in Manage solution view."
+            }
+          },
+          {
+            "name": "analytics-link",
+            "type": "Microsoft.Common.TextBlock",
+            "options": {
+              "link": {
+                "label": "Learn more",
+                "uri": "https://docs.microsoft.com/azure/sentinel/tutorial-detect-threats-custom?WT.mc_id=Portal-Microsoft_Azure_CreateUIDef"
+              }
+            }
+          },
+          {
+            "name": "analytic1",
+            "type": "Microsoft.Common.Section",
+            "label": "Alarming number of anomalies generated in NetBackup",
+            "elements": [
+              {
+                "name": "analytic1-text",
+                "type": "Microsoft.Common.TextBlock",
+                "options": {
+                  "text": "This rule generates an incident when an alarming number of anomalies are generated in the last 15 minutes."
+                }
+              }
+            ]
+          },
+          {
+            "name": "analytic2",
+            "type": "Microsoft.Common.Section",
+            "label": "Multiple failed attempts of NetBackup login",
+            "elements": [
+              {
+                "name": "analytic2-text",
+                "type": "Microsoft.Common.TextBlock",
+                "options": {
+                  "text": "This rule generates an incident when there are more than 5 failed login attemts for a given host in the last 15 minutes."
+                }
+              }
+            ]
+          }
+        ]
+      }
+    ],
+    "outputs": {
+      "workspace-location": "[first(map(filter(basics('getLAWorkspace').value, (filter) => and(contains(toLower(filter.id), toLower(resourceGroup().name)),equals(filter.name,basics('workspace')))), (item) => item.location))]",
+      "location": "[location()]",
+      "workspace": "[basics('workspace')]"
+    }
+  }
+}