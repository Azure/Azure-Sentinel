--- conflicted
+++ resolved
@@ -303,11 +303,7 @@
                         {
                           "type": "Markdown",
                           "parameters": {
-<<<<<<< HEAD
-                            "content": "#### 3. OAuth Credentials\n To Fetch Oauth client id and client secret refer to this [documentation](https://github.com/v-rmullagiri/GCP-Cloud-Monitoring/blob/main/Readme.md)."
-=======
                             "content": "#### 3. OAuth Credentials\n To Fetch Oauth client id and client secret refer to this [documentation](https://github.com/master/GCP-Cloud-Monitoring/blob/main/Readme.md)."
->>>>>>> 737f81c1
                           }
                         },
                         {
@@ -518,11 +514,7 @@
                 {
                   "type": "Markdown",
                   "parameters": {
-<<<<<<< HEAD
-                    "content": "#### 3. OAuth Credentials\n To Fetch Oauth client id and client secret refer to this [documentation](https://github.com/v-rmullagiri/GCP-Cloud-Monitoring/blob/main/Readme.md)."
-=======
                     "content": "#### 3. OAuth Credentials\n To Fetch Oauth client id and client secret refer to this [documentation](https://github.com/master/GCP-Cloud-Monitoring/blob/main/Readme.md)."
->>>>>>> 737f81c1
                   }
                 },
                 {
