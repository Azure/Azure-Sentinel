--- conflicted
+++ resolved
@@ -11,12 +11,6 @@
 	],
 	"Metadata": "SolutionMetadata.json",
 	"BasePath": "C:\\GitHub\\Azure-Sentinel\\Solutions\\Dev 0270 Detection and Hunting",
-<<<<<<< HEAD
-	"Version": "3.0.0",
+	"Version": "3.0.1",
 	"TemplateSpec": true
-=======
-	"Version": "3.0.1",
-	"TemplateSpec": true,
-	"Is1PConnector": true
->>>>>>> a8198b63
 }