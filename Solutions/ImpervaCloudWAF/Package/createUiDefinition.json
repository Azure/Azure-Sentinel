{
  "$schema": "https://schema.management.azure.com/schemas/0.1.2-preview/CreateUIDefinition.MultiVm.json#",
  "handler": "Microsoft.Azure.CreateUIDef",
  "version": "0.1.2-preview",
  "parameters": {
    "config": {
      "isWizard": false,
      "basics": {
<<<<<<< HEAD
        "description": "<img src=\"https://raw.githubusercontent.com/Azure/Azure-Sentinel/master/Logos/Imperva_DarkGrey_final_75x75.svg\" width=\"75px\" height=\"75px\">\n\n**Note:** _There may be [known issues](https://aka.ms/sentinelsolutionsknownissues) pertaining to this Solution, please refer to them before installing._\n\n[Imperva Cloud WAF](http://https://www.imperva.com/resources/resource-library/datasheets/imperva-cloud-waf/) offers the industry's leading web application security firewall, providing enterprise-class protection against the most sophisticated security threats. As a cloud-based WAF, it ensures that your website is always protected against any type of application layer hacking attempt. Imperva Cloud WAF is a key component of Imperva's market-leading, full stack application security solution which brings defence-in-depth to a new level.\n\n**Underlying Microsoft Technologies used:**\n\nThis solution takes a dependency on the following technologies, and some of these dependencies either may be in [Preview](https://azure.microsoft.com/support/legal/preview-supplemental-terms/) state or might result in additional ingestion or operational costs:\n\na. [Azure Monitor HTTP Data Collector API](https://docs.microsoft.com/azure/azure-monitor/logs/data-collector-api)\n\nb. [Azure Functions](https://azure.microsoft.com/services/functions/#overview)\n\n**Data Connectors:** 1, **Parsers:** 1, **Workbooks:** 1, **Analytic Rules:** 10, **Hunting Queries:** 10\n\n[Learn more about Microsoft Sentinel](https://aka.ms/azuresentinel) | [Learn more about Solutions](https://aka.ms/azuresentinelsolutionsdoc)",
=======
        "description": "<img src=\"https://raw.githubusercontent.com/Azure/Azure-Sentinel/master/Logos/Imperva_DarkGrey_final_75x75.svg\" width=\"75px\" height=\"75px\">\n\n**Note:** _There may be [known issues](https://aka.ms/sentinelsolutionsknownissues) pertaining to this Solution, please refer to them before installing._\n\n[Imperva Cloud WAF](https://www.imperva.com/resources/resource-library/datasheets/imperva-cloud-waf/) offers the industry's leading web application security firewall, providing enterprise-class protection against the most sophisticated security threats. As a cloud-based WAF, it ensures that your website is always protected against any type of application layer hacking attempt. Imperva Cloud WAF is a key component of Imperva's market-leading, full stack application security solution which brings defence-in-depth to a new level.\n\n**Underlying Microsoft Technologies used:**\n\nThis solution takes a dependency on the following technologies, and some of these dependencies either may be in [Preview](https://azure.microsoft.com/support/legal/preview-supplemental-terms/) state or might result in additional ingestion or operational costs:\n\na. [Azure Monitor HTTP Data Collector API](https://docs.microsoft.com/azure/azure-monitor/logs/data-collector-api)\n\nb. [Azure Functions](https://azure.microsoft.com/services/functions/#overview)\n\n**Data Connectors:** 1, **Parsers:** 1, **Workbooks:** 1, **Analytic Rules:** 10, **Hunting Queries:** 10\n\n[Learn more about Microsoft Sentinel](https://aka.ms/azuresentinel) | [Learn more about Solutions](https://aka.ms/azuresentinelsolutionsdoc)",
>>>>>>> 6fd8ceef
        "subscription": {
          "resourceProviders": [
            "Microsoft.OperationsManagement/solutions",
            "Microsoft.OperationalInsights/workspaces/providers/alertRules",
            "Microsoft.Insights/workbooks",
            "Microsoft.Logic/workflows"
          ]
        },
        "location": {
          "metadata": {
            "hidden": "Hiding location, we get it from the log analytics workspace"
          },
          "visible": false
        },
        "resourceGroup": {
          "allowExisting": true
        }
      }
    },
    "basics": [
      {
        "name": "getLAWorkspace",
        "type": "Microsoft.Solutions.ArmApiControl",
        "toolTip": "This filters by workspaces that exist in the Resource Group selected",
        "condition": "[greater(length(resourceGroup().name),0)]",
        "request": {
          "method": "GET",
          "path": "[concat(subscription().id,'/providers/Microsoft.OperationalInsights/workspaces?api-version=2020-08-01')]"
        }
      },
      {
        "name": "workspace",
        "type": "Microsoft.Common.DropDown",
        "label": "Workspace",
        "placeholder": "Select a workspace",
        "toolTip": "This dropdown will list only workspace that exists in the Resource Group selected",
        "constraints": {
          "allowedValues": "[map(filter(basics('getLAWorkspace').value, (filter) => contains(toLower(filter.id), toLower(resourceGroup().name))), (item) => parse(concat('{\"label\":\"', item.name, '\",\"value\":\"', item.name, '\"}')))]",
          "required": true
        },
        "visible": true
      }
    ],
    "steps": [
      {
        "name": "dataconnectors",
        "label": "Data Connectors",
        "bladeTitle": "Data Connectors",
        "elements": [
          {
            "name": "dataconnectors1-text",
            "type": "Microsoft.Common.TextBlock",
            "options": {
              "text": "This solution installs the data connector for ingesting Imperva WAF Cloud logs into Microsoft Sentinel. After installing the solution, configure and enable this data connector by following guidance in Manage solution view."
            }
          },
          {
            "name": "dataconnectors-parser-text",
            "type": "Microsoft.Common.TextBlock",
            "options": {
              "text": "The solution installs a parser that transforms ingested data. The transformed logs can be accessed using the ImpervaWAFCloud Kusto Function alias."
            }
          },
          {
            "name": "dataconnectors-link2",
            "type": "Microsoft.Common.TextBlock",
            "options": {
              "link": {
                "label": "Learn more about connecting data sources",
                "uri": "https://docs.microsoft.com/azure/sentinel/connect-data-sources"
              }
            }
          }
        ]
      },
      {
        "name": "workbooks",
        "label": "Workbooks",
        "subLabel": {
          "preValidation": "Configure the workbooks",
          "postValidation": "Done"
        },
        "bladeTitle": "Workbooks",
        "elements": [
          {
            "name": "workbooks-text",
            "type": "Microsoft.Common.TextBlock",
            "options": {
              "text": "This solution installs workbook(s) to help you gain insights into the telemetry collected in Microsoft Sentinel. After installing the solution, start using the workbook in Manage solution view."
            }
          },
          {
            "name": "workbooks-link",
            "type": "Microsoft.Common.TextBlock",
            "options": {
              "link": {
                "label": "Learn more",
                "uri": "https://docs.microsoft.com/azure/sentinel/tutorial-monitor-your-data"
              }
            }
          }
        ]
      },
      {
        "name": "analytics",
        "label": "Analytics",
        "subLabel": {
          "preValidation": "Configure the analytics",
          "postValidation": "Done"
        },
        "bladeTitle": "Analytics",
        "elements": [
          {
            "name": "analytics-text",
            "type": "Microsoft.Common.TextBlock",
            "options": {
              "text": "This solution installs the following analytic rule templates. After installing the solution, create and enable analytic rules in Manage solution view."
            }
          },
          {
            "name": "analytics-link",
            "type": "Microsoft.Common.TextBlock",
            "options": {
              "link": {
                "label": "Learn more",
                "uri": "https://docs.microsoft.com/azure/sentinel/tutorial-detect-threats-custom?WT.mc_id=Portal-Microsoft_Azure_CreateUIDef"
              }
            }
          },
          {
            "name": "analytic1",
            "type": "Microsoft.Common.Section",
            "label": "Imperva - Abnormal protocol usage",
            "elements": [
              {
                "name": "analytic1-text",
                "type": "Microsoft.Common.TextBlock",
                "options": {
                  "text": "Detects abnormal protocol usage."
                }
              }
            ]
          },
          {
            "name": "analytic2",
            "type": "Microsoft.Common.Section",
            "label": "Imperva - Request from unexpected IP address to admin panel",
            "elements": [
              {
                "name": "analytic2-text",
                "type": "Microsoft.Common.TextBlock",
                "options": {
                  "text": "Detects requests from unexpected IP addresses to admin panel."
                }
              }
            ]
          },
          {
            "name": "analytic3",
            "type": "Microsoft.Common.Section",
            "label": "Imperva - Critical severity event not blocked",
            "elements": [
              {
                "name": "analytic3-text",
                "type": "Microsoft.Common.TextBlock",
                "options": {
                  "text": "Detects when critical severity event was not blocked."
                }
              }
            ]
          },
          {
            "name": "analytic4",
            "type": "Microsoft.Common.Section",
            "label": "Imperva - Possible command injection",
            "elements": [
              {
                "name": "analytic4-text",
                "type": "Microsoft.Common.TextBlock",
                "options": {
                  "text": "Detects requests with commands in URI."
                }
              }
            ]
          },
          {
            "name": "analytic5",
            "type": "Microsoft.Common.Section",
            "label": "Imperva - Request from unexpected countries",
            "elements": [
              {
                "name": "analytic5-text",
                "type": "Microsoft.Common.TextBlock",
                "options": {
                  "text": "Detects request attempts from unexpected countries."
                }
              }
            ]
          },
          {
            "name": "analytic6",
            "type": "Microsoft.Common.Section",
            "label": "Imperva - Forbidden HTTP request method in request",
            "elements": [
              {
                "name": "analytic6-text",
                "type": "Microsoft.Common.TextBlock",
                "options": {
                  "text": "Detects connections with unexpected HTTP request method."
                }
              }
            ]
          },
          {
            "name": "analytic7",
            "type": "Microsoft.Common.Section",
            "label": "Imperva - Malicious Client",
            "elements": [
              {
                "name": "analytic7-text",
                "type": "Microsoft.Common.TextBlock",
                "options": {
                  "text": "Detects connections from known malicious clients."
                }
              }
            ]
          },
          {
            "name": "analytic8",
            "type": "Microsoft.Common.Section",
            "label": "Imperva - Malicious user agent",
            "elements": [
              {
                "name": "analytic8-text",
                "type": "Microsoft.Common.TextBlock",
                "options": {
                  "text": "Detects requests containing known malicious user agent strings."
                }
              }
            ]
          },
          {
            "name": "analytic9",
            "type": "Microsoft.Common.Section",
            "label": "Imperva - Multiple user agents from same source",
            "elements": [
              {
                "name": "analytic9-text",
                "type": "Microsoft.Common.TextBlock",
                "options": {
                  "text": "'Detects suspicious number of user agents from the same IP address."
                }
              }
            ]
          },
          {
            "name": "analytic10",
            "type": "Microsoft.Common.Section",
            "label": "Imperva - Request to unexpected destination port",
            "elements": [
              {
                "name": "analytic10-text",
                "type": "Microsoft.Common.TextBlock",
                "options": {
                  "text": "Detects request attempts to unexpected destination ports."
                }
              }
            ]
          }
        ]
      },
      {
        "name": "huntingqueries",
        "label": "Hunting Queries",
        "bladeTitle": "Hunting Queries",
        "elements": [
          {
            "name": "huntingqueries-text",
            "type": "Microsoft.Common.TextBlock",
            "options": {
<<<<<<< HEAD
              "text": "This solution installs the following hunting queries. After installing the solution, run these hunting queries to hunt for threats in Manage solution view. "
=======
              "text": "This solution installs the following hunting queries. After installing the solution, run these hunting queries to hunt for threats in Manage solution view."
>>>>>>> 6fd8ceef
            }
          },
          {
            "name": "huntingqueries-link",
            "type": "Microsoft.Common.TextBlock",
            "options": {
              "link": {
                "label": "Learn more",
                "uri": "https://docs.microsoft.com/azure/sentinel/hunting"
              }
            }
          },
          {
            "name": "huntingquery1",
            "type": "Microsoft.Common.Section",
            "label": "Imperva - Top destinations with blocked requests",
            "elements": [
              {
                "name": "huntingquery1-text",
                "type": "Microsoft.Common.TextBlock",
                "options": {
                  "text": "Query searches destination IP addresses requests to which were blocked by the service. It depends on the ImpervaWAFCloudAPI data connector and ImpervaWAFCloud data type and ImpervaWAFCloudAPI parser."
                }
              }
            ]
          },
          {
            "name": "huntingquery2",
            "type": "Microsoft.Common.Section",
            "label": "Imperva - Applications with insecure web protocol version",
            "elements": [
              {
                "name": "huntingquery2-text",
                "type": "Microsoft.Common.TextBlock",
                "options": {
                  "text": "Query searches for with insecure web protocol version. It depends on the ImpervaWAFCloudAPI data connector and ImpervaWAFCloud data type and ImpervaWAFCloudAPI parser."
                }
              }
            ]
          },
          {
            "name": "huntingquery3",
            "type": "Microsoft.Common.Section",
            "label": "Imperva - Non HTTP/HTTPs applications",
            "elements": [
              {
                "name": "huntingquery3-text",
                "type": "Microsoft.Common.TextBlock",
                "options": {
                  "text": "Query searches for non HTTP/HTTPs applications. It depends on the ImpervaWAFCloudAPI data connector and ImpervaWAFCloud data type and ImpervaWAFCloudAPI parser."
                }
              }
            ]
          },
          {
            "name": "huntingquery4",
            "type": "Microsoft.Common.Section",
            "label": "Imperva - Rare applications",
            "elements": [
              {
                "name": "huntingquery4-text",
                "type": "Microsoft.Common.TextBlock",
                "options": {
                  "text": "Query searches for rare application protocols. It depends on the ImpervaWAFCloudAPI data connector and ImpervaWAFCloud data type and ImpervaWAFCloudAPI parser."
                }
              }
            ]
          },
          {
            "name": "huntingquery5",
            "type": "Microsoft.Common.Section",
            "label": "Imperva - Rare client applications",
            "elements": [
              {
                "name": "huntingquery5-text",
                "type": "Microsoft.Common.TextBlock",
                "options": {
                  "text": "Query searches for rare client applications used. It depends on the ImpervaWAFCloudAPI data connector and ImpervaWAFCloud data type and ImpervaWAFCloudAPI parser."
                }
              }
            ]
          },
          {
            "name": "huntingquery6",
            "type": "Microsoft.Common.Section",
            "label": "Imperva - Rare destination ports",
            "elements": [
              {
                "name": "huntingquery6-text",
                "type": "Microsoft.Common.TextBlock",
                "options": {
                  "text": "Query searches for requests for rare destination ports. It depends on the ImpervaWAFCloudAPI data connector and ImpervaWAFCloud data type and ImpervaWAFCloudAPI parser."
                }
              }
            ]
          },
          {
            "name": "huntingquery7",
            "type": "Microsoft.Common.Section",
            "label": "Imperva - request from known bots",
            "elements": [
              {
                "name": "huntingquery7-text",
                "type": "Microsoft.Common.TextBlock",
                "options": {
                  "text": "Query searches for requests from known bots. It depends on the ImpervaWAFCloudAPI data connector and ImpervaWAFCloud data type and ImpervaWAFCloudAPI parser."
                }
              }
            ]
          },
          {
            "name": "huntingquery8",
            "type": "Microsoft.Common.Section",
            "label": "Imperva - Top sources with blocked requests",
            "elements": [
              {
                "name": "huntingquery8-text",
                "type": "Microsoft.Common.TextBlock",
                "options": {
                  "text": "Query searches source IP addresses with blocked requests. It depends on the ImpervaWAFCloudAPI data connector and ImpervaWAFCloud data type and ImpervaWAFCloudAPI parser."
                }
              }
            ]
          },
          {
            "name": "huntingquery9",
            "type": "Microsoft.Common.Section",
            "label": "Imperva - Top applications with error requests",
            "elements": [
              {
                "name": "huntingquery9-text",
                "type": "Microsoft.Common.TextBlock",
                "options": {
                  "text": "Query searches for top applications with protocol or network errors. It depends on the ImpervaWAFCloudAPI data connector and ImpervaWAFCloud data type and ImpervaWAFCloudAPI parser."
                }
              }
            ]
          },
          {
            "name": "huntingquery10",
            "type": "Microsoft.Common.Section",
            "label": "Imperva - Top sources with error requests",
            "elements": [
              {
                "name": "huntingquery10-text",
                "type": "Microsoft.Common.TextBlock",
                "options": {
                  "text": "Query searches for top source IP addresses with protocol or network errors. It depends on the ImpervaWAFCloudAPI data connector and ImpervaWAFCloud data type and ImpervaWAFCloudAPI parser."
                }
              }
            ]
          }
        ]
      }
    ],
    "outputs": {
      "workspace-location": "[first(map(filter(basics('getLAWorkspace').value, (filter) => and(contains(toLower(filter.id), toLower(resourceGroup().name)),equals(filter.name,basics('workspace')))), (item) => item.location))]",
      "location": "[location()]",
      "workspace": "[basics('workspace')]"
    }
  }
}<|MERGE_RESOLUTION|>--- conflicted
+++ resolved
@@ -6,11 +6,7 @@
     "config": {
       "isWizard": false,
       "basics": {
-<<<<<<< HEAD
-        "description": "<img src=\"https://raw.githubusercontent.com/Azure/Azure-Sentinel/master/Logos/Imperva_DarkGrey_final_75x75.svg\" width=\"75px\" height=\"75px\">\n\n**Note:** _There may be [known issues](https://aka.ms/sentinelsolutionsknownissues) pertaining to this Solution, please refer to them before installing._\n\n[Imperva Cloud WAF](http://https://www.imperva.com/resources/resource-library/datasheets/imperva-cloud-waf/) offers the industry's leading web application security firewall, providing enterprise-class protection against the most sophisticated security threats. As a cloud-based WAF, it ensures that your website is always protected against any type of application layer hacking attempt. Imperva Cloud WAF is a key component of Imperva's market-leading, full stack application security solution which brings defence-in-depth to a new level.\n\n**Underlying Microsoft Technologies used:**\n\nThis solution takes a dependency on the following technologies, and some of these dependencies either may be in [Preview](https://azure.microsoft.com/support/legal/preview-supplemental-terms/) state or might result in additional ingestion or operational costs:\n\na. [Azure Monitor HTTP Data Collector API](https://docs.microsoft.com/azure/azure-monitor/logs/data-collector-api)\n\nb. [Azure Functions](https://azure.microsoft.com/services/functions/#overview)\n\n**Data Connectors:** 1, **Parsers:** 1, **Workbooks:** 1, **Analytic Rules:** 10, **Hunting Queries:** 10\n\n[Learn more about Microsoft Sentinel](https://aka.ms/azuresentinel) | [Learn more about Solutions](https://aka.ms/azuresentinelsolutionsdoc)",
-=======
         "description": "<img src=\"https://raw.githubusercontent.com/Azure/Azure-Sentinel/master/Logos/Imperva_DarkGrey_final_75x75.svg\" width=\"75px\" height=\"75px\">\n\n**Note:** _There may be [known issues](https://aka.ms/sentinelsolutionsknownissues) pertaining to this Solution, please refer to them before installing._\n\n[Imperva Cloud WAF](https://www.imperva.com/resources/resource-library/datasheets/imperva-cloud-waf/) offers the industry's leading web application security firewall, providing enterprise-class protection against the most sophisticated security threats. As a cloud-based WAF, it ensures that your website is always protected against any type of application layer hacking attempt. Imperva Cloud WAF is a key component of Imperva's market-leading, full stack application security solution which brings defence-in-depth to a new level.\n\n**Underlying Microsoft Technologies used:**\n\nThis solution takes a dependency on the following technologies, and some of these dependencies either may be in [Preview](https://azure.microsoft.com/support/legal/preview-supplemental-terms/) state or might result in additional ingestion or operational costs:\n\na. [Azure Monitor HTTP Data Collector API](https://docs.microsoft.com/azure/azure-monitor/logs/data-collector-api)\n\nb. [Azure Functions](https://azure.microsoft.com/services/functions/#overview)\n\n**Data Connectors:** 1, **Parsers:** 1, **Workbooks:** 1, **Analytic Rules:** 10, **Hunting Queries:** 10\n\n[Learn more about Microsoft Sentinel](https://aka.ms/azuresentinel) | [Learn more about Solutions](https://aka.ms/azuresentinelsolutionsdoc)",
->>>>>>> 6fd8ceef
         "subscription": {
           "resourceProviders": [
             "Microsoft.OperationsManagement/solutions",
@@ -291,11 +287,7 @@
             "name": "huntingqueries-text",
             "type": "Microsoft.Common.TextBlock",
             "options": {
-<<<<<<< HEAD
-              "text": "This solution installs the following hunting queries. After installing the solution, run these hunting queries to hunt for threats in Manage solution view. "
-=======
               "text": "This solution installs the following hunting queries. After installing the solution, run these hunting queries to hunt for threats in Manage solution view."
->>>>>>> 6fd8ceef
             }
           },
           {
