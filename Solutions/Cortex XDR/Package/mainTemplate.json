--- conflicted
+++ resolved
@@ -1,4131 +1,3822 @@
-{
-  "$schema": "https://schema.management.azure.com/schemas/2019-04-01/deploymentTemplate.json#",
-  "contentVersion": "1.0.0.0",
-  "metadata": {
-    "author": "Microsoft",
-    "comments": "Solution template for Cortex XDR"
-  },
-  "parameters": {
-    "location": {
-      "type": "string",
-      "minLength": 1,
-      "defaultValue": "[resourceGroup().location]",
-      "metadata": {
-        "description": "Not used, but needed to pass arm-ttk test `Location-Should-Not-Be-Hardcoded`.  We instead use the `workspace-location` which is derived from the LA workspace"
-      }
-    },
-    "workspace-location": {
-      "type": "string",
-      "defaultValue": "",
-      "metadata": {
-        "description": "[concat('Region to deploy solution resources -- separate from location selection',parameters('location'))]"
-      }
-    },
-    "workspace": {
-      "defaultValue": "",
-      "type": "string",
-      "metadata": {
-        "description": "Workspace name for Log Analytics where Microsoft Sentinel is setup"
-      }
-    },
-    "resourceGroupName": {
-      "type": "string",
-      "defaultValue": "[resourceGroup().name]",
-      "metadata": {
-        "description": "resource group name where Microsoft Sentinel is setup"
-      }
-    },
-    "subscription": {
-      "type": "string",
-      "defaultValue": "[last(split(subscription().id, '/'))]",
-      "metadata": {
-        "description": "subscription id where Microsoft Sentinel is setup"
-      }
-    }
-  },
-  "variables": {
-    "_solutionName": "Cortex XDR",
-    "_solutionVersion": "3.0.1",
-    "solutionId": "defendlimited1682894612656.cortex_xdr_connector",
-    "_solutionId": "[variables('solutionId')]",
-    "analyticRuleObject1": {
-<<<<<<< HEAD
-      "analyticRuleVersion1": "1.0.1",
-      "_analyticRulecontentId1": "f96728eb-9802-4522-b715-47fb66c2ecf5",
-      "analyticRuleId1": "[resourceId('Microsoft.SecurityInsights/AlertRuleTemplates', 'f96728eb-9802-4522-b715-47fb66c2ecf5')]",
-      "analyticRuleTemplateSpecName1": "[concat(parameters('workspace'),'/Microsoft.SecurityInsights/',concat(parameters('workspace'),'-ar-',uniquestring('f96728eb-9802-4522-b715-47fb66c2ecf5')))]",
-      "_analyticRulecontentProductId1": "[concat(take(variables('_solutionId'),50),'-','ar','-', uniqueString(concat(variables('_solutionId'),'-','AnalyticsRule','-','f96728eb-9802-4522-b715-47fb66c2ecf5','-', '1.0.1')))]"
-    },
-    "analyticRuleObject2": {
-      "analyticRuleVersion2": "1.0.1",
-      "_analyticRulecontentId2": "2b05823b-ee15-4b92-a642-b13170e37c35",
-      "analyticRuleId2": "[resourceId('Microsoft.SecurityInsights/AlertRuleTemplates', '2b05823b-ee15-4b92-a642-b13170e37c35')]",
-      "analyticRuleTemplateSpecName2": "[concat(parameters('workspace'),'/Microsoft.SecurityInsights/',concat(parameters('workspace'),'-ar-',uniquestring('2b05823b-ee15-4b92-a642-b13170e37c35')))]",
-      "_analyticRulecontentProductId2": "[concat(take(variables('_solutionId'),50),'-','ar','-', uniqueString(concat(variables('_solutionId'),'-','AnalyticsRule','-','2b05823b-ee15-4b92-a642-b13170e37c35','-', '1.0.1')))]"
-    },
-    "analyticRuleObject3": {
-      "analyticRuleVersion3": "1.0.1",
-      "_analyticRulecontentId3": "1426bbcf-a9ae-4aa5-9da6-abbf48f04115",
-      "analyticRuleId3": "[resourceId('Microsoft.SecurityInsights/AlertRuleTemplates', '1426bbcf-a9ae-4aa5-9da6-abbf48f04115')]",
-      "analyticRuleTemplateSpecName3": "[concat(parameters('workspace'),'/Microsoft.SecurityInsights/',concat(parameters('workspace'),'-ar-',uniquestring('1426bbcf-a9ae-4aa5-9da6-abbf48f04115')))]",
-      "_analyticRulecontentProductId3": "[concat(take(variables('_solutionId'),50),'-','ar','-', uniqueString(concat(variables('_solutionId'),'-','AnalyticsRule','-','1426bbcf-a9ae-4aa5-9da6-abbf48f04115','-', '1.0.1')))]"
-    },
-    "uiConfigId1": "[variables('_dataconnectorId')]",
-    "_uiConfigId1": "[variables('uiConfigId1')]",
-    "dataConnectorContentId1": "[variables('_dataconnectorId')]",
-    "_dataConnectorContentId1": "[variables('dataConnectorContentId1')]",
-    "dataConnectorId1": "[extensionResourceId(resourceId('Microsoft.OperationalInsights/workspaces', parameters('workspace')), 'Microsoft.SecurityInsights/dataConnectors', variables('_dataConnectorContentId1'))]",
-    "_dataConnectorId1": "[variables('dataConnectorId1')]",
-    "dataConnectorTemplateSpecName1": "[concat(parameters('workspace'),'/Microsoft.SecurityInsights/',concat(parameters('workspace'),'-dc-',uniquestring(variables('_dataConnectorContentId1'))))]",
-    "dataConnectorVersion1": "1.0.0",
-    "_dataConnectorcontentProductId1": "[concat(take(variables('_solutionId'),50),'-','dc','-', uniqueString(concat(variables('_solutionId'),'-','DataConnector','-',variables('_dataConnectorContentId1'),'-', variables('dataConnectorVersion1'))))]",
-    "_solutioncontentProductId": "[concat(take(variables('_solutionId'),50),'-','sl','-', uniqueString(concat(variables('_solutionId'),'-','Solution','-',variables('_solutionId'),'-', variables('_solutionVersion'))))]"
-=======
-      "analyticRuleVersion1": "1.0.0",
-      "_analyticRulecontentId1": "f96728eb-9802-4522-b715-47fb66c2ecf5",
-      "analyticRuleId1": "[resourceId('Microsoft.SecurityInsights/AlertRuleTemplates', 'f96728eb-9802-4522-b715-47fb66c2ecf5')]",
-      "analyticRuleTemplateSpecName1": "[concat(parameters('workspace'),'/Microsoft.SecurityInsights/',concat(parameters('workspace'),'-ar-',uniquestring('f96728eb-9802-4522-b715-47fb66c2ecf5')))]",
-      "_analyticRulecontentProductId1": "[concat(take(variables('_solutionId'),50),'-','ar','-', uniqueString(concat(variables('_solutionId'),'-','AnalyticsRule','-','f96728eb-9802-4522-b715-47fb66c2ecf5','-', '1.0.0')))]"
-    },
-    "analyticRuleObject2": {
-      "analyticRuleVersion2": "1.0.0",
-      "_analyticRulecontentId2": "2b05823b-ee15-4b92-a642-b13170e37c35",
-      "analyticRuleId2": "[resourceId('Microsoft.SecurityInsights/AlertRuleTemplates', '2b05823b-ee15-4b92-a642-b13170e37c35')]",
-      "analyticRuleTemplateSpecName2": "[concat(parameters('workspace'),'/Microsoft.SecurityInsights/',concat(parameters('workspace'),'-ar-',uniquestring('2b05823b-ee15-4b92-a642-b13170e37c35')))]",
-      "_analyticRulecontentProductId2": "[concat(take(variables('_solutionId'),50),'-','ar','-', uniqueString(concat(variables('_solutionId'),'-','AnalyticsRule','-','2b05823b-ee15-4b92-a642-b13170e37c35','-', '1.0.0')))]"
-    },
-    "analyticRuleObject3": {
-      "analyticRuleVersion3": "1.0.0",
-      "_analyticRulecontentId3": "1426bbcf-a9ae-4aa5-9da6-abbf48f04115",
-      "analyticRuleId3": "[resourceId('Microsoft.SecurityInsights/AlertRuleTemplates', '1426bbcf-a9ae-4aa5-9da6-abbf48f04115')]",
-      "analyticRuleTemplateSpecName3": "[concat(parameters('workspace'),'/Microsoft.SecurityInsights/',concat(parameters('workspace'),'-ar-',uniquestring('1426bbcf-a9ae-4aa5-9da6-abbf48f04115')))]",
-      "_analyticRulecontentProductId3": "[concat(take(variables('_solutionId'),50),'-','ar','-', uniqueString(concat(variables('_solutionId'),'-','AnalyticsRule','-','1426bbcf-a9ae-4aa5-9da6-abbf48f04115','-', '1.0.0')))]"
-    },
-    "parserObject1": {
-      "_parserName1": "[concat(parameters('workspace'),'/','CortexXDR_Incidents_CL')]",
-      "_parserId1": "[resourceId('Microsoft.OperationalInsights/workspaces/savedSearches', parameters('workspace'), 'CortexXDR_Incidents_CL')]",
-      "parserTemplateSpecName1": "[concat(parameters('workspace'),'/Microsoft.SecurityInsights/',concat(parameters('workspace'),'-pr-',uniquestring('CortexXDR_Incidents_CL-Parser')))]",
-      "parserVersion1": "1.0.1",
-      "parserContentId1": "CortexXDR_Incidents_CL-Parser"
-    },
-    "workspaceResourceId": "[resourceId('microsoft.OperationalInsights/Workspaces', parameters('workspace'))]",
-    "dataConnectorCCPVersion": "1.0.0",
-    "_dataConnectorContentIdConnectorDefinition1": "CortexXDRDataConnector",
-    "dataConnectorTemplateNameConnectorDefinition1": "[concat(parameters('workspace'),'-dc-',uniquestring(variables('_dataConnectorContentIdConnectorDefinition1')))]",
-    "_dataConnectorContentIdConnections1": "CortexXDRDataConnectorConnections",
-    "dataConnectorTemplateNameConnections1": "[concat(parameters('workspace'),'-dc-',uniquestring(variables('_dataConnectorContentIdConnections1')))]",
-    "blanks": "[replace('b', 'b', '')]",
-    "uiConfigId2": "[variables('_dataconnectorId')]",
-    "_uiConfigId2": "[variables('uiConfigId2')]",
-    "dataConnectorContentId2": "[variables('_dataconnectorId')]",
-    "_dataConnectorContentId2": "[variables('dataConnectorContentId2')]",
-    "dataConnectorId2": "[extensionResourceId(resourceId('Microsoft.OperationalInsights/workspaces', parameters('workspace')), 'Microsoft.SecurityInsights/dataConnectors', variables('_dataConnectorContentId2'))]",
-    "_dataConnectorId2": "[variables('dataConnectorId2')]",
-    "dataConnectorTemplateSpecName2": "[concat(parameters('workspace'),'/Microsoft.SecurityInsights/',concat(parameters('workspace'),'-dc-',uniquestring(variables('_dataConnectorContentId2'))))]",
-    "dataConnectorVersion2": "1.0.0",
-    "_dataConnectorcontentProductId2": "[concat(take(variables('_solutionId'),50),'-','dc','-', uniqueString(concat(variables('_solutionId'),'-','DataConnector','-',variables('_dataConnectorContentId2'),'-', variables('dataConnectorVersion2'))))]",
-    "_solutioncontentProductId": "[concat(take(variables('_solutionId'),50),'-','sl','-', uniqueString(concat(variables('_solutionId'),'-','Solution','-',variables('_solutionId'),'-', variables('_solutionVersion'))))]",
-    "xdrAuthId": "{{apiKeyId}}",
-    "_xdrAuthId": "[variables('xdrAuthId')]"
->>>>>>> 25eefbf8
-  },
-  "resources": [
-    {
-      "type": "Microsoft.OperationalInsights/workspaces/providers/contentTemplates",
-      "apiVersion": "2023-04-01-preview",
-      "name": "[variables('analyticRuleObject1').analyticRuleTemplateSpecName1]",
-      "location": "[parameters('workspace-location')]",
-      "dependsOn": [
-        "[extensionResourceId(resourceId('Microsoft.OperationalInsights/workspaces', parameters('workspace')), 'Microsoft.SecurityInsights/contentPackages', variables('_solutionId'))]"
-      ],
-      "properties": {
-        "description": "CortexXDR_High_AnalyticalRules Analytics Rule with template version 3.0.1",
-        "mainTemplate": {
-          "$schema": "https://schema.management.azure.com/schemas/2019-04-01/deploymentTemplate.json#",
-          "contentVersion": "[variables('analyticRuleObject1').analyticRuleVersion1]",
-          "parameters": {},
-          "variables": {},
-          "resources": [
-            {
-              "type": "Microsoft.SecurityInsights/AlertRuleTemplates",
-              "name": "[variables('analyticRuleObject1')._analyticRulecontentId1]",
-              "apiVersion": "2023-02-01-preview",
-              "kind": "Scheduled",
-              "location": "[parameters('workspace-location')]",
-              "properties": {
-                "description": "A new incident was created in the Cortex XDR portal with a severity \"High\". Click on the events for incident details. ",
-                "displayName": "Cortex XDR Incident - High",
-                "enabled": false,
-                "query": "CortexXDR_Incidents_CL\n| where severity_s contains \"high\"\n| where status_s !contains \"resolved_auto\"\n// the below line filters for incidents that has at least one user or one host in it. Comment the below line if you want to generated incidents that have 0 user or 0 host as well\n| where host_count_d > 0 or user_count_d > 0\n| project TimeGenerated, incident_id_s, status_s, severity_s, incident_sources_s, description_s, xdr_url_s, hosts_s, users_s, alert_categories_s, host_count_d, user_count_d, alert_count_d, creation_time_d, modification_time_d\n",
-                "queryFrequency": "PT5M",
-                "queryPeriod": "PT5M",
-                "severity": "High",
-                "suppressionDuration": "PT1H",
-                "suppressionEnabled": false,
-                "triggerOperator": "GreaterThan",
-                "triggerThreshold": 0,
-                "status": "Available",
-                "requiredDataConnectors": [
-                  {
-                    "connectorId": "CortexXDR",
-                    "dataTypes": [
-                      "CortexXDR_Incidents_CL"
-                    ]
-                  }
-                ],
-                "entityMappings": [
-                  {
-                    "fieldMappings": [
-                      {
-                        "columnName": "users_s",
-                        "identifier": "Name"
-                      }
-                    ],
-                    "entityType": "Account"
-                  },
-                  {
-                    "fieldMappings": [
-                      {
-                        "columnName": "xdr_url_s",
-                        "identifier": "Url"
-                      }
-                    ],
-                    "entityType": "URL"
-<<<<<<< HEAD
-=======
-                  },
-                  {
-                    "fieldMappings": [
-                      {
-                        "columnName": "hosts_s",
-                        "identifier": "HostName"
-                      }
-                    ],
-                    "entityType": "Host"
-                  }
-                ],
-                "eventGroupingSettings": {
-                  "aggregationKind": "SingleAlert"
-                },
-                "incidentConfiguration": {
-                  "groupingConfiguration": {
-                    "matchingMethod": "AllEntities",
-                    "reopenClosedIncident": false,
-                    "lookbackDuration": "5h",
-                    "enabled": true
-                  },
-                  "createIncident": true
-                }
-              }
-            },
-            {
-              "type": "Microsoft.OperationalInsights/workspaces/providers/metadata",
-              "apiVersion": "2022-01-01-preview",
-              "name": "[concat(parameters('workspace'),'/Microsoft.SecurityInsights/',concat('AnalyticsRule-', last(split(variables('analyticRuleObject1').analyticRuleId1,'/'))))]",
-              "properties": {
-                "description": "Cortex XDR Analytics Rule 1",
-                "parentId": "[variables('analyticRuleObject1').analyticRuleId1]",
-                "contentId": "[variables('analyticRuleObject1')._analyticRulecontentId1]",
-                "kind": "AnalyticsRule",
-                "version": "[variables('analyticRuleObject1').analyticRuleVersion1]",
-                "source": {
-                  "kind": "Solution",
-                  "name": "Cortex XDR",
-                  "sourceId": "[variables('_solutionId')]"
-                },
-                "author": {
-                  "name": "Microsoft"
-                },
-                "support": {
-                  "name": "Microsoft Corporation",
-                  "email": "support@microsoft.com",
-                  "tier": "Microsoft",
-                  "link": "https://support.microsoft.com"
-                }
-              }
-            }
-          ]
-        },
-        "packageKind": "Solution",
-        "packageVersion": "[variables('_solutionVersion')]",
-        "packageName": "[variables('_solutionName')]",
-        "packageId": "[variables('_solutionId')]",
-        "contentSchemaVersion": "3.0.0",
-        "contentId": "[variables('analyticRuleObject1')._analyticRulecontentId1]",
-        "contentKind": "AnalyticsRule",
-        "displayName": "Cortex XDR Incident - High",
-        "contentProductId": "[variables('analyticRuleObject1')._analyticRulecontentProductId1]",
-        "id": "[variables('analyticRuleObject1')._analyticRulecontentProductId1]",
-        "version": "[variables('analyticRuleObject1').analyticRuleVersion1]"
-      }
-    },
-    {
-      "type": "Microsoft.OperationalInsights/workspaces/providers/contentTemplates",
-      "apiVersion": "2023-04-01-preview",
-      "name": "[variables('analyticRuleObject2').analyticRuleTemplateSpecName2]",
-      "location": "[parameters('workspace-location')]",
-      "dependsOn": [
-        "[extensionResourceId(resourceId('Microsoft.OperationalInsights/workspaces', parameters('workspace')), 'Microsoft.SecurityInsights/contentPackages', variables('_solutionId'))]"
-      ],
-      "properties": {
-        "description": "CortexXDR_Medium_AnalyticalRules Analytics Rule with template version 3.0.1",
-        "mainTemplate": {
-          "$schema": "https://schema.management.azure.com/schemas/2019-04-01/deploymentTemplate.json#",
-          "contentVersion": "[variables('analyticRuleObject2').analyticRuleVersion2]",
-          "parameters": {},
-          "variables": {},
-          "resources": [
-            {
-              "type": "Microsoft.SecurityInsights/AlertRuleTemplates",
-              "name": "[variables('analyticRuleObject2')._analyticRulecontentId2]",
-              "apiVersion": "2023-02-01-preview",
-              "kind": "Scheduled",
-              "location": "[parameters('workspace-location')]",
-              "properties": {
-                "description": "A new incident was created in the Cortex XDR portal with a severity \"Medium\". Click on the events for incident details. ",
-                "displayName": "Cortex XDR Incident - Medium",
-                "enabled": false,
-                "query": "CortexXDR_Incidents_CL\n| where severity_s contains \"medium\"\n| where status_s !contains \"resolved_auto\"\n// the below line filters for incidents that has at least one user or one host in it. Comment the below line if you want to generated incidents that have 0 user or 0 host as well\n| where host_count_d > 0 or user_count_d > 0\n| project TimeGenerated, incident_id_s, status_s, severity_s, incident_sources_s, description_s, xdr_url_s, hosts_s, users_s, alert_categories_s, host_count_d, user_count_d, alert_count_d, creation_time_d, modification_time_d\n",
-                "queryFrequency": "PT5M",
-                "queryPeriod": "PT5M",
-                "severity": "Medium",
-                "suppressionDuration": "PT1H",
-                "suppressionEnabled": false,
-                "triggerOperator": "GreaterThan",
-                "triggerThreshold": 0,
-                "status": "Available",
-                "requiredDataConnectors": [
-                  {
-                    "connectorId": "CortexXDR",
-                    "dataTypes": [
-                      "CortexXDR_Incidents_CL"
-                    ]
-                  }
-                ],
-                "entityMappings": [
-                  {
-                    "fieldMappings": [
-                      {
-                        "columnName": "users_s",
-                        "identifier": "Name"
-                      }
-                    ],
-                    "entityType": "Account"
-                  },
-                  {
-                    "fieldMappings": [
-                      {
-                        "columnName": "xdr_url_s",
-                        "identifier": "Url"
-                      }
-                    ],
-                    "entityType": "URL"
->>>>>>> 25eefbf8
-                  },
-                  {
-                    "fieldMappings": [
-                      {
-                        "columnName": "hosts_s",
-                        "identifier": "HostName"
-                      }
-                    ],
-                    "entityType": "Host"
-<<<<<<< HEAD
-=======
-                  }
-                ],
-                "eventGroupingSettings": {
-                  "aggregationKind": "SingleAlert"
-                },
-                "incidentConfiguration": {
-                  "groupingConfiguration": {
-                    "matchingMethod": "AllEntities",
-                    "reopenClosedIncident": false,
-                    "lookbackDuration": "5h",
-                    "enabled": true
-                  },
-                  "createIncident": true
-                }
-              }
-            },
-            {
-              "type": "Microsoft.OperationalInsights/workspaces/providers/metadata",
-              "apiVersion": "2022-01-01-preview",
-              "name": "[concat(parameters('workspace'),'/Microsoft.SecurityInsights/',concat('AnalyticsRule-', last(split(variables('analyticRuleObject2').analyticRuleId2,'/'))))]",
-              "properties": {
-                "description": "Cortex XDR Analytics Rule 2",
-                "parentId": "[variables('analyticRuleObject2').analyticRuleId2]",
-                "contentId": "[variables('analyticRuleObject2')._analyticRulecontentId2]",
-                "kind": "AnalyticsRule",
-                "version": "[variables('analyticRuleObject2').analyticRuleVersion2]",
-                "source": {
-                  "kind": "Solution",
-                  "name": "Cortex XDR",
-                  "sourceId": "[variables('_solutionId')]"
-                },
-                "author": {
-                  "name": "Microsoft"
-                },
-                "support": {
-                  "name": "Microsoft Corporation",
-                  "email": "support@microsoft.com",
-                  "tier": "Microsoft",
-                  "link": "https://support.microsoft.com"
-                }
-              }
-            }
-          ]
-        },
-        "packageKind": "Solution",
-        "packageVersion": "[variables('_solutionVersion')]",
-        "packageName": "[variables('_solutionName')]",
-        "packageId": "[variables('_solutionId')]",
-        "contentSchemaVersion": "3.0.0",
-        "contentId": "[variables('analyticRuleObject2')._analyticRulecontentId2]",
-        "contentKind": "AnalyticsRule",
-        "displayName": "Cortex XDR Incident - Medium",
-        "contentProductId": "[variables('analyticRuleObject2')._analyticRulecontentProductId2]",
-        "id": "[variables('analyticRuleObject2')._analyticRulecontentProductId2]",
-        "version": "[variables('analyticRuleObject2').analyticRuleVersion2]"
-      }
-    },
-    {
-      "type": "Microsoft.OperationalInsights/workspaces/providers/contentTemplates",
-      "apiVersion": "2023-04-01-preview",
-      "name": "[variables('analyticRuleObject3').analyticRuleTemplateSpecName3]",
-      "location": "[parameters('workspace-location')]",
-      "dependsOn": [
-        "[extensionResourceId(resourceId('Microsoft.OperationalInsights/workspaces', parameters('workspace')), 'Microsoft.SecurityInsights/contentPackages', variables('_solutionId'))]"
-      ],
-      "properties": {
-        "description": "CortexXDR_Low_AnalyticalRules Analytics Rule with template version 3.0.1",
-        "mainTemplate": {
-          "$schema": "https://schema.management.azure.com/schemas/2019-04-01/deploymentTemplate.json#",
-          "contentVersion": "[variables('analyticRuleObject3').analyticRuleVersion3]",
-          "parameters": {},
-          "variables": {},
-          "resources": [
-            {
-              "type": "Microsoft.SecurityInsights/AlertRuleTemplates",
-              "name": "[variables('analyticRuleObject3')._analyticRulecontentId3]",
-              "apiVersion": "2023-02-01-preview",
-              "kind": "Scheduled",
-              "location": "[parameters('workspace-location')]",
-              "properties": {
-                "description": "A new incident was created in the Cortex XDR portal with a severity \"Low\". Click on the events for incident details. ",
-                "displayName": "Cortex XDR Incident - Low",
-                "enabled": false,
-                "query": "CortexXDR_Incidents_CL\n| where severity_s contains \"low\"\n| where status_s !contains \"resolved_auto\"\n// the below line filters for incidents that has at least one user or one host in it. Comment the below line if you want to generated incidents that have 0 user or 0 host as well\n| where host_count_d > 0 or user_count_d > 0\n| project TimeGenerated, incident_id_s, status_s, severity_s, incident_sources_s, description_s, xdr_url_s, hosts_s, users_s, alert_categories_s, host_count_d, user_count_d, alert_count_d, creation_time_d, modification_time_d\n",
-                "queryFrequency": "PT5M",
-                "queryPeriod": "PT5M",
-                "severity": "Low",
-                "suppressionDuration": "PT1H",
-                "suppressionEnabled": false,
-                "triggerOperator": "GreaterThan",
-                "triggerThreshold": 0,
-                "status": "Available",
-                "requiredDataConnectors": [
-                  {
-                    "connectorId": "CortexXDR",
-                    "dataTypes": [
-                      "CortexXDR_Incidents_CL"
-                    ]
->>>>>>> 25eefbf8
-                  }
-                ],
-                "entityMappings": [
-                  {
-                    "fieldMappings": [
-                      {
-                        "columnName": "users_s",
-                        "identifier": "Name"
-                      }
-                    ],
-                    "entityType": "Account"
-                  },
-                  {
-                    "fieldMappings": [
-                      {
-                        "columnName": "xdr_url_s",
-                        "identifier": "Url"
-                      }
-                    ],
-                    "entityType": "URL"
-                  },
-                  {
-                    "fieldMappings": [
-                      {
-                        "columnName": "hosts_s",
-                        "identifier": "HostName"
-                      }
-                    ],
-                    "entityType": "Host"
-                  }
-                ],
-                "eventGroupingSettings": {
-                  "aggregationKind": "SingleAlert"
-                },
-                "incidentConfiguration": {
-                  "groupingConfiguration": {
-<<<<<<< HEAD
-                    "lookbackDuration": "5h",
-                    "reopenClosedIncident": false,
-                    "matchingMethod": "AllEntities",
-                    "enabled": true
-                  },
-                  "createIncident": true
-                }
-              }
-            },
-            {
-              "type": "Microsoft.OperationalInsights/workspaces/providers/metadata",
-              "apiVersion": "2022-01-01-preview",
-              "name": "[concat(parameters('workspace'),'/Microsoft.SecurityInsights/',concat('AnalyticsRule-', last(split(variables('analyticRuleObject1').analyticRuleId1,'/'))))]",
-              "properties": {
-                "description": "Cortex XDR Analytics Rule 1",
-                "parentId": "[variables('analyticRuleObject1').analyticRuleId1]",
-                "contentId": "[variables('analyticRuleObject1')._analyticRulecontentId1]",
-                "kind": "AnalyticsRule",
-                "version": "[variables('analyticRuleObject1').analyticRuleVersion1]",
-                "source": {
-                  "kind": "Solution",
-                  "name": "Cortex XDR",
-                  "sourceId": "[variables('_solutionId')]"
-=======
-                    "matchingMethod": "AllEntities",
-                    "reopenClosedIncident": false,
-                    "lookbackDuration": "5h",
-                    "enabled": true
-                  },
-                  "createIncident": true
-                }
-              }
-            },
-            {
-              "type": "Microsoft.OperationalInsights/workspaces/providers/metadata",
-              "apiVersion": "2022-01-01-preview",
-              "name": "[concat(parameters('workspace'),'/Microsoft.SecurityInsights/',concat('AnalyticsRule-', last(split(variables('analyticRuleObject3').analyticRuleId3,'/'))))]",
-              "properties": {
-                "description": "Cortex XDR Analytics Rule 3",
-                "parentId": "[variables('analyticRuleObject3').analyticRuleId3]",
-                "contentId": "[variables('analyticRuleObject3')._analyticRulecontentId3]",
-                "kind": "AnalyticsRule",
-                "version": "[variables('analyticRuleObject3').analyticRuleVersion3]",
-                "source": {
-                  "kind": "Solution",
-                  "name": "Cortex XDR",
-                  "sourceId": "[variables('_solutionId')]"
-                },
-                "author": {
-                  "name": "Microsoft"
-                },
-                "support": {
-                  "name": "Microsoft Corporation",
-                  "email": "support@microsoft.com",
-                  "tier": "Microsoft",
-                  "link": "https://support.microsoft.com"
-                }
-              }
-            }
-          ]
-        },
-        "packageKind": "Solution",
-        "packageVersion": "[variables('_solutionVersion')]",
-        "packageName": "[variables('_solutionName')]",
-        "packageId": "[variables('_solutionId')]",
-        "contentSchemaVersion": "3.0.0",
-        "contentId": "[variables('analyticRuleObject3')._analyticRulecontentId3]",
-        "contentKind": "AnalyticsRule",
-        "displayName": "Cortex XDR Incident - Low",
-        "contentProductId": "[variables('analyticRuleObject3')._analyticRulecontentProductId3]",
-        "id": "[variables('analyticRuleObject3')._analyticRulecontentProductId3]",
-        "version": "[variables('analyticRuleObject3').analyticRuleVersion3]"
-      }
-    },
-    {
-      "type": "Microsoft.OperationalInsights/workspaces/providers/contentTemplates",
-      "apiVersion": "2023-04-01-preview",
-      "name": "[variables('parserObject1').parserTemplateSpecName1]",
-      "location": "[parameters('workspace-location')]",
-      "dependsOn": [
-        "[extensionResourceId(resourceId('Microsoft.OperationalInsights/workspaces', parameters('workspace')), 'Microsoft.SecurityInsights/contentPackages', variables('_solutionId'))]"
-      ],
-      "properties": {
-        "description": "PaloAltoCortexXDR Data Parser with template version 3.0.1",
-        "mainTemplate": {
-          "$schema": "https://schema.management.azure.com/schemas/2019-04-01/deploymentTemplate.json#",
-          "contentVersion": "[variables('parserObject1').parserVersion1]",
-          "parameters": {},
-          "variables": {},
-          "resources": [
-            {
-              "name": "[variables('parserObject1')._parserName1]",
-              "apiVersion": "2022-10-01",
-              "type": "Microsoft.OperationalInsights/workspaces/savedSearches",
-              "location": "[parameters('workspace-location')]",
-              "properties": {
-                "eTag": "*",
-                "displayName": "Backward Compatibility Parser for Palo Alto Cortex XDR Incidents",
-                "category": "Microsoft Sentinel Parser",
-                "functionAlias": "CortexXDR_Incidents_CL",
-                "query": "let CortexXDR_Incidents_View = view () {\n  let PaloAltoCortexXDR_Incident = union isfuzzy=true PaloAltoCortexXDR_Incidents_CL |\n    project TimeGenerated,\n    alert_categories_s=tostring(AlertCategories),\n    alert_count_d=toreal(AlertCount),\n    alerts_grouping_status_s=AlertsGroupingStatus,\n    creation_time_d=toreal(CreationTime) ,\n    critical_severity_alert_count_d=toreal(CriticalSeverityAlertCount),\n    description_s=Description,\n    high_severity_alert_count_d=toreal(HighSeverityAlertCount) ,\n    host_count_d=toreal(HostCount) ,\n    hosts_s=tostring(Hosts),\n    incident_id_s=IncidentId,\n    incident_sources_s=tostring(IncidentSources),\n    low_severity_alert_count_d=toreal(LowSeverityAlertCount) ,\n    med_severity_alert_count_d=toreal(MedSeverityAlertCount) ,\n    modification_time_d=toreal(ModificationTime) ,\n    original_tags_s=tostring(OriginalTags),\n    resolve_comment_s=ResolveComment,\n    resolved_timestamp_d=toreal(ResolvedTimestamp) ,\n    severity_s=Severity ,\n    starred_b=Starred ,\n    starred_manually_b=false ,\n    status_s=Status,\n    tags_s=tostring(Tags),\n    user_count_d=toreal(UserCount) ,\n    users_s=tostring(Users),\n    wildfire_hits_d=toreal(WildfireHits) ,\n    xdr_url_s=XdrUrl;\n    union isfuzzy=true PaloAltoCortexXDR_Incident, CortexXDR_Incidents_CL\n  };\n  CortexXDR_Incidents_View()\n",
-                "functionParameters": "",
-                "version": 2,
-                "tags": [
-                  {
-                    "name": "description",
-                    "value": ""
-                  }
-                ]
-              }
-            },
-            {
-              "type": "Microsoft.OperationalInsights/workspaces/providers/metadata",
-              "apiVersion": "2022-01-01-preview",
-              "name": "[concat(parameters('workspace'),'/Microsoft.SecurityInsights/',concat('Parser-', last(split(variables('parserObject1')._parserId1,'/'))))]",
-              "dependsOn": [
-                "[variables('parserObject1')._parserId1]"
-              ],
-              "properties": {
-                "parentId": "[resourceId('Microsoft.OperationalInsights/workspaces/savedSearches', parameters('workspace'), 'CortexXDR_Incidents_CL')]",
-                "contentId": "[variables('parserObject1').parserContentId1]",
-                "kind": "Parser",
-                "version": "[variables('parserObject1').parserVersion1]",
-                "source": {
-                  "name": "Cortex XDR",
-                  "kind": "Solution",
-                  "sourceId": "[variables('_solutionId')]"
-                },
-                "author": {
-                  "name": "Microsoft"
-                },
-                "support": {
-                  "name": "Microsoft Corporation",
-                  "email": "support@microsoft.com",
-                  "tier": "Microsoft",
-                  "link": "https://support.microsoft.com"
-                }
-              }
-            }
-          ]
-        },
-        "packageKind": "Solution",
-        "packageVersion": "[variables('_solutionVersion')]",
-        "packageName": "[variables('_solutionName')]",
-        "packageId": "[variables('_solutionId')]",
-        "contentSchemaVersion": "3.0.0",
-        "contentId": "[variables('parserObject1').parserContentId1]",
-        "contentKind": "Parser",
-        "displayName": "Backward Compatibility Parser for Palo Alto Cortex XDR Incidents",
-        "contentProductId": "[concat(take(variables('_solutionId'),50),'-','pr','-', uniqueString(concat(variables('_solutionId'),'-','Parser','-',variables('parserObject1').parserContentId1,'-', '1.0.1')))]",
-        "id": "[concat(take(variables('_solutionId'),50),'-','pr','-', uniqueString(concat(variables('_solutionId'),'-','Parser','-',variables('parserObject1').parserContentId1,'-', '1.0.1')))]",
-        "version": "[variables('parserObject1').parserVersion1]"
-      }
-    },
-    {
-      "type": "Microsoft.OperationalInsights/workspaces/savedSearches",
-      "apiVersion": "2022-10-01",
-      "name": "[variables('parserObject1')._parserName1]",
-      "location": "[parameters('workspace-location')]",
-      "properties": {
-        "eTag": "*",
-        "displayName": "Backward Compatibility Parser for Palo Alto Cortex XDR Incidents",
-        "category": "Microsoft Sentinel Parser",
-        "functionAlias": "CortexXDR_Incidents_CL",
-        "query": "let CortexXDR_Incidents_View = view () {\n  let PaloAltoCortexXDR_Incident = union isfuzzy=true PaloAltoCortexXDR_Incidents_CL |\n    project TimeGenerated,\n    alert_categories_s=tostring(AlertCategories),\n    alert_count_d=toreal(AlertCount),\n    alerts_grouping_status_s=AlertsGroupingStatus,\n    creation_time_d=toreal(CreationTime) ,\n    critical_severity_alert_count_d=toreal(CriticalSeverityAlertCount),\n    description_s=Description,\n    high_severity_alert_count_d=toreal(HighSeverityAlertCount) ,\n    host_count_d=toreal(HostCount) ,\n    hosts_s=tostring(Hosts),\n    incident_id_s=IncidentId,\n    incident_sources_s=tostring(IncidentSources),\n    low_severity_alert_count_d=toreal(LowSeverityAlertCount) ,\n    med_severity_alert_count_d=toreal(MedSeverityAlertCount) ,\n    modification_time_d=toreal(ModificationTime) ,\n    original_tags_s=tostring(OriginalTags),\n    resolve_comment_s=ResolveComment,\n    resolved_timestamp_d=toreal(ResolvedTimestamp) ,\n    severity_s=Severity ,\n    starred_b=Starred ,\n    starred_manually_b=false ,\n    status_s=Status,\n    tags_s=tostring(Tags),\n    user_count_d=toreal(UserCount) ,\n    users_s=tostring(Users),\n    wildfire_hits_d=toreal(WildfireHits) ,\n    xdr_url_s=XdrUrl;\n    union isfuzzy=true PaloAltoCortexXDR_Incident, CortexXDR_Incidents_CL\n  };\n  CortexXDR_Incidents_View()\n",
-        "functionParameters": "",
-        "version": 2,
-        "tags": [
-          {
-            "name": "description",
-            "value": ""
-          }
-        ]
-      }
-    },
-    {
-      "type": "Microsoft.OperationalInsights/workspaces/providers/metadata",
-      "apiVersion": "2022-01-01-preview",
-      "location": "[parameters('workspace-location')]",
-      "name": "[concat(parameters('workspace'),'/Microsoft.SecurityInsights/',concat('Parser-', last(split(variables('parserObject1')._parserId1,'/'))))]",
-      "dependsOn": [
-        "[variables('parserObject1')._parserId1]"
-      ],
-      "properties": {
-        "parentId": "[resourceId('Microsoft.OperationalInsights/workspaces/savedSearches', parameters('workspace'), 'CortexXDR_Incidents_CL')]",
-        "contentId": "[variables('parserObject1').parserContentId1]",
-        "kind": "Parser",
-        "version": "[variables('parserObject1').parserVersion1]",
-        "source": {
-          "kind": "Solution",
-          "name": "Cortex XDR",
-          "sourceId": "[variables('_solutionId')]"
-        },
-        "author": {
-          "name": "Microsoft"
-        },
-        "support": {
-          "name": "Microsoft Corporation",
-          "email": "support@microsoft.com",
-          "tier": "Microsoft",
-          "link": "https://support.microsoft.com"
-        }
-      }
-    },
-    {
-      "type": "Microsoft.OperationalInsights/workspaces/providers/contentTemplates",
-      "apiVersion": "2023-04-01-preview",
-      "name": "[concat(parameters('workspace'),'/Microsoft.SecurityInsights/', variables('dataConnectorTemplateNameConnectorDefinition1'), variables('dataConnectorCCPVersion'))]",
-      "location": "[parameters('workspace-location')]",
-      "dependsOn": [
-        "[extensionResourceId(resourceId('Microsoft.OperationalInsights/workspaces', parameters('workspace')), 'Microsoft.SecurityInsights/contentPackages', variables('_solutionId'))]"
-      ],
-      "properties": {
-        "contentId": "[variables('_dataConnectorContentIdConnectorDefinition1')]",
-        "displayName": "Palo Alto Cortex XDR",
-        "contentKind": "DataConnector",
-        "mainTemplate": {
-          "$schema": "https://schema.management.azure.com/schemas/2019-04-01/deploymentTemplate.json#",
-          "contentVersion": "[variables('dataConnectorCCPVersion')]",
-          "parameters": {},
-          "variables": {},
-          "resources": [
-            {
-              "name": "[concat(parameters('workspace'),'/Microsoft.SecurityInsights/',variables('_dataConnectorContentIdConnectorDefinition1'))]",
-              "apiVersion": "2022-09-01-preview",
-              "type": "Microsoft.OperationalInsights/workspaces/providers/dataConnectorDefinitions",
-              "location": "[parameters('workspace-location')]",
-              "kind": "Customizable",
-              "properties": {
-                "connectorUiConfig": {
-                  "id": "CortexXDRDataConnector",
-                  "title": "Palo Alto Cortex XDR",
-                  "publisher": "Microsoft",
-                  "descriptionMarkdown": "The [Palo Alto Cortex XDR](https://cortex-panw.stoplight.io/docs/cortex-xdr/branches/main/09agw06t5dpvw-cortex-xdr-rest-api) data connector allows ingesting logs from the Palo Alto Cortex XDR API into Microsoft Sentinel. The data connector is built on Microsoft Sentinel Codeless Connector Platform. It uses the Palo Alto Cortex XDR API to fetch logs and it supports DCR-based [ingestion time transformations](https://docs.microsoft.com/azure/azure-monitor/logs/custom-logs-overview) that parses the received security data into a custom table so that queries don't need to parse it again, thus resulting in better performance.",
-                  "graphQueries": [
-                    {
-                      "metricName": "Total incident logs received",
-                      "legend": "Palo Alto Cortex XDR incident Logs",
-                      "baseQuery": "PaloAltoCortexXDR_Incidents_CL"
-                    },
-                    {
-                      "metricName": "Total Endpoint logs received",
-                      "legend": "Palo Alto Cortex XDR endpoint Logs",
-                      "baseQuery": "PaloAltoCortexXDR_Endpoints_CL"
-                    },
-                    {
-                      "metricName": "Total Audit Management logs received",
-                      "legend": "Palo Alto Cortex XDR Audit Management Logs",
-                      "baseQuery": "PaloAltoCortexXDR_Audit_Management_CL"
-                    },
-                    {
-                      "metricName": "Total Agent Audit logs received",
-                      "legend": "Palo Alto Cortex XDR Agent Audit Logs",
-                      "baseQuery": "PaloAltoCortexXDR_Audit_Agent_CL"
-                    },
-                    {
-                      "metricName": "Total Alert logs received",
-                      "legend": "Palo Alto Cortex XDR Alert Logs",
-                      "baseQuery": "PaloAltoCortexXDR_Alerts_CL"
-                    }
-                  ],
-                  "sampleQueries": [
-                    {
-                      "description": "Get Sample of Cortex XDR incident logs",
-                      "query": "PaloAltoCortexXDR_Incidents_CL| take 10"
-                    },
-                    {
-                      "description": "Get Sample of Cortex XDR endpoint logs",
-                      "query": "PaloAltoCortexXDR_Endpoints_CL| take 10"
-                    },
-                    {
-                      "description": "Get Sample of Cortex XDR alert logs",
-                      "query": "PaloAltoCortexXDR_Alerts_CL| take 10"
-                    },
-                    {
-                      "description": "Get Sample of Cortex XDR Audit Management logs",
-                      "query": "PaloAltoCortexXDR_Audit_Management_CL| take 10"
-                    },
-                    {
-                      "description": "Get Sample of Cortex XDR Agent Audit logs",
-                      "query": "PaloAltoCortexXDR_Audit_Agent_CL| take 10"
-                    }
-                  ],
-                  "dataTypes": [
-                    {
-                      "name": "PaloAltoCortexXDR_Incidents_CL",
-                      "lastDataReceivedQuery": "PaloAltoCortexXDR_Incidents_CL\n       | where TimeGenerated > ago(12h)                | summarize Time = max(TimeGenerated)\n            | where isnotempty(Time)"
-                    },
-                    {
-                      "name": "PaloAltoCortexXDR_Endpoints_CL",
-                      "lastDataReceivedQuery": "PaloAltoCortexXDR_Endpoints_CL\n       | where TimeGenerated > ago(12h)                | summarize Time = max(TimeGenerated)\n            | where isnotempty(Time)"
-                    },
-                    {
-                      "name": "PaloAltoCortexXDR_Alerts_CL",
-                      "lastDataReceivedQuery": "PaloAltoCortexXDR_Alerts_CL\n       | where TimeGenerated > ago(12h)                | summarize Time = max(TimeGenerated)\n            | where isnotempty(Time)"
-                    },
-                    {
-                      "name": "PaloAltoCortexXDR_Audit_Management_CL",
-                      "lastDataReceivedQuery": "PaloAltoCortexXDR_Audit_Management_CL\n       | where TimeGenerated > ago(12h)                | summarize Time = max(TimeGenerated)\n            | where isnotempty(Time)"
-                    },
-                    {
-                      "name": "PaloAltoCortexXDR_Audit_Agent_CL",
-                      "lastDataReceivedQuery": "PaloAltoCortexXDR_Audit_Agent_CL\n       | where TimeGenerated > ago(12h)                | summarize Time = max(TimeGenerated)\n            | where isnotempty(Time)"
-                    }
-                  ],
-                  "connectivityCriteria": [
-                    {
-                      "type": "HasDataConnectors",
-                      "value": null
-                    }
-                  ],
-                  "availability": {
-                    "status": 1,
-                    "isPreview": false
-                  },
-                  "permissions": {
-                    "resourceProvider": [
-                      {
-                        "provider": "Microsoft.OperationalInsights/workspaces",
-                        "permissionsDisplayText": "Read and Write permissions are required.",
-                        "providerDisplayName": "Workspace",
-                        "scope": "Workspace",
-                        "requiredPermissions": {
-                          "read": true,
-                          "write": true,
-                          "delete": true,
-                          "action": false
-                        }
-                      }
-                    ]
-                  },
-                  "instructionSteps": [
-                    {
-                      "instructions": [
-                        {
-                          "type": "Markdown",
-                          "parameters": {
-                            "content": "#### Configuration steps for the Palo Alto Cortex XDR API \n Follow the instructions to obtain the credentials. you can also follow this [guide](https://cortex-panw.stoplight.io/docs/cortex-xdr/branches/main/3u3j0e7hcx8t1-get-started-with-cortex-xdr-ap-is) to generate API key."
-                          }
-                        },
-                        {
-                          "type": "Markdown",
-                          "parameters": {
-                            "content": "#### 1. Retrieve API URL\n   1.1. Log in to the Palo Alto Cortex XDR [**Management Console**] with Admin user credentials\n   1.2. In the [**Management Console**], click [**Settings**] -> [**Configurations**] \n   1.3. Under [**Integrations**] click on [**API Keys**].\n   1.4. In the [**Settings**] Page click on [**Copy API URL**] in the top right corner."
-                          }
-                        },
-                        {
-                          "type": "Markdown",
-                          "parameters": {
-                            "content": "#### 2. Retrieve API Token\n   2.1. Log in to the Palo Alto Cortex XDR [**Management Console**] with Admin user credentials\n 2.2. In the [**Management Console**], click [**Settings**] -> [**Configurations**] \n   2.3. Under [**Integrations**] click on [**API Keys**].\n   2.4. In the [**Settings**] Page click on [**New Key**] in the top right corner.\n   2.5. Choose security level, role, choose Standard and click on [**Generate**]\n   2.6. Copy the API Token, once it generated the [**API Token ID**] can be found under the ID column"
-                          }
-                        },
-                        {
-                          "parameters": {
-                            "label": "Base API URL",
-                            "placeholder": "https://api-example.xdr.au.paloaltonetworks.com",
-                            "type": "text",
-                            "name": "apiUrl"
-                          },
-                          "type": "Textbox"
-                        },
-                        {
-                          "parameters": {
-                            "label": "API Key ID",
-                            "placeholder": "API ID",
-                            "type": "text",
-                            "name": "apiId"
-                          },
-                          "type": "Textbox"
-                        },
-                        {
-                          "type": "Textbox",
-                          "parameters": {
-                            "label": "API Token",
-                            "placeholder": "API Token",
-                            "type": "password",
-                            "name": "apiToken"
-                          }
-                        },
-                        {
-                          "parameters": {
-                            "label": "toggle",
-                            "name": "toggle"
-                          },
-                          "type": "ConnectionToggleButton"
-                        }
-                      ]
-                    }
-                  ],
-                  "isConnectivityCriteriasMatchSome": false
-                }
-              }
-            },
-            {
-              "name": "[concat(parameters('workspace'),'/Microsoft.SecurityInsights/',concat('DataConnector-', variables('_dataConnectorContentIdConnectorDefinition1')))]",
-              "apiVersion": "2022-01-01-preview",
-              "type": "Microsoft.OperationalInsights/workspaces/providers/metadata",
-              "properties": {
-                "parentId": "[extensionResourceId(resourceId('Microsoft.OperationalInsights/workspaces', parameters('workspace')), 'Microsoft.SecurityInsights/dataConnectorDefinitions', variables('_dataConnectorContentIdConnectorDefinition1'))]",
-                "contentId": "[variables('_dataConnectorContentIdConnectorDefinition1')]",
-                "kind": "DataConnector",
-                "version": "[variables('dataConnectorCCPVersion')]",
-                "source": {
-                  "sourceId": "[variables('_solutionId')]",
-                  "name": "[variables('_solutionName')]",
-                  "kind": "Solution"
-                },
-                "author": {
-                  "name": "Microsoft"
-                },
-                "support": {
-                  "name": "Microsoft Corporation",
-                  "email": "support@microsoft.com",
-                  "tier": "Microsoft",
-                  "link": "https://support.microsoft.com"
-                },
-                "dependencies": {
-                  "criteria": [
-                    {
-                      "version": "[variables('dataConnectorCCPVersion')]",
-                      "contentId": "[variables('_dataConnectorContentIdConnections1')]",
-                      "kind": "ResourcesDataConnector"
-                    }
-                  ]
-                }
-              }
-            },
-            {
-              "name": "CortexXdrDCR",
-              "apiVersion": "2022-06-01",
-              "type": "Microsoft.Insights/dataCollectionRules",
-              "location": "[parameters('workspace-location')]",
-              "kind": "[variables('blanks')]",
-              "properties": {
-                "streamDeclarations": {
-                  "Custom-CortexXdrStreamIncidents": {
-                    "columns": [
-                      {
-                        "name": "incident_id",
-                        "type": "string",
-                        "description": ""
-                      },
-                      {
-                        "name": "incident_name",
-                        "type": "string",
-                        "description": ""
-                      },
-                      {
-                        "name": "creation_time",
-                        "type": "long",
-                        "description": ""
-                      },
-                      {
-                        "name": "modification_time",
-                        "type": "long",
-                        "description": ""
-                      },
-                      {
-                        "name": "detection_time",
-                        "type": "long",
-                        "description": ""
-                      },
-                      {
-                        "name": "status",
-                        "type": "string",
-                        "description": ""
-                      },
-                      {
-                        "name": "severity",
-                        "type": "string",
-                        "description": ""
-                      },
-                      {
-                        "name": "description",
-                        "type": "string",
-                        "description": ""
-                      },
-                      {
-                        "name": "assigned_user_mail",
-                        "type": "string",
-                        "description": ""
-                      },
-                      {
-                        "name": "assigned_user_pretty_name",
-                        "type": "string",
-                        "description": ""
-                      },
-                      {
-                        "name": "alert_count",
-                        "type": "int",
-                        "description": ""
-                      },
-                      {
-                        "name": "low_severity_alert_count",
-                        "type": "int",
-                        "description": ""
-                      },
-                      {
-                        "name": "med_severity_alert_count",
-                        "type": "int",
-                        "description": ""
-                      },
-                      {
-                        "name": "high_severity_alert_count",
-                        "type": "int",
-                        "description": ""
-                      },
-                      {
-                        "name": "critical_severity_alert_count",
-                        "type": "int",
-                        "description": ""
-                      },
-                      {
-                        "name": "user_count",
-                        "type": "int",
-                        "description": ""
-                      },
-                      {
-                        "name": "host_count",
-                        "type": "int",
-                        "description": ""
-                      },
-                      {
-                        "name": "notes",
-                        "type": "string",
-                        "description": ""
-                      },
-                      {
-                        "name": "resolve_comment",
-                        "type": "string",
-                        "description": ""
-                      },
-                      {
-                        "name": "resolved_timestamp",
-                        "type": "long",
-                        "description": ""
-                      },
-                      {
-                        "name": "manual_severity",
-                        "type": "string",
-                        "description": ""
-                      },
-                      {
-                        "name": "manual_description",
-                        "type": "string",
-                        "description": ""
-                      },
-                      {
-                        "name": "xdr_url",
-                        "type": "string",
-                        "description": ""
-                      },
-                      {
-                        "name": "starred",
-                        "type": "boolean",
-                        "description": ""
-                      },
-                      {
-                        "name": "hosts",
-                        "type": "dynamic",
-                        "description": ""
-                      },
-                      {
-                        "name": "users",
-                        "type": "dynamic",
-                        "description": ""
-                      },
-                      {
-                        "name": "incident_sources",
-                        "type": "dynamic",
-                        "description": ""
-                      },
-                      {
-                        "name": "rule_based_score",
-                        "type": "int",
-                        "description": ""
-                      },
-                      {
-                        "name": "manual_score",
-                        "type": "int",
-                        "description": ""
-                      },
-                      {
-                        "name": "wildfire_hits",
-                        "type": "int",
-                        "description": ""
-                      },
-                      {
-                        "name": "alerts_grouping_status",
-                        "type": "string",
-                        "description": ""
-                      },
-                      {
-                        "name": "mitre_tactics_ids_and_names",
-                        "type": "dynamic",
-                        "description": ""
-                      },
-                      {
-                        "name": "mitre_techniques_ids_and_names",
-                        "type": "dynamic",
-                        "description": ""
-                      },
-                      {
-                        "name": "alert_categories",
-                        "type": "dynamic",
-                        "description": ""
-                      },
-                      {
-                        "name": "original_tags",
-                        "type": "dynamic",
-                        "description": ""
-                      },
-                      {
-                        "name": "tags",
-                        "type": "dynamic",
-                        "description": ""
-                      }
-                    ]
-                  },
-                  "Custom-CortexXdrStreamManagement": {
-                    "columns": [
-                      {
-                        "name": "AUDIT_ID",
-                        "type": "int",
-                        "description": ""
-                      },
-                      {
-                        "name": "AUDIT_OWNER_NAME",
-                        "type": "string",
-                        "description": ""
-                      },
-                      {
-                        "name": "AUDIT_OWNER_EMAIL",
-                        "type": "string",
-                        "description": ""
-                      },
-                      {
-                        "name": "AUDIT_ASSET_JSON",
-                        "type": "string",
-                        "description": ""
-                      },
-                      {
-                        "name": "AUDIT_ASSET_NAMES",
-                        "type": "string",
-                        "description": ""
-                      },
-                      {
-                        "name": "AUDIT_HOSTNAME",
-                        "type": "string",
-                        "description": ""
-                      },
-                      {
-                        "name": "AUDIT_RESULT",
-                        "type": "string",
-                        "description": ""
-                      },
-                      {
-                        "name": "AUDIT_REASON",
-                        "type": "string",
-                        "description": ""
-                      },
-                      {
-                        "name": "AUDIT_DESCRIPTION",
-                        "type": "string",
-                        "description": ""
-                      },
-                      {
-                        "name": "AUDIT_ENTITY",
-                        "type": "string",
-                        "description": ""
-                      },
-                      {
-                        "name": "AUDIT_ENTITY_SUBTYPE",
-                        "type": "string",
-                        "description": ""
-                      },
-                      {
-                        "name": "AUDIT_SESSION_ID",
-                        "type": "int",
-                        "description": ""
-                      },
-                      {
-                        "name": "AUDIT_CASE_ID",
-                        "type": "int",
-                        "description": ""
-                      },
-                      {
-                        "name": "AUDIT_INSERT_TIME",
-                        "type": "long",
-                        "description": ""
-                      },
-                      {
-                        "name": "AUDIT_SEVERITY",
-                        "type": "string",
-                        "description": ""
-                      },
-                      {
-                        "name": "AUDIT_SOURCE_IP",
-                        "type": "string",
-                        "description": ""
-                      },
-                      {
-                        "name": "AUDIT_USER_AGENT",
-                        "type": "string",
-                        "description": ""
-                      },
-                      {
-                        "name": "AUDIT_USER_ROLES",
-                        "type": "dynamic",
-                        "description": ""
-                      }
-                    ]
-                  },
-                  "Custom-CortexXdrStreamAgent": {
-                    "columns": [
-                      {
-                        "name": "TIMESTAMP",
-                        "type": "long",
-                        "description": ""
-                      },
-                      {
-                        "name": "RECEIVEDTIME",
-                        "type": "long",
-                        "description": ""
-                      },
-                      {
-                        "name": "ENDPOINTID",
-                        "type": "string",
-                        "description": ""
-                      },
-                      {
-                        "name": "ENDPOINTNAME",
-                        "type": "string",
-                        "description": ""
-                      },
-                      {
-                        "name": "DOMAIN",
-                        "type": "string",
-                        "description": ""
-                      },
-                      {
-                        "name": "TRAPSVERSION",
-                        "type": "string",
-                        "description": ""
-                      },
-                      {
-                        "name": "CATEGORY",
-                        "type": "string",
-                        "description": ""
-                      },
-                      {
-                        "name": "TYPE",
-                        "type": "string",
-                        "description": ""
-                      },
-                      {
-                        "name": "SUBTYPE",
-                        "type": "string",
-                        "description": ""
-                      },
-                      {
-                        "name": "RESULT",
-                        "type": "string",
-                        "description": ""
-                      },
-                      {
-                        "name": "REASON",
-                        "type": "string",
-                        "description": ""
-                      },
-                      {
-                        "name": "DESCRIPTION",
-                        "type": "string",
-                        "description": ""
-                      }
-                    ]
-                  },
-                  "Custom-CortexXdrStreamEndpoint": {
-                    "columns": [
-                      {
-                        "name": "agent_id",
-                        "type": "string",
-                        "description": ""
-                      },
-                      {
-                        "name": "agent_status",
-                        "type": "string",
-                        "description": ""
-                      },
-                      {
-                        "name": "operational_status",
-                        "type": "string",
-                        "description": ""
-                      },
-                      {
-                        "name": "host_name",
-                        "type": "string",
-                        "description": ""
-                      },
-                      {
-                        "name": "agent_type",
-                        "type": "string",
-                        "description": ""
-                      },
-                      {
-                        "name": "ip",
-                        "type": "dynamic",
-                        "description": ""
-                      },
-                      {
-                        "name": "last_seen",
-                        "type": "long",
-                        "description": ""
-                      },
-                      {
-                        "name": "tags",
-                        "type": "dynamic",
-                        "description": ""
-                      },
-                      {
-                        "name": "users",
-                        "type": "dynamic",
-                        "description": ""
-                      }
-                    ]
-                  },
-                  "Custom-CortexXdrStreamAlerts": {
-                    "columns": [
-                      {
-                        "name": "external_id",
-                        "type": "string",
-                        "description": ""
-                      },
-                      {
-                        "name": "severity",
-                        "type": "string",
-                        "description": ""
-                      },
-                      {
-                        "name": "matching_status",
-                        "type": "string",
-                        "description": ""
-                      },
-                      {
-                        "name": "end_match_attempt_ts",
-                        "type": "long",
-                        "description": ""
-                      },
-                      {
-                        "name": "local_insert_ts",
-                        "type": "long",
-                        "description": ""
-                      },
-                      {
-                        "name": "bioc_indicator",
-                        "type": "string",
-                        "description": ""
-                      },
-                      {
-                        "name": "matching_service_rule_id",
-                        "type": "string",
-                        "description": ""
-                      },
-                      {
-                        "name": "attempt_counter",
-                        "type": "int",
-                        "description": ""
-                      },
-                      {
-                        "name": "is_whitelisted",
-                        "type": "boolean",
-                        "description": ""
-                      },
-                      {
-                        "name": "starred",
-                        "type": "boolean",
-                        "description": ""
-                      },
-                      {
-                        "name": "mitre_technique_id_and_name",
-                        "type": "dynamic",
-                        "description": ""
-                      },
-                      {
-                        "name": "mitre_tactic_id_and_name",
-                        "type": "dynamic",
-                        "description": ""
-                      },
-                      {
-                        "name": "agent_version",
-                        "type": "string",
-                        "description": ""
-                      },
-                      {
-                        "name": "agent_fqdn",
-                        "type": "string",
-                        "description": ""
-                      },
-                      {
-                        "name": "agent_os_type",
-                        "type": "string",
-                        "description": ""
-                      },
-                      {
-                        "name": "agent_data_collection_status",
-                        "type": "boolean",
-                        "description": ""
-                      },
-                      {
-                        "name": "mac",
-                        "type": "string",
-                        "description": ""
-                      },
-                      {
-                        "name": "alert_id",
-                        "type": "string",
-                        "description": ""
-                      },
-                      {
-                        "name": "detection_timestamp",
-                        "type": "long",
-                        "description": ""
-                      },
-                      {
-                        "name": "name",
-                        "type": "string",
-                        "description": ""
-                      },
-                      {
-                        "name": "category",
-                        "type": "string",
-                        "description": ""
-                      },
-                      {
-                        "name": "endpoint_id",
-                        "type": "string",
-                        "description": ""
-                      },
-                      {
-                        "name": "description",
-                        "type": "string",
-                        "description": ""
-                      },
-                      {
-                        "name": "host_ip",
-                        "type": "string",
-                        "description": ""
-                      },
-                      {
-                        "name": "host_name",
-                        "type": "string",
-                        "description": ""
-                      },
-                      {
-                        "name": "source",
-                        "type": "string",
-                        "description": ""
-                      },
-                      {
-                        "name": "action",
-                        "type": "string",
-                        "description": ""
-                      },
-                      {
-                        "name": "action_pretty",
-                        "type": "string",
-                        "description": ""
-                      },
-                      {
-                        "name": "causality_actor_causality_id",
-                        "type": "string",
-                        "description": ""
-                      },
-                      {
-                        "name": "causality_actor_process_command_line",
-                        "type": "string",
-                        "description": ""
-                      },
-                      {
-                        "name": "causality_actor_process_image_md5",
-                        "type": "string",
-                        "description": ""
-                      },
-                      {
-                        "name": "causality_actor_process_image_name",
-                        "type": "string",
-                        "description": ""
-                      },
-                      {
-                        "name": "causality_actor_process_image_path",
-                        "type": "string",
-                        "description": ""
-                      },
-                      {
-                        "name": "causality_actor_process_image_sha256",
-                        "type": "string",
-                        "description": ""
-                      },
-                      {
-                        "name": "causality_actor_process_signature_status",
-                        "type": "string",
-                        "description": ""
-                      },
-                      {
-                        "name": "identity_type",
-                        "type": "string",
-                        "description": ""
-                      },
-                      {
-                        "name": "operation_name",
-                        "type": "string",
-                        "description": ""
-                      },
-                      {
-                        "name": "cloud_provider",
-                        "type": "string",
-                        "description": ""
-                      },
-                      {
-                        "name": "resource_type",
-                        "type": "string",
-                        "description": ""
-                      },
-                      {
-                        "name": "cluster_name",
-                        "type": "string",
-                        "description": ""
-                      },
-                      {
-                        "name": "container_id",
-                        "type": "string",
-                        "description": ""
-                      },
-                      {
-                        "name": "action_country",
-                        "type": "string",
-                        "description": ""
-                      },
-                      {
-                        "name": "dns_query_name",
-                        "type": "string",
-                        "description": ""
-                      },
-                      {
-                        "name": "fw_email_recipient",
-                        "type": "string",
-                        "description": ""
-                      },
-                      {
-                        "name": "fw_email_sender",
-                        "type": "string",
-                        "description": ""
-                      },
-                      {
-                        "name": "fw_email_subject",
-                        "type": "string",
-                        "description": ""
-                      },
-                      {
-                        "name": "event_type",
-                        "type": "string",
-                        "description": ""
-                      },
-                      {
-                        "name": "action_file_macro_sha256",
-                        "type": "string",
-                        "description": ""
-                      },
-                      {
-                        "name": "action_file_md5",
-                        "type": "string",
-                        "description": ""
-                      },
-                      {
-                        "name": "action_file_name",
-                        "type": "string",
-                        "description": ""
-                      },
-                      {
-                        "name": "action_file_path",
-                        "type": "string",
-                        "description": ""
-                      },
-                      {
-                        "name": "action_file_sha256",
-                        "type": "string",
-                        "description": ""
-                      },
-                      {
-                        "name": "fw_rule_id",
-                        "type": "string",
-                        "description": ""
-                      },
-                      {
-                        "name": "fw_rule",
-                        "type": "string",
-                        "description": ""
-                      },
-                      {
-                        "name": "image_name",
-                        "type": "string",
-                        "description": ""
-                      },
-                      {
-                        "name": "actor_process_image_name",
-                        "type": "string",
-                        "description": ""
-                      },
-                      {
-                        "name": "actor_process_command_line",
-                        "type": "string",
-                        "description": ""
-                      },
-                      {
-                        "name": "actor_process_image_md5",
-                        "type": "string",
-                        "description": ""
-                      },
-                      {
-                        "name": "actor_process_image_path",
-                        "type": "string",
-                        "description": ""
-                      },
-                      {
-                        "name": "actor_process_os_pid",
-                        "type": "int",
-                        "description": ""
-                      },
-                      {
-                        "name": "actor_process_image_sha256",
-                        "type": "string",
-                        "description": ""
-                      },
-                      {
-                        "name": "actor_process_signature_status",
-                        "type": "string",
-                        "description": ""
-                      },
-                      {
-                        "name": "actor_process_signature_vendor",
-                        "type": "string",
-                        "description": ""
-                      },
-                      {
-                        "name": "actor_thread_thread_id",
-                        "type": "string",
-                        "description": ""
-                      },
-                      {
-                        "name": "action_local_ip",
-                        "type": "string",
-                        "description": ""
-                      },
-                      {
-                        "name": "action_local_port",
-                        "type": "int",
-                        "description": ""
-                      },
-                      {
-                        "name": "module_id",
-                        "type": "string",
-                        "description": ""
-                      },
-                      {
-                        "name": "os_actor_process_command_line",
-                        "type": "string",
-                        "description": ""
-                      },
-                      {
-                        "name": "os_actor_thread_thread_id",
-                        "type": "string",
-                        "description": ""
-                      },
-                      {
-                        "name": "os_actor_process_image_name",
-                        "type": "string",
-                        "description": ""
-                      },
-                      {
-                        "name": "os_actor_process_os_pid",
-                        "type": "int",
-                        "description": ""
-                      },
-                      {
-                        "name": "os_actor_process_image_sha256",
-                        "type": "string",
-                        "description": ""
-                      },
-                      {
-                        "name": "os_actor_process_signature_status",
-                        "type": "string",
-                        "description": ""
-                      },
-                      {
-                        "name": "os_actor_process_signature_vendor",
-                        "type": "string",
-                        "description": ""
-                      },
-                      {
-                        "name": "os_actor_effective_username",
-                        "type": "string",
-                        "description": ""
-                      },
-                      {
-                        "name": "action_process_signature_status",
-                        "type": "string",
-                        "description": ""
-                      },
-                      {
-                        "name": "action_process_signature_vendor",
-                        "type": "string",
-                        "description": ""
-                      },
-                      {
-                        "name": "action_registry_data",
-                        "type": "dynamic",
-                        "description": ""
-                      },
-                      {
-                        "name": "action_registry_full_key",
-                        "type": "string",
-                        "description": ""
-                      },
-                      {
-                        "name": "action_external_hostname",
-                        "type": "string",
-                        "description": ""
-                      },
-                      {
-                        "name": "action_remote_ip",
-                        "type": "string",
-                        "description": ""
-                      },
-                      {
-                        "name": "action_remote_port",
-                        "type": "int",
-                        "description": ""
-                      },
-                      {
-                        "name": "action_process_image_command_line",
-                        "type": "string",
-                        "description": ""
-                      },
-                      {
-                        "name": "action_process_image_name",
-                        "type": "string",
-                        "description": ""
-                      },
-                      {
-                        "name": "action_process_image_sha256",
-                        "type": "string",
-                        "description": ""
-                      },
-                      {
-                        "name": "fw_url_domain",
-                        "type": "string",
-                        "description": ""
-                      },
-                      {
-                        "name": "user_agent",
-                        "type": "string",
-                        "description": ""
-                      },
-                      {
-                        "name": "alert_domain",
-                        "type": "string",
-                        "description": ""
-                      },
-                      {
-                        "name": "event_id",
-                        "type": "string",
-                        "description": ""
-                      },
-                      {
-                        "name": "event_timestamp",
-                        "type": "long",
-                        "description": ""
-                      },
-                      {
-                        "name": "actor_process_instance_id",
-                        "type": "string",
-                        "description": ""
-                      },
-                      {
-                        "name": "actor_process_causality_id",
-                        "type": "string",
-                        "description": ""
-                      },
-                      {
-                        "name": "actor_causality_id",
-                        "type": "string",
-                        "description": ""
-                      },
-                      {
-                        "name": "action_registry_key_name",
-                        "type": "string",
-                        "description": ""
-                      },
-                      {
-                        "name": "action_registry_value_name",
-                        "type": "string",
-                        "description": ""
-                      },
-                      {
-                        "name": "action_local_ip_v6",
-                        "type": "string",
-                        "description": ""
-                      },
-                      {
-                        "name": "action_remote_ip_v6",
-                        "type": "string",
-                        "description": ""
-                      },
-                      {
-                        "name": "action_process_instance_id",
-                        "type": "string",
-                        "description": ""
-                      },
-                      {
-                        "name": "action_process_causality_id",
-                        "type": "string",
-                        "description": ""
-                      },
-                      {
-                        "name": "os_actor_process_image_path",
-                        "type": "string",
-                        "description": ""
-                      },
-                      {
-                        "name": "os_actor_process_causality_id",
-                        "type": "string",
-                        "description": ""
-                      },
-                      {
-                        "name": "os_actor_causality_id",
-                        "type": "string",
-                        "description": ""
-                      },
-                      {
-                        "name": "container_name",
-                        "type": "string",
-                        "description": ""
-                      },
-                      {
-                        "name": "namespace",
-                        "type": "string",
-                        "description": ""
-                      },
-                      {
-                        "name": "dst_action_external_hostname",
-                        "type": "string",
-                        "description": ""
-                      },
-                      {
-                        "name": "dst_action_external_port",
-                        "type": "int",
-                        "description": ""
-                      },
-                      {
-                        "name": "image_id",
-                        "type": "string",
-                        "description": ""
-                      },
-                      {
-                        "name": "malicious_urls",
-                        "type": "dynamic",
-                        "description": ""
-                      },
-                      {
-                        "name": "fw_is_phishing",
-                        "type": "boolean",
-                        "description": ""
-                      },
-                      {
-                        "name": "user_name",
-                        "type": "string",
-                        "description": ""
-                      }
-                    ]
-                  }
-                },
-                "destinations": {
-                  "logAnalytics": [
-                    {
-                      "workspaceResourceId": "[variables('workspaceResourceId')]",
-                      "name": "clv2ws1"
-                    }
-                  ]
-                },
-                "dataFlows": [
-                  {
-                    "streams": [
-                      "Custom-CortexXdrStreamIncidents"
-                    ],
-                    "destinations": [
-                      "clv2ws1"
-                    ],
-                    "transformKql": "source | project  TimeGenerated = now(), IncidentId=incident_id, IncidentName=incident_name, CreationTime=datetime(1970-01-01) + (creation_time * 1ms), ModificationTime=datetime(1970-01-01) + (modification_time * 1ms), DetectionTime=datetime(1970-01-01) + (detection_time * 1ms), Status=status, Severity=severity, Description=description, AssignedUserMail=assigned_user_mail, assignedUserPrettyName=assigned_user_pretty_name, AlertCount=alert_count, LowSeverityAlertCount=low_severity_alert_count, MedSeverityAlertCount=med_severity_alert_count, HighSeverityAlertCount=high_severity_alert_count, CriticalSeverityAlertCount=critical_severity_alert_count, UserCount=user_count, HostCount=host_count, Notes=notes, ResolveComment=resolve_comment, ResolvedTimestamp=datetime(1970-01-01) + (resolved_timestamp * 1ms), ManualSeverity=manual_severity, ManualDescription=manual_description, XdrUrl=xdr_url, Starred=starred, Hosts=todynamic(hosts), Users=todynamic(users), IncidentSources=todynamic(incident_sources), RuleBasedScore=rule_based_score, ManualScore=manual_score, WildfireHits=wildfire_hits, AlertsGroupingStatus=alerts_grouping_status, MitreTacticsIdsAndNames=todynamic(mitre_tactics_ids_and_names), MitreTechniquesIdsAndNames=todynamic(mitre_techniques_ids_and_names), AlertCategories=todynamic(alert_categories), OriginalTags=todynamic(original_tags), Tags=todynamic(tags)",
-                    "outputStream": "Custom-PaloAltoCortexXDR_Incidents_CL"
-                  },
-                  {
-                    "streams": [
-                      "Custom-CortexXdrStreamManagement"
-                    ],
-                    "destinations": [
-                      "clv2ws1"
-                    ],
-                    "transformKql": "source | project  TimeGenerated = now(), AuditId=AUDIT_ID, AuditOwnerName=AUDIT_OWNER_NAME, AuditOwnerEmail=AUDIT_OWNER_EMAIL, AuditAssetJSON=todynamic(AUDIT_ASSET_JSON), AuditAssetNames=AUDIT_ASSET_NAMES, AuditHostName=AUDIT_HOSTNAME, AuditResult=AUDIT_RESULT, AuditReason=AUDIT_REASON, AuditDescription=AUDIT_DESCRIPTION, AuditEntity=AUDIT_ENTITY, AuditEntitySubtype=AUDIT_ENTITY_SUBTYPE, AuditSessionId=AUDIT_SESSION_ID, AuditCaseId=AUDIT_CASE_ID, AuditInsertTime=datetime(1970-01-01) + (AUDIT_INSERT_TIME * 1ms), AuditSeverity=AUDIT_SEVERITY,AuditSourceIp=AUDIT_SOURCE_IP,AuditUserAgent=AUDIT_USER_AGENT,AuditUserRoles=todynamic(AUDIT_USER_ROLES)",
-                    "outputStream": "Custom-PaloAltoCortexXDR_Audit_Management_CL"
-                  },
-                  {
-                    "streams": [
-                      "Custom-CortexXdrStreamAgent"
-                    ],
-                    "destinations": [
-                      "clv2ws1"
-                    ],
-                    "transformKql": "source | project TimeGenerated = now(), Timestamp=datetime(1970-01-01) + (TIMESTAMP * 1ms), ReceivedTime=datetime(1970-01-01) + (RECEIVEDTIME * 1ms), EndpointId=ENDPOINTID, EndpointName=ENDPOINTNAME, Domain=DOMAIN, TrapsVersion=TRAPSVERSION, Category=CATEGORY, AgentType=TYPE, Subtype=SUBTYPE, Result=RESULT, Reason=REASON, Description=DESCRIPTION",
-                    "outputStream": "Custom-PaloAltoCortexXDR_Audit_Agent_CL"
-                  },
-                  {
-                    "streams": [
-                      "Custom-CortexXdrStreamAlerts"
-                    ],
-                    "destinations": [
-                      "clv2ws1"
-                    ],
-                    "transformKql": "source | project TimeGenerated = now(), ExternalId = external_id, Severity = severity, MatchingStatus = matching_status, EndMatchAttempt = datetime(1970-01-01) + (end_match_attempt_ts * 1ms), LocalInsert = datetime(1970-01-01) + (local_insert_ts * 1ms), BiocIndicator = bioc_indicator, AttemptCounter = attempt_counter, Whitelisted = is_whitelisted, Starred = starred, MitreTechniqueIdAndName = todynamic(mitre_technique_id_and_name), MitreTacticIdAndName = todynamic(mitre_tactic_id_and_name), AgentVersion = agent_version, AgentFQDN = agent_fqdn, AgentOSType = agent_os_type, AgentDataCollectionStatus = agent_data_collection_status, MacAddress = mac, AlertId = alert_id, DetectionTimestamp = datetime(1970-01-01) + (detection_timestamp * 1ms), Name = name, Category = category, EndpointId = endpoint_id, Description = description, HostIp = host_ip, HostName = host_name, Source = source, Action = action, ActionPretty = action_pretty, CausalityActorCausalityId = causality_actor_causality_id, CausalityActorProcessCommandLine = causality_actor_process_command_line, CausalityActorProcessImageMd5 = causality_actor_process_image_md5, CausalityActorProcessImageName = causality_actor_process_image_name, CausalityActorProcessImagePath = causality_actor_process_image_path, CausalityActorProcessImageSha256 = causality_actor_process_image_sha256, CausalityActorProcessSignatureStatus = causality_actor_process_signature_status, IdentityType = identity_type, OperationName = operation_name, CloudProvider = cloud_provider, ResourceType = resource_type, ClusterName = cluster_name, ContainerId = container_id, ActionCountry = action_country, DnsQueryName = dns_query_name, FwEmailRecipient = fw_email_recipient, FwEmailSender = fw_email_sender, FwEmailSubject = fw_email_subject, EventType = event_type, ActionFileMacroSha256 = action_file_macro_sha256, ActionFileMd5 = action_file_md5, ActionFileName = action_file_name, ActionFilePath = action_file_path, ActionFileSha256 = action_file_sha256, FwRuleId = fw_rule_id, FwRule = fw_rule, ImageName = image_name, ActorProcessImageName = actor_process_image_name, ActorProcessCommandLine = actor_process_command_line, ActorProcessImageMd5 = actor_process_image_md5, ActorProcessImagePath = actor_process_image_path, ActorProcessOsPid = actor_process_os_pid, ActorProcessImageSha256 = actor_process_image_sha256, ActorProcessSignatureStatus = actor_process_signature_status, ActorProcessSignatureVendor = actor_process_signature_vendor, ActorThreadThreadId = actor_thread_thread_id, ActionLocalIp = action_local_ip, ActionLocalPort = action_local_port, ModuleId = module_id, OsActorProcessCommandLine = os_actor_process_command_line, OsActorThreadThreadId = os_actor_thread_thread_id, OsActorProcessImageName = os_actor_process_image_name, OsActorProcessOsPid = os_actor_process_os_pid, OsActorProcessImageSha256 = os_actor_process_image_sha256, OsActorProcessSignatureStatus = os_actor_process_signature_status, OsActorProcessSignatureVendor = os_actor_process_signature_vendor, OsActorEffectiveUsername = os_actor_effective_username, ActionProcessSignatureStatus = action_process_signature_status, ActionProcessSignatureVendor = action_process_signature_vendor, ActionRegistryData = todynamic(action_registry_data), ActionRegistryFullKey = action_registry_full_key, ActionExternalHostname = action_external_hostname, ActionRemoteIp = action_remote_ip, ActionRemotePort = action_remote_port, MatchingServiceRuleId = matching_service_rule_id, ActionProcessImageCommandLine = action_process_image_command_line, ActionProcessImageName = action_process_image_name, ActionProcessImageSha256 = action_process_image_sha256, FwUrlDomain = fw_url_domain, UserAgent = user_agent, AlertDomain = alert_domain, EventId = event_id, EventTimestamp = datetime(1970-01-01) + (event_timestamp * 1ms), ActorProcessInstanceId = actor_process_instance_id, ActorProcessCausalityId = actor_process_causality_id, ActorCausalityId = actor_causality_id, ActionRegistryKeyName = action_registry_key_name, ActionRegistryValueName = action_registry_value_name, ActionLocalIpV6 = action_local_ip_v6, ActionRemoteIpV6 = action_remote_ip_v6, ActionProcessInstanceId = action_process_instance_id, ActionProcessCausalityId = action_process_causality_id, OsActorProcessImagePath = os_actor_process_image_path, OsActorProcessCausalityId = os_actor_process_causality_id, OsActorCausalityId = os_actor_causality_id, ContainerName = container_name, Namespace = namespace, DstActionExternalHostname = dst_action_external_hostname, DstActionExternalPort = dst_action_external_port, ImageId = image_id, MaliciousUrls = todynamic(malicious_urls), FwIsPhishing = fw_is_phishing, UserName = user_name",
-                    "outputStream": "Custom-PaloAltoCortexXDR_Alerts_CL"
-                  },
-                  {
-                    "streams": [
-                      "Custom-CortexXdrStreamEndpoint"
-                    ],
-                    "destinations": [
-                      "clv2ws1"
-                    ],
-                    "transformKql": "source | project TimeGenerated = now(), AgentId=agent_id, AgentStatus=agent_status, OperationalStatus=operational_status, HostName=host_name, AgentType=agent_type, IpAddress=ip, LastSeen=datetime(1970-01-01) + (last_seen * 1ms), Tags=todynamic(tags), Users=todynamic(users)",
-                    "outputStream": "Custom-PaloAltoCortexXDR_Endpoints_CL"
-                  }
-                ],
-                "dataCollectionEndpointId": "[concat('/subscriptions/',parameters('subscription'),'/resourceGroups/',parameters('resourceGroupName'),'/providers/Microsoft.Insights/dataCollectionEndpoints/',parameters('workspace'))]"
-              }
-            },
-            {
-              "name": "PaloAltoCortexXDR_Audit_Management_CL",
-              "apiVersion": "2022-10-01",
-              "type": "Microsoft.OperationalInsights/workspaces/tables",
-              "location": "[parameters('workspace-location')]",
-              "kind": null,
-              "properties": {
-                "schema": {
-                  "name": "PaloAltoCortexXDR_Audit_Management_CL",
-                  "columns": [
-                    {
-                      "name": "TimeGenerated",
-                      "type": "datetime",
-                      "description": "The time when the record was generated"
-                    },
-                    {
-                      "name": "AuditId",
-                      "type": "int",
-                      "description": "Unique identifier for the audit event"
-                    },
-                    {
-                      "name": "AuditOwnerName",
-                      "type": "string",
-                      "description": "Name of the owner who initiated the audit event"
-                    },
-                    {
-                      "name": "AuditOwnerEmail",
-                      "type": "string",
-                      "description": "Email address of the audit owner"
-                    },
-                    {
-                      "name": "AuditAssetJSON",
-                      "type": "dynamic",
-                      "description": "JSON object containing the audit asset details"
-                    },
-                    {
-                      "name": "AuditAssetNames",
-                      "type": "string",
-                      "description": "Names of the assets involved in the audit"
-                    },
-                    {
-                      "name": "AuditHostName",
-                      "type": "string",
-                      "description": "Host name associated with the audit event"
-                    },
-                    {
-                      "name": "AuditResult",
-                      "type": "string",
-                      "description": "Result of the audit event (e.g., SUCCESS)"
-                    },
-                    {
-                      "name": "AuditReason",
-                      "type": "string",
-                      "description": "Reason for the audit event"
-                    },
-                    {
-                      "name": "AuditDescription",
-                      "type": "string",
-                      "description": "Description of the audit event"
-                    },
-                    {
-                      "name": "AuditEntity",
-                      "type": "string",
-                      "description": "Entity type associated with the audit event"
-                    },
-                    {
-                      "name": "AuditEntitySubtype",
-                      "type": "string",
-                      "description": "Subtype of the audit entity (e.g., Login)"
-                    },
-                    {
-                      "name": "AuditSessionId",
-                      "type": "int",
-                      "description": "Session ID related to the audit event"
-                    },
-                    {
-                      "name": "AuditCaseId",
-                      "type": "int",
-                      "description": "Case ID related to the audit event"
-                    },
-                    {
-                      "name": "AuditInsertTime",
-                      "type": "datetime",
-                      "description": "Time when the audit record was inserted into the system."
-                    },
-                    {
-                      "name": "AuditSeverity",
-                      "type": "string",
-                      "description": "The Severity of the Audit log."
-                    },
-                    {
-                      "name": "AuditSourceIp",
-                      "type": "string",
-                      "description": "The source Ip of the audit log."
-                    },
-                    {
-                      "name": "AuditUserAgent",
-                      "type": "string",
-                      "description": "The User Agent of the audit user."
-                    },
-                    {
-                      "name": "AuditUserRoles",
-                      "type": "dynamic",
-                      "description": "The roles of the audit user."
-                    }
-                  ]
-                }
-              }
-            },
-            {
-              "name": "PaloAltoCortexXDR_Audit_Agent_CL",
-              "apiVersion": "2022-10-01",
-              "type": "Microsoft.OperationalInsights/workspaces/tables",
-              "location": "[parameters('workspace-location')]",
-              "kind": null,
-              "properties": {
-                "schema": {
-                  "name": "PaloAltoCortexXDR_Audit_Agent_CL",
-                  "columns": [
-                    {
-                      "name": "TimeGenerated",
-                      "type": "datetime",
-                      "description": "The time when the record was generated"
-                    },
-                    {
-                      "name": "Timestamp",
-                      "type": "datetime",
-                      "description": "The timestamp of the event"
-                    },
-                    {
-                      "name": "ReceivedTime",
-                      "type": "datetime",
-                      "description": "The time when the event was received"
-                    },
-                    {
-                      "name": "EndpointId",
-                      "type": "string",
-                      "description": "Unique identifier of the endpoint"
-                    },
-                    {
-                      "name": "EndpointName",
-                      "type": "string",
-                      "description": "Name of the endpoint involved in the event"
-                    },
-                    {
-                      "name": "Domain",
-                      "type": "string",
-                      "description": "Domain associated with the endpoint"
-                    },
-                    {
-                      "name": "TrapsVersion",
-                      "type": "string",
-                      "description": "Version of the Traps agent installed on the endpoint"
-                    },
-                    {
-                      "name": "Category",
-                      "type": "string",
-                      "description": "Category of the event"
-                    },
-                    {
-                      "name": "AgentType",
-                      "type": "string",
-                      "description": "Type of agent involved in the event"
-                    },
-                    {
-                      "name": "Subtype",
-                      "type": "string",
-                      "description": "Subtype of the event"
-                    },
-                    {
-                      "name": "Result",
-                      "type": "string",
-                      "description": "Outcome or result of the event"
-                    },
-                    {
-                      "name": "Reason",
-                      "type": "string",
-                      "description": "Reason for the event or action"
-                    },
-                    {
-                      "name": "Description",
-                      "type": "string",
-                      "description": "Detailed description of the event"
-                    }
-                  ]
-                }
-              }
-            },
-            {
-              "name": "PaloAltoCortexXDR_Alerts_CL",
-              "apiVersion": "2022-10-01",
-              "type": "Microsoft.OperationalInsights/workspaces/tables",
-              "location": "[parameters('workspace-location')]",
-              "kind": null,
-              "properties": {
-                "schema": {
-                  "name": "PaloAltoCortexXDR_Alerts_CL",
-                  "columns": [
-                    {
-                      "name": "TimeGenerated",
-                      "type": "datetime",
-                      "isDefaultDisplay": true,
-                      "description": "The timestamp (UTC) reflecting the time in which the event was generated."
-                    },
-                    {
-                      "name": "ExternalId",
-                      "type": "string",
-                      "description": "Unique identifier for the alert in the external system (Cortex XDR)."
-                    },
-                    {
-                      "name": "Severity",
-                      "type": "string",
-                      "description": "Level of severity of the alert (e.g., Low, Medium, High, Critical)."
-                    },
-                    {
-                      "name": "MatchingStatus",
-                      "type": "string",
-                      "description": "Status of matching detection logic (e.g., matched or not matched)."
-                    },
-                    {
-                      "name": "EndMatchAttempt",
-                      "type": "datetime",
-                      "description": "Timestamp of the last match attempt in Unix epoch format."
-                    },
-                    {
-                      "name": "LocalInsert",
-                      "type": "datetime",
-                      "description": "Local timestamp of when the alert was inserted into the system in Unix epoch format."
-                    },
-                    {
-                      "name": "BiocIndicator",
-                      "type": "string",
-                      "description": "Indicator or behavior related to the alert, stored as a dynamic object (behavioral IOC data)."
-                    },
-                    {
-                      "name": "MatchingServiceRuleId",
-                      "type": "string",
-                      "description": "ID of the matching rule or service used to trigger the alert."
-                    },
-                    {
-                      "name": "AttemptCounter",
-                      "type": "int",
-                      "description": "Number of attempts to match this alert with detection rules."
-                    },
-                    {
-                      "name": "Whitelisted",
-                      "type": "bool",
-                      "description": "Indicates whether the alert has been whitelisted (true/false)."
-                    },
-                    {
-                      "name": "Starred",
-                      "type": "bool",
-                      "description": "Indicates whether the alert has been marked as important or starred (true/false)."
-                    },
-                    {
-                      "name": "MitreTechniqueIdAndName",
-                      "type": "dynamic",
-                      "description": "MITRE ATT&CK technique ID and name associated with the alert."
-                    },
-                    {
-                      "name": "MitreTacticIdAndName",
-                      "type": "dynamic",
-                      "description": "MITRE ATT&CK tactic ID and name associated with the alert."
-                    },
-                    {
-                      "name": "AgentVersion",
-                      "type": "string",
-                      "description": "Version of the Cortex XDR agent that generated the alert."
-                    },
-                    {
-                      "name": "AgentFQDN",
-                      "type": "string",
-                      "description": "Fully qualified domain name (FQDN) of the endpoint device where the alert originated."
-                    },
-                    {
-                      "name": "AgentOSType",
-                      "type": "string",
-                      "description": "Operating system type of the agent (e.g., Windows, macOS, Linux)."
-                    },
-                    {
-                      "name": "AgentDataCollectionStatus",
-                      "type": "boolean",
-                      "description": "Status indicating whether the agent is actively collecting data (true/false)."
-                    },
-                    {
-                      "name": "MacAddress",
-                      "type": "string",
-                      "description": "MAC address of the endpoint device, represented as a dynamic object."
-                    },
-                    {
-                      "name": "AlertId",
-                      "type": "string",
-                      "description": "Unique identifier for the alert in Cortex XDR."
-                    },
-                    {
-                      "name": "DetectionTimestamp",
-                      "type": "datetime",
-                      "description": "Timestamp when the detection occurred, in Unix epoch format."
-                    },
-                    {
-                      "name": "Name",
-                      "type": "string",
-                      "description": "Name of the detection or alert."
-                    },
-                    {
-                      "name": "Category",
-                      "type": "string",
-                      "description": "Category or classification of the alert (e.g., malware, suspicious activity)."
-                    },
-                    {
-                      "name": "EndpointId",
-                      "type": "string",
-                      "description": "Unique identifier for the endpoint where the alert was detected."
-                    },
-                    {
-                      "name": "Description",
-                      "type": "string",
-                      "description": "Detailed description of the alert or detection."
-                    },
-                    {
-                      "name": "HostIp",
-                      "type": "string",
-                      "description": "IP address of the host machine where the alert was generated, represented as a dynamic object."
-                    },
-                    {
-                      "name": "HostName",
-                      "type": "string",
-                      "description": "Name of the host machine where the alert was generated."
-                    },
-                    {
-                      "name": "Source",
-                      "type": "string",
-                      "description": "Source of the alert or detection data (e.g., Cortex XDR, endpoint agent)."
-                    },
-                    {
-                      "name": "Action",
-                      "type": "string",
-                      "description": "Action taken in response to the alert (e.g., block, quarantine, notify)."
-                    },
-                    {
-                      "name": "ActionPretty",
-                      "type": "string",
-                      "description": "Human-readable version of the action taken for the alert."
-                    },
-                    {
-                      "name": "CausalityActorCausalityId",
-                      "type": "string",
-                      "description": "Causality ID of the actor involved."
-                    },
-                    {
-                      "name": "CausalityActorProcessCommandLine",
-                      "type": "string",
-                      "description": "Command line used by the causality actor's process."
-                    },
-                    {
-                      "name": "CausalityActorProcessImageMd5",
-                      "type": "string",
-                      "description": "MD5 hash of the causality actor's process image."
-                    },
-                    {
-                      "name": "CausalityActorProcessImageName",
-                      "type": "string",
-                      "description": "Name of the causality actor's process image."
-                    },
-                    {
-                      "name": "CausalityActorProcessImagePath",
-                      "type": "string",
-                      "description": "Path to the causality actor's process image."
-                    },
-                    {
-                      "name": "CausalityActorProcessImageSha256",
-                      "type": "string",
-                      "description": "SHA256 hash of the causality actor's process image."
-                    },
-                    {
-                      "name": "CausalityActorProcessSignatureStatus",
-                      "type": "string",
-                      "description": "Signature status of the causality actor's process."
-                    },
-                    {
-                      "name": "IdentityType",
-                      "type": "string",
-                      "description": "Type of identity associated with the entry."
-                    },
-                    {
-                      "name": "OperationName",
-                      "type": "string",
-                      "description": "Name of the operation being logged."
-                    },
-                    {
-                      "name": "CloudProvider",
-                      "type": "string",
-                      "description": "Cloud provider associated with the log entry."
-                    },
-                    {
-                      "name": "ResourceType",
-                      "type": "string",
-                      "description": "Type of resource involved in the log entry."
-                    },
-                    {
-                      "name": "ClusterName",
-                      "type": "string",
-                      "description": "Name of the cluster involved."
-                    },
-                    {
-                      "name": "ContainerId",
-                      "type": "string",
-                      "description": "Identifier for the container."
-                    },
-                    {
-                      "name": "ActionCountry",
-                      "type": "string",
-                      "description": "Country in which the action was taken."
-                    },
-                    {
-                      "name": "DnsQueryName",
-                      "type": "string",
-                      "description": "DNS query name associated with the log entry."
-                    },
-                    {
-                      "name": "FwEmailRecipient",
-                      "type": "string",
-                      "description": "Email recipient in the firewall log."
-                    },
-                    {
-                      "name": "FwEmailSender",
-                      "type": "string",
-                      "description": "Email sender in the firewall log."
-                    },
-                    {
-                      "name": "FwEmailSubject",
-                      "type": "string",
-                      "description": "Subject line of the email in the firewall log."
-                    },
-                    {
-                      "name": "EventType",
-                      "type": "string",
-                      "description": "Type of the event being logged."
-                    },
-                    {
-                      "name": "ActionFileMacroSha256",
-                      "type": "string",
-                      "description": "SHA256 hash of the file macro involved in the action."
-                    },
-                    {
-                      "name": "ActionFileMd5",
-                      "type": "string",
-                      "description": "MD5 hash of the file involved in the action."
-                    },
-                    {
-                      "name": "ActionFileName",
-                      "type": "string",
-                      "description": "Name of the file involved in the action."
-                    },
-                    {
-                      "name": "ActionFilePath",
-                      "type": "string",
-                      "description": "Path to the file involved in the action."
-                    },
-                    {
-                      "name": "ActionFileSha256",
-                      "type": "string",
-                      "description": "SHA256 hash of the file involved in the action."
-                    },
-                    {
-                      "name": "FwRuleId",
-                      "type": "string",
-                      "description": "Identifier for the firewall rule."
-                    },
-                    {
-                      "name": "FwRule",
-                      "type": "string",
-                      "description": "Description of the firewall rule."
-                    },
-                    {
-                      "name": "ImageName",
-                      "type": "string",
-                      "description": "Name of the image involved."
-                    },
-                    {
-                      "name": "ActorProcessImageName",
-                      "type": "string",
-                      "description": "Name of the image used by the actor's process."
-                    },
-                    {
-                      "name": "ActorProcessCommandLine",
-                      "type": "string",
-                      "description": "Command line used by the actor's process."
-                    },
-                    {
-                      "name": "ActorProcessImageMd5",
-                      "type": "string",
-                      "description": "MD5 hash of the actor's process image."
-                    },
-                    {
-                      "name": "ActorProcessImagePath",
-                      "type": "string",
-                      "description": "Path to the actor's process image."
-                    },
-                    {
-                      "name": "ActorProcessOsPid",
-                      "type": "int",
-                      "description": "OS process ID of the actor's process."
-                    },
-                    {
-                      "name": "ActorProcessImageSha256",
-                      "type": "string",
-                      "description": "SHA256 hash of the actor's process image."
-                    },
-                    {
-                      "name": "ActorProcessSignatureStatus",
-                      "type": "string",
-                      "description": "Signature status of the actor's process."
-                    },
-                    {
-                      "name": "ActorProcessSignatureVendor",
-                      "type": "string",
-                      "description": "Vendor of the signature for the actor's process."
-                    },
-                    {
-                      "name": "ActorThreadThreadId",
-                      "type": "string",
-                      "description": "Thread ID of the actor's thread."
-                    },
-                    {
-                      "name": "ActionLocalIp",
-                      "type": "string",
-                      "description": "Local IP address associated with the action."
-                    },
-                    {
-                      "name": "ActionLocalPort",
-                      "type": "int",
-                      "description": "Local port associated with the action."
-                    },
-                    {
-                      "name": "ModuleId",
-                      "type": "string",
-                      "description": "Identifier for the module."
-                    },
-                    {
-                      "name": "OsActorProcessCommandLine",
-                      "type": "string",
-                      "description": "Command line used by the OS actor's process."
-                    },
-                    {
-                      "name": "OsActorThreadThreadId",
-                      "type": "string",
-                      "description": "Thread ID of the OS actor's thread."
-                    },
-                    {
-                      "name": "OsActorProcessImageName",
-                      "type": "string",
-                      "description": "Name of the image used by the OS actor's process."
-                    },
-                    {
-                      "name": "OsActorProcessOsPid",
-                      "type": "int",
-                      "description": "OS process ID of the OS actor's process."
-                    },
-                    {
-                      "name": "OsActorProcessImageSha256",
-                      "type": "string",
-                      "description": "SHA256 hash of the OS actor's process image."
-                    },
-                    {
-                      "name": "OsActorProcessSignatureStatus",
-                      "type": "string",
-                      "description": "Signature status of the OS actor's process."
-                    },
-                    {
-                      "name": "OsActorProcessSignatureVendor",
-                      "type": "string",
-                      "description": "Vendor of the signature for the OS actor's process."
-                    },
-                    {
-                      "name": "OsActorEffectiveUsername",
-                      "type": "string",
-                      "description": "Effective username of the OS actor."
-                    },
-                    {
-                      "name": "ActionProcessSignatureStatus",
-                      "type": "string",
-                      "description": "Signature status of the action process."
-                    },
-                    {
-                      "name": "ActionProcessSignatureVendor",
-                      "type": "string",
-                      "description": "Vendor of the signature for the action process."
-                    },
-                    {
-                      "name": "ActionRegistryData",
-                      "type": "dynamic",
-                      "description": "Dynamic object containing registry data for the action."
-                    },
-                    {
-                      "name": "ActionRegistryFullKey",
-                      "type": "string",
-                      "description": "Full registry key associated with the action."
-                    },
-                    {
-                      "name": "ActionExternalHostname",
-                      "type": "string",
-                      "description": "External hostname associated with the action."
-                    },
-                    {
-                      "name": "ActionRemoteIp",
-                      "type": "string",
-                      "description": "Remote IP address associated with the action."
-                    },
-                    {
-                      "name": "ActionRemotePort",
-                      "type": "int",
-                      "description": "Remote port associated with the action."
-                    },
-                    {
-                      "name": "ActionProcessImageCommandLine",
-                      "type": "string",
-                      "description": "Command line used by the action process's image."
-                    },
-                    {
-                      "name": "ActionProcessImageName",
-                      "type": "string",
-                      "description": "Name of the action process's image."
-                    },
-                    {
-                      "name": "ActionProcessImageSha256",
-                      "type": "string",
-                      "description": "SHA256 hash of the action process's image."
-                    },
-                    {
-                      "name": "FwUrlDomain",
-                      "type": "string",
-                      "description": "Domain of the URL in the firewall log."
-                    },
-                    {
-                      "name": "UserAgent",
-                      "type": "string",
-                      "description": "User agent string associated with the log entry."
-                    },
-                    {
-                      "name": "AlertDomain",
-                      "type": "string",
-                      "description": "Domain associated with the alert."
-                    },
-                    {
-                      "name": "EventId",
-                      "type": "string",
-                      "description": "Unique identifier for the event."
-                    },
-                    {
-                      "name": "EventTimestamp",
-                      "type": "datetime",
-                      "description": "Timestamp for when the event occurred."
-                    },
-                    {
-                      "name": "ActorProcessInstanceId",
-                      "type": "string",
-                      "description": "Instance ID of the actor's process."
-                    },
-                    {
-                      "name": "ActorProcessCausalityId",
-                      "type": "string",
-                      "description": "Causality ID of the actor's process."
-                    },
-                    {
-                      "name": "ActorCausalityId",
-                      "type": "string",
-                      "description": "Causality ID associated with the actor."
-                    },
-                    {
-                      "name": "ActionRegistryKeyName",
-                      "type": "string",
-                      "description": "Name of the registry key associated with the action."
-                    },
-                    {
-                      "name": "ActionRegistryValueName",
-                      "type": "string",
-                      "description": "Name of the registry value associated with the action."
-                    },
-                    {
-                      "name": "ActionLocalIpV6",
-                      "type": "string",
-                      "description": "Local IPv6 address associated with the action."
-                    },
-                    {
-                      "name": "ActionRemoteIpV6",
-                      "type": "string",
-                      "description": "Remote IPv6 address associated with the action."
-                    },
-                    {
-                      "name": "ActionProcessInstanceId",
-                      "type": "string",
-                      "description": "Instance ID of the action process."
-                    },
-                    {
-                      "name": "ActionProcessCausalityId",
-                      "type": "string",
-                      "description": "Causality ID of the action process."
-                    },
-                    {
-                      "name": "OsActorProcessImagePath",
-                      "type": "string",
-                      "description": "Path to the OS actor's process image."
-                    },
-                    {
-                      "name": "OsActorProcessCausalityId",
-                      "type": "string",
-                      "description": "Causality ID of the OS actor."
-                    },
-                    {
-                      "name": "OsActorCausalityId",
-                      "type": "string",
-                      "description": "Causality ID associated with the OS actor."
-                    },
-                    {
-                      "name": "ContainerName",
-                      "type": "string",
-                      "description": "Name of the container."
-                    },
-                    {
-                      "name": "Namespace",
-                      "type": "string",
-                      "description": "Namespace associated with the log entry."
-                    },
-                    {
-                      "name": "DstActionExternalHostname",
-                      "type": "string",
-                      "description": "Destination external hostname for the action."
-                    },
-                    {
-                      "name": "DstActionExternalPort",
-                      "type": "int",
-                      "description": "Destination external port for the action."
-                    },
-                    {
-                      "name": "ImageId",
-                      "type": "string",
-                      "description": "Identifier for the image."
-                    },
-                    {
-                      "name": "MaliciousUrls",
-                      "type": "dynamic",
-                      "description": "Dynamic object containing malicious URLs related to the entry."
-                    },
-                    {
-                      "name": "FwIsPhishing",
-                      "type": "bool",
-                      "description": "Indicates if the firewall log entry is related to phishing."
-                    },
-                    {
-                      "name": "UserName",
-                      "type": "string",
-                      "description": "Username associated with the log entry."
-                    }
-                  ]
-                }
-              }
-            },
-            {
-              "name": "PaloAltoCortexXDR_Endpoints_CL",
-              "apiVersion": "2022-10-01",
-              "type": "Microsoft.OperationalInsights/workspaces/tables",
-              "location": "[parameters('workspace-location')]",
-              "kind": null,
-              "properties": {
-                "schema": {
-                  "name": "PaloAltoCortexXDR_Endpoints_CL",
-                  "columns": [
-                    {
-                      "name": "TimeGenerated",
-                      "type": "datetime",
-                      "isDefaultDisplay": true,
-                      "description": "The timestamp (UTC) reflecting the time in which the event was generated."
-                    },
-                    {
-                      "name": "AgentId",
-                      "type": "string",
-                      "description": "Unique identifier for the Cortex XDR agent installed on the endpoint."
-                    },
-                    {
-                      "name": "AgentStatus",
-                      "type": "string",
-                      "description": "Current status of the Cortex XDR agent (e.g., active, inactive, disconnected)."
-                    },
-                    {
-                      "name": "OperationalStatus",
-                      "type": "string",
-                      "description": "Operational state of the endpoint (e.g., online, offline)."
-                    },
-                    {
-                      "name": "HostName",
-                      "type": "string",
-                      "description": "Name of the host machine where the Cortex XDR agent is installed."
-                    },
-                    {
-                      "name": "AgentType",
-                      "type": "string",
-                      "description": "Type of Cortex XDR agent (e.g., Windows, macOS, Linux)."
-                    },
-                    {
-                      "name": "IpAddress",
-                      "type": "dynamic",
-                      "description": "IP address of the host machine, stored as a dynamic object."
-                    },
-                    {
-                      "name": "LastSeen",
-                      "type": "datetime",
-                      "description": "Timestamp of when the agent was last seen active, in Unix epoch format."
-                    },
-                    {
-                      "name": "Tags",
-                      "type": "dynamic",
-                      "description": "Tags or labels associated with the endpoint, stored as a dynamic object."
-                    },
-                    {
-                      "name": "Users",
-                      "type": "dynamic",
-                      "description": "List of users associated with the endpoint, stored as a dynamic object."
-                    }
-                  ]
-                }
-              }
-            },
-            {
-              "name": "PaloAltoCortexXDR_Incidents_CL",
-              "apiVersion": "2022-10-01",
-              "type": "Microsoft.OperationalInsights/workspaces/tables",
-              "location": "[parameters('workspace-location')]",
-              "kind": null,
-              "properties": {
-                "schema": {
-                  "name": "PaloAltoCortexXDR_Incidents_CL",
-                  "columns": [
-                    {
-                      "name": "TimeGenerated",
-                      "type": "datetime",
-                      "isDefaultDisplay": true,
-                      "description": "The timestamp (UTC) reflecting the time in which the event was generated."
-                    },
-                    {
-                      "name": "IncidentId",
-                      "type": "string",
-                      "description": "The unique identifier for the incident."
-                    },
-                    {
-                      "name": "IncidentName",
-                      "type": "string",
-                      "description": "The name of the incident"
-                    },
-                    {
-                      "name": "CreationTime",
-                      "type": "datetime",
-                      "description": "The time which the incident was created."
-                    },
-                    {
-                      "name": "ModificationTime",
-                      "type": "datetime",
-                      "description": "The time which the incident was updated."
-                    },
-                    {
-                      "name": "DetectionTime",
-                      "type": "datetime",
-                      "description": "The time which the incident was detected."
-                    },
-                    {
-                      "name": "Status",
-                      "type": "string",
-                      "description": "The status of the incident."
-                    },
-                    {
-                      "name": "Severity",
-                      "type": "string",
-                      "description": "The severity of the incident."
-                    },
-                    {
-                      "name": "Description",
-                      "type": "string",
-                      "description": "The description of the incident."
-                    },
-                    {
-                      "name": "AssignedUserMail",
-                      "type": "string",
-                      "description": "The assigned user mail address."
-                    },
-                    {
-                      "name": "assignedUserPrettyName",
-                      "type": "string",
-                      "description": "The assign user display name."
-                    },
-                    {
-                      "name": "AlertCount",
-                      "type": "int",
-                      "description": "The number of alerts regarding the incident."
-                    },
-                    {
-                      "name": "LowSeverityAlertCount",
-                      "type": "int",
-                      "description": "The number of low severity alerts regarding the incident."
-                    },
-                    {
-                      "name": "MedSeverityAlertCount",
-                      "type": "int",
-                      "description": "The number of medium severity alerts regarding the incident."
-                    },
-                    {
-                      "name": "HighSeverityAlertCount",
-                      "type": "int",
-                      "description": "The number of high severity alerts regarding the incident."
-                    },
-                    {
-                      "name": "CriticalSeverityAlertCount",
-                      "type": "int",
-                      "description": "The number of critical severity alerts regarding the incident."
-                    },
-                    {
-                      "name": "UserCount",
-                      "type": "int",
-                      "description": "The user count regarding the incident."
-                    },
-                    {
-                      "name": "HostCount",
-                      "type": "int",
-                      "description": "The host count regarding the incident."
-                    },
-                    {
-                      "name": "Notes",
-                      "type": "string",
-                      "description": "The notes regarding the incident."
-                    },
-                    {
-                      "name": "ResolveComment",
-                      "type": "string",
-                      "description": "The resolve comment writen in the incident."
-                    },
-                    {
-                      "name": "ResolvedTimestamp",
-                      "type": "datetime",
-                      "description": "The timestemp when the incident has been resolved."
-                    },
-                    {
-                      "name": "ManualSeverity",
-                      "type": "string",
-                      "description": "The severity applied manually regarding the incident."
-                    },
-                    {
-                      "name": "ManualDescription",
-                      "type": "string",
-                      "description": "Any comments associated with the event."
-                    },
-                    {
-                      "name": "XdrUrl",
-                      "type": "string",
-                      "description": "The link of the incident."
-                    },
-                    {
-                      "name": "Starred",
-                      "type": "bool",
-                      "description": "Is the incident starred."
-                    },
-                    {
-                      "name": "Hosts",
-                      "type": "dynamic",
-                      "description": "The hosts regarding the incident."
-                    },
-                    {
-                      "name": "Users",
-                      "type": "dynamic",
-                      "description": "Any comments associated with the event."
-                    },
-                    {
-                      "name": "IncidentSources",
-                      "type": "dynamic",
-                      "description": "The sources regarding the incident."
-                    },
-                    {
-                      "name": "RuleBasedScore",
-                      "type": "int",
-                      "description": "The rule base score of the incident."
-                    },
-                    {
-                      "name": "ManualScore",
-                      "type": "int",
-                      "description": "The manual score of the incident."
-                    },
-                    {
-                      "name": "WildfireHits",
-                      "type": "int",
-                      "description": "The wild fire hits."
-                    },
-                    {
-                      "name": "AlertsGroupingStatus",
-                      "type": "string",
-                      "description": "The alert grouping status."
-                    },
-                    {
-                      "name": "MitreTacticsIdsAndNames",
-                      "type": "dynamic",
-                      "description": "Mitre tactics ids and names."
-                    },
-                    {
-                      "name": "MitreTechniquesIdsAndNames",
-                      "type": "dynamic",
-                      "description": "Mitre techniques ids and names."
-                    },
-                    {
-                      "name": "AlertCategories",
-                      "type": "dynamic",
-                      "description": "The alert grouping status."
-                    },
-                    {
-                      "name": "OriginalTags",
-                      "type": "dynamic",
-                      "description": "The original tags of the incident."
-                    },
-                    {
-                      "name": "Tags",
-                      "type": "dynamic",
-                      "description": "The tags of the incident."
-                    }
-                  ]
-                }
-              }
-            }
-          ]
-        },
-        "packageKind": "Solution",
-        "packageVersion": "[variables('_solutionVersion')]",
-        "packageName": "[variables('_solutionName')]",
-        "contentProductId": "[concat(take(variables('_solutionId'), 50),'-','dc','-', uniqueString(concat(variables('_solutionId'),'-','DataConnector','-',variables('_dataConnectorContentIdConnectorDefinition1'),'-', variables('dataConnectorCCPVersion'))))]",
-        "packageId": "[variables('_solutionId')]",
-        "contentSchemaVersion": "3.0.0",
-        "version": "[variables('dataConnectorCCPVersion')]"
-      }
-    },
-    {
-      "name": "[concat(parameters('workspace'),'/Microsoft.SecurityInsights/',variables('_dataConnectorContentIdConnectorDefinition1'))]",
-      "apiVersion": "2022-09-01-preview",
-      "type": "Microsoft.OperationalInsights/workspaces/providers/dataConnectorDefinitions",
-      "location": "[parameters('workspace-location')]",
-      "kind": "Customizable",
-      "properties": {
-        "connectorUiConfig": {
-          "id": "CortexXDRDataConnector",
-          "title": "Palo Alto Cortex XDR",
-          "publisher": "Microsoft",
-          "descriptionMarkdown": "The [Palo Alto Cortex XDR](https://cortex-panw.stoplight.io/docs/cortex-xdr/branches/main/09agw06t5dpvw-cortex-xdr-rest-api) data connector allows ingesting logs from the Palo Alto Cortex XDR API into Microsoft Sentinel. The data connector is built on Microsoft Sentinel Codeless Connector Platform. It uses the Palo Alto Cortex XDR API to fetch logs and it supports DCR-based [ingestion time transformations](https://docs.microsoft.com/azure/azure-monitor/logs/custom-logs-overview) that parses the received security data into a custom table so that queries don't need to parse it again, thus resulting in better performance.",
-          "graphQueries": [
-            {
-              "metricName": "Total incident logs received",
-              "legend": "Palo Alto Cortex XDR incident Logs",
-              "baseQuery": "PaloAltoCortexXDR_Incidents_CL"
-            },
-            {
-              "metricName": "Total Endpoint logs received",
-              "legend": "Palo Alto Cortex XDR endpoint Logs",
-              "baseQuery": "PaloAltoCortexXDR_Endpoints_CL"
-            },
-            {
-              "metricName": "Total Audit Management logs received",
-              "legend": "Palo Alto Cortex XDR Audit Management Logs",
-              "baseQuery": "PaloAltoCortexXDR_Audit_Management_CL"
-            },
-            {
-              "metricName": "Total Agent Audit logs received",
-              "legend": "Palo Alto Cortex XDR Agent Audit Logs",
-              "baseQuery": "PaloAltoCortexXDR_Audit_Agent_CL"
-            },
-            {
-              "metricName": "Total Alert logs received",
-              "legend": "Palo Alto Cortex XDR Alert Logs",
-              "baseQuery": "PaloAltoCortexXDR_Alerts_CL"
-            }
-          ],
-          "sampleQueries": [
-            {
-              "description": "Get Sample of Cortex XDR incident logs",
-              "query": "PaloAltoCortexXDR_Incidents_CL| take 10"
-            },
-            {
-              "description": "Get Sample of Cortex XDR endpoint logs",
-              "query": "PaloAltoCortexXDR_Endpoints_CL| take 10"
-            },
-            {
-              "description": "Get Sample of Cortex XDR alert logs",
-              "query": "PaloAltoCortexXDR_Alerts_CL| take 10"
-            },
-            {
-              "description": "Get Sample of Cortex XDR Audit Management logs",
-              "query": "PaloAltoCortexXDR_Audit_Management_CL| take 10"
-            },
-            {
-              "description": "Get Sample of Cortex XDR Agent Audit logs",
-              "query": "PaloAltoCortexXDR_Audit_Agent_CL| take 10"
-            }
-          ],
-          "dataTypes": [
-            {
-              "name": "PaloAltoCortexXDR_Incidents_CL",
-              "lastDataReceivedQuery": "PaloAltoCortexXDR_Incidents_CL\n       | where TimeGenerated > ago(12h)                | summarize Time = max(TimeGenerated)\n            | where isnotempty(Time)"
-            },
-            {
-              "name": "PaloAltoCortexXDR_Endpoints_CL",
-              "lastDataReceivedQuery": "PaloAltoCortexXDR_Endpoints_CL\n       | where TimeGenerated > ago(12h)                | summarize Time = max(TimeGenerated)\n            | where isnotempty(Time)"
-            },
-            {
-              "name": "PaloAltoCortexXDR_Alerts_CL",
-              "lastDataReceivedQuery": "PaloAltoCortexXDR_Alerts_CL\n       | where TimeGenerated > ago(12h)                | summarize Time = max(TimeGenerated)\n            | where isnotempty(Time)"
-            },
-            {
-              "name": "PaloAltoCortexXDR_Audit_Management_CL",
-              "lastDataReceivedQuery": "PaloAltoCortexXDR_Audit_Management_CL\n       | where TimeGenerated > ago(12h)                | summarize Time = max(TimeGenerated)\n            | where isnotempty(Time)"
-            },
-            {
-              "name": "PaloAltoCortexXDR_Audit_Agent_CL",
-              "lastDataReceivedQuery": "PaloAltoCortexXDR_Audit_Agent_CL\n       | where TimeGenerated > ago(12h)                | summarize Time = max(TimeGenerated)\n            | where isnotempty(Time)"
-            }
-          ],
-          "connectivityCriteria": [
-            {
-              "type": "HasDataConnectors",
-              "value": null
-            }
-          ],
-          "availability": {
-            "status": 1,
-            "isPreview": false
-          },
-          "permissions": {
-            "resourceProvider": [
-              {
-                "provider": "Microsoft.OperationalInsights/workspaces",
-                "permissionsDisplayText": "Read and Write permissions are required.",
-                "providerDisplayName": "Workspace",
-                "scope": "Workspace",
-                "requiredPermissions": {
-                  "read": true,
-                  "write": true,
-                  "delete": true,
-                  "action": false
-                }
-              }
-            ]
-          },
-          "instructionSteps": [
-            {
-              "instructions": [
-                {
-                  "type": "Markdown",
-                  "parameters": {
-                    "content": "#### Configuration steps for the Palo Alto Cortex XDR API \n Follow the instructions to obtain the credentials. you can also follow this [guide](https://cortex-panw.stoplight.io/docs/cortex-xdr/branches/main/3u3j0e7hcx8t1-get-started-with-cortex-xdr-ap-is) to generate API key."
-                  }
-                },
-                {
-                  "type": "Markdown",
-                  "parameters": {
-                    "content": "#### 1. Retrieve API URL\n   1.1. Log in to the Palo Alto Cortex XDR [**Management Console**] with Admin user credentials\n   1.2. In the [**Management Console**], click [**Settings**] -> [**Configurations**] \n   1.3. Under [**Integrations**] click on [**API Keys**].\n   1.4. In the [**Settings**] Page click on [**Copy API URL**] in the top right corner."
-                  }
-                },
-                {
-                  "type": "Markdown",
-                  "parameters": {
-                    "content": "#### 2. Retrieve API Token\n   2.1. Log in to the Palo Alto Cortex XDR [**Management Console**] with Admin user credentials\n 2.2. In the [**Management Console**], click [**Settings**] -> [**Configurations**] \n   2.3. Under [**Integrations**] click on [**API Keys**].\n   2.4. In the [**Settings**] Page click on [**New Key**] in the top right corner.\n   2.5. Choose security level, role, choose Standard and click on [**Generate**]\n   2.6. Copy the API Token, once it generated the [**API Token ID**] can be found under the ID column"
-                  }
-                },
-                {
-                  "parameters": {
-                    "label": "Base API URL",
-                    "placeholder": "https://api-example.xdr.au.paloaltonetworks.com",
-                    "type": "text",
-                    "name": "apiUrl"
-                  },
-                  "type": "Textbox"
-                },
-                {
-                  "parameters": {
-                    "label": "API Key ID",
-                    "placeholder": "API ID",
-                    "type": "text",
-                    "name": "apiId"
-                  },
-                  "type": "Textbox"
->>>>>>> 25eefbf8
-                },
-                {
-                  "type": "Textbox",
-                  "parameters": {
-                    "label": "API Token",
-                    "placeholder": "API Token",
-                    "type": "password",
-                    "name": "apiToken"
-                  }
-                },
-                {
-                  "parameters": {
-                    "label": "toggle",
-                    "name": "toggle"
-                  },
-                  "type": "ConnectionToggleButton"
-                }
-              ]
-            }
-          ],
-          "isConnectivityCriteriasMatchSome": false
-        }
-      }
-    },
-    {
-      "name": "[concat(parameters('workspace'),'/Microsoft.SecurityInsights/',concat('DataConnector-', variables('_dataConnectorContentIdConnectorDefinition1')))]",
-      "apiVersion": "2022-01-01-preview",
-      "type": "Microsoft.OperationalInsights/workspaces/providers/metadata",
-      "properties": {
-        "parentId": "[extensionResourceId(resourceId('Microsoft.OperationalInsights/workspaces', parameters('workspace')), 'Microsoft.SecurityInsights/dataConnectorDefinitions', variables('_dataConnectorContentIdConnectorDefinition1'))]",
-        "contentId": "[variables('_dataConnectorContentIdConnectorDefinition1')]",
-        "kind": "DataConnector",
-        "version": "[variables('dataConnectorCCPVersion')]",
-        "source": {
-          "sourceId": "[variables('_solutionId')]",
-          "name": "[variables('_solutionName')]",
-          "kind": "Solution"
-        },
-<<<<<<< HEAD
-        "packageKind": "Solution",
-        "packageVersion": "[variables('_solutionVersion')]",
-        "packageName": "[variables('_solutionName')]",
-        "packageId": "[variables('_solutionId')]",
-        "contentSchemaVersion": "3.0.0",
-        "contentId": "[variables('analyticRuleObject1')._analyticRulecontentId1]",
-        "contentKind": "AnalyticsRule",
-        "displayName": "Cortex XDR Incident - High",
-        "contentProductId": "[variables('analyticRuleObject1')._analyticRulecontentProductId1]",
-        "id": "[variables('analyticRuleObject1')._analyticRulecontentProductId1]",
-        "version": "[variables('analyticRuleObject1').analyticRuleVersion1]"
-=======
-        "author": {
-          "name": "Microsoft"
-        },
-        "support": {
-          "name": "Microsoft Corporation",
-          "email": "support@microsoft.com",
-          "tier": "Microsoft",
-          "link": "https://support.microsoft.com"
-        },
-        "dependencies": {
-          "criteria": [
-            {
-              "version": "[variables('dataConnectorCCPVersion')]",
-              "contentId": "[variables('_dataConnectorContentIdConnections1')]",
-              "kind": "ResourcesDataConnector"
-            }
-          ]
-        }
->>>>>>> 25eefbf8
-      }
-    },
-    {
-      "type": "Microsoft.OperationalInsights/workspaces/providers/contentTemplates",
-      "apiVersion": "2023-04-01-preview",
-<<<<<<< HEAD
-      "name": "[variables('analyticRuleObject2').analyticRuleTemplateSpecName2]",
-=======
-      "name": "[concat(parameters('workspace'),'/Microsoft.SecurityInsights/', variables('dataConnectorTemplateNameConnections1'), variables('dataConnectorCCPVersion'))]",
->>>>>>> 25eefbf8
-      "location": "[parameters('workspace-location')]",
-      "dependsOn": [
-        "[extensionResourceId(resourceId('Microsoft.OperationalInsights/workspaces', parameters('workspace')), 'Microsoft.SecurityInsights/contentPackages', variables('_solutionId'))]"
-      ],
-      "properties": {
-<<<<<<< HEAD
-        "description": "CortexXDR_Medium_AnalyticalRules Analytics Rule with template version 3.0.1",
-        "mainTemplate": {
-          "$schema": "https://schema.management.azure.com/schemas/2019-04-01/deploymentTemplate.json#",
-          "contentVersion": "[variables('analyticRuleObject2').analyticRuleVersion2]",
-          "parameters": {},
-          "variables": {},
-          "resources": [
-            {
-              "type": "Microsoft.SecurityInsights/AlertRuleTemplates",
-              "name": "[variables('analyticRuleObject2')._analyticRulecontentId2]",
-              "apiVersion": "2023-02-01-preview",
-              "kind": "Scheduled",
-=======
-        "contentId": "[variables('_dataConnectorContentIdConnections1')]",
-        "displayName": "Palo Alto Cortex XDR",
-        "contentKind": "ResourcesDataConnector",
-        "mainTemplate": {
-          "$schema": "https://schema.management.azure.com/schemas/2019-04-01/deploymentTemplate.json#",
-          "contentVersion": "[variables('dataConnectorCCPVersion')]",
-          "parameters": {
-            "connectorDefinitionName": {
-              "defaultValue": "Palo Alto Cortex XDR",
-              "type": "string",
-              "minLength": 1
-            },
-            "workspace": {
-              "defaultValue": "[parameters('workspace')]",
-              "type": "string"
-            },
-            "dcrConfig": {
-              "defaultValue": {
-                "dataCollectionEndpoint": "data collection Endpoint",
-                "dataCollectionRuleImmutableId": "data collection rule immutableId"
-              },
-              "type": "object"
-            },
-            "apiUrl": {
-              "defaultValue": "apiUrl",
-              "type": "string",
-              "minLength": 1
-            },
-            "apiId": {
-              "defaultValue": "apiId",
-              "type": "string",
-              "minLength": 1
-            },
-            "apiToken": {
-              "defaultValue": "apiToken",
-              "type": "string",
-              "minLength": 1
-            }
-          },
-          "variables": {
-            "_dataConnectorContentIdConnections1": "[variables('_dataConnectorContentIdConnections1')]"
-          },
-          "resources": [
-            {
-              "name": "[concat(parameters('workspace'),'/Microsoft.SecurityInsights/',concat('DataConnector-', variables('_dataConnectorContentIdConnections1')))]",
-              "apiVersion": "2022-01-01-preview",
-              "type": "Microsoft.OperationalInsights/workspaces/providers/metadata",
-              "properties": {
-                "parentId": "[extensionResourceId(resourceId('Microsoft.OperationalInsights/workspaces', parameters('workspace')), 'Microsoft.SecurityInsights/dataConnectors', variables('_dataConnectorContentIdConnections1'))]",
-                "contentId": "[variables('_dataConnectorContentIdConnections1')]",
-                "kind": "ResourcesDataConnector",
-                "version": "[variables('dataConnectorCCPVersion')]",
-                "source": {
-                  "sourceId": "[variables('_solutionId')]",
-                  "name": "[variables('_solutionName')]",
-                  "kind": "Solution"
-                },
-                "author": {
-                  "name": "Microsoft"
-                },
-                "support": {
-                  "name": "Microsoft Corporation",
-                  "email": "support@microsoft.com",
-                  "tier": "Microsoft",
-                  "link": "https://support.microsoft.com"
-                }
-              }
-            },
-            {
-              "name": "[concat(parameters('workspace'),'/Microsoft.SecurityInsights/', 'CortexXdrAgent')]",
-              "apiVersion": "2023-02-01-preview",
-              "type": "Microsoft.OperationalInsights/workspaces/providers/dataConnectors",
->>>>>>> 25eefbf8
-              "location": "[parameters('workspace-location')]",
-              "kind": "RestApiPoller",
-              "properties": {
-<<<<<<< HEAD
-                "description": "A new incident was created in the Cortex XDR portal with a severity \"Medium\". Click on the events for incident details. ",
-                "displayName": "Cortex XDR Incident - Medium",
-                "enabled": false,
-                "query": "CortexXDR_Incidents_CL\n| where severity_s contains \"medium\"\n| where status_s !contains \"resolved_auto\"\n// the below line filters for incidents that has at least one user or one host in it. Comment the below line if you want to generated incidents that have 0 user or 0 host as well\n| where host_count_d > 0 or user_count_d > 0\n| project TimeGenerated, incident_id_s, status_s, severity_s, incident_sources_s, description_s, xdr_url_s, hosts_s, users_s, alert_categories_s, host_count_d, user_count_d, alert_count_d, creation_time_d, modification_time_d\n",
-                "queryFrequency": "PT5M",
-                "queryPeriod": "PT5M",
-                "severity": "Medium",
-                "suppressionDuration": "PT1H",
-                "suppressionEnabled": false,
-                "triggerOperator": "GreaterThan",
-                "triggerThreshold": 0,
-                "status": "Available",
-                "requiredDataConnectors": [
-                  {
-                    "dataTypes": [
-                      "CortexXDR_Incidents_CL"
-                    ],
-                    "connectorId": "CortexXDR"
-                  }
-                ],
-                "entityMappings": [
-                  {
-                    "fieldMappings": [
-                      {
-                        "columnName": "users_s",
-                        "identifier": "Name"
-                      }
-                    ],
-                    "entityType": "Account"
-                  },
-                  {
-                    "fieldMappings": [
-                      {
-                        "columnName": "xdr_url_s",
-                        "identifier": "Url"
-                      }
-                    ],
-                    "entityType": "URL"
-                  },
-                  {
-                    "fieldMappings": [
-                      {
-                        "columnName": "hosts_s",
-                        "identifier": "HostName"
-                      }
-                    ],
-                    "entityType": "Host"
-                  }
-                ],
-                "eventGroupingSettings": {
-                  "aggregationKind": "SingleAlert"
-                },
-                "incidentConfiguration": {
-                  "groupingConfiguration": {
-                    "lookbackDuration": "5h",
-                    "reopenClosedIncident": false,
-                    "matchingMethod": "AllEntities",
-                    "enabled": true
-=======
-                "connectorDefinitionName": "CortexXDRDataConnector",
-                "dataType": "PaloAltoCortexXDR_Audit_Agent_CL",
-                "auth": {
-                  "type": "APIKey",
-                  "ApiKey": "[[parameters('apitoken')]",
-                  "ApiKeyName": "Authorization"
-                },
-                "request": {
-                  "apiEndpoint": "[[concat(parameters('apiUrl'), '/public_api/v1/audits/agents_reports')]",
-                  "headers": {
-                    "Accept": "application/json",
-                    "User-Agent": "Scuba",
-                    "x-xdr-auth-id": "[[parameters('apiId')]"
->>>>>>> 25eefbf8
-                  },
-                  "httpMethod": "Post",
-                  "queryParametersTemplate": "{ 'request_data': { 'filters': [ { 'field': 'timestamp', 'operator': 'gte', 'value': {_QueryWindowStartTime} },{ 'field': 'timestamp', 'operator': 'lte', 'value': {_QueryWindowEndTime} }  ], 'sort': { 'field': 'timestamp', 'keyword': 'desc' } } }",
-                  "queryTimeFormat": "UnixTimestampInMills",
-                  "queryWindowInMin": 5,
-                  "logResponseContent": true
-                },
-                "response": {
-                  "eventsJsonPaths": [
-                    "$.reply.data"
-                  ]
-                },
-                "dcrConfig": {
-                  "streamName": "Custom-CortexXdrStreamAgent",
-                  "dataCollectionEndpoint": "[[parameters('dcrConfig').dataCollectionEndpoint]",
-                  "dataCollectionRuleImmutableId": "[[parameters('dcrConfig').dataCollectionRuleImmutableId]"
-                },
-                "paging": {
-                  "offsetParaName": "$.request_data.search_from",
-                  "pagingType": "Offset",
-                  "offsetEndParaName": "$.request_data.search_to",
-                  "pageSize": 100
-                }
-              }
-            },
-            {
-<<<<<<< HEAD
-              "type": "Microsoft.OperationalInsights/workspaces/providers/metadata",
-              "apiVersion": "2022-01-01-preview",
-              "name": "[concat(parameters('workspace'),'/Microsoft.SecurityInsights/',concat('AnalyticsRule-', last(split(variables('analyticRuleObject2').analyticRuleId2,'/'))))]",
-              "properties": {
-                "description": "Cortex XDR Analytics Rule 2",
-                "parentId": "[variables('analyticRuleObject2').analyticRuleId2]",
-                "contentId": "[variables('analyticRuleObject2')._analyticRulecontentId2]",
-                "kind": "AnalyticsRule",
-                "version": "[variables('analyticRuleObject2').analyticRuleVersion2]",
-                "source": {
-                  "kind": "Solution",
-                  "name": "Cortex XDR",
-                  "sourceId": "[variables('_solutionId')]"
-=======
-              "name": "[concat(parameters('workspace'),'/Microsoft.SecurityInsights/', 'CortexXdrAlerts')]",
-              "apiVersion": "2023-02-01-preview",
-              "type": "Microsoft.OperationalInsights/workspaces/providers/dataConnectors",
-              "location": "[parameters('workspace-location')]",
-              "kind": "RestApiPoller",
-              "properties": {
-                "connectorDefinitionName": "CortexXDRDataConnector",
-                "dataType": "PaloAltoCortexXDR_Alerts_CL",
-                "auth": {
-                  "type": "APIKey",
-                  "ApiKey": "[[parameters('apitoken')]",
-                  "ApiKeyName": "Authorization"
->>>>>>> 25eefbf8
-                },
-                "request": {
-                  "apiEndpoint": "[[concat(parameters('apiUrl'),'/public_api/v1/alerts/get_alerts')]",
-                  "headers": {
-                    "Accept": "application/json",
-                    "User-Agent": "Scuba",
-                    "x-xdr-auth-id": "[[parameters('apiId')]"
-                  },
-                  "httpMethod": "Post",
-                  "queryParametersTemplate": "{ 'request_data': { 'filters': [ { 'field': 'creation_time', 'operator': 'gte', 'value': {_QueryWindowStartTime} },{ 'field': 'creation_time', 'operator': 'lte', 'value': {_QueryWindowEndTime} }], 'sort': { 'field': 'creation_time', 'keyword': 'desc' } } }",
-                  "queryTimeFormat": "UnixTimestampInMills",
-                  "queryWindowInMin": 5,
-                  "logResponseContent": true
-                },
-                "response": {
-                  "eventsJsonPaths": [
-                    "$.reply.alerts"
-                  ]
-                },
-                "dcrConfig": {
-                  "streamName": "Custom-CortexXdrStreamAlerts",
-                  "dataCollectionEndpoint": "[[parameters('dcrConfig').dataCollectionEndpoint]",
-                  "dataCollectionRuleImmutableId": "[[parameters('dcrConfig').dataCollectionRuleImmutableId]"
-                },
-                "paging": {
-                  "offsetParaName": "$.request_data.search_from",
-                  "pagingType": "Offset",
-                  "offsetEndParaName": "$.request_data.search_to",
-                  "pageSize": 100
-                }
-              }
-<<<<<<< HEAD
-            }
-          ]
-        },
-        "packageKind": "Solution",
-        "packageVersion": "[variables('_solutionVersion')]",
-        "packageName": "[variables('_solutionName')]",
-        "packageId": "[variables('_solutionId')]",
-        "contentSchemaVersion": "3.0.0",
-        "contentId": "[variables('analyticRuleObject2')._analyticRulecontentId2]",
-        "contentKind": "AnalyticsRule",
-        "displayName": "Cortex XDR Incident - Medium",
-        "contentProductId": "[variables('analyticRuleObject2')._analyticRulecontentProductId2]",
-        "id": "[variables('analyticRuleObject2')._analyticRulecontentProductId2]",
-        "version": "[variables('analyticRuleObject2').analyticRuleVersion2]"
-      }
-    },
-    {
-      "type": "Microsoft.OperationalInsights/workspaces/providers/contentTemplates",
-      "apiVersion": "2023-04-01-preview",
-      "name": "[variables('analyticRuleObject3').analyticRuleTemplateSpecName3]",
-      "location": "[parameters('workspace-location')]",
-      "dependsOn": [
-        "[extensionResourceId(resourceId('Microsoft.OperationalInsights/workspaces', parameters('workspace')), 'Microsoft.SecurityInsights/contentPackages', variables('_solutionId'))]"
-      ],
-      "properties": {
-        "description": "CortexXDR_Low_AnalyticalRules Analytics Rule with template version 3.0.1",
-        "mainTemplate": {
-          "$schema": "https://schema.management.azure.com/schemas/2019-04-01/deploymentTemplate.json#",
-          "contentVersion": "[variables('analyticRuleObject3').analyticRuleVersion3]",
-          "parameters": {},
-          "variables": {},
-          "resources": [
-            {
-              "type": "Microsoft.SecurityInsights/AlertRuleTemplates",
-              "name": "[variables('analyticRuleObject3')._analyticRulecontentId3]",
-              "apiVersion": "2023-02-01-preview",
-              "kind": "Scheduled",
-=======
-            },
-            {
-              "name": "[concat(parameters('workspace'),'/Microsoft.SecurityInsights/', 'CortexXdrEndpoints')]",
-              "apiVersion": "2023-02-01-preview",
-              "type": "Microsoft.OperationalInsights/workspaces/providers/dataConnectors",
->>>>>>> 25eefbf8
-              "location": "[parameters('workspace-location')]",
-              "kind": "RestApiPoller",
-              "properties": {
-<<<<<<< HEAD
-                "description": "A new incident was created in the Cortex XDR portal with a severity \"Low\". Click on the events for incident details. ",
-                "displayName": "Cortex XDR Incident - Low",
-                "enabled": false,
-                "query": "CortexXDR_Incidents_CL\n| where severity_s contains \"low\"\n| where status_s !contains \"resolved_auto\"\n// the below line filters for incidents that has at least one user or one host in it. Comment the below line if you want to generated incidents that have 0 user or 0 host as well\n| where host_count_d > 0 or user_count_d > 0\n| project TimeGenerated, incident_id_s, status_s, severity_s, incident_sources_s, description_s, xdr_url_s, hosts_s, users_s, alert_categories_s, host_count_d, user_count_d, alert_count_d, creation_time_d, modification_time_d\n",
-                "queryFrequency": "PT5M",
-                "queryPeriod": "PT5M",
-                "severity": "Low",
-                "suppressionDuration": "PT1H",
-                "suppressionEnabled": false,
-                "triggerOperator": "GreaterThan",
-                "triggerThreshold": 0,
-                "status": "Available",
-                "requiredDataConnectors": [
-                  {
-                    "dataTypes": [
-                      "CortexXDR_Incidents_CL"
-                    ],
-                    "connectorId": "CortexXDR"
-                  }
-                ],
-                "entityMappings": [
-                  {
-                    "fieldMappings": [
-                      {
-                        "columnName": "users_s",
-                        "identifier": "Name"
-                      }
-                    ],
-                    "entityType": "Account"
-                  },
-                  {
-                    "fieldMappings": [
-                      {
-                        "columnName": "xdr_url_s",
-                        "identifier": "Url"
-                      }
-                    ],
-                    "entityType": "URL"
-                  },
-                  {
-                    "fieldMappings": [
-                      {
-                        "columnName": "hosts_s",
-                        "identifier": "HostName"
-                      }
-                    ],
-                    "entityType": "Host"
-                  }
-                ],
-                "eventGroupingSettings": {
-                  "aggregationKind": "SingleAlert"
-                },
-                "incidentConfiguration": {
-                  "groupingConfiguration": {
-                    "lookbackDuration": "5h",
-                    "reopenClosedIncident": false,
-                    "matchingMethod": "AllEntities",
-                    "enabled": true
-=======
-                "connectorDefinitionName": "CortexXDRDataConnector",
-                "dataType": "PaloAltoCortexXDR_Endpoints_CL",
-                "auth": {
-                  "type": "APIKey",
-                  "ApiKey": "[[parameters('apitoken')]",
-                  "ApiKeyName": "Authorization"
-                },
-                "request": {
-                  "apiEndpoint": "[[concat(parameters('apiUrl'),'/public_api/v1/endpoints/get_endpoints')]",
-                  "headers": {
-                    "Accept": "application/json",
-                    "User-Agent": "Scuba",
-                    "x-xdr-auth-id": "[[parameters('apiId')]"
-                  },
-                  "httpMethod": "Post",
-                  "queryParametersTemplate": "{}",
-                  "queryTimeFormat": "UnixTimestampInMills",
-                  "queryWindowInMin": 60,
-                  "logResponseContent": true
-                },
-                "response": {
-                  "eventsJsonPaths": [
-                    "$.reply"
-                  ]
-                },
-                "dcrConfig": {
-                  "streamName": "Custom-CortexXdrStreamEndpoint",
-                  "dataCollectionEndpoint": "[[parameters('dcrConfig').dataCollectionEndpoint]",
-                  "dataCollectionRuleImmutableId": "[[parameters('dcrConfig').dataCollectionRuleImmutableId]"
-                }
-              }
-            },
-            {
-              "name": "[concat(parameters('workspace'),'/Microsoft.SecurityInsights/', 'CortexXdrIncidents')]",
-              "apiVersion": "2023-02-01-preview",
-              "type": "Microsoft.OperationalInsights/workspaces/providers/dataConnectors",
-              "location": "[parameters('workspace-location')]",
-              "kind": "RestApiPoller",
-              "properties": {
-                "connectorDefinitionName": "CortexXDRDataConnector",
-                "dataType": "PaloAltoCortexXDR_Incidents_CL",
-                "auth": {
-                  "type": "APIKey",
-                  "ApiKey": "[[parameters('apitoken')]",
-                  "ApiKeyName": "Authorization"
-                },
-                "request": {
-                  "apiEndpoint": "[[concat(parameters('apiUrl'),'/public_api/v1/incidents/get_incidents')]",
-                  "headers": {
-                    "Accept": "application/json",
-                    "User-Agent": "Scuba",
-                    "x-xdr-auth-id": "[[parameters('apiId')]"
->>>>>>> 25eefbf8
-                  },
-                  "httpMethod": "Post",
-                  "queryParametersTemplate": "{ 'request_data': { 'filters': [ { 'field': 'creation_time', 'operator': 'gte', 'value': {_QueryWindowStartTime} },{ 'field': 'creation_time', 'operator': 'lte', 'value': {_QueryWindowEndTime} }], 'sort': { 'field': 'creation_time', 'keyword': 'desc' } } }",
-                  "queryTimeFormat": "UnixTimestampInMills",
-                  "queryWindowInMin": 5,
-                  "logResponseContent": true
-                },
-                "response": {
-                  "eventsJsonPaths": [
-                    "$.reply.incidents"
-                  ]
-                },
-                "dcrConfig": {
-                  "streamName": "Custom-CortexXdrStreamIncidents",
-                  "dataCollectionEndpoint": "[[parameters('dcrConfig').dataCollectionEndpoint]",
-                  "dataCollectionRuleImmutableId": "[[parameters('dcrConfig').dataCollectionRuleImmutableId]"
-                },
-                "paging": {
-                  "offsetParaName": "$.request_data.search_from",
-                  "pagingType": "Offset",
-                  "offsetEndParaName": "$.request_data.search_to",
-                  "pageSize": 100
-                }
-              }
-            },
-            {
-<<<<<<< HEAD
-              "type": "Microsoft.OperationalInsights/workspaces/providers/metadata",
-              "apiVersion": "2022-01-01-preview",
-              "name": "[concat(parameters('workspace'),'/Microsoft.SecurityInsights/',concat('AnalyticsRule-', last(split(variables('analyticRuleObject3').analyticRuleId3,'/'))))]",
-              "properties": {
-                "description": "Cortex XDR Analytics Rule 3",
-                "parentId": "[variables('analyticRuleObject3').analyticRuleId3]",
-                "contentId": "[variables('analyticRuleObject3')._analyticRulecontentId3]",
-                "kind": "AnalyticsRule",
-                "version": "[variables('analyticRuleObject3').analyticRuleVersion3]",
-                "source": {
-                  "kind": "Solution",
-                  "name": "Cortex XDR",
-                  "sourceId": "[variables('_solutionId')]"
-=======
-              "name": "[concat(parameters('workspace'),'/Microsoft.SecurityInsights/', 'CortexXdrManagement')]",
-              "apiVersion": "2023-02-01-preview",
-              "type": "Microsoft.OperationalInsights/workspaces/providers/dataConnectors",
-              "location": "[parameters('workspace-location')]",
-              "kind": "RestApiPoller",
-              "properties": {
-                "connectorDefinitionName": "CortexXDRDataConnector",
-                "dataType": "PaloAltoCortexXDR_Audit_Management_CL",
-                "auth": {
-                  "type": "APIKey",
-                  "ApiKey": "[[parameters('apitoken')]",
-                  "ApiKeyName": "Authorization"
->>>>>>> 25eefbf8
-                },
-                "request": {
-                  "apiEndpoint": "[[concat(parameters('apiUrl'),'/public_api/v1/audits/management_logs')]",
-                  "headers": {
-                    "Accept": "application/json",
-                    "User-Agent": "Scuba",
-                    "x-xdr-auth-id": "[[parameters('apiId')]"
-                  },
-                  "httpMethod": "Post",
-                  "queryParametersTemplate": "{ 'request_data': { 'filters': [ { 'field': 'timestamp', 'operator': 'gte', 'value': {_QueryWindowStartTime} },{ 'field': 'timestamp', 'operator': 'lte', 'value': {_QueryWindowEndTime} } ], 'sort': { 'field': 'timestamp', 'keyword': 'desc' } } }",
-                  "queryTimeFormat": "UnixTimestampInMills",
-                  "queryWindowInMin": 5,
-                  "logResponseContent": true
-                },
-                "response": {
-                  "eventsJsonPaths": [
-                    "$.reply.data"
-                  ]
-                },
-                "dcrConfig": {
-                  "streamName": "Custom-CortexXdrStreamManagement",
-                  "dataCollectionEndpoint": "[[parameters('dcrConfig').dataCollectionEndpoint]",
-                  "dataCollectionRuleImmutableId": "[[parameters('dcrConfig').dataCollectionRuleImmutableId]"
-                },
-                "paging": {
-                  "offsetParaName": "$.request_data.search_from",
-                  "pagingType": "Offset",
-                  "offsetEndParaName": "$.request_data.search_to",
-                  "pageSize": 100
-                }
-              }
-            }
-          ]
-        },
-        "packageKind": "Solution",
-        "packageVersion": "[variables('_solutionVersion')]",
-        "packageName": "[variables('_solutionName')]",
-        "contentProductId": "[concat(take(variables('_solutionId'), 50),'-','rdc','-', uniqueString(concat(variables('_solutionId'),'-','ResourcesDataConnector','-',variables('_dataConnectorContentIdConnections1'),'-', variables('dataConnectorCCPVersion'))))]",
-        "packageId": "[variables('_solutionId')]",
-        "contentSchemaVersion": "3.0.0",
-<<<<<<< HEAD
-        "contentId": "[variables('analyticRuleObject3')._analyticRulecontentId3]",
-        "contentKind": "AnalyticsRule",
-        "displayName": "Cortex XDR Incident - Low",
-        "contentProductId": "[variables('analyticRuleObject3')._analyticRulecontentProductId3]",
-        "id": "[variables('analyticRuleObject3')._analyticRulecontentProductId3]",
-        "version": "[variables('analyticRuleObject3').analyticRuleVersion3]"
-=======
-        "version": "[variables('dataConnectorCCPVersion')]"
->>>>>>> 25eefbf8
-      }
-    },
-    {
-      "type": "Microsoft.OperationalInsights/workspaces/providers/contentTemplates",
-      "apiVersion": "2023-04-01-preview",
-      "name": "[variables('dataConnectorTemplateSpecName2')]",
-      "location": "[parameters('workspace-location')]",
-      "dependsOn": [
-        "[extensionResourceId(resourceId('Microsoft.OperationalInsights/workspaces', parameters('workspace')), 'Microsoft.SecurityInsights/contentPackages', variables('_solutionId'))]"
-      ],
-      "properties": {
-        "description": "Cortex XDR data connector with template version 3.0.1",
-        "mainTemplate": {
-          "$schema": "https://schema.management.azure.com/schemas/2019-04-01/deploymentTemplate.json#",
-          "contentVersion": "[variables('dataConnectorVersion2')]",
-          "parameters": {},
-          "variables": {},
-          "resources": [
-            {
-              "name": "[concat(parameters('workspace'),'/Microsoft.SecurityInsights/',variables('_dataConnectorContentId2'))]",
-              "apiVersion": "2021-03-01-preview",
-              "type": "Microsoft.OperationalInsights/workspaces/providers/dataConnectors",
-              "location": "[parameters('workspace-location')]",
-              "kind": "APIPolling",
-              "properties": {
-                "connectorUiConfig": {
-                  "id": "[variables('_uiConfigId2')]",
-                  "publisher": "DEFEND Ltd.",
-                  "title": "Cortex XDR - Incidents",
-                  "descriptionMarkdown": "Custom Data connector from DEFEND to utilise the Cortex API to ingest incidents from Cortex XDR platform into Microsoft Sentinel.",
-                  "graphQueriesTableName": "CortexXDR_Incidents_CL",
-                  "sampleQueries": [
-                    {
-                      "description": "All Cortex XDR Incidents",
-                      "query": "{{graphQueriesTableName}}\n| sort by TimeGenerated desc"
-                    }
-                  ],
-                  "availability": {
-                    "isPreview": false,
-                    "status": 1
-                  },
-                  "connectivityCriteria": [
-                    {
-                      "type": "SentinelKindsV2",
-                      "value": [
-                        "APIPolling"
-                      ]
-                    }
-                  ],
-                  "dataTypes": [
-                    {
-                      "lastDataReceivedQuery": "{{graphQueriesTableName}}\n            | summarize Time = max(TimeGenerated)\n            | where isnotempty(Time)",
-                      "name": "{{graphQueriesTableName}}"
-                    }
-                  ],
-                  "graphQueries": [
-                    {
-                      "baseQuery": "{{graphQueriesTableName}}",
-                      "legend": "Cortex XDR Incidents",
-                      "metricName": "Total data received"
-                    }
-                  ],
-                  "instructionSteps": [
-                    {
-                      "description": "Connect Cortex XDR to Microsoft Sentinel via Cortex API to process Cortex Incidents.",
-                      "instructions": [
-                        {
-                          "parameters": {
-                            "enable": "true",
-                            "userRequestPlaceHoldersInput": [
-                              {
-                                "displayText": "API Endpoint, excluding the 'api-' portion (example.xdr.au.paloaltonetworks.com)",
-                                "placeHolderName": "{{fqdn}}",
-                                "requestObjectKey": "apiEndpoint"
-                              },
-                              {
-                                "displayText": "API Key Id",
-                                "placeHolderName": "{{apiKeyId}}",
-                                "pollingKeyPaths": [
-                                  "$.request.headers.x-xdr-auth-id"
-                                ]
-                              }
-                            ]
-                          },
-                          "type": "APIKey"
-                        }
-                      ],
-                      "title": "Enable Cortex XDR API"
-                    }
-                  ],
-                  "permissions": {
-                    "customs": [
-                      {
-                        "description": "**Cortex API Token** is required for REST API. [See the documentation to learn more about API](https://docs.paloaltonetworks.com/cortex/cortex-xdr/cortex-xdr-api.html). Check all requirements and follow the instructions for obtaining credentials.",
-                        "name": "Cortex API credentials"
-                      }
-                    ],
-                    "resourceProvider": [
-                      {
-                        "permissionsDisplayText": "read and write permissions are required.",
-                        "provider": "Microsoft.OperationalInsights/workspaces",
-                        "providerDisplayName": "Workspace",
-                        "requiredPermissions": {
-                          "delete": true,
-                          "read": true,
-                          "write": true
-                        },
-                        "scope": "Workspace"
-                      },
-                      {
-                        "permissionsDisplayText": "read permissions to shared keys for the workspace are required. [See the documentation to learn more about workspace keys](https://docs.microsoft.com/azure/azure-monitor/platform/agent-windows#obtain-workspace-id-and-key)",
-                        "provider": "Microsoft.OperationalInsights/workspaces/sharedKeys",
-                        "providerDisplayName": "Keys",
-                        "requiredPermissions": {
-                          "action": true
-                        },
-                        "scope": "Workspace"
-                      }
-                    ]
-                  }
-                },
-                "pollingConfig": {
-                  "auth": {
-                    "apiKeyName": "Authorization",
-                    "authType": "APIKey"
-                  },
-                  "isActive": true,
-                  "paging": {
-                    "pagingType": "None"
-                  },
-                  "request": {
-                    "apiEndpoint": "https://api-{{fqdn}}/public_api/v1/incidents/get_incidents/",
-                    "headers": {
-                      "x-xdr-auth-id": "[variables('_xdrAuthId')]"
-                    },
-                    "httpMethod": "Post",
-                    "queryParametersTemplate": "{ 'request_data': { 'filters': [ { 'field': 'modification_time', 'operator': 'gte', 'value': {_QueryWindowStartTime} } ], 'sort': { 'field': 'modification_time', 'keyword': 'desc' } } }",
-                    "queryTimeFormat": "UnixTimestampInMills",
-                    "queryWindowInMin": 5
-                  },
-                  "response": {
-                    "eventsJsonPaths": [
-                      "$..incidents"
-                    ]
-                  }
-                }
-              }
-            },
-            {
-              "type": "Microsoft.OperationalInsights/workspaces/providers/metadata",
-              "apiVersion": "2023-04-01-preview",
-              "name": "[concat(parameters('workspace'),'/Microsoft.SecurityInsights/',concat('DataConnector-', last(split(variables('_dataConnectorId2'),'/'))))]",
-              "properties": {
-                "parentId": "[extensionResourceId(resourceId('Microsoft.OperationalInsights/workspaces', parameters('workspace')), 'Microsoft.SecurityInsights/dataConnectors', variables('_dataConnectorContentId2'))]",
-                "contentId": "[variables('_dataConnectorContentId2')]",
-                "kind": "DataConnector",
-                "version": "[variables('dataConnectorVersion2')]",
-                "source": {
-                  "kind": "Solution",
-                  "name": "Cortex XDR",
-                  "sourceId": "[variables('_solutionId')]"
-                },
-                "author": {
-                  "name": "Microsoft"
-                },
-                "support": {
-                  "name": "Microsoft Corporation",
-                  "email": "support@microsoft.com",
-                  "tier": "Microsoft",
-                  "link": "https://support.microsoft.com"
-                }
-              }
-            }
-          ]
-        },
-        "packageKind": "Solution",
-        "packageVersion": "[variables('_solutionVersion')]",
-        "packageName": "[variables('_solutionName')]",
-        "packageId": "[variables('_solutionId')]",
-        "contentSchemaVersion": "3.0.0",
-        "contentId": "[variables('_dataConnectorContentId2')]",
-        "contentKind": "DataConnector",
-        "displayName": "Cortex XDR - Incidents",
-        "contentProductId": "[variables('_dataConnectorcontentProductId2')]",
-        "id": "[variables('_dataConnectorcontentProductId2')]",
-        "version": "[variables('dataConnectorVersion2')]"
-      }
-    },
-    {
-      "type": "Microsoft.OperationalInsights/workspaces/providers/metadata",
-      "apiVersion": "2023-04-01-preview",
-      "name": "[concat(parameters('workspace'),'/Microsoft.SecurityInsights/',concat('DataConnector-', last(split(variables('_dataConnectorId2'),'/'))))]",
-      "dependsOn": [
-        "[variables('_dataConnectorId2')]"
-      ],
-      "location": "[parameters('workspace-location')]",
-      "properties": {
-        "parentId": "[extensionResourceId(resourceId('Microsoft.OperationalInsights/workspaces', parameters('workspace')), 'Microsoft.SecurityInsights/dataConnectors', variables('_dataConnectorContentId2'))]",
-        "contentId": "[variables('_dataConnectorContentId2')]",
-        "kind": "DataConnector",
-        "version": "[variables('dataConnectorVersion2')]",
-        "source": {
-          "kind": "Solution",
-          "name": "Cortex XDR",
-          "sourceId": "[variables('_solutionId')]"
-        },
-        "author": {
-          "name": "Microsoft"
-        },
-        "support": {
-          "name": "Microsoft Corporation",
-          "email": "support@microsoft.com",
-          "tier": "Microsoft",
-          "link": "https://support.microsoft.com"
-        }
-      }
-    },
-    {
-      "name": "[concat(parameters('workspace'),'/Microsoft.SecurityInsights/',variables('_dataConnectorContentId2'))]",
-      "apiVersion": "2021-03-01-preview",
-      "type": "Microsoft.OperationalInsights/workspaces/providers/dataConnectors",
-      "location": "[parameters('workspace-location')]",
-      "kind": "APIPolling",
-      "properties": {
-        "connectorUiConfig": {
-          "id": "[variables('_uiConfigId2')]",
-          "publisher": "DEFEND Ltd.",
-          "title": "Cortex XDR - Incidents",
-          "descriptionMarkdown": "Custom Data connector from DEFEND to utilise the Cortex API to ingest incidents from Cortex XDR platform into Microsoft Sentinel.",
-          "graphQueriesTableName": "CortexXDR_Incidents_CL",
-          "sampleQueries": [
-            {
-              "description": "All Cortex XDR Incidents",
-              "query": "{{graphQueriesTableName}}\n| sort by TimeGenerated desc"
-            }
-          ],
-          "availability": {
-            "isPreview": false,
-            "status": 1
-          },
-          "connectivityCriteria": [
-            {
-              "type": "SentinelKindsV2",
-              "value": [
-                "APIPolling"
-              ]
-            }
-          ],
-          "dataTypes": [
-            {
-              "lastDataReceivedQuery": "{{graphQueriesTableName}}\n            | summarize Time = max(TimeGenerated)\n            | where isnotempty(Time)",
-              "name": "{{graphQueriesTableName}}"
-            }
-          ],
-          "graphQueries": [
-            {
-              "baseQuery": "{{graphQueriesTableName}}",
-              "legend": "Cortex XDR Incidents",
-              "metricName": "Total data received"
-            }
-          ],
-          "instructionSteps": [
-            {
-              "description": "Connect Cortex XDR to Microsoft Sentinel via Cortex API to process Cortex Incidents.",
-              "instructions": [
-                {
-                  "parameters": {
-                    "enable": "true",
-                    "userRequestPlaceHoldersInput": [
-                      {
-                        "displayText": "API Endpoint, excluding the 'api-' portion (example.xdr.au.paloaltonetworks.com)",
-                        "placeHolderName": "{{fqdn}}",
-                        "requestObjectKey": "apiEndpoint"
-                      },
-                      {
-                        "displayText": "API Key Id",
-                        "placeHolderName": "{{apiKeyId}}",
-                        "pollingKeyPaths": [
-                          "$.request.headers.x-xdr-auth-id"
-                        ]
-                      }
-                    ]
-                  },
-                  "type": "APIKey"
-                }
-              ],
-              "title": "Enable Cortex XDR API"
-            }
-          ],
-          "permissions": {
-            "customs": [
-              {
-                "description": "**Cortex API Token** is required for REST API. [See the documentation to learn more about API](https://docs.paloaltonetworks.com/cortex/cortex-xdr/cortex-xdr-api.html). Check all requirements and follow the instructions for obtaining credentials.",
-                "name": "Cortex API credentials"
-              }
-            ],
-            "resourceProvider": [
-              {
-                "permissionsDisplayText": "read and write permissions are required.",
-                "provider": "Microsoft.OperationalInsights/workspaces",
-                "providerDisplayName": "Workspace",
-                "requiredPermissions": {
-                  "delete": true,
-                  "read": true,
-                  "write": true
-                },
-                "scope": "Workspace"
-              },
-              {
-                "permissionsDisplayText": "read permissions to shared keys for the workspace are required. [See the documentation to learn more about workspace keys](https://docs.microsoft.com/azure/azure-monitor/platform/agent-windows#obtain-workspace-id-and-key)",
-                "provider": "Microsoft.OperationalInsights/workspaces/sharedKeys",
-                "providerDisplayName": "Keys",
-                "requiredPermissions": {
-                  "action": true
-                },
-                "scope": "Workspace"
-              }
-            ]
-          }
-        },
-        "pollingConfig": {
-          "auth": {
-            "apiKeyName": "Authorization",
-            "authType": "APIKey"
-          },
-          "isActive": true,
-          "paging": {
-            "pagingType": "None"
-          },
-          "request": {
-            "apiEndpoint": "https://api-{{fqdn}}/public_api/v1/incidents/get_incidents/",
-            "headers": {
-              "x-xdr-auth-id": "[variables('_xdrAuthId')]"
-            },
-            "httpMethod": "Post",
-            "queryParametersTemplate": "{ 'request_data': { 'filters': [ { 'field': 'modification_time', 'operator': 'gte', 'value': {_QueryWindowStartTime} } ], 'sort': { 'field': 'modification_time', 'keyword': 'desc' } } }",
-            "queryTimeFormat": "UnixTimestampInMills",
-            "queryWindowInMin": 5
-          },
-          "response": {
-            "eventsJsonPaths": [
-              "$..incidents"
-            ]
-          }
-        }
-      }
-    },
-    {
-      "type": "Microsoft.OperationalInsights/workspaces/providers/contentPackages",
-      "apiVersion": "2023-04-01-preview",
-      "location": "[parameters('workspace-location')]",
-      "properties": {
-        "version": "3.0.1",
-        "kind": "Solution",
-        "contentSchemaVersion": "3.0.0",
-        "displayName": "Cortex XDR",
-<<<<<<< HEAD
-        "publisherDisplayName": "DEFEND Ltd.",
-        "descriptionHtml": "<p><strong>Note:</strong> Please refer to the following before installing the solution:</p>\n<p>• Review the solution <a href=\"https://github.com/Azure/Azure-Sentinel/tree/master/Solutions/Cortex%20XDR/ReleaseNotes.md\">Release Notes</a></p>\n<p>• There may be <a href=\"https://aka.ms/sentinelsolutionsknownissues\">known issues</a> pertaining to this Solution, please refer to them before installing.</p>\n<p>The <a href=\"https://www.paloaltonetworks.com/\">Palo Alto Networks</a> Cortex XDR Sentinel Solution pulls log directly from the Cortex XDR platform via API. The solution is configured to pull the Incidents from the Cortex XDR platform every 5 minutes and ingest them into Sentinel. The solution is dependent on the Cortex XDR API Key and API Key ID. The API Key ID is used as the polling key path and the API Key is used as the header for the API request. The solution also includes 3 analytics rules to detect the creation of incidents based on the severities (High, Medium, Low).</p>\n<p><strong>Data Connectors:</strong> 1, <strong>Analytic Rules:</strong> 3</p>\n<p><a href=\"https://aka.ms/azuresentinel\">Learn more about Microsoft Sentinel</a> | <a href=\"https://aka.ms/azuresentinelsolutionsdoc\">Learn more about Solutions</a></p>\n",
-=======
-        "publisherDisplayName": "Microsoft Sentinel, Microsoft Corporation",
-        "descriptionHtml": "<p><strong>Note:</strong> Please refer to the following before installing the solution:</p>\n<p>• Review the solution <a href=\"https://github.com/Azure/Azure-Sentinel/tree/master/Solutions/Cortex%20XDR/ReleaseNotes.md\">Release Notes</a></p>\n<p>• There may be <a href=\"https://aka.ms/sentinelsolutionsknownissues\">known issues</a> pertaining to this Solution, please refer to them before installing.</p>\n<p>The <a href=\"https://www.paloaltonetworks.com/\">Palo Alto Networks</a> Cortex XDR Microsoft Sentinel Solution pulls log directly from the Cortex XDR platform via API. The solution is configured to pull the Incidents from the Cortex XDR platform every 5 minutes and ingest them into Microsoft Sentinel. The solution is dependent on the Cortex XDR API Key and API Key ID. The API Key ID is used as the polling key path and the API Key is used as the header for the API request. The solution also includes 3 analytics rules to detect the creation of incidents based on the severities (High, Medium, Low).</p>\n<p><strong>Data Connectors:</strong> 2, <strong>Parsers:</strong> 1, <strong>Analytic Rules:</strong> 3</p>\n<p><a href=\"https://aka.ms/azuresentinel\">Learn more about Microsoft Sentinel</a> | <a href=\"https://aka.ms/azuresentinelsolutionsdoc\">Learn more about Solutions</a></p>\n",
->>>>>>> 25eefbf8
-        "contentKind": "Solution",
-        "contentProductId": "[variables('_solutioncontentProductId')]",
-        "id": "[variables('_solutioncontentProductId')]",
-        "icon": "<img src=\"https://raw.githubusercontent.com/Azure/Azure-Sentinel/master/Logos/CortexXDR_Logo.svg\" width=\"75px\" height=\"75px\">",
-        "contentId": "[variables('_solutionId')]",
-        "parentId": "[variables('_solutionId')]",
-        "source": {
-          "kind": "Solution",
-          "name": "Cortex XDR",
-          "sourceId": "[variables('_solutionId')]"
-        },
-        "author": {
-          "name": "Microsoft"
-        },
-        "support": {
-          "name": "Microsoft Corporation",
-          "email": "support@microsoft.com",
-          "tier": "Microsoft",
-          "link": "https://support.microsoft.com"
-        },
-        "dependencies": {
-          "operator": "AND",
-          "criteria": [
-            {
-              "kind": "AnalyticsRule",
-              "contentId": "[variables('analyticRuleObject1')._analyticRulecontentId1]",
-              "version": "[variables('analyticRuleObject1').analyticRuleVersion1]"
-            },
-            {
-              "kind": "AnalyticsRule",
-              "contentId": "[variables('analyticRuleObject2')._analyticRulecontentId2]",
-              "version": "[variables('analyticRuleObject2').analyticRuleVersion2]"
-            },
-            {
-              "kind": "AnalyticsRule",
-              "contentId": "[variables('analyticRuleObject3')._analyticRulecontentId3]",
-              "version": "[variables('analyticRuleObject3').analyticRuleVersion3]"
-<<<<<<< HEAD
-=======
-            },
-            {
-              "kind": "Parser",
-              "contentId": "[variables('parserObject1').parserContentId1]",
-              "version": "[variables('parserObject1').parserVersion1]"
-            },
-            {
-              "kind": "DataConnector",
-              "contentId": "[variables('_dataConnectorContentIdConnections1')]",
-              "version": "[variables('dataConnectorCCPVersion')]"
->>>>>>> 25eefbf8
-            },
-            {
-              "kind": "DataConnector",
-              "contentId": "[variables('_dataConnectorContentId2')]",
-              "version": "[variables('dataConnectorVersion2')]"
-            }
-          ]
-        },
-        "firstPublishDate": "2023-07-12",
-        "providers": [
-          "Palo Alto"
-        ],
-        "categories": {
-          "domains": [
-            "Security - Threat Protection"
-          ]
-        }
-      },
-      "name": "[concat(parameters('workspace'),'/Microsoft.SecurityInsights/', variables('_solutionId'))]"
-    }
-  ],
-  "outputs": {}
-}
+{
+  "$schema": "https://schema.management.azure.com/schemas/2019-04-01/deploymentTemplate.json#",
+  "contentVersion": "1.0.0.0",
+  "metadata": {
+    "author": "Microsoft",
+    "comments": "Solution template for Cortex XDR"
+  },
+  "parameters": {
+    "location": {
+      "type": "string",
+      "minLength": 1,
+      "defaultValue": "[resourceGroup().location]",
+      "metadata": {
+        "description": "Not used, but needed to pass arm-ttk test `Location-Should-Not-Be-Hardcoded`.  We instead use the `workspace-location` which is derived from the LA workspace"
+      }
+    },
+    "workspace-location": {
+      "type": "string",
+      "defaultValue": "",
+      "metadata": {
+        "description": "[concat('Region to deploy solution resources -- separate from location selection',parameters('location'))]"
+      }
+    },
+    "workspace": {
+      "defaultValue": "",
+      "type": "string",
+      "metadata": {
+        "description": "Workspace name for Log Analytics where Microsoft Sentinel is setup"
+      }
+    },
+    "resourceGroupName": {
+      "type": "string",
+      "defaultValue": "[resourceGroup().name]",
+      "metadata": {
+        "description": "resource group name where Microsoft Sentinel is setup"
+      }
+    },
+    "subscription": {
+      "type": "string",
+      "defaultValue": "[last(split(subscription().id, '/'))]",
+      "metadata": {
+        "description": "subscription id where Microsoft Sentinel is setup"
+      }
+    }
+  },
+  "variables": {
+    "_solutionName": "Cortex XDR",
+    "_solutionVersion": "3.0.1",
+    "solutionId": "defendlimited1682894612656.cortex_xdr_connector",
+    "_solutionId": "[variables('solutionId')]",
+    "analyticRuleObject1": {
+      "analyticRuleVersion1": "1.0.0",
+      "_analyticRulecontentId1": "f96728eb-9802-4522-b715-47fb66c2ecf5",
+      "analyticRuleId1": "[resourceId('Microsoft.SecurityInsights/AlertRuleTemplates', 'f96728eb-9802-4522-b715-47fb66c2ecf5')]",
+      "analyticRuleTemplateSpecName1": "[concat(parameters('workspace'),'/Microsoft.SecurityInsights/',concat(parameters('workspace'),'-ar-',uniquestring('f96728eb-9802-4522-b715-47fb66c2ecf5')))]",
+      "_analyticRulecontentProductId1": "[concat(take(variables('_solutionId'),50),'-','ar','-', uniqueString(concat(variables('_solutionId'),'-','AnalyticsRule','-','f96728eb-9802-4522-b715-47fb66c2ecf5','-', '1.0.0')))]"
+    },
+    "analyticRuleObject2": {
+      "analyticRuleVersion2": "1.0.0",
+      "_analyticRulecontentId2": "2b05823b-ee15-4b92-a642-b13170e37c35",
+      "analyticRuleId2": "[resourceId('Microsoft.SecurityInsights/AlertRuleTemplates', '2b05823b-ee15-4b92-a642-b13170e37c35')]",
+      "analyticRuleTemplateSpecName2": "[concat(parameters('workspace'),'/Microsoft.SecurityInsights/',concat(parameters('workspace'),'-ar-',uniquestring('2b05823b-ee15-4b92-a642-b13170e37c35')))]",
+      "_analyticRulecontentProductId2": "[concat(take(variables('_solutionId'),50),'-','ar','-', uniqueString(concat(variables('_solutionId'),'-','AnalyticsRule','-','2b05823b-ee15-4b92-a642-b13170e37c35','-', '1.0.0')))]"
+    },
+    "analyticRuleObject3": {
+      "analyticRuleVersion3": "1.0.0",
+      "_analyticRulecontentId3": "1426bbcf-a9ae-4aa5-9da6-abbf48f04115",
+      "analyticRuleId3": "[resourceId('Microsoft.SecurityInsights/AlertRuleTemplates', '1426bbcf-a9ae-4aa5-9da6-abbf48f04115')]",
+      "analyticRuleTemplateSpecName3": "[concat(parameters('workspace'),'/Microsoft.SecurityInsights/',concat(parameters('workspace'),'-ar-',uniquestring('1426bbcf-a9ae-4aa5-9da6-abbf48f04115')))]",
+      "_analyticRulecontentProductId3": "[concat(take(variables('_solutionId'),50),'-','ar','-', uniqueString(concat(variables('_solutionId'),'-','AnalyticsRule','-','1426bbcf-a9ae-4aa5-9da6-abbf48f04115','-', '1.0.0')))]"
+    },
+    "parserObject1": {
+      "_parserName1": "[concat(parameters('workspace'),'/','CortexXDR_Incidents_CL')]",
+      "_parserId1": "[resourceId('Microsoft.OperationalInsights/workspaces/savedSearches', parameters('workspace'), 'CortexXDR_Incidents_CL')]",
+      "parserTemplateSpecName1": "[concat(parameters('workspace'),'/Microsoft.SecurityInsights/',concat(parameters('workspace'),'-pr-',uniquestring('CortexXDR_Incidents_CL-Parser')))]",
+      "parserVersion1": "1.0.1",
+      "parserContentId1": "CortexXDR_Incidents_CL-Parser"
+    },
+    "workspaceResourceId": "[resourceId('microsoft.OperationalInsights/Workspaces', parameters('workspace'))]",
+    "dataConnectorCCPVersion": "1.0.0",
+    "_dataConnectorContentIdConnectorDefinition1": "CortexXDRDataConnector",
+    "dataConnectorTemplateNameConnectorDefinition1": "[concat(parameters('workspace'),'-dc-',uniquestring(variables('_dataConnectorContentIdConnectorDefinition1')))]",
+    "_dataConnectorContentIdConnections1": "CortexXDRDataConnectorConnections",
+    "dataConnectorTemplateNameConnections1": "[concat(parameters('workspace'),'-dc-',uniquestring(variables('_dataConnectorContentIdConnections1')))]",
+    "blanks": "[replace('b', 'b', '')]",
+    "uiConfigId2": "[variables('_dataconnectorId')]",
+    "_uiConfigId2": "[variables('uiConfigId2')]",
+    "dataConnectorContentId2": "[variables('_dataconnectorId')]",
+    "_dataConnectorContentId2": "[variables('dataConnectorContentId2')]",
+    "dataConnectorId2": "[extensionResourceId(resourceId('Microsoft.OperationalInsights/workspaces', parameters('workspace')), 'Microsoft.SecurityInsights/dataConnectors', variables('_dataConnectorContentId2'))]",
+    "_dataConnectorId2": "[variables('dataConnectorId2')]",
+    "dataConnectorTemplateSpecName2": "[concat(parameters('workspace'),'/Microsoft.SecurityInsights/',concat(parameters('workspace'),'-dc-',uniquestring(variables('_dataConnectorContentId2'))))]",
+    "dataConnectorVersion2": "1.0.0",
+    "_dataConnectorcontentProductId2": "[concat(take(variables('_solutionId'),50),'-','dc','-', uniqueString(concat(variables('_solutionId'),'-','DataConnector','-',variables('_dataConnectorContentId2'),'-', variables('dataConnectorVersion2'))))]",
+    "_solutioncontentProductId": "[concat(take(variables('_solutionId'),50),'-','sl','-', uniqueString(concat(variables('_solutionId'),'-','Solution','-',variables('_solutionId'),'-', variables('_solutionVersion'))))]",
+    "xdrAuthId": "{{apiKeyId}}",
+    "_xdrAuthId": "[variables('xdrAuthId')]"
+  },
+  "resources": [
+    {
+      "type": "Microsoft.OperationalInsights/workspaces/providers/contentTemplates",
+      "apiVersion": "2023-04-01-preview",
+      "name": "[variables('analyticRuleObject1').analyticRuleTemplateSpecName1]",
+      "location": "[parameters('workspace-location')]",
+      "dependsOn": [
+        "[extensionResourceId(resourceId('Microsoft.OperationalInsights/workspaces', parameters('workspace')), 'Microsoft.SecurityInsights/contentPackages', variables('_solutionId'))]"
+      ],
+      "properties": {
+        "description": "CortexXDR_High_AnalyticalRules Analytics Rule with template version 3.0.1",
+        "mainTemplate": {
+          "$schema": "https://schema.management.azure.com/schemas/2019-04-01/deploymentTemplate.json#",
+          "contentVersion": "[variables('analyticRuleObject1').analyticRuleVersion1]",
+          "parameters": {},
+          "variables": {},
+          "resources": [
+            {
+              "type": "Microsoft.SecurityInsights/AlertRuleTemplates",
+              "name": "[variables('analyticRuleObject1')._analyticRulecontentId1]",
+              "apiVersion": "2023-02-01-preview",
+              "kind": "Scheduled",
+              "location": "[parameters('workspace-location')]",
+              "properties": {
+                "description": "A new incident was created in the Cortex XDR portal with a severity \"High\". Click on the events for incident details. ",
+                "displayName": "Cortex XDR Incident - High",
+                "enabled": false,
+                "query": "CortexXDR_Incidents_CL\n| where severity_s contains \"high\"\n| where status_s !contains \"resolved_auto\"\n// the below line filters for incidents that has at least one user or one host in it. Comment the below line if you want to generated incidents that have 0 user or 0 host as well\n| where host_count_d > 0 or user_count_d > 0\n| project TimeGenerated, incident_id_s, status_s, severity_s, incident_sources_s, description_s, xdr_url_s, hosts_s, users_s, alert_categories_s, host_count_d, user_count_d, alert_count_d, creation_time_d, modification_time_d\n",
+                "queryFrequency": "PT5M",
+                "queryPeriod": "PT5M",
+                "severity": "High",
+                "suppressionDuration": "PT1H",
+                "suppressionEnabled": false,
+                "triggerOperator": "GreaterThan",
+                "triggerThreshold": 0,
+                "status": "Available",
+                "requiredDataConnectors": [
+                  {
+                    "connectorId": "CortexXDR",
+                    "dataTypes": [
+                      "CortexXDR_Incidents_CL"
+                    ]
+                  }
+                ],
+                "entityMappings": [
+                  {
+                    "fieldMappings": [
+                      {
+                        "columnName": "users_s",
+                        "identifier": "Name"
+                      }
+                    ],
+                    "entityType": "Account"
+                  },
+                  {
+                    "fieldMappings": [
+                      {
+                        "columnName": "xdr_url_s",
+                        "identifier": "Url"
+                      }
+                    ],
+                    "entityType": "URL"
+                  },
+                  {
+                    "fieldMappings": [
+                      {
+                        "columnName": "hosts_s",
+                        "identifier": "HostName"
+                      }
+                    ],
+                    "entityType": "Host"
+                  }
+                ],
+                "eventGroupingSettings": {
+                  "aggregationKind": "SingleAlert"
+                },
+                "incidentConfiguration": {
+                  "groupingConfiguration": {
+                    "matchingMethod": "AllEntities",
+                    "reopenClosedIncident": false,
+                    "lookbackDuration": "5h",
+                    "enabled": true
+                  },
+                  "createIncident": true
+                }
+              }
+            },
+            {
+              "type": "Microsoft.OperationalInsights/workspaces/providers/metadata",
+              "apiVersion": "2022-01-01-preview",
+              "name": "[concat(parameters('workspace'),'/Microsoft.SecurityInsights/',concat('AnalyticsRule-', last(split(variables('analyticRuleObject1').analyticRuleId1,'/'))))]",
+              "properties": {
+                "description": "Cortex XDR Analytics Rule 1",
+                "parentId": "[variables('analyticRuleObject1').analyticRuleId1]",
+                "contentId": "[variables('analyticRuleObject1')._analyticRulecontentId1]",
+                "kind": "AnalyticsRule",
+                "version": "[variables('analyticRuleObject1').analyticRuleVersion1]",
+                "source": {
+                  "kind": "Solution",
+                  "name": "Cortex XDR",
+                  "sourceId": "[variables('_solutionId')]"
+                },
+                "author": {
+                  "name": "Microsoft"
+                },
+                "support": {
+                  "name": "Microsoft Corporation",
+                  "email": "support@microsoft.com",
+                  "tier": "Microsoft",
+                  "link": "https://support.microsoft.com"
+                }
+              }
+            }
+          ]
+        },
+        "packageKind": "Solution",
+        "packageVersion": "[variables('_solutionVersion')]",
+        "packageName": "[variables('_solutionName')]",
+        "packageId": "[variables('_solutionId')]",
+        "contentSchemaVersion": "3.0.0",
+        "contentId": "[variables('analyticRuleObject1')._analyticRulecontentId1]",
+        "contentKind": "AnalyticsRule",
+        "displayName": "Cortex XDR Incident - High",
+        "contentProductId": "[variables('analyticRuleObject1')._analyticRulecontentProductId1]",
+        "id": "[variables('analyticRuleObject1')._analyticRulecontentProductId1]",
+        "version": "[variables('analyticRuleObject1').analyticRuleVersion1]"
+      }
+    },
+    {
+      "type": "Microsoft.OperationalInsights/workspaces/providers/contentTemplates",
+      "apiVersion": "2023-04-01-preview",
+      "name": "[variables('analyticRuleObject2').analyticRuleTemplateSpecName2]",
+      "location": "[parameters('workspace-location')]",
+      "dependsOn": [
+        "[extensionResourceId(resourceId('Microsoft.OperationalInsights/workspaces', parameters('workspace')), 'Microsoft.SecurityInsights/contentPackages', variables('_solutionId'))]"
+      ],
+      "properties": {
+        "description": "CortexXDR_Medium_AnalyticalRules Analytics Rule with template version 3.0.1",
+        "mainTemplate": {
+          "$schema": "https://schema.management.azure.com/schemas/2019-04-01/deploymentTemplate.json#",
+          "contentVersion": "[variables('analyticRuleObject2').analyticRuleVersion2]",
+          "parameters": {},
+          "variables": {},
+          "resources": [
+            {
+              "type": "Microsoft.SecurityInsights/AlertRuleTemplates",
+              "name": "[variables('analyticRuleObject2')._analyticRulecontentId2]",
+              "apiVersion": "2023-02-01-preview",
+              "kind": "Scheduled",
+              "location": "[parameters('workspace-location')]",
+              "properties": {
+                "description": "A new incident was created in the Cortex XDR portal with a severity \"Medium\". Click on the events for incident details. ",
+                "displayName": "Cortex XDR Incident - Medium",
+                "enabled": false,
+                "query": "CortexXDR_Incidents_CL\n| where severity_s contains \"medium\"\n| where status_s !contains \"resolved_auto\"\n// the below line filters for incidents that has at least one user or one host in it. Comment the below line if you want to generated incidents that have 0 user or 0 host as well\n| where host_count_d > 0 or user_count_d > 0\n| project TimeGenerated, incident_id_s, status_s, severity_s, incident_sources_s, description_s, xdr_url_s, hosts_s, users_s, alert_categories_s, host_count_d, user_count_d, alert_count_d, creation_time_d, modification_time_d\n",
+                "queryFrequency": "PT5M",
+                "queryPeriod": "PT5M",
+                "severity": "Medium",
+                "suppressionDuration": "PT1H",
+                "suppressionEnabled": false,
+                "triggerOperator": "GreaterThan",
+                "triggerThreshold": 0,
+                "status": "Available",
+                "requiredDataConnectors": [
+                  {
+                    "connectorId": "CortexXDR",
+                    "dataTypes": [
+                      "CortexXDR_Incidents_CL"
+                    ]
+                  }
+                ],
+                "entityMappings": [
+                  {
+                    "fieldMappings": [
+                      {
+                        "columnName": "users_s",
+                        "identifier": "Name"
+                      }
+                    ],
+                    "entityType": "Account"
+                  },
+                  {
+                    "fieldMappings": [
+                      {
+                        "columnName": "xdr_url_s",
+                        "identifier": "Url"
+                      }
+                    ],
+                    "entityType": "URL"
+                  },
+                  {
+                    "fieldMappings": [
+                      {
+                        "columnName": "hosts_s",
+                        "identifier": "HostName"
+                      }
+                    ],
+                    "entityType": "Host"
+                  }
+                ],
+                "eventGroupingSettings": {
+                  "aggregationKind": "SingleAlert"
+                },
+                "incidentConfiguration": {
+                  "groupingConfiguration": {
+                    "matchingMethod": "AllEntities",
+                    "reopenClosedIncident": false,
+                    "lookbackDuration": "5h",
+                    "enabled": true
+                  },
+                  "createIncident": true
+                }
+              }
+            },
+            {
+              "type": "Microsoft.OperationalInsights/workspaces/providers/metadata",
+              "apiVersion": "2022-01-01-preview",
+              "name": "[concat(parameters('workspace'),'/Microsoft.SecurityInsights/',concat('AnalyticsRule-', last(split(variables('analyticRuleObject2').analyticRuleId2,'/'))))]",
+              "properties": {
+                "description": "Cortex XDR Analytics Rule 2",
+                "parentId": "[variables('analyticRuleObject2').analyticRuleId2]",
+                "contentId": "[variables('analyticRuleObject2')._analyticRulecontentId2]",
+                "kind": "AnalyticsRule",
+                "version": "[variables('analyticRuleObject2').analyticRuleVersion2]",
+                "source": {
+                  "kind": "Solution",
+                  "name": "Cortex XDR",
+                  "sourceId": "[variables('_solutionId')]"
+                },
+                "author": {
+                  "name": "Microsoft"
+                },
+                "support": {
+                  "name": "Microsoft Corporation",
+                  "email": "support@microsoft.com",
+                  "tier": "Microsoft",
+                  "link": "https://support.microsoft.com"
+                }
+              }
+            }
+          ]
+        },
+        "packageKind": "Solution",
+        "packageVersion": "[variables('_solutionVersion')]",
+        "packageName": "[variables('_solutionName')]",
+        "packageId": "[variables('_solutionId')]",
+        "contentSchemaVersion": "3.0.0",
+        "contentId": "[variables('analyticRuleObject2')._analyticRulecontentId2]",
+        "contentKind": "AnalyticsRule",
+        "displayName": "Cortex XDR Incident - Medium",
+        "contentProductId": "[variables('analyticRuleObject2')._analyticRulecontentProductId2]",
+        "id": "[variables('analyticRuleObject2')._analyticRulecontentProductId2]",
+        "version": "[variables('analyticRuleObject2').analyticRuleVersion2]"
+      }
+    },
+    {
+      "type": "Microsoft.OperationalInsights/workspaces/providers/contentTemplates",
+      "apiVersion": "2023-04-01-preview",
+      "name": "[variables('analyticRuleObject3').analyticRuleTemplateSpecName3]",
+      "location": "[parameters('workspace-location')]",
+      "dependsOn": [
+        "[extensionResourceId(resourceId('Microsoft.OperationalInsights/workspaces', parameters('workspace')), 'Microsoft.SecurityInsights/contentPackages', variables('_solutionId'))]"
+      ],
+      "properties": {
+        "description": "CortexXDR_Low_AnalyticalRules Analytics Rule with template version 3.0.1",
+        "mainTemplate": {
+          "$schema": "https://schema.management.azure.com/schemas/2019-04-01/deploymentTemplate.json#",
+          "contentVersion": "[variables('analyticRuleObject3').analyticRuleVersion3]",
+          "parameters": {},
+          "variables": {},
+          "resources": [
+            {
+              "type": "Microsoft.SecurityInsights/AlertRuleTemplates",
+              "name": "[variables('analyticRuleObject3')._analyticRulecontentId3]",
+              "apiVersion": "2023-02-01-preview",
+              "kind": "Scheduled",
+              "location": "[parameters('workspace-location')]",
+              "properties": {
+                "description": "A new incident was created in the Cortex XDR portal with a severity \"Low\". Click on the events for incident details. ",
+                "displayName": "Cortex XDR Incident - Low",
+                "enabled": false,
+                "query": "CortexXDR_Incidents_CL\n| where severity_s contains \"low\"\n| where status_s !contains \"resolved_auto\"\n// the below line filters for incidents that has at least one user or one host in it. Comment the below line if you want to generated incidents that have 0 user or 0 host as well\n| where host_count_d > 0 or user_count_d > 0\n| project TimeGenerated, incident_id_s, status_s, severity_s, incident_sources_s, description_s, xdr_url_s, hosts_s, users_s, alert_categories_s, host_count_d, user_count_d, alert_count_d, creation_time_d, modification_time_d\n",
+                "queryFrequency": "PT5M",
+                "queryPeriod": "PT5M",
+                "severity": "Low",
+                "suppressionDuration": "PT1H",
+                "suppressionEnabled": false,
+                "triggerOperator": "GreaterThan",
+                "triggerThreshold": 0,
+                "status": "Available",
+                "requiredDataConnectors": [
+                  {
+                    "connectorId": "CortexXDR",
+                    "dataTypes": [
+                      "CortexXDR_Incidents_CL"
+                    ]
+                  }
+                ],
+                "entityMappings": [
+                  {
+                    "fieldMappings": [
+                      {
+                        "columnName": "users_s",
+                        "identifier": "Name"
+                      }
+                    ],
+                    "entityType": "Account"
+                  },
+                  {
+                    "fieldMappings": [
+                      {
+                        "columnName": "xdr_url_s",
+                        "identifier": "Url"
+                      }
+                    ],
+                    "entityType": "URL"
+                  },
+                  {
+                    "fieldMappings": [
+                      {
+                        "columnName": "hosts_s",
+                        "identifier": "HostName"
+                      }
+                    ],
+                    "entityType": "Host"
+                  }
+                ],
+                "eventGroupingSettings": {
+                  "aggregationKind": "SingleAlert"
+                },
+                "incidentConfiguration": {
+                  "groupingConfiguration": {
+                    "matchingMethod": "AllEntities",
+                    "reopenClosedIncident": false,
+                    "lookbackDuration": "5h",
+                    "enabled": true
+                  },
+                  "createIncident": true
+                }
+              }
+            },
+            {
+              "type": "Microsoft.OperationalInsights/workspaces/providers/metadata",
+              "apiVersion": "2022-01-01-preview",
+              "name": "[concat(parameters('workspace'),'/Microsoft.SecurityInsights/',concat('AnalyticsRule-', last(split(variables('analyticRuleObject3').analyticRuleId3,'/'))))]",
+              "properties": {
+                "description": "Cortex XDR Analytics Rule 3",
+                "parentId": "[variables('analyticRuleObject3').analyticRuleId3]",
+                "contentId": "[variables('analyticRuleObject3')._analyticRulecontentId3]",
+                "kind": "AnalyticsRule",
+                "version": "[variables('analyticRuleObject3').analyticRuleVersion3]",
+                "source": {
+                  "kind": "Solution",
+                  "name": "Cortex XDR",
+                  "sourceId": "[variables('_solutionId')]"
+                },
+                "author": {
+                  "name": "Microsoft"
+                },
+                "support": {
+                  "name": "Microsoft Corporation",
+                  "email": "support@microsoft.com",
+                  "tier": "Microsoft",
+                  "link": "https://support.microsoft.com"
+                }
+              }
+            }
+          ]
+        },
+        "packageKind": "Solution",
+        "packageVersion": "[variables('_solutionVersion')]",
+        "packageName": "[variables('_solutionName')]",
+        "packageId": "[variables('_solutionId')]",
+        "contentSchemaVersion": "3.0.0",
+        "contentId": "[variables('analyticRuleObject3')._analyticRulecontentId3]",
+        "contentKind": "AnalyticsRule",
+        "displayName": "Cortex XDR Incident - Low",
+        "contentProductId": "[variables('analyticRuleObject3')._analyticRulecontentProductId3]",
+        "id": "[variables('analyticRuleObject3')._analyticRulecontentProductId3]",
+        "version": "[variables('analyticRuleObject3').analyticRuleVersion3]"
+      }
+    },
+    {
+      "type": "Microsoft.OperationalInsights/workspaces/providers/contentTemplates",
+      "apiVersion": "2023-04-01-preview",
+      "name": "[variables('parserObject1').parserTemplateSpecName1]",
+      "location": "[parameters('workspace-location')]",
+      "dependsOn": [
+        "[extensionResourceId(resourceId('Microsoft.OperationalInsights/workspaces', parameters('workspace')), 'Microsoft.SecurityInsights/contentPackages', variables('_solutionId'))]"
+      ],
+      "properties": {
+        "description": "PaloAltoCortexXDR Data Parser with template version 3.0.1",
+        "mainTemplate": {
+          "$schema": "https://schema.management.azure.com/schemas/2019-04-01/deploymentTemplate.json#",
+          "contentVersion": "[variables('parserObject1').parserVersion1]",
+          "parameters": {},
+          "variables": {},
+          "resources": [
+            {
+              "name": "[variables('parserObject1')._parserName1]",
+              "apiVersion": "2022-10-01",
+              "type": "Microsoft.OperationalInsights/workspaces/savedSearches",
+              "location": "[parameters('workspace-location')]",
+              "properties": {
+                "eTag": "*",
+                "displayName": "Backward Compatibility Parser for Palo Alto Cortex XDR Incidents",
+                "category": "Microsoft Sentinel Parser",
+                "functionAlias": "CortexXDR_Incidents_CL",
+                "query": "let CortexXDR_Incidents_View = view () {\n  let PaloAltoCortexXDR_Incident = union isfuzzy=true PaloAltoCortexXDR_Incidents_CL |\n    project TimeGenerated,\n    alert_categories_s=tostring(AlertCategories),\n    alert_count_d=toreal(AlertCount),\n    alerts_grouping_status_s=AlertsGroupingStatus,\n    creation_time_d=toreal(CreationTime) ,\n    critical_severity_alert_count_d=toreal(CriticalSeverityAlertCount),\n    description_s=Description,\n    high_severity_alert_count_d=toreal(HighSeverityAlertCount) ,\n    host_count_d=toreal(HostCount) ,\n    hosts_s=tostring(Hosts),\n    incident_id_s=IncidentId,\n    incident_sources_s=tostring(IncidentSources),\n    low_severity_alert_count_d=toreal(LowSeverityAlertCount) ,\n    med_severity_alert_count_d=toreal(MedSeverityAlertCount) ,\n    modification_time_d=toreal(ModificationTime) ,\n    original_tags_s=tostring(OriginalTags),\n    resolve_comment_s=ResolveComment,\n    resolved_timestamp_d=toreal(ResolvedTimestamp) ,\n    severity_s=Severity ,\n    starred_b=Starred ,\n    starred_manually_b=false ,\n    status_s=Status,\n    tags_s=tostring(Tags),\n    user_count_d=toreal(UserCount) ,\n    users_s=tostring(Users),\n    wildfire_hits_d=toreal(WildfireHits) ,\n    xdr_url_s=XdrUrl;\n    union isfuzzy=true PaloAltoCortexXDR_Incident, CortexXDR_Incidents_CL\n  };\n  CortexXDR_Incidents_View()\n",
+                "functionParameters": "",
+                "version": 2,
+                "tags": [
+                  {
+                    "name": "description",
+                    "value": ""
+                  }
+                ]
+              }
+            },
+            {
+              "type": "Microsoft.OperationalInsights/workspaces/providers/metadata",
+              "apiVersion": "2022-01-01-preview",
+              "name": "[concat(parameters('workspace'),'/Microsoft.SecurityInsights/',concat('Parser-', last(split(variables('parserObject1')._parserId1,'/'))))]",
+              "dependsOn": [
+                "[variables('parserObject1')._parserId1]"
+              ],
+              "properties": {
+                "parentId": "[resourceId('Microsoft.OperationalInsights/workspaces/savedSearches', parameters('workspace'), 'CortexXDR_Incidents_CL')]",
+                "contentId": "[variables('parserObject1').parserContentId1]",
+                "kind": "Parser",
+                "version": "[variables('parserObject1').parserVersion1]",
+                "source": {
+                  "name": "Cortex XDR",
+                  "kind": "Solution",
+                  "sourceId": "[variables('_solutionId')]"
+                },
+                "author": {
+                  "name": "Microsoft"
+                },
+                "support": {
+                  "name": "Microsoft Corporation",
+                  "email": "support@microsoft.com",
+                  "tier": "Microsoft",
+                  "link": "https://support.microsoft.com"
+                }
+              }
+            }
+          ]
+        },
+        "packageKind": "Solution",
+        "packageVersion": "[variables('_solutionVersion')]",
+        "packageName": "[variables('_solutionName')]",
+        "packageId": "[variables('_solutionId')]",
+        "contentSchemaVersion": "3.0.0",
+        "contentId": "[variables('parserObject1').parserContentId1]",
+        "contentKind": "Parser",
+        "displayName": "Backward Compatibility Parser for Palo Alto Cortex XDR Incidents",
+        "contentProductId": "[concat(take(variables('_solutionId'),50),'-','pr','-', uniqueString(concat(variables('_solutionId'),'-','Parser','-',variables('parserObject1').parserContentId1,'-', '1.0.1')))]",
+        "id": "[concat(take(variables('_solutionId'),50),'-','pr','-', uniqueString(concat(variables('_solutionId'),'-','Parser','-',variables('parserObject1').parserContentId1,'-', '1.0.1')))]",
+        "version": "[variables('parserObject1').parserVersion1]"
+      }
+    },
+    {
+      "type": "Microsoft.OperationalInsights/workspaces/savedSearches",
+      "apiVersion": "2022-10-01",
+      "name": "[variables('parserObject1')._parserName1]",
+      "location": "[parameters('workspace-location')]",
+      "properties": {
+        "eTag": "*",
+        "displayName": "Backward Compatibility Parser for Palo Alto Cortex XDR Incidents",
+        "category": "Microsoft Sentinel Parser",
+        "functionAlias": "CortexXDR_Incidents_CL",
+        "query": "let CortexXDR_Incidents_View = view () {\n  let PaloAltoCortexXDR_Incident = union isfuzzy=true PaloAltoCortexXDR_Incidents_CL |\n    project TimeGenerated,\n    alert_categories_s=tostring(AlertCategories),\n    alert_count_d=toreal(AlertCount),\n    alerts_grouping_status_s=AlertsGroupingStatus,\n    creation_time_d=toreal(CreationTime) ,\n    critical_severity_alert_count_d=toreal(CriticalSeverityAlertCount),\n    description_s=Description,\n    high_severity_alert_count_d=toreal(HighSeverityAlertCount) ,\n    host_count_d=toreal(HostCount) ,\n    hosts_s=tostring(Hosts),\n    incident_id_s=IncidentId,\n    incident_sources_s=tostring(IncidentSources),\n    low_severity_alert_count_d=toreal(LowSeverityAlertCount) ,\n    med_severity_alert_count_d=toreal(MedSeverityAlertCount) ,\n    modification_time_d=toreal(ModificationTime) ,\n    original_tags_s=tostring(OriginalTags),\n    resolve_comment_s=ResolveComment,\n    resolved_timestamp_d=toreal(ResolvedTimestamp) ,\n    severity_s=Severity ,\n    starred_b=Starred ,\n    starred_manually_b=false ,\n    status_s=Status,\n    tags_s=tostring(Tags),\n    user_count_d=toreal(UserCount) ,\n    users_s=tostring(Users),\n    wildfire_hits_d=toreal(WildfireHits) ,\n    xdr_url_s=XdrUrl;\n    union isfuzzy=true PaloAltoCortexXDR_Incident, CortexXDR_Incidents_CL\n  };\n  CortexXDR_Incidents_View()\n",
+        "functionParameters": "",
+        "version": 2,
+        "tags": [
+          {
+            "name": "description",
+            "value": ""
+          }
+        ]
+      }
+    },
+    {
+      "type": "Microsoft.OperationalInsights/workspaces/providers/metadata",
+      "apiVersion": "2022-01-01-preview",
+      "location": "[parameters('workspace-location')]",
+      "name": "[concat(parameters('workspace'),'/Microsoft.SecurityInsights/',concat('Parser-', last(split(variables('parserObject1')._parserId1,'/'))))]",
+      "dependsOn": [
+        "[variables('parserObject1')._parserId1]"
+      ],
+      "properties": {
+        "parentId": "[resourceId('Microsoft.OperationalInsights/workspaces/savedSearches', parameters('workspace'), 'CortexXDR_Incidents_CL')]",
+        "contentId": "[variables('parserObject1').parserContentId1]",
+        "kind": "Parser",
+        "version": "[variables('parserObject1').parserVersion1]",
+        "source": {
+          "kind": "Solution",
+          "name": "Cortex XDR",
+          "sourceId": "[variables('_solutionId')]"
+        },
+        "author": {
+          "name": "Microsoft"
+        },
+        "support": {
+          "name": "Microsoft Corporation",
+          "email": "support@microsoft.com",
+          "tier": "Microsoft",
+          "link": "https://support.microsoft.com"
+        }
+      }
+    },
+    {
+      "type": "Microsoft.OperationalInsights/workspaces/providers/contentTemplates",
+      "apiVersion": "2023-04-01-preview",
+      "name": "[concat(parameters('workspace'),'/Microsoft.SecurityInsights/', variables('dataConnectorTemplateNameConnectorDefinition1'), variables('dataConnectorCCPVersion'))]",
+      "location": "[parameters('workspace-location')]",
+      "dependsOn": [
+        "[extensionResourceId(resourceId('Microsoft.OperationalInsights/workspaces', parameters('workspace')), 'Microsoft.SecurityInsights/contentPackages', variables('_solutionId'))]"
+      ],
+      "properties": {
+        "contentId": "[variables('_dataConnectorContentIdConnectorDefinition1')]",
+        "displayName": "Palo Alto Cortex XDR",
+        "contentKind": "DataConnector",
+        "mainTemplate": {
+          "$schema": "https://schema.management.azure.com/schemas/2019-04-01/deploymentTemplate.json#",
+          "contentVersion": "[variables('dataConnectorCCPVersion')]",
+          "parameters": {},
+          "variables": {},
+          "resources": [
+            {
+              "name": "[concat(parameters('workspace'),'/Microsoft.SecurityInsights/',variables('_dataConnectorContentIdConnectorDefinition1'))]",
+              "apiVersion": "2022-09-01-preview",
+              "type": "Microsoft.OperationalInsights/workspaces/providers/dataConnectorDefinitions",
+              "location": "[parameters('workspace-location')]",
+              "kind": "Customizable",
+              "properties": {
+                "connectorUiConfig": {
+                  "id": "CortexXDRDataConnector",
+                  "title": "Palo Alto Cortex XDR",
+                  "publisher": "Microsoft",
+                  "descriptionMarkdown": "The [Palo Alto Cortex XDR](https://cortex-panw.stoplight.io/docs/cortex-xdr/branches/main/09agw06t5dpvw-cortex-xdr-rest-api) data connector allows ingesting logs from the Palo Alto Cortex XDR API into Microsoft Sentinel. The data connector is built on Microsoft Sentinel Codeless Connector Platform. It uses the Palo Alto Cortex XDR API to fetch logs and it supports DCR-based [ingestion time transformations](https://docs.microsoft.com/azure/azure-monitor/logs/custom-logs-overview) that parses the received security data into a custom table so that queries don't need to parse it again, thus resulting in better performance.",
+                  "graphQueries": [
+                    {
+                      "metricName": "Total incident logs received",
+                      "legend": "Palo Alto Cortex XDR incident Logs",
+                      "baseQuery": "PaloAltoCortexXDR_Incidents_CL"
+                    },
+                    {
+                      "metricName": "Total Endpoint logs received",
+                      "legend": "Palo Alto Cortex XDR endpoint Logs",
+                      "baseQuery": "PaloAltoCortexXDR_Endpoints_CL"
+                    },
+                    {
+                      "metricName": "Total Audit Management logs received",
+                      "legend": "Palo Alto Cortex XDR Audit Management Logs",
+                      "baseQuery": "PaloAltoCortexXDR_Audit_Management_CL"
+                    },
+                    {
+                      "metricName": "Total Agent Audit logs received",
+                      "legend": "Palo Alto Cortex XDR Agent Audit Logs",
+                      "baseQuery": "PaloAltoCortexXDR_Audit_Agent_CL"
+                    },
+                    {
+                      "metricName": "Total Alert logs received",
+                      "legend": "Palo Alto Cortex XDR Alert Logs",
+                      "baseQuery": "PaloAltoCortexXDR_Alerts_CL"
+                    }
+                  ],
+                  "sampleQueries": [
+                    {
+                      "description": "Get Sample of Cortex XDR incident logs",
+                      "query": "PaloAltoCortexXDR_Incidents_CL| take 10"
+                    },
+                    {
+                      "description": "Get Sample of Cortex XDR endpoint logs",
+                      "query": "PaloAltoCortexXDR_Endpoints_CL| take 10"
+                    },
+                    {
+                      "description": "Get Sample of Cortex XDR alert logs",
+                      "query": "PaloAltoCortexXDR_Alerts_CL| take 10"
+                    },
+                    {
+                      "description": "Get Sample of Cortex XDR Audit Management logs",
+                      "query": "PaloAltoCortexXDR_Audit_Management_CL| take 10"
+                    },
+                    {
+                      "description": "Get Sample of Cortex XDR Agent Audit logs",
+                      "query": "PaloAltoCortexXDR_Audit_Agent_CL| take 10"
+                    }
+                  ],
+                  "dataTypes": [
+                    {
+                      "name": "PaloAltoCortexXDR_Incidents_CL",
+                      "lastDataReceivedQuery": "PaloAltoCortexXDR_Incidents_CL\n       | where TimeGenerated > ago(12h)                | summarize Time = max(TimeGenerated)\n            | where isnotempty(Time)"
+                    },
+                    {
+                      "name": "PaloAltoCortexXDR_Endpoints_CL",
+                      "lastDataReceivedQuery": "PaloAltoCortexXDR_Endpoints_CL\n       | where TimeGenerated > ago(12h)                | summarize Time = max(TimeGenerated)\n            | where isnotempty(Time)"
+                    },
+                    {
+                      "name": "PaloAltoCortexXDR_Alerts_CL",
+                      "lastDataReceivedQuery": "PaloAltoCortexXDR_Alerts_CL\n       | where TimeGenerated > ago(12h)                | summarize Time = max(TimeGenerated)\n            | where isnotempty(Time)"
+                    },
+                    {
+                      "name": "PaloAltoCortexXDR_Audit_Management_CL",
+                      "lastDataReceivedQuery": "PaloAltoCortexXDR_Audit_Management_CL\n       | where TimeGenerated > ago(12h)                | summarize Time = max(TimeGenerated)\n            | where isnotempty(Time)"
+                    },
+                    {
+                      "name": "PaloAltoCortexXDR_Audit_Agent_CL",
+                      "lastDataReceivedQuery": "PaloAltoCortexXDR_Audit_Agent_CL\n       | where TimeGenerated > ago(12h)                | summarize Time = max(TimeGenerated)\n            | where isnotempty(Time)"
+                    }
+                  ],
+                  "connectivityCriteria": [
+                    {
+                      "type": "HasDataConnectors",
+                      "value": null
+                    }
+                  ],
+                  "availability": {
+                    "status": 1,
+                    "isPreview": false
+                  },
+                  "permissions": {
+                    "resourceProvider": [
+                      {
+                        "provider": "Microsoft.OperationalInsights/workspaces",
+                        "permissionsDisplayText": "Read and Write permissions are required.",
+                        "providerDisplayName": "Workspace",
+                        "scope": "Workspace",
+                        "requiredPermissions": {
+                          "read": true,
+                          "write": true,
+                          "delete": true,
+                          "action": false
+                        }
+                      }
+                    ]
+                  },
+                  "instructionSteps": [
+                    {
+                      "instructions": [
+                        {
+                          "type": "Markdown",
+                          "parameters": {
+                            "content": "#### Configuration steps for the Palo Alto Cortex XDR API \n Follow the instructions to obtain the credentials. you can also follow this [guide](https://cortex-panw.stoplight.io/docs/cortex-xdr/branches/main/3u3j0e7hcx8t1-get-started-with-cortex-xdr-ap-is) to generate API key."
+                          }
+                        },
+                        {
+                          "type": "Markdown",
+                          "parameters": {
+                            "content": "#### 1. Retrieve API URL\n   1.1. Log in to the Palo Alto Cortex XDR [**Management Console**] with Admin user credentials\n   1.2. In the [**Management Console**], click [**Settings**] -> [**Configurations**] \n   1.3. Under [**Integrations**] click on [**API Keys**].\n   1.4. In the [**Settings**] Page click on [**Copy API URL**] in the top right corner."
+                          }
+                        },
+                        {
+                          "type": "Markdown",
+                          "parameters": {
+                            "content": "#### 2. Retrieve API Token\n   2.1. Log in to the Palo Alto Cortex XDR [**Management Console**] with Admin user credentials\n 2.2. In the [**Management Console**], click [**Settings**] -> [**Configurations**] \n   2.3. Under [**Integrations**] click on [**API Keys**].\n   2.4. In the [**Settings**] Page click on [**New Key**] in the top right corner.\n   2.5. Choose security level, role, choose Standard and click on [**Generate**]\n   2.6. Copy the API Token, once it generated the [**API Token ID**] can be found under the ID column"
+                          }
+                        },
+                        {
+                          "parameters": {
+                            "label": "Base API URL",
+                            "placeholder": "https://api-example.xdr.au.paloaltonetworks.com",
+                            "type": "text",
+                            "name": "apiUrl"
+                          },
+                          "type": "Textbox"
+                        },
+                        {
+                          "parameters": {
+                            "label": "API Key ID",
+                            "placeholder": "API ID",
+                            "type": "text",
+                            "name": "apiId"
+                          },
+                          "type": "Textbox"
+                        },
+                        {
+                          "type": "Textbox",
+                          "parameters": {
+                            "label": "API Token",
+                            "placeholder": "API Token",
+                            "type": "password",
+                            "name": "apiToken"
+                          }
+                        },
+                        {
+                          "parameters": {
+                            "label": "toggle",
+                            "name": "toggle"
+                          },
+                          "type": "ConnectionToggleButton"
+                        }
+                      ]
+                    }
+                  ],
+                  "isConnectivityCriteriasMatchSome": false
+                }
+              }
+            },
+            {
+              "name": "[concat(parameters('workspace'),'/Microsoft.SecurityInsights/',concat('DataConnector-', variables('_dataConnectorContentIdConnectorDefinition1')))]",
+              "apiVersion": "2022-01-01-preview",
+              "type": "Microsoft.OperationalInsights/workspaces/providers/metadata",
+              "properties": {
+                "parentId": "[extensionResourceId(resourceId('Microsoft.OperationalInsights/workspaces', parameters('workspace')), 'Microsoft.SecurityInsights/dataConnectorDefinitions', variables('_dataConnectorContentIdConnectorDefinition1'))]",
+                "contentId": "[variables('_dataConnectorContentIdConnectorDefinition1')]",
+                "kind": "DataConnector",
+                "version": "[variables('dataConnectorCCPVersion')]",
+                "source": {
+                  "sourceId": "[variables('_solutionId')]",
+                  "name": "[variables('_solutionName')]",
+                  "kind": "Solution"
+                },
+                "author": {
+                  "name": "Microsoft"
+                },
+                "support": {
+                  "name": "Microsoft Corporation",
+                  "email": "support@microsoft.com",
+                  "tier": "Microsoft",
+                  "link": "https://support.microsoft.com"
+                },
+                "dependencies": {
+                  "criteria": [
+                    {
+                      "version": "[variables('dataConnectorCCPVersion')]",
+                      "contentId": "[variables('_dataConnectorContentIdConnections1')]",
+                      "kind": "ResourcesDataConnector"
+                    }
+                  ]
+                }
+              }
+            },
+            {
+              "name": "CortexXdrDCR",
+              "apiVersion": "2022-06-01",
+              "type": "Microsoft.Insights/dataCollectionRules",
+              "location": "[parameters('workspace-location')]",
+              "kind": "[variables('blanks')]",
+              "properties": {
+                "streamDeclarations": {
+                  "Custom-CortexXdrStreamIncidents": {
+                    "columns": [
+                      {
+                        "name": "incident_id",
+                        "type": "string",
+                        "description": ""
+                      },
+                      {
+                        "name": "incident_name",
+                        "type": "string",
+                        "description": ""
+                      },
+                      {
+                        "name": "creation_time",
+                        "type": "long",
+                        "description": ""
+                      },
+                      {
+                        "name": "modification_time",
+                        "type": "long",
+                        "description": ""
+                      },
+                      {
+                        "name": "detection_time",
+                        "type": "long",
+                        "description": ""
+                      },
+                      {
+                        "name": "status",
+                        "type": "string",
+                        "description": ""
+                      },
+                      {
+                        "name": "severity",
+                        "type": "string",
+                        "description": ""
+                      },
+                      {
+                        "name": "description",
+                        "type": "string",
+                        "description": ""
+                      },
+                      {
+                        "name": "assigned_user_mail",
+                        "type": "string",
+                        "description": ""
+                      },
+                      {
+                        "name": "assigned_user_pretty_name",
+                        "type": "string",
+                        "description": ""
+                      },
+                      {
+                        "name": "alert_count",
+                        "type": "int",
+                        "description": ""
+                      },
+                      {
+                        "name": "low_severity_alert_count",
+                        "type": "int",
+                        "description": ""
+                      },
+                      {
+                        "name": "med_severity_alert_count",
+                        "type": "int",
+                        "description": ""
+                      },
+                      {
+                        "name": "high_severity_alert_count",
+                        "type": "int",
+                        "description": ""
+                      },
+                      {
+                        "name": "critical_severity_alert_count",
+                        "type": "int",
+                        "description": ""
+                      },
+                      {
+                        "name": "user_count",
+                        "type": "int",
+                        "description": ""
+                      },
+                      {
+                        "name": "host_count",
+                        "type": "int",
+                        "description": ""
+                      },
+                      {
+                        "name": "notes",
+                        "type": "string",
+                        "description": ""
+                      },
+                      {
+                        "name": "resolve_comment",
+                        "type": "string",
+                        "description": ""
+                      },
+                      {
+                        "name": "resolved_timestamp",
+                        "type": "long",
+                        "description": ""
+                      },
+                      {
+                        "name": "manual_severity",
+                        "type": "string",
+                        "description": ""
+                      },
+                      {
+                        "name": "manual_description",
+                        "type": "string",
+                        "description": ""
+                      },
+                      {
+                        "name": "xdr_url",
+                        "type": "string",
+                        "description": ""
+                      },
+                      {
+                        "name": "starred",
+                        "type": "boolean",
+                        "description": ""
+                      },
+                      {
+                        "name": "hosts",
+                        "type": "dynamic",
+                        "description": ""
+                      },
+                      {
+                        "name": "users",
+                        "type": "dynamic",
+                        "description": ""
+                      },
+                      {
+                        "name": "incident_sources",
+                        "type": "dynamic",
+                        "description": ""
+                      },
+                      {
+                        "name": "rule_based_score",
+                        "type": "int",
+                        "description": ""
+                      },
+                      {
+                        "name": "manual_score",
+                        "type": "int",
+                        "description": ""
+                      },
+                      {
+                        "name": "wildfire_hits",
+                        "type": "int",
+                        "description": ""
+                      },
+                      {
+                        "name": "alerts_grouping_status",
+                        "type": "string",
+                        "description": ""
+                      },
+                      {
+                        "name": "mitre_tactics_ids_and_names",
+                        "type": "dynamic",
+                        "description": ""
+                      },
+                      {
+                        "name": "mitre_techniques_ids_and_names",
+                        "type": "dynamic",
+                        "description": ""
+                      },
+                      {
+                        "name": "alert_categories",
+                        "type": "dynamic",
+                        "description": ""
+                      },
+                      {
+                        "name": "original_tags",
+                        "type": "dynamic",
+                        "description": ""
+                      },
+                      {
+                        "name": "tags",
+                        "type": "dynamic",
+                        "description": ""
+                      }
+                    ]
+                  },
+                  "Custom-CortexXdrStreamManagement": {
+                    "columns": [
+                      {
+                        "name": "AUDIT_ID",
+                        "type": "int",
+                        "description": ""
+                      },
+                      {
+                        "name": "AUDIT_OWNER_NAME",
+                        "type": "string",
+                        "description": ""
+                      },
+                      {
+                        "name": "AUDIT_OWNER_EMAIL",
+                        "type": "string",
+                        "description": ""
+                      },
+                      {
+                        "name": "AUDIT_ASSET_JSON",
+                        "type": "string",
+                        "description": ""
+                      },
+                      {
+                        "name": "AUDIT_ASSET_NAMES",
+                        "type": "string",
+                        "description": ""
+                      },
+                      {
+                        "name": "AUDIT_HOSTNAME",
+                        "type": "string",
+                        "description": ""
+                      },
+                      {
+                        "name": "AUDIT_RESULT",
+                        "type": "string",
+                        "description": ""
+                      },
+                      {
+                        "name": "AUDIT_REASON",
+                        "type": "string",
+                        "description": ""
+                      },
+                      {
+                        "name": "AUDIT_DESCRIPTION",
+                        "type": "string",
+                        "description": ""
+                      },
+                      {
+                        "name": "AUDIT_ENTITY",
+                        "type": "string",
+                        "description": ""
+                      },
+                      {
+                        "name": "AUDIT_ENTITY_SUBTYPE",
+                        "type": "string",
+                        "description": ""
+                      },
+                      {
+                        "name": "AUDIT_SESSION_ID",
+                        "type": "int",
+                        "description": ""
+                      },
+                      {
+                        "name": "AUDIT_CASE_ID",
+                        "type": "int",
+                        "description": ""
+                      },
+                      {
+                        "name": "AUDIT_INSERT_TIME",
+                        "type": "long",
+                        "description": ""
+                      },
+                      {
+                        "name": "AUDIT_SEVERITY",
+                        "type": "string",
+                        "description": ""
+                      },
+                      {
+                        "name": "AUDIT_SOURCE_IP",
+                        "type": "string",
+                        "description": ""
+                      },
+                      {
+                        "name": "AUDIT_USER_AGENT",
+                        "type": "string",
+                        "description": ""
+                      },
+                      {
+                        "name": "AUDIT_USER_ROLES",
+                        "type": "dynamic",
+                        "description": ""
+                      }
+                    ]
+                  },
+                  "Custom-CortexXdrStreamAgent": {
+                    "columns": [
+                      {
+                        "name": "TIMESTAMP",
+                        "type": "long",
+                        "description": ""
+                      },
+                      {
+                        "name": "RECEIVEDTIME",
+                        "type": "long",
+                        "description": ""
+                      },
+                      {
+                        "name": "ENDPOINTID",
+                        "type": "string",
+                        "description": ""
+                      },
+                      {
+                        "name": "ENDPOINTNAME",
+                        "type": "string",
+                        "description": ""
+                      },
+                      {
+                        "name": "DOMAIN",
+                        "type": "string",
+                        "description": ""
+                      },
+                      {
+                        "name": "TRAPSVERSION",
+                        "type": "string",
+                        "description": ""
+                      },
+                      {
+                        "name": "CATEGORY",
+                        "type": "string",
+                        "description": ""
+                      },
+                      {
+                        "name": "TYPE",
+                        "type": "string",
+                        "description": ""
+                      },
+                      {
+                        "name": "SUBTYPE",
+                        "type": "string",
+                        "description": ""
+                      },
+                      {
+                        "name": "RESULT",
+                        "type": "string",
+                        "description": ""
+                      },
+                      {
+                        "name": "REASON",
+                        "type": "string",
+                        "description": ""
+                      },
+                      {
+                        "name": "DESCRIPTION",
+                        "type": "string",
+                        "description": ""
+                      }
+                    ]
+                  },
+                  "Custom-CortexXdrStreamEndpoint": {
+                    "columns": [
+                      {
+                        "name": "agent_id",
+                        "type": "string",
+                        "description": ""
+                      },
+                      {
+                        "name": "agent_status",
+                        "type": "string",
+                        "description": ""
+                      },
+                      {
+                        "name": "operational_status",
+                        "type": "string",
+                        "description": ""
+                      },
+                      {
+                        "name": "host_name",
+                        "type": "string",
+                        "description": ""
+                      },
+                      {
+                        "name": "agent_type",
+                        "type": "string",
+                        "description": ""
+                      },
+                      {
+                        "name": "ip",
+                        "type": "dynamic",
+                        "description": ""
+                      },
+                      {
+                        "name": "last_seen",
+                        "type": "long",
+                        "description": ""
+                      },
+                      {
+                        "name": "tags",
+                        "type": "dynamic",
+                        "description": ""
+                      },
+                      {
+                        "name": "users",
+                        "type": "dynamic",
+                        "description": ""
+                      }
+                    ]
+                  },
+                  "Custom-CortexXdrStreamAlerts": {
+                    "columns": [
+                      {
+                        "name": "external_id",
+                        "type": "string",
+                        "description": ""
+                      },
+                      {
+                        "name": "severity",
+                        "type": "string",
+                        "description": ""
+                      },
+                      {
+                        "name": "matching_status",
+                        "type": "string",
+                        "description": ""
+                      },
+                      {
+                        "name": "end_match_attempt_ts",
+                        "type": "long",
+                        "description": ""
+                      },
+                      {
+                        "name": "local_insert_ts",
+                        "type": "long",
+                        "description": ""
+                      },
+                      {
+                        "name": "bioc_indicator",
+                        "type": "string",
+                        "description": ""
+                      },
+                      {
+                        "name": "matching_service_rule_id",
+                        "type": "string",
+                        "description": ""
+                      },
+                      {
+                        "name": "attempt_counter",
+                        "type": "int",
+                        "description": ""
+                      },
+                      {
+                        "name": "is_whitelisted",
+                        "type": "boolean",
+                        "description": ""
+                      },
+                      {
+                        "name": "starred",
+                        "type": "boolean",
+                        "description": ""
+                      },
+                      {
+                        "name": "mitre_technique_id_and_name",
+                        "type": "dynamic",
+                        "description": ""
+                      },
+                      {
+                        "name": "mitre_tactic_id_and_name",
+                        "type": "dynamic",
+                        "description": ""
+                      },
+                      {
+                        "name": "agent_version",
+                        "type": "string",
+                        "description": ""
+                      },
+                      {
+                        "name": "agent_fqdn",
+                        "type": "string",
+                        "description": ""
+                      },
+                      {
+                        "name": "agent_os_type",
+                        "type": "string",
+                        "description": ""
+                      },
+                      {
+                        "name": "agent_data_collection_status",
+                        "type": "boolean",
+                        "description": ""
+                      },
+                      {
+                        "name": "mac",
+                        "type": "string",
+                        "description": ""
+                      },
+                      {
+                        "name": "alert_id",
+                        "type": "string",
+                        "description": ""
+                      },
+                      {
+                        "name": "detection_timestamp",
+                        "type": "long",
+                        "description": ""
+                      },
+                      {
+                        "name": "name",
+                        "type": "string",
+                        "description": ""
+                      },
+                      {
+                        "name": "category",
+                        "type": "string",
+                        "description": ""
+                      },
+                      {
+                        "name": "endpoint_id",
+                        "type": "string",
+                        "description": ""
+                      },
+                      {
+                        "name": "description",
+                        "type": "string",
+                        "description": ""
+                      },
+                      {
+                        "name": "host_ip",
+                        "type": "string",
+                        "description": ""
+                      },
+                      {
+                        "name": "host_name",
+                        "type": "string",
+                        "description": ""
+                      },
+                      {
+                        "name": "source",
+                        "type": "string",
+                        "description": ""
+                      },
+                      {
+                        "name": "action",
+                        "type": "string",
+                        "description": ""
+                      },
+                      {
+                        "name": "action_pretty",
+                        "type": "string",
+                        "description": ""
+                      },
+                      {
+                        "name": "causality_actor_causality_id",
+                        "type": "string",
+                        "description": ""
+                      },
+                      {
+                        "name": "causality_actor_process_command_line",
+                        "type": "string",
+                        "description": ""
+                      },
+                      {
+                        "name": "causality_actor_process_image_md5",
+                        "type": "string",
+                        "description": ""
+                      },
+                      {
+                        "name": "causality_actor_process_image_name",
+                        "type": "string",
+                        "description": ""
+                      },
+                      {
+                        "name": "causality_actor_process_image_path",
+                        "type": "string",
+                        "description": ""
+                      },
+                      {
+                        "name": "causality_actor_process_image_sha256",
+                        "type": "string",
+                        "description": ""
+                      },
+                      {
+                        "name": "causality_actor_process_signature_status",
+                        "type": "string",
+                        "description": ""
+                      },
+                      {
+                        "name": "identity_type",
+                        "type": "string",
+                        "description": ""
+                      },
+                      {
+                        "name": "operation_name",
+                        "type": "string",
+                        "description": ""
+                      },
+                      {
+                        "name": "cloud_provider",
+                        "type": "string",
+                        "description": ""
+                      },
+                      {
+                        "name": "resource_type",
+                        "type": "string",
+                        "description": ""
+                      },
+                      {
+                        "name": "cluster_name",
+                        "type": "string",
+                        "description": ""
+                      },
+                      {
+                        "name": "container_id",
+                        "type": "string",
+                        "description": ""
+                      },
+                      {
+                        "name": "action_country",
+                        "type": "string",
+                        "description": ""
+                      },
+                      {
+                        "name": "dns_query_name",
+                        "type": "string",
+                        "description": ""
+                      },
+                      {
+                        "name": "fw_email_recipient",
+                        "type": "string",
+                        "description": ""
+                      },
+                      {
+                        "name": "fw_email_sender",
+                        "type": "string",
+                        "description": ""
+                      },
+                      {
+                        "name": "fw_email_subject",
+                        "type": "string",
+                        "description": ""
+                      },
+                      {
+                        "name": "event_type",
+                        "type": "string",
+                        "description": ""
+                      },
+                      {
+                        "name": "action_file_macro_sha256",
+                        "type": "string",
+                        "description": ""
+                      },
+                      {
+                        "name": "action_file_md5",
+                        "type": "string",
+                        "description": ""
+                      },
+                      {
+                        "name": "action_file_name",
+                        "type": "string",
+                        "description": ""
+                      },
+                      {
+                        "name": "action_file_path",
+                        "type": "string",
+                        "description": ""
+                      },
+                      {
+                        "name": "action_file_sha256",
+                        "type": "string",
+                        "description": ""
+                      },
+                      {
+                        "name": "fw_rule_id",
+                        "type": "string",
+                        "description": ""
+                      },
+                      {
+                        "name": "fw_rule",
+                        "type": "string",
+                        "description": ""
+                      },
+                      {
+                        "name": "image_name",
+                        "type": "string",
+                        "description": ""
+                      },
+                      {
+                        "name": "actor_process_image_name",
+                        "type": "string",
+                        "description": ""
+                      },
+                      {
+                        "name": "actor_process_command_line",
+                        "type": "string",
+                        "description": ""
+                      },
+                      {
+                        "name": "actor_process_image_md5",
+                        "type": "string",
+                        "description": ""
+                      },
+                      {
+                        "name": "actor_process_image_path",
+                        "type": "string",
+                        "description": ""
+                      },
+                      {
+                        "name": "actor_process_os_pid",
+                        "type": "int",
+                        "description": ""
+                      },
+                      {
+                        "name": "actor_process_image_sha256",
+                        "type": "string",
+                        "description": ""
+                      },
+                      {
+                        "name": "actor_process_signature_status",
+                        "type": "string",
+                        "description": ""
+                      },
+                      {
+                        "name": "actor_process_signature_vendor",
+                        "type": "string",
+                        "description": ""
+                      },
+                      {
+                        "name": "actor_thread_thread_id",
+                        "type": "string",
+                        "description": ""
+                      },
+                      {
+                        "name": "action_local_ip",
+                        "type": "string",
+                        "description": ""
+                      },
+                      {
+                        "name": "action_local_port",
+                        "type": "int",
+                        "description": ""
+                      },
+                      {
+                        "name": "module_id",
+                        "type": "string",
+                        "description": ""
+                      },
+                      {
+                        "name": "os_actor_process_command_line",
+                        "type": "string",
+                        "description": ""
+                      },
+                      {
+                        "name": "os_actor_thread_thread_id",
+                        "type": "string",
+                        "description": ""
+                      },
+                      {
+                        "name": "os_actor_process_image_name",
+                        "type": "string",
+                        "description": ""
+                      },
+                      {
+                        "name": "os_actor_process_os_pid",
+                        "type": "int",
+                        "description": ""
+                      },
+                      {
+                        "name": "os_actor_process_image_sha256",
+                        "type": "string",
+                        "description": ""
+                      },
+                      {
+                        "name": "os_actor_process_signature_status",
+                        "type": "string",
+                        "description": ""
+                      },
+                      {
+                        "name": "os_actor_process_signature_vendor",
+                        "type": "string",
+                        "description": ""
+                      },
+                      {
+                        "name": "os_actor_effective_username",
+                        "type": "string",
+                        "description": ""
+                      },
+                      {
+                        "name": "action_process_signature_status",
+                        "type": "string",
+                        "description": ""
+                      },
+                      {
+                        "name": "action_process_signature_vendor",
+                        "type": "string",
+                        "description": ""
+                      },
+                      {
+                        "name": "action_registry_data",
+                        "type": "dynamic",
+                        "description": ""
+                      },
+                      {
+                        "name": "action_registry_full_key",
+                        "type": "string",
+                        "description": ""
+                      },
+                      {
+                        "name": "action_external_hostname",
+                        "type": "string",
+                        "description": ""
+                      },
+                      {
+                        "name": "action_remote_ip",
+                        "type": "string",
+                        "description": ""
+                      },
+                      {
+                        "name": "action_remote_port",
+                        "type": "int",
+                        "description": ""
+                      },
+                      {
+                        "name": "action_process_image_command_line",
+                        "type": "string",
+                        "description": ""
+                      },
+                      {
+                        "name": "action_process_image_name",
+                        "type": "string",
+                        "description": ""
+                      },
+                      {
+                        "name": "action_process_image_sha256",
+                        "type": "string",
+                        "description": ""
+                      },
+                      {
+                        "name": "fw_url_domain",
+                        "type": "string",
+                        "description": ""
+                      },
+                      {
+                        "name": "user_agent",
+                        "type": "string",
+                        "description": ""
+                      },
+                      {
+                        "name": "alert_domain",
+                        "type": "string",
+                        "description": ""
+                      },
+                      {
+                        "name": "event_id",
+                        "type": "string",
+                        "description": ""
+                      },
+                      {
+                        "name": "event_timestamp",
+                        "type": "long",
+                        "description": ""
+                      },
+                      {
+                        "name": "actor_process_instance_id",
+                        "type": "string",
+                        "description": ""
+                      },
+                      {
+                        "name": "actor_process_causality_id",
+                        "type": "string",
+                        "description": ""
+                      },
+                      {
+                        "name": "actor_causality_id",
+                        "type": "string",
+                        "description": ""
+                      },
+                      {
+                        "name": "action_registry_key_name",
+                        "type": "string",
+                        "description": ""
+                      },
+                      {
+                        "name": "action_registry_value_name",
+                        "type": "string",
+                        "description": ""
+                      },
+                      {
+                        "name": "action_local_ip_v6",
+                        "type": "string",
+                        "description": ""
+                      },
+                      {
+                        "name": "action_remote_ip_v6",
+                        "type": "string",
+                        "description": ""
+                      },
+                      {
+                        "name": "action_process_instance_id",
+                        "type": "string",
+                        "description": ""
+                      },
+                      {
+                        "name": "action_process_causality_id",
+                        "type": "string",
+                        "description": ""
+                      },
+                      {
+                        "name": "os_actor_process_image_path",
+                        "type": "string",
+                        "description": ""
+                      },
+                      {
+                        "name": "os_actor_process_causality_id",
+                        "type": "string",
+                        "description": ""
+                      },
+                      {
+                        "name": "os_actor_causality_id",
+                        "type": "string",
+                        "description": ""
+                      },
+                      {
+                        "name": "container_name",
+                        "type": "string",
+                        "description": ""
+                      },
+                      {
+                        "name": "namespace",
+                        "type": "string",
+                        "description": ""
+                      },
+                      {
+                        "name": "dst_action_external_hostname",
+                        "type": "string",
+                        "description": ""
+                      },
+                      {
+                        "name": "dst_action_external_port",
+                        "type": "int",
+                        "description": ""
+                      },
+                      {
+                        "name": "image_id",
+                        "type": "string",
+                        "description": ""
+                      },
+                      {
+                        "name": "malicious_urls",
+                        "type": "dynamic",
+                        "description": ""
+                      },
+                      {
+                        "name": "fw_is_phishing",
+                        "type": "boolean",
+                        "description": ""
+                      },
+                      {
+                        "name": "user_name",
+                        "type": "string",
+                        "description": ""
+                      }
+                    ]
+                  }
+                },
+                "destinations": {
+                  "logAnalytics": [
+                    {
+                      "workspaceResourceId": "[variables('workspaceResourceId')]",
+                      "name": "clv2ws1"
+                    }
+                  ]
+                },
+                "dataFlows": [
+                  {
+                    "streams": [
+                      "Custom-CortexXdrStreamIncidents"
+                    ],
+                    "destinations": [
+                      "clv2ws1"
+                    ],
+                    "transformKql": "source | project  TimeGenerated = now(), IncidentId=incident_id, IncidentName=incident_name, CreationTime=datetime(1970-01-01) + (creation_time * 1ms), ModificationTime=datetime(1970-01-01) + (modification_time * 1ms), DetectionTime=datetime(1970-01-01) + (detection_time * 1ms), Status=status, Severity=severity, Description=description, AssignedUserMail=assigned_user_mail, assignedUserPrettyName=assigned_user_pretty_name, AlertCount=alert_count, LowSeverityAlertCount=low_severity_alert_count, MedSeverityAlertCount=med_severity_alert_count, HighSeverityAlertCount=high_severity_alert_count, CriticalSeverityAlertCount=critical_severity_alert_count, UserCount=user_count, HostCount=host_count, Notes=notes, ResolveComment=resolve_comment, ResolvedTimestamp=datetime(1970-01-01) + (resolved_timestamp * 1ms), ManualSeverity=manual_severity, ManualDescription=manual_description, XdrUrl=xdr_url, Starred=starred, Hosts=todynamic(hosts), Users=todynamic(users), IncidentSources=todynamic(incident_sources), RuleBasedScore=rule_based_score, ManualScore=manual_score, WildfireHits=wildfire_hits, AlertsGroupingStatus=alerts_grouping_status, MitreTacticsIdsAndNames=todynamic(mitre_tactics_ids_and_names), MitreTechniquesIdsAndNames=todynamic(mitre_techniques_ids_and_names), AlertCategories=todynamic(alert_categories), OriginalTags=todynamic(original_tags), Tags=todynamic(tags)",
+                    "outputStream": "Custom-PaloAltoCortexXDR_Incidents_CL"
+                  },
+                  {
+                    "streams": [
+                      "Custom-CortexXdrStreamManagement"
+                    ],
+                    "destinations": [
+                      "clv2ws1"
+                    ],
+                    "transformKql": "source | project  TimeGenerated = now(), AuditId=AUDIT_ID, AuditOwnerName=AUDIT_OWNER_NAME, AuditOwnerEmail=AUDIT_OWNER_EMAIL, AuditAssetJSON=todynamic(AUDIT_ASSET_JSON), AuditAssetNames=AUDIT_ASSET_NAMES, AuditHostName=AUDIT_HOSTNAME, AuditResult=AUDIT_RESULT, AuditReason=AUDIT_REASON, AuditDescription=AUDIT_DESCRIPTION, AuditEntity=AUDIT_ENTITY, AuditEntitySubtype=AUDIT_ENTITY_SUBTYPE, AuditSessionId=AUDIT_SESSION_ID, AuditCaseId=AUDIT_CASE_ID, AuditInsertTime=datetime(1970-01-01) + (AUDIT_INSERT_TIME * 1ms), AuditSeverity=AUDIT_SEVERITY,AuditSourceIp=AUDIT_SOURCE_IP,AuditUserAgent=AUDIT_USER_AGENT,AuditUserRoles=todynamic(AUDIT_USER_ROLES)",
+                    "outputStream": "Custom-PaloAltoCortexXDR_Audit_Management_CL"
+                  },
+                  {
+                    "streams": [
+                      "Custom-CortexXdrStreamAgent"
+                    ],
+                    "destinations": [
+                      "clv2ws1"
+                    ],
+                    "transformKql": "source | project TimeGenerated = now(), Timestamp=datetime(1970-01-01) + (TIMESTAMP * 1ms), ReceivedTime=datetime(1970-01-01) + (RECEIVEDTIME * 1ms), EndpointId=ENDPOINTID, EndpointName=ENDPOINTNAME, Domain=DOMAIN, TrapsVersion=TRAPSVERSION, Category=CATEGORY, AgentType=TYPE, Subtype=SUBTYPE, Result=RESULT, Reason=REASON, Description=DESCRIPTION",
+                    "outputStream": "Custom-PaloAltoCortexXDR_Audit_Agent_CL"
+                  },
+                  {
+                    "streams": [
+                      "Custom-CortexXdrStreamAlerts"
+                    ],
+                    "destinations": [
+                      "clv2ws1"
+                    ],
+                    "transformKql": "source | project TimeGenerated = now(), ExternalId = external_id, Severity = severity, MatchingStatus = matching_status, EndMatchAttempt = datetime(1970-01-01) + (end_match_attempt_ts * 1ms), LocalInsert = datetime(1970-01-01) + (local_insert_ts * 1ms), BiocIndicator = bioc_indicator, AttemptCounter = attempt_counter, Whitelisted = is_whitelisted, Starred = starred, MitreTechniqueIdAndName = todynamic(mitre_technique_id_and_name), MitreTacticIdAndName = todynamic(mitre_tactic_id_and_name), AgentVersion = agent_version, AgentFQDN = agent_fqdn, AgentOSType = agent_os_type, AgentDataCollectionStatus = agent_data_collection_status, MacAddress = mac, AlertId = alert_id, DetectionTimestamp = datetime(1970-01-01) + (detection_timestamp * 1ms), Name = name, Category = category, EndpointId = endpoint_id, Description = description, HostIp = host_ip, HostName = host_name, Source = source, Action = action, ActionPretty = action_pretty, CausalityActorCausalityId = causality_actor_causality_id, CausalityActorProcessCommandLine = causality_actor_process_command_line, CausalityActorProcessImageMd5 = causality_actor_process_image_md5, CausalityActorProcessImageName = causality_actor_process_image_name, CausalityActorProcessImagePath = causality_actor_process_image_path, CausalityActorProcessImageSha256 = causality_actor_process_image_sha256, CausalityActorProcessSignatureStatus = causality_actor_process_signature_status, IdentityType = identity_type, OperationName = operation_name, CloudProvider = cloud_provider, ResourceType = resource_type, ClusterName = cluster_name, ContainerId = container_id, ActionCountry = action_country, DnsQueryName = dns_query_name, FwEmailRecipient = fw_email_recipient, FwEmailSender = fw_email_sender, FwEmailSubject = fw_email_subject, EventType = event_type, ActionFileMacroSha256 = action_file_macro_sha256, ActionFileMd5 = action_file_md5, ActionFileName = action_file_name, ActionFilePath = action_file_path, ActionFileSha256 = action_file_sha256, FwRuleId = fw_rule_id, FwRule = fw_rule, ImageName = image_name, ActorProcessImageName = actor_process_image_name, ActorProcessCommandLine = actor_process_command_line, ActorProcessImageMd5 = actor_process_image_md5, ActorProcessImagePath = actor_process_image_path, ActorProcessOsPid = actor_process_os_pid, ActorProcessImageSha256 = actor_process_image_sha256, ActorProcessSignatureStatus = actor_process_signature_status, ActorProcessSignatureVendor = actor_process_signature_vendor, ActorThreadThreadId = actor_thread_thread_id, ActionLocalIp = action_local_ip, ActionLocalPort = action_local_port, ModuleId = module_id, OsActorProcessCommandLine = os_actor_process_command_line, OsActorThreadThreadId = os_actor_thread_thread_id, OsActorProcessImageName = os_actor_process_image_name, OsActorProcessOsPid = os_actor_process_os_pid, OsActorProcessImageSha256 = os_actor_process_image_sha256, OsActorProcessSignatureStatus = os_actor_process_signature_status, OsActorProcessSignatureVendor = os_actor_process_signature_vendor, OsActorEffectiveUsername = os_actor_effective_username, ActionProcessSignatureStatus = action_process_signature_status, ActionProcessSignatureVendor = action_process_signature_vendor, ActionRegistryData = todynamic(action_registry_data), ActionRegistryFullKey = action_registry_full_key, ActionExternalHostname = action_external_hostname, ActionRemoteIp = action_remote_ip, ActionRemotePort = action_remote_port, MatchingServiceRuleId = matching_service_rule_id, ActionProcessImageCommandLine = action_process_image_command_line, ActionProcessImageName = action_process_image_name, ActionProcessImageSha256 = action_process_image_sha256, FwUrlDomain = fw_url_domain, UserAgent = user_agent, AlertDomain = alert_domain, EventId = event_id, EventTimestamp = datetime(1970-01-01) + (event_timestamp * 1ms), ActorProcessInstanceId = actor_process_instance_id, ActorProcessCausalityId = actor_process_causality_id, ActorCausalityId = actor_causality_id, ActionRegistryKeyName = action_registry_key_name, ActionRegistryValueName = action_registry_value_name, ActionLocalIpV6 = action_local_ip_v6, ActionRemoteIpV6 = action_remote_ip_v6, ActionProcessInstanceId = action_process_instance_id, ActionProcessCausalityId = action_process_causality_id, OsActorProcessImagePath = os_actor_process_image_path, OsActorProcessCausalityId = os_actor_process_causality_id, OsActorCausalityId = os_actor_causality_id, ContainerName = container_name, Namespace = namespace, DstActionExternalHostname = dst_action_external_hostname, DstActionExternalPort = dst_action_external_port, ImageId = image_id, MaliciousUrls = todynamic(malicious_urls), FwIsPhishing = fw_is_phishing, UserName = user_name",
+                    "outputStream": "Custom-PaloAltoCortexXDR_Alerts_CL"
+                  },
+                  {
+                    "streams": [
+                      "Custom-CortexXdrStreamEndpoint"
+                    ],
+                    "destinations": [
+                      "clv2ws1"
+                    ],
+                    "transformKql": "source | project TimeGenerated = now(), AgentId=agent_id, AgentStatus=agent_status, OperationalStatus=operational_status, HostName=host_name, AgentType=agent_type, IpAddress=ip, LastSeen=datetime(1970-01-01) + (last_seen * 1ms), Tags=todynamic(tags), Users=todynamic(users)",
+                    "outputStream": "Custom-PaloAltoCortexXDR_Endpoints_CL"
+                  }
+                ],
+                "dataCollectionEndpointId": "[concat('/subscriptions/',parameters('subscription'),'/resourceGroups/',parameters('resourceGroupName'),'/providers/Microsoft.Insights/dataCollectionEndpoints/',parameters('workspace'))]"
+              }
+            },
+            {
+              "name": "PaloAltoCortexXDR_Audit_Management_CL",
+              "apiVersion": "2022-10-01",
+              "type": "Microsoft.OperationalInsights/workspaces/tables",
+              "location": "[parameters('workspace-location')]",
+              "kind": null,
+              "properties": {
+                "schema": {
+                  "name": "PaloAltoCortexXDR_Audit_Management_CL",
+                  "columns": [
+                    {
+                      "name": "TimeGenerated",
+                      "type": "datetime",
+                      "description": "The time when the record was generated"
+                    },
+                    {
+                      "name": "AuditId",
+                      "type": "int",
+                      "description": "Unique identifier for the audit event"
+                    },
+                    {
+                      "name": "AuditOwnerName",
+                      "type": "string",
+                      "description": "Name of the owner who initiated the audit event"
+                    },
+                    {
+                      "name": "AuditOwnerEmail",
+                      "type": "string",
+                      "description": "Email address of the audit owner"
+                    },
+                    {
+                      "name": "AuditAssetJSON",
+                      "type": "dynamic",
+                      "description": "JSON object containing the audit asset details"
+                    },
+                    {
+                      "name": "AuditAssetNames",
+                      "type": "string",
+                      "description": "Names of the assets involved in the audit"
+                    },
+                    {
+                      "name": "AuditHostName",
+                      "type": "string",
+                      "description": "Host name associated with the audit event"
+                    },
+                    {
+                      "name": "AuditResult",
+                      "type": "string",
+                      "description": "Result of the audit event (e.g., SUCCESS)"
+                    },
+                    {
+                      "name": "AuditReason",
+                      "type": "string",
+                      "description": "Reason for the audit event"
+                    },
+                    {
+                      "name": "AuditDescription",
+                      "type": "string",
+                      "description": "Description of the audit event"
+                    },
+                    {
+                      "name": "AuditEntity",
+                      "type": "string",
+                      "description": "Entity type associated with the audit event"
+                    },
+                    {
+                      "name": "AuditEntitySubtype",
+                      "type": "string",
+                      "description": "Subtype of the audit entity (e.g., Login)"
+                    },
+                    {
+                      "name": "AuditSessionId",
+                      "type": "int",
+                      "description": "Session ID related to the audit event"
+                    },
+                    {
+                      "name": "AuditCaseId",
+                      "type": "int",
+                      "description": "Case ID related to the audit event"
+                    },
+                    {
+                      "name": "AuditInsertTime",
+                      "type": "datetime",
+                      "description": "Time when the audit record was inserted into the system."
+                    },
+                    {
+                      "name": "AuditSeverity",
+                      "type": "string",
+                      "description": "The Severity of the Audit log."
+                    },
+                    {
+                      "name": "AuditSourceIp",
+                      "type": "string",
+                      "description": "The source Ip of the audit log."
+                    },
+                    {
+                      "name": "AuditUserAgent",
+                      "type": "string",
+                      "description": "The User Agent of the audit user."
+                    },
+                    {
+                      "name": "AuditUserRoles",
+                      "type": "dynamic",
+                      "description": "The roles of the audit user."
+                    }
+                  ]
+                }
+              }
+            },
+            {
+              "name": "PaloAltoCortexXDR_Audit_Agent_CL",
+              "apiVersion": "2022-10-01",
+              "type": "Microsoft.OperationalInsights/workspaces/tables",
+              "location": "[parameters('workspace-location')]",
+              "kind": null,
+              "properties": {
+                "schema": {
+                  "name": "PaloAltoCortexXDR_Audit_Agent_CL",
+                  "columns": [
+                    {
+                      "name": "TimeGenerated",
+                      "type": "datetime",
+                      "description": "The time when the record was generated"
+                    },
+                    {
+                      "name": "Timestamp",
+                      "type": "datetime",
+                      "description": "The timestamp of the event"
+                    },
+                    {
+                      "name": "ReceivedTime",
+                      "type": "datetime",
+                      "description": "The time when the event was received"
+                    },
+                    {
+                      "name": "EndpointId",
+                      "type": "string",
+                      "description": "Unique identifier of the endpoint"
+                    },
+                    {
+                      "name": "EndpointName",
+                      "type": "string",
+                      "description": "Name of the endpoint involved in the event"
+                    },
+                    {
+                      "name": "Domain",
+                      "type": "string",
+                      "description": "Domain associated with the endpoint"
+                    },
+                    {
+                      "name": "TrapsVersion",
+                      "type": "string",
+                      "description": "Version of the Traps agent installed on the endpoint"
+                    },
+                    {
+                      "name": "Category",
+                      "type": "string",
+                      "description": "Category of the event"
+                    },
+                    {
+                      "name": "AgentType",
+                      "type": "string",
+                      "description": "Type of agent involved in the event"
+                    },
+                    {
+                      "name": "Subtype",
+                      "type": "string",
+                      "description": "Subtype of the event"
+                    },
+                    {
+                      "name": "Result",
+                      "type": "string",
+                      "description": "Outcome or result of the event"
+                    },
+                    {
+                      "name": "Reason",
+                      "type": "string",
+                      "description": "Reason for the event or action"
+                    },
+                    {
+                      "name": "Description",
+                      "type": "string",
+                      "description": "Detailed description of the event"
+                    }
+                  ]
+                }
+              }
+            },
+            {
+              "name": "PaloAltoCortexXDR_Alerts_CL",
+              "apiVersion": "2022-10-01",
+              "type": "Microsoft.OperationalInsights/workspaces/tables",
+              "location": "[parameters('workspace-location')]",
+              "kind": null,
+              "properties": {
+                "schema": {
+                  "name": "PaloAltoCortexXDR_Alerts_CL",
+                  "columns": [
+                    {
+                      "name": "TimeGenerated",
+                      "type": "datetime",
+                      "isDefaultDisplay": true,
+                      "description": "The timestamp (UTC) reflecting the time in which the event was generated."
+                    },
+                    {
+                      "name": "ExternalId",
+                      "type": "string",
+                      "description": "Unique identifier for the alert in the external system (Cortex XDR)."
+                    },
+                    {
+                      "name": "Severity",
+                      "type": "string",
+                      "description": "Level of severity of the alert (e.g., Low, Medium, High, Critical)."
+                    },
+                    {
+                      "name": "MatchingStatus",
+                      "type": "string",
+                      "description": "Status of matching detection logic (e.g., matched or not matched)."
+                    },
+                    {
+                      "name": "EndMatchAttempt",
+                      "type": "datetime",
+                      "description": "Timestamp of the last match attempt in Unix epoch format."
+                    },
+                    {
+                      "name": "LocalInsert",
+                      "type": "datetime",
+                      "description": "Local timestamp of when the alert was inserted into the system in Unix epoch format."
+                    },
+                    {
+                      "name": "BiocIndicator",
+                      "type": "string",
+                      "description": "Indicator or behavior related to the alert, stored as a dynamic object (behavioral IOC data)."
+                    },
+                    {
+                      "name": "MatchingServiceRuleId",
+                      "type": "string",
+                      "description": "ID of the matching rule or service used to trigger the alert."
+                    },
+                    {
+                      "name": "AttemptCounter",
+                      "type": "int",
+                      "description": "Number of attempts to match this alert with detection rules."
+                    },
+                    {
+                      "name": "Whitelisted",
+                      "type": "bool",
+                      "description": "Indicates whether the alert has been whitelisted (true/false)."
+                    },
+                    {
+                      "name": "Starred",
+                      "type": "bool",
+                      "description": "Indicates whether the alert has been marked as important or starred (true/false)."
+                    },
+                    {
+                      "name": "MitreTechniqueIdAndName",
+                      "type": "dynamic",
+                      "description": "MITRE ATT&CK technique ID and name associated with the alert."
+                    },
+                    {
+                      "name": "MitreTacticIdAndName",
+                      "type": "dynamic",
+                      "description": "MITRE ATT&CK tactic ID and name associated with the alert."
+                    },
+                    {
+                      "name": "AgentVersion",
+                      "type": "string",
+                      "description": "Version of the Cortex XDR agent that generated the alert."
+                    },
+                    {
+                      "name": "AgentFQDN",
+                      "type": "string",
+                      "description": "Fully qualified domain name (FQDN) of the endpoint device where the alert originated."
+                    },
+                    {
+                      "name": "AgentOSType",
+                      "type": "string",
+                      "description": "Operating system type of the agent (e.g., Windows, macOS, Linux)."
+                    },
+                    {
+                      "name": "AgentDataCollectionStatus",
+                      "type": "boolean",
+                      "description": "Status indicating whether the agent is actively collecting data (true/false)."
+                    },
+                    {
+                      "name": "MacAddress",
+                      "type": "string",
+                      "description": "MAC address of the endpoint device, represented as a dynamic object."
+                    },
+                    {
+                      "name": "AlertId",
+                      "type": "string",
+                      "description": "Unique identifier for the alert in Cortex XDR."
+                    },
+                    {
+                      "name": "DetectionTimestamp",
+                      "type": "datetime",
+                      "description": "Timestamp when the detection occurred, in Unix epoch format."
+                    },
+                    {
+                      "name": "Name",
+                      "type": "string",
+                      "description": "Name of the detection or alert."
+                    },
+                    {
+                      "name": "Category",
+                      "type": "string",
+                      "description": "Category or classification of the alert (e.g., malware, suspicious activity)."
+                    },
+                    {
+                      "name": "EndpointId",
+                      "type": "string",
+                      "description": "Unique identifier for the endpoint where the alert was detected."
+                    },
+                    {
+                      "name": "Description",
+                      "type": "string",
+                      "description": "Detailed description of the alert or detection."
+                    },
+                    {
+                      "name": "HostIp",
+                      "type": "string",
+                      "description": "IP address of the host machine where the alert was generated, represented as a dynamic object."
+                    },
+                    {
+                      "name": "HostName",
+                      "type": "string",
+                      "description": "Name of the host machine where the alert was generated."
+                    },
+                    {
+                      "name": "Source",
+                      "type": "string",
+                      "description": "Source of the alert or detection data (e.g., Cortex XDR, endpoint agent)."
+                    },
+                    {
+                      "name": "Action",
+                      "type": "string",
+                      "description": "Action taken in response to the alert (e.g., block, quarantine, notify)."
+                    },
+                    {
+                      "name": "ActionPretty",
+                      "type": "string",
+                      "description": "Human-readable version of the action taken for the alert."
+                    },
+                    {
+                      "name": "CausalityActorCausalityId",
+                      "type": "string",
+                      "description": "Causality ID of the actor involved."
+                    },
+                    {
+                      "name": "CausalityActorProcessCommandLine",
+                      "type": "string",
+                      "description": "Command line used by the causality actor's process."
+                    },
+                    {
+                      "name": "CausalityActorProcessImageMd5",
+                      "type": "string",
+                      "description": "MD5 hash of the causality actor's process image."
+                    },
+                    {
+                      "name": "CausalityActorProcessImageName",
+                      "type": "string",
+                      "description": "Name of the causality actor's process image."
+                    },
+                    {
+                      "name": "CausalityActorProcessImagePath",
+                      "type": "string",
+                      "description": "Path to the causality actor's process image."
+                    },
+                    {
+                      "name": "CausalityActorProcessImageSha256",
+                      "type": "string",
+                      "description": "SHA256 hash of the causality actor's process image."
+                    },
+                    {
+                      "name": "CausalityActorProcessSignatureStatus",
+                      "type": "string",
+                      "description": "Signature status of the causality actor's process."
+                    },
+                    {
+                      "name": "IdentityType",
+                      "type": "string",
+                      "description": "Type of identity associated with the entry."
+                    },
+                    {
+                      "name": "OperationName",
+                      "type": "string",
+                      "description": "Name of the operation being logged."
+                    },
+                    {
+                      "name": "CloudProvider",
+                      "type": "string",
+                      "description": "Cloud provider associated with the log entry."
+                    },
+                    {
+                      "name": "ResourceType",
+                      "type": "string",
+                      "description": "Type of resource involved in the log entry."
+                    },
+                    {
+                      "name": "ClusterName",
+                      "type": "string",
+                      "description": "Name of the cluster involved."
+                    },
+                    {
+                      "name": "ContainerId",
+                      "type": "string",
+                      "description": "Identifier for the container."
+                    },
+                    {
+                      "name": "ActionCountry",
+                      "type": "string",
+                      "description": "Country in which the action was taken."
+                    },
+                    {
+                      "name": "DnsQueryName",
+                      "type": "string",
+                      "description": "DNS query name associated with the log entry."
+                    },
+                    {
+                      "name": "FwEmailRecipient",
+                      "type": "string",
+                      "description": "Email recipient in the firewall log."
+                    },
+                    {
+                      "name": "FwEmailSender",
+                      "type": "string",
+                      "description": "Email sender in the firewall log."
+                    },
+                    {
+                      "name": "FwEmailSubject",
+                      "type": "string",
+                      "description": "Subject line of the email in the firewall log."
+                    },
+                    {
+                      "name": "EventType",
+                      "type": "string",
+                      "description": "Type of the event being logged."
+                    },
+                    {
+                      "name": "ActionFileMacroSha256",
+                      "type": "string",
+                      "description": "SHA256 hash of the file macro involved in the action."
+                    },
+                    {
+                      "name": "ActionFileMd5",
+                      "type": "string",
+                      "description": "MD5 hash of the file involved in the action."
+                    },
+                    {
+                      "name": "ActionFileName",
+                      "type": "string",
+                      "description": "Name of the file involved in the action."
+                    },
+                    {
+                      "name": "ActionFilePath",
+                      "type": "string",
+                      "description": "Path to the file involved in the action."
+                    },
+                    {
+                      "name": "ActionFileSha256",
+                      "type": "string",
+                      "description": "SHA256 hash of the file involved in the action."
+                    },
+                    {
+                      "name": "FwRuleId",
+                      "type": "string",
+                      "description": "Identifier for the firewall rule."
+                    },
+                    {
+                      "name": "FwRule",
+                      "type": "string",
+                      "description": "Description of the firewall rule."
+                    },
+                    {
+                      "name": "ImageName",
+                      "type": "string",
+                      "description": "Name of the image involved."
+                    },
+                    {
+                      "name": "ActorProcessImageName",
+                      "type": "string",
+                      "description": "Name of the image used by the actor's process."
+                    },
+                    {
+                      "name": "ActorProcessCommandLine",
+                      "type": "string",
+                      "description": "Command line used by the actor's process."
+                    },
+                    {
+                      "name": "ActorProcessImageMd5",
+                      "type": "string",
+                      "description": "MD5 hash of the actor's process image."
+                    },
+                    {
+                      "name": "ActorProcessImagePath",
+                      "type": "string",
+                      "description": "Path to the actor's process image."
+                    },
+                    {
+                      "name": "ActorProcessOsPid",
+                      "type": "int",
+                      "description": "OS process ID of the actor's process."
+                    },
+                    {
+                      "name": "ActorProcessImageSha256",
+                      "type": "string",
+                      "description": "SHA256 hash of the actor's process image."
+                    },
+                    {
+                      "name": "ActorProcessSignatureStatus",
+                      "type": "string",
+                      "description": "Signature status of the actor's process."
+                    },
+                    {
+                      "name": "ActorProcessSignatureVendor",
+                      "type": "string",
+                      "description": "Vendor of the signature for the actor's process."
+                    },
+                    {
+                      "name": "ActorThreadThreadId",
+                      "type": "string",
+                      "description": "Thread ID of the actor's thread."
+                    },
+                    {
+                      "name": "ActionLocalIp",
+                      "type": "string",
+                      "description": "Local IP address associated with the action."
+                    },
+                    {
+                      "name": "ActionLocalPort",
+                      "type": "int",
+                      "description": "Local port associated with the action."
+                    },
+                    {
+                      "name": "ModuleId",
+                      "type": "string",
+                      "description": "Identifier for the module."
+                    },
+                    {
+                      "name": "OsActorProcessCommandLine",
+                      "type": "string",
+                      "description": "Command line used by the OS actor's process."
+                    },
+                    {
+                      "name": "OsActorThreadThreadId",
+                      "type": "string",
+                      "description": "Thread ID of the OS actor's thread."
+                    },
+                    {
+                      "name": "OsActorProcessImageName",
+                      "type": "string",
+                      "description": "Name of the image used by the OS actor's process."
+                    },
+                    {
+                      "name": "OsActorProcessOsPid",
+                      "type": "int",
+                      "description": "OS process ID of the OS actor's process."
+                    },
+                    {
+                      "name": "OsActorProcessImageSha256",
+                      "type": "string",
+                      "description": "SHA256 hash of the OS actor's process image."
+                    },
+                    {
+                      "name": "OsActorProcessSignatureStatus",
+                      "type": "string",
+                      "description": "Signature status of the OS actor's process."
+                    },
+                    {
+                      "name": "OsActorProcessSignatureVendor",
+                      "type": "string",
+                      "description": "Vendor of the signature for the OS actor's process."
+                    },
+                    {
+                      "name": "OsActorEffectiveUsername",
+                      "type": "string",
+                      "description": "Effective username of the OS actor."
+                    },
+                    {
+                      "name": "ActionProcessSignatureStatus",
+                      "type": "string",
+                      "description": "Signature status of the action process."
+                    },
+                    {
+                      "name": "ActionProcessSignatureVendor",
+                      "type": "string",
+                      "description": "Vendor of the signature for the action process."
+                    },
+                    {
+                      "name": "ActionRegistryData",
+                      "type": "dynamic",
+                      "description": "Dynamic object containing registry data for the action."
+                    },
+                    {
+                      "name": "ActionRegistryFullKey",
+                      "type": "string",
+                      "description": "Full registry key associated with the action."
+                    },
+                    {
+                      "name": "ActionExternalHostname",
+                      "type": "string",
+                      "description": "External hostname associated with the action."
+                    },
+                    {
+                      "name": "ActionRemoteIp",
+                      "type": "string",
+                      "description": "Remote IP address associated with the action."
+                    },
+                    {
+                      "name": "ActionRemotePort",
+                      "type": "int",
+                      "description": "Remote port associated with the action."
+                    },
+                    {
+                      "name": "ActionProcessImageCommandLine",
+                      "type": "string",
+                      "description": "Command line used by the action process's image."
+                    },
+                    {
+                      "name": "ActionProcessImageName",
+                      "type": "string",
+                      "description": "Name of the action process's image."
+                    },
+                    {
+                      "name": "ActionProcessImageSha256",
+                      "type": "string",
+                      "description": "SHA256 hash of the action process's image."
+                    },
+                    {
+                      "name": "FwUrlDomain",
+                      "type": "string",
+                      "description": "Domain of the URL in the firewall log."
+                    },
+                    {
+                      "name": "UserAgent",
+                      "type": "string",
+                      "description": "User agent string associated with the log entry."
+                    },
+                    {
+                      "name": "AlertDomain",
+                      "type": "string",
+                      "description": "Domain associated with the alert."
+                    },
+                    {
+                      "name": "EventId",
+                      "type": "string",
+                      "description": "Unique identifier for the event."
+                    },
+                    {
+                      "name": "EventTimestamp",
+                      "type": "datetime",
+                      "description": "Timestamp for when the event occurred."
+                    },
+                    {
+                      "name": "ActorProcessInstanceId",
+                      "type": "string",
+                      "description": "Instance ID of the actor's process."
+                    },
+                    {
+                      "name": "ActorProcessCausalityId",
+                      "type": "string",
+                      "description": "Causality ID of the actor's process."
+                    },
+                    {
+                      "name": "ActorCausalityId",
+                      "type": "string",
+                      "description": "Causality ID associated with the actor."
+                    },
+                    {
+                      "name": "ActionRegistryKeyName",
+                      "type": "string",
+                      "description": "Name of the registry key associated with the action."
+                    },
+                    {
+                      "name": "ActionRegistryValueName",
+                      "type": "string",
+                      "description": "Name of the registry value associated with the action."
+                    },
+                    {
+                      "name": "ActionLocalIpV6",
+                      "type": "string",
+                      "description": "Local IPv6 address associated with the action."
+                    },
+                    {
+                      "name": "ActionRemoteIpV6",
+                      "type": "string",
+                      "description": "Remote IPv6 address associated with the action."
+                    },
+                    {
+                      "name": "ActionProcessInstanceId",
+                      "type": "string",
+                      "description": "Instance ID of the action process."
+                    },
+                    {
+                      "name": "ActionProcessCausalityId",
+                      "type": "string",
+                      "description": "Causality ID of the action process."
+                    },
+                    {
+                      "name": "OsActorProcessImagePath",
+                      "type": "string",
+                      "description": "Path to the OS actor's process image."
+                    },
+                    {
+                      "name": "OsActorProcessCausalityId",
+                      "type": "string",
+                      "description": "Causality ID of the OS actor."
+                    },
+                    {
+                      "name": "OsActorCausalityId",
+                      "type": "string",
+                      "description": "Causality ID associated with the OS actor."
+                    },
+                    {
+                      "name": "ContainerName",
+                      "type": "string",
+                      "description": "Name of the container."
+                    },
+                    {
+                      "name": "Namespace",
+                      "type": "string",
+                      "description": "Namespace associated with the log entry."
+                    },
+                    {
+                      "name": "DstActionExternalHostname",
+                      "type": "string",
+                      "description": "Destination external hostname for the action."
+                    },
+                    {
+                      "name": "DstActionExternalPort",
+                      "type": "int",
+                      "description": "Destination external port for the action."
+                    },
+                    {
+                      "name": "ImageId",
+                      "type": "string",
+                      "description": "Identifier for the image."
+                    },
+                    {
+                      "name": "MaliciousUrls",
+                      "type": "dynamic",
+                      "description": "Dynamic object containing malicious URLs related to the entry."
+                    },
+                    {
+                      "name": "FwIsPhishing",
+                      "type": "bool",
+                      "description": "Indicates if the firewall log entry is related to phishing."
+                    },
+                    {
+                      "name": "UserName",
+                      "type": "string",
+                      "description": "Username associated with the log entry."
+                    }
+                  ]
+                }
+              }
+            },
+            {
+              "name": "PaloAltoCortexXDR_Endpoints_CL",
+              "apiVersion": "2022-10-01",
+              "type": "Microsoft.OperationalInsights/workspaces/tables",
+              "location": "[parameters('workspace-location')]",
+              "kind": null,
+              "properties": {
+                "schema": {
+                  "name": "PaloAltoCortexXDR_Endpoints_CL",
+                  "columns": [
+                    {
+                      "name": "TimeGenerated",
+                      "type": "datetime",
+                      "isDefaultDisplay": true,
+                      "description": "The timestamp (UTC) reflecting the time in which the event was generated."
+                    },
+                    {
+                      "name": "AgentId",
+                      "type": "string",
+                      "description": "Unique identifier for the Cortex XDR agent installed on the endpoint."
+                    },
+                    {
+                      "name": "AgentStatus",
+                      "type": "string",
+                      "description": "Current status of the Cortex XDR agent (e.g., active, inactive, disconnected)."
+                    },
+                    {
+                      "name": "OperationalStatus",
+                      "type": "string",
+                      "description": "Operational state of the endpoint (e.g., online, offline)."
+                    },
+                    {
+                      "name": "HostName",
+                      "type": "string",
+                      "description": "Name of the host machine where the Cortex XDR agent is installed."
+                    },
+                    {
+                      "name": "AgentType",
+                      "type": "string",
+                      "description": "Type of Cortex XDR agent (e.g., Windows, macOS, Linux)."
+                    },
+                    {
+                      "name": "IpAddress",
+                      "type": "dynamic",
+                      "description": "IP address of the host machine, stored as a dynamic object."
+                    },
+                    {
+                      "name": "LastSeen",
+                      "type": "datetime",
+                      "description": "Timestamp of when the agent was last seen active, in Unix epoch format."
+                    },
+                    {
+                      "name": "Tags",
+                      "type": "dynamic",
+                      "description": "Tags or labels associated with the endpoint, stored as a dynamic object."
+                    },
+                    {
+                      "name": "Users",
+                      "type": "dynamic",
+                      "description": "List of users associated with the endpoint, stored as a dynamic object."
+                    }
+                  ]
+                }
+              }
+            },
+            {
+              "name": "PaloAltoCortexXDR_Incidents_CL",
+              "apiVersion": "2022-10-01",
+              "type": "Microsoft.OperationalInsights/workspaces/tables",
+              "location": "[parameters('workspace-location')]",
+              "kind": null,
+              "properties": {
+                "schema": {
+                  "name": "PaloAltoCortexXDR_Incidents_CL",
+                  "columns": [
+                    {
+                      "name": "TimeGenerated",
+                      "type": "datetime",
+                      "isDefaultDisplay": true,
+                      "description": "The timestamp (UTC) reflecting the time in which the event was generated."
+                    },
+                    {
+                      "name": "IncidentId",
+                      "type": "string",
+                      "description": "The unique identifier for the incident."
+                    },
+                    {
+                      "name": "IncidentName",
+                      "type": "string",
+                      "description": "The name of the incident"
+                    },
+                    {
+                      "name": "CreationTime",
+                      "type": "datetime",
+                      "description": "The time which the incident was created."
+                    },
+                    {
+                      "name": "ModificationTime",
+                      "type": "datetime",
+                      "description": "The time which the incident was updated."
+                    },
+                    {
+                      "name": "DetectionTime",
+                      "type": "datetime",
+                      "description": "The time which the incident was detected."
+                    },
+                    {
+                      "name": "Status",
+                      "type": "string",
+                      "description": "The status of the incident."
+                    },
+                    {
+                      "name": "Severity",
+                      "type": "string",
+                      "description": "The severity of the incident."
+                    },
+                    {
+                      "name": "Description",
+                      "type": "string",
+                      "description": "The description of the incident."
+                    },
+                    {
+                      "name": "AssignedUserMail",
+                      "type": "string",
+                      "description": "The assigned user mail address."
+                    },
+                    {
+                      "name": "assignedUserPrettyName",
+                      "type": "string",
+                      "description": "The assign user display name."
+                    },
+                    {
+                      "name": "AlertCount",
+                      "type": "int",
+                      "description": "The number of alerts regarding the incident."
+                    },
+                    {
+                      "name": "LowSeverityAlertCount",
+                      "type": "int",
+                      "description": "The number of low severity alerts regarding the incident."
+                    },
+                    {
+                      "name": "MedSeverityAlertCount",
+                      "type": "int",
+                      "description": "The number of medium severity alerts regarding the incident."
+                    },
+                    {
+                      "name": "HighSeverityAlertCount",
+                      "type": "int",
+                      "description": "The number of high severity alerts regarding the incident."
+                    },
+                    {
+                      "name": "CriticalSeverityAlertCount",
+                      "type": "int",
+                      "description": "The number of critical severity alerts regarding the incident."
+                    },
+                    {
+                      "name": "UserCount",
+                      "type": "int",
+                      "description": "The user count regarding the incident."
+                    },
+                    {
+                      "name": "HostCount",
+                      "type": "int",
+                      "description": "The host count regarding the incident."
+                    },
+                    {
+                      "name": "Notes",
+                      "type": "string",
+                      "description": "The notes regarding the incident."
+                    },
+                    {
+                      "name": "ResolveComment",
+                      "type": "string",
+                      "description": "The resolve comment writen in the incident."
+                    },
+                    {
+                      "name": "ResolvedTimestamp",
+                      "type": "datetime",
+                      "description": "The timestemp when the incident has been resolved."
+                    },
+                    {
+                      "name": "ManualSeverity",
+                      "type": "string",
+                      "description": "The severity applied manually regarding the incident."
+                    },
+                    {
+                      "name": "ManualDescription",
+                      "type": "string",
+                      "description": "Any comments associated with the event."
+                    },
+                    {
+                      "name": "XdrUrl",
+                      "type": "string",
+                      "description": "The link of the incident."
+                    },
+                    {
+                      "name": "Starred",
+                      "type": "bool",
+                      "description": "Is the incident starred."
+                    },
+                    {
+                      "name": "Hosts",
+                      "type": "dynamic",
+                      "description": "The hosts regarding the incident."
+                    },
+                    {
+                      "name": "Users",
+                      "type": "dynamic",
+                      "description": "Any comments associated with the event."
+                    },
+                    {
+                      "name": "IncidentSources",
+                      "type": "dynamic",
+                      "description": "The sources regarding the incident."
+                    },
+                    {
+                      "name": "RuleBasedScore",
+                      "type": "int",
+                      "description": "The rule base score of the incident."
+                    },
+                    {
+                      "name": "ManualScore",
+                      "type": "int",
+                      "description": "The manual score of the incident."
+                    },
+                    {
+                      "name": "WildfireHits",
+                      "type": "int",
+                      "description": "The wild fire hits."
+                    },
+                    {
+                      "name": "AlertsGroupingStatus",
+                      "type": "string",
+                      "description": "The alert grouping status."
+                    },
+                    {
+                      "name": "MitreTacticsIdsAndNames",
+                      "type": "dynamic",
+                      "description": "Mitre tactics ids and names."
+                    },
+                    {
+                      "name": "MitreTechniquesIdsAndNames",
+                      "type": "dynamic",
+                      "description": "Mitre techniques ids and names."
+                    },
+                    {
+                      "name": "AlertCategories",
+                      "type": "dynamic",
+                      "description": "The alert grouping status."
+                    },
+                    {
+                      "name": "OriginalTags",
+                      "type": "dynamic",
+                      "description": "The original tags of the incident."
+                    },
+                    {
+                      "name": "Tags",
+                      "type": "dynamic",
+                      "description": "The tags of the incident."
+                    }
+                  ]
+                }
+              }
+            }
+          ]
+        },
+        "packageKind": "Solution",
+        "packageVersion": "[variables('_solutionVersion')]",
+        "packageName": "[variables('_solutionName')]",
+        "contentProductId": "[concat(take(variables('_solutionId'), 50),'-','dc','-', uniqueString(concat(variables('_solutionId'),'-','DataConnector','-',variables('_dataConnectorContentIdConnectorDefinition1'),'-', variables('dataConnectorCCPVersion'))))]",
+        "packageId": "[variables('_solutionId')]",
+        "contentSchemaVersion": "3.0.0",
+        "version": "[variables('dataConnectorCCPVersion')]"
+      }
+    },
+    {
+      "name": "[concat(parameters('workspace'),'/Microsoft.SecurityInsights/',variables('_dataConnectorContentIdConnectorDefinition1'))]",
+      "apiVersion": "2022-09-01-preview",
+      "type": "Microsoft.OperationalInsights/workspaces/providers/dataConnectorDefinitions",
+      "location": "[parameters('workspace-location')]",
+      "kind": "Customizable",
+      "properties": {
+        "connectorUiConfig": {
+          "id": "CortexXDRDataConnector",
+          "title": "Palo Alto Cortex XDR",
+          "publisher": "Microsoft",
+          "descriptionMarkdown": "The [Palo Alto Cortex XDR](https://cortex-panw.stoplight.io/docs/cortex-xdr/branches/main/09agw06t5dpvw-cortex-xdr-rest-api) data connector allows ingesting logs from the Palo Alto Cortex XDR API into Microsoft Sentinel. The data connector is built on Microsoft Sentinel Codeless Connector Platform. It uses the Palo Alto Cortex XDR API to fetch logs and it supports DCR-based [ingestion time transformations](https://docs.microsoft.com/azure/azure-monitor/logs/custom-logs-overview) that parses the received security data into a custom table so that queries don't need to parse it again, thus resulting in better performance.",
+          "graphQueries": [
+            {
+              "metricName": "Total incident logs received",
+              "legend": "Palo Alto Cortex XDR incident Logs",
+              "baseQuery": "PaloAltoCortexXDR_Incidents_CL"
+            },
+            {
+              "metricName": "Total Endpoint logs received",
+              "legend": "Palo Alto Cortex XDR endpoint Logs",
+              "baseQuery": "PaloAltoCortexXDR_Endpoints_CL"
+            },
+            {
+              "metricName": "Total Audit Management logs received",
+              "legend": "Palo Alto Cortex XDR Audit Management Logs",
+              "baseQuery": "PaloAltoCortexXDR_Audit_Management_CL"
+            },
+            {
+              "metricName": "Total Agent Audit logs received",
+              "legend": "Palo Alto Cortex XDR Agent Audit Logs",
+              "baseQuery": "PaloAltoCortexXDR_Audit_Agent_CL"
+            },
+            {
+              "metricName": "Total Alert logs received",
+              "legend": "Palo Alto Cortex XDR Alert Logs",
+              "baseQuery": "PaloAltoCortexXDR_Alerts_CL"
+            }
+          ],
+          "sampleQueries": [
+            {
+              "description": "Get Sample of Cortex XDR incident logs",
+              "query": "PaloAltoCortexXDR_Incidents_CL| take 10"
+            },
+            {
+              "description": "Get Sample of Cortex XDR endpoint logs",
+              "query": "PaloAltoCortexXDR_Endpoints_CL| take 10"
+            },
+            {
+              "description": "Get Sample of Cortex XDR alert logs",
+              "query": "PaloAltoCortexXDR_Alerts_CL| take 10"
+            },
+            {
+              "description": "Get Sample of Cortex XDR Audit Management logs",
+              "query": "PaloAltoCortexXDR_Audit_Management_CL| take 10"
+            },
+            {
+              "description": "Get Sample of Cortex XDR Agent Audit logs",
+              "query": "PaloAltoCortexXDR_Audit_Agent_CL| take 10"
+            }
+          ],
+          "dataTypes": [
+            {
+              "name": "PaloAltoCortexXDR_Incidents_CL",
+              "lastDataReceivedQuery": "PaloAltoCortexXDR_Incidents_CL\n       | where TimeGenerated > ago(12h)                | summarize Time = max(TimeGenerated)\n            | where isnotempty(Time)"
+            },
+            {
+              "name": "PaloAltoCortexXDR_Endpoints_CL",
+              "lastDataReceivedQuery": "PaloAltoCortexXDR_Endpoints_CL\n       | where TimeGenerated > ago(12h)                | summarize Time = max(TimeGenerated)\n            | where isnotempty(Time)"
+            },
+            {
+              "name": "PaloAltoCortexXDR_Alerts_CL",
+              "lastDataReceivedQuery": "PaloAltoCortexXDR_Alerts_CL\n       | where TimeGenerated > ago(12h)                | summarize Time = max(TimeGenerated)\n            | where isnotempty(Time)"
+            },
+            {
+              "name": "PaloAltoCortexXDR_Audit_Management_CL",
+              "lastDataReceivedQuery": "PaloAltoCortexXDR_Audit_Management_CL\n       | where TimeGenerated > ago(12h)                | summarize Time = max(TimeGenerated)\n            | where isnotempty(Time)"
+            },
+            {
+              "name": "PaloAltoCortexXDR_Audit_Agent_CL",
+              "lastDataReceivedQuery": "PaloAltoCortexXDR_Audit_Agent_CL\n       | where TimeGenerated > ago(12h)                | summarize Time = max(TimeGenerated)\n            | where isnotempty(Time)"
+            }
+          ],
+          "connectivityCriteria": [
+            {
+              "type": "HasDataConnectors",
+              "value": null
+            }
+          ],
+          "availability": {
+            "status": 1,
+            "isPreview": false
+          },
+          "permissions": {
+            "resourceProvider": [
+              {
+                "provider": "Microsoft.OperationalInsights/workspaces",
+                "permissionsDisplayText": "Read and Write permissions are required.",
+                "providerDisplayName": "Workspace",
+                "scope": "Workspace",
+                "requiredPermissions": {
+                  "read": true,
+                  "write": true,
+                  "delete": true,
+                  "action": false
+                }
+              }
+            ]
+          },
+          "instructionSteps": [
+            {
+              "instructions": [
+                {
+                  "type": "Markdown",
+                  "parameters": {
+                    "content": "#### Configuration steps for the Palo Alto Cortex XDR API \n Follow the instructions to obtain the credentials. you can also follow this [guide](https://cortex-panw.stoplight.io/docs/cortex-xdr/branches/main/3u3j0e7hcx8t1-get-started-with-cortex-xdr-ap-is) to generate API key."
+                  }
+                },
+                {
+                  "type": "Markdown",
+                  "parameters": {
+                    "content": "#### 1. Retrieve API URL\n   1.1. Log in to the Palo Alto Cortex XDR [**Management Console**] with Admin user credentials\n   1.2. In the [**Management Console**], click [**Settings**] -> [**Configurations**] \n   1.3. Under [**Integrations**] click on [**API Keys**].\n   1.4. In the [**Settings**] Page click on [**Copy API URL**] in the top right corner."
+                  }
+                },
+                {
+                  "type": "Markdown",
+                  "parameters": {
+                    "content": "#### 2. Retrieve API Token\n   2.1. Log in to the Palo Alto Cortex XDR [**Management Console**] with Admin user credentials\n 2.2. In the [**Management Console**], click [**Settings**] -> [**Configurations**] \n   2.3. Under [**Integrations**] click on [**API Keys**].\n   2.4. In the [**Settings**] Page click on [**New Key**] in the top right corner.\n   2.5. Choose security level, role, choose Standard and click on [**Generate**]\n   2.6. Copy the API Token, once it generated the [**API Token ID**] can be found under the ID column"
+                  }
+                },
+                {
+                  "parameters": {
+                    "label": "Base API URL",
+                    "placeholder": "https://api-example.xdr.au.paloaltonetworks.com",
+                    "type": "text",
+                    "name": "apiUrl"
+                  },
+                  "type": "Textbox"
+                },
+                {
+                  "parameters": {
+                    "label": "API Key ID",
+                    "placeholder": "API ID",
+                    "type": "text",
+                    "name": "apiId"
+                  },
+                  "type": "Textbox"
+                },
+                {
+                  "type": "Textbox",
+                  "parameters": {
+                    "label": "API Token",
+                    "placeholder": "API Token",
+                    "type": "password",
+                    "name": "apiToken"
+                  }
+                },
+                {
+                  "parameters": {
+                    "label": "toggle",
+                    "name": "toggle"
+                  },
+                  "type": "ConnectionToggleButton"
+                }
+              ]
+            }
+          ],
+          "isConnectivityCriteriasMatchSome": false
+        }
+      }
+    },
+    {
+      "name": "[concat(parameters('workspace'),'/Microsoft.SecurityInsights/',concat('DataConnector-', variables('_dataConnectorContentIdConnectorDefinition1')))]",
+      "apiVersion": "2022-01-01-preview",
+      "type": "Microsoft.OperationalInsights/workspaces/providers/metadata",
+      "properties": {
+        "parentId": "[extensionResourceId(resourceId('Microsoft.OperationalInsights/workspaces', parameters('workspace')), 'Microsoft.SecurityInsights/dataConnectorDefinitions', variables('_dataConnectorContentIdConnectorDefinition1'))]",
+        "contentId": "[variables('_dataConnectorContentIdConnectorDefinition1')]",
+        "kind": "DataConnector",
+        "version": "[variables('dataConnectorCCPVersion')]",
+        "source": {
+          "sourceId": "[variables('_solutionId')]",
+          "name": "[variables('_solutionName')]",
+          "kind": "Solution"
+        },
+        "author": {
+          "name": "Microsoft"
+        },
+        "support": {
+          "name": "Microsoft Corporation",
+          "email": "support@microsoft.com",
+          "tier": "Microsoft",
+          "link": "https://support.microsoft.com"
+        },
+        "dependencies": {
+          "criteria": [
+            {
+              "version": "[variables('dataConnectorCCPVersion')]",
+              "contentId": "[variables('_dataConnectorContentIdConnections1')]",
+              "kind": "ResourcesDataConnector"
+            }
+          ]
+        }
+      }
+    },
+    {
+      "type": "Microsoft.OperationalInsights/workspaces/providers/contentTemplates",
+      "apiVersion": "2023-04-01-preview",
+      "name": "[concat(parameters('workspace'),'/Microsoft.SecurityInsights/', variables('dataConnectorTemplateNameConnections1'), variables('dataConnectorCCPVersion'))]",
+      "location": "[parameters('workspace-location')]",
+      "dependsOn": [
+        "[extensionResourceId(resourceId('Microsoft.OperationalInsights/workspaces', parameters('workspace')), 'Microsoft.SecurityInsights/contentPackages', variables('_solutionId'))]"
+      ],
+      "properties": {
+        "contentId": "[variables('_dataConnectorContentIdConnections1')]",
+        "displayName": "Palo Alto Cortex XDR",
+        "contentKind": "ResourcesDataConnector",
+        "mainTemplate": {
+          "$schema": "https://schema.management.azure.com/schemas/2019-04-01/deploymentTemplate.json#",
+          "contentVersion": "[variables('dataConnectorCCPVersion')]",
+          "parameters": {
+            "connectorDefinitionName": {
+              "defaultValue": "Palo Alto Cortex XDR",
+              "type": "string",
+              "minLength": 1
+            },
+            "workspace": {
+              "defaultValue": "[parameters('workspace')]",
+              "type": "string"
+            },
+            "dcrConfig": {
+              "defaultValue": {
+                "dataCollectionEndpoint": "data collection Endpoint",
+                "dataCollectionRuleImmutableId": "data collection rule immutableId"
+              },
+              "type": "object"
+            },
+            "apiUrl": {
+              "defaultValue": "apiUrl",
+              "type": "string",
+              "minLength": 1
+            },
+            "apiId": {
+              "defaultValue": "apiId",
+              "type": "string",
+              "minLength": 1
+            },
+            "apiToken": {
+              "defaultValue": "apiToken",
+              "type": "string",
+              "minLength": 1
+            }
+          },
+          "variables": {
+            "_dataConnectorContentIdConnections1": "[variables('_dataConnectorContentIdConnections1')]"
+          },
+          "resources": [
+            {
+              "name": "[concat(parameters('workspace'),'/Microsoft.SecurityInsights/',concat('DataConnector-', variables('_dataConnectorContentIdConnections1')))]",
+              "apiVersion": "2022-01-01-preview",
+              "type": "Microsoft.OperationalInsights/workspaces/providers/metadata",
+              "properties": {
+                "parentId": "[extensionResourceId(resourceId('Microsoft.OperationalInsights/workspaces', parameters('workspace')), 'Microsoft.SecurityInsights/dataConnectors', variables('_dataConnectorContentIdConnections1'))]",
+                "contentId": "[variables('_dataConnectorContentIdConnections1')]",
+                "kind": "ResourcesDataConnector",
+                "version": "[variables('dataConnectorCCPVersion')]",
+                "source": {
+                  "sourceId": "[variables('_solutionId')]",
+                  "name": "[variables('_solutionName')]",
+                  "kind": "Solution"
+                },
+                "author": {
+                  "name": "Microsoft"
+                },
+                "support": {
+                  "name": "Microsoft Corporation",
+                  "email": "support@microsoft.com",
+                  "tier": "Microsoft",
+                  "link": "https://support.microsoft.com"
+                }
+              }
+            },
+            {
+              "name": "[concat(parameters('workspace'),'/Microsoft.SecurityInsights/', 'CortexXdrAgent')]",
+              "apiVersion": "2023-02-01-preview",
+              "type": "Microsoft.OperationalInsights/workspaces/providers/dataConnectors",
+              "location": "[parameters('workspace-location')]",
+              "kind": "RestApiPoller",
+              "properties": {
+                "connectorDefinitionName": "CortexXDRDataConnector",
+                "dataType": "PaloAltoCortexXDR_Audit_Agent_CL",
+                "auth": {
+                  "type": "APIKey",
+                  "ApiKey": "[[parameters('apitoken')]",
+                  "ApiKeyName": "Authorization"
+                },
+                "request": {
+                  "apiEndpoint": "[[concat(parameters('apiUrl'), '/public_api/v1/audits/agents_reports')]",
+                  "headers": {
+                    "Accept": "application/json",
+                    "User-Agent": "Scuba",
+                    "x-xdr-auth-id": "[[parameters('apiId')]"
+                  },
+                  "httpMethod": "Post",
+                  "queryParametersTemplate": "{ 'request_data': { 'filters': [ { 'field': 'timestamp', 'operator': 'gte', 'value': {_QueryWindowStartTime} },{ 'field': 'timestamp', 'operator': 'lte', 'value': {_QueryWindowEndTime} }  ], 'sort': { 'field': 'timestamp', 'keyword': 'desc' } } }",
+                  "queryTimeFormat": "UnixTimestampInMills",
+                  "queryWindowInMin": 5,
+                  "logResponseContent": true
+                },
+                "response": {
+                  "eventsJsonPaths": [
+                    "$.reply.data"
+                  ]
+                },
+                "dcrConfig": {
+                  "streamName": "Custom-CortexXdrStreamAgent",
+                  "dataCollectionEndpoint": "[[parameters('dcrConfig').dataCollectionEndpoint]",
+                  "dataCollectionRuleImmutableId": "[[parameters('dcrConfig').dataCollectionRuleImmutableId]"
+                },
+                "paging": {
+                  "offsetParaName": "$.request_data.search_from",
+                  "pagingType": "Offset",
+                  "offsetEndParaName": "$.request_data.search_to",
+                  "pageSize": 100
+                }
+              }
+            },
+            {
+              "name": "[concat(parameters('workspace'),'/Microsoft.SecurityInsights/', 'CortexXdrAlerts')]",
+              "apiVersion": "2023-02-01-preview",
+              "type": "Microsoft.OperationalInsights/workspaces/providers/dataConnectors",
+              "location": "[parameters('workspace-location')]",
+              "kind": "RestApiPoller",
+              "properties": {
+                "connectorDefinitionName": "CortexXDRDataConnector",
+                "dataType": "PaloAltoCortexXDR_Alerts_CL",
+                "auth": {
+                  "type": "APIKey",
+                  "ApiKey": "[[parameters('apitoken')]",
+                  "ApiKeyName": "Authorization"
+                },
+                "request": {
+                  "apiEndpoint": "[[concat(parameters('apiUrl'),'/public_api/v1/alerts/get_alerts')]",
+                  "headers": {
+                    "Accept": "application/json",
+                    "User-Agent": "Scuba",
+                    "x-xdr-auth-id": "[[parameters('apiId')]"
+                  },
+                  "httpMethod": "Post",
+                  "queryParametersTemplate": "{ 'request_data': { 'filters': [ { 'field': 'creation_time', 'operator': 'gte', 'value': {_QueryWindowStartTime} },{ 'field': 'creation_time', 'operator': 'lte', 'value': {_QueryWindowEndTime} }], 'sort': { 'field': 'creation_time', 'keyword': 'desc' } } }",
+                  "queryTimeFormat": "UnixTimestampInMills",
+                  "queryWindowInMin": 5,
+                  "logResponseContent": true
+                },
+                "response": {
+                  "eventsJsonPaths": [
+                    "$.reply.alerts"
+                  ]
+                },
+                "dcrConfig": {
+                  "streamName": "Custom-CortexXdrStreamAlerts",
+                  "dataCollectionEndpoint": "[[parameters('dcrConfig').dataCollectionEndpoint]",
+                  "dataCollectionRuleImmutableId": "[[parameters('dcrConfig').dataCollectionRuleImmutableId]"
+                },
+                "paging": {
+                  "offsetParaName": "$.request_data.search_from",
+                  "pagingType": "Offset",
+                  "offsetEndParaName": "$.request_data.search_to",
+                  "pageSize": 100
+                }
+              }
+            },
+            {
+              "name": "[concat(parameters('workspace'),'/Microsoft.SecurityInsights/', 'CortexXdrEndpoints')]",
+              "apiVersion": "2023-02-01-preview",
+              "type": "Microsoft.OperationalInsights/workspaces/providers/dataConnectors",
+              "location": "[parameters('workspace-location')]",
+              "kind": "RestApiPoller",
+              "properties": {
+                "connectorDefinitionName": "CortexXDRDataConnector",
+                "dataType": "PaloAltoCortexXDR_Endpoints_CL",
+                "auth": {
+                  "type": "APIKey",
+                  "ApiKey": "[[parameters('apitoken')]",
+                  "ApiKeyName": "Authorization"
+                },
+                "request": {
+                  "apiEndpoint": "[[concat(parameters('apiUrl'),'/public_api/v1/endpoints/get_endpoints')]",
+                  "headers": {
+                    "Accept": "application/json",
+                    "User-Agent": "Scuba",
+                    "x-xdr-auth-id": "[[parameters('apiId')]"
+                  },
+                  "httpMethod": "Post",
+                  "queryParametersTemplate": "{}",
+                  "queryTimeFormat": "UnixTimestampInMills",
+                  "queryWindowInMin": 60,
+                  "logResponseContent": true
+                },
+                "response": {
+                  "eventsJsonPaths": [
+                    "$.reply"
+                  ]
+                },
+                "dcrConfig": {
+                  "streamName": "Custom-CortexXdrStreamEndpoint",
+                  "dataCollectionEndpoint": "[[parameters('dcrConfig').dataCollectionEndpoint]",
+                  "dataCollectionRuleImmutableId": "[[parameters('dcrConfig').dataCollectionRuleImmutableId]"
+                }
+              }
+            },
+            {
+              "name": "[concat(parameters('workspace'),'/Microsoft.SecurityInsights/', 'CortexXdrIncidents')]",
+              "apiVersion": "2023-02-01-preview",
+              "type": "Microsoft.OperationalInsights/workspaces/providers/dataConnectors",
+              "location": "[parameters('workspace-location')]",
+              "kind": "RestApiPoller",
+              "properties": {
+                "connectorDefinitionName": "CortexXDRDataConnector",
+                "dataType": "PaloAltoCortexXDR_Incidents_CL",
+                "auth": {
+                  "type": "APIKey",
+                  "ApiKey": "[[parameters('apitoken')]",
+                  "ApiKeyName": "Authorization"
+                },
+                "request": {
+                  "apiEndpoint": "[[concat(parameters('apiUrl'),'/public_api/v1/incidents/get_incidents')]",
+                  "headers": {
+                    "Accept": "application/json",
+                    "User-Agent": "Scuba",
+                    "x-xdr-auth-id": "[[parameters('apiId')]"
+                  },
+                  "httpMethod": "Post",
+                  "queryParametersTemplate": "{ 'request_data': { 'filters': [ { 'field': 'creation_time', 'operator': 'gte', 'value': {_QueryWindowStartTime} },{ 'field': 'creation_time', 'operator': 'lte', 'value': {_QueryWindowEndTime} }], 'sort': { 'field': 'creation_time', 'keyword': 'desc' } } }",
+                  "queryTimeFormat": "UnixTimestampInMills",
+                  "queryWindowInMin": 5,
+                  "logResponseContent": true
+                },
+                "response": {
+                  "eventsJsonPaths": [
+                    "$.reply.incidents"
+                  ]
+                },
+                "dcrConfig": {
+                  "streamName": "Custom-CortexXdrStreamIncidents",
+                  "dataCollectionEndpoint": "[[parameters('dcrConfig').dataCollectionEndpoint]",
+                  "dataCollectionRuleImmutableId": "[[parameters('dcrConfig').dataCollectionRuleImmutableId]"
+                },
+                "paging": {
+                  "offsetParaName": "$.request_data.search_from",
+                  "pagingType": "Offset",
+                  "offsetEndParaName": "$.request_data.search_to",
+                  "pageSize": 100
+                }
+              }
+            },
+            {
+              "name": "[concat(parameters('workspace'),'/Microsoft.SecurityInsights/', 'CortexXdrManagement')]",
+              "apiVersion": "2023-02-01-preview",
+              "type": "Microsoft.OperationalInsights/workspaces/providers/dataConnectors",
+              "location": "[parameters('workspace-location')]",
+              "kind": "RestApiPoller",
+              "properties": {
+                "connectorDefinitionName": "CortexXDRDataConnector",
+                "dataType": "PaloAltoCortexXDR_Audit_Management_CL",
+                "auth": {
+                  "type": "APIKey",
+                  "ApiKey": "[[parameters('apitoken')]",
+                  "ApiKeyName": "Authorization"
+                },
+                "request": {
+                  "apiEndpoint": "[[concat(parameters('apiUrl'),'/public_api/v1/audits/management_logs')]",
+                  "headers": {
+                    "Accept": "application/json",
+                    "User-Agent": "Scuba",
+                    "x-xdr-auth-id": "[[parameters('apiId')]"
+                  },
+                  "httpMethod": "Post",
+                  "queryParametersTemplate": "{ 'request_data': { 'filters': [ { 'field': 'timestamp', 'operator': 'gte', 'value': {_QueryWindowStartTime} },{ 'field': 'timestamp', 'operator': 'lte', 'value': {_QueryWindowEndTime} } ], 'sort': { 'field': 'timestamp', 'keyword': 'desc' } } }",
+                  "queryTimeFormat": "UnixTimestampInMills",
+                  "queryWindowInMin": 5,
+                  "logResponseContent": true
+                },
+                "response": {
+                  "eventsJsonPaths": [
+                    "$.reply.data"
+                  ]
+                },
+                "dcrConfig": {
+                  "streamName": "Custom-CortexXdrStreamManagement",
+                  "dataCollectionEndpoint": "[[parameters('dcrConfig').dataCollectionEndpoint]",
+                  "dataCollectionRuleImmutableId": "[[parameters('dcrConfig').dataCollectionRuleImmutableId]"
+                },
+                "paging": {
+                  "offsetParaName": "$.request_data.search_from",
+                  "pagingType": "Offset",
+                  "offsetEndParaName": "$.request_data.search_to",
+                  "pageSize": 100
+                }
+              }
+            }
+          ]
+        },
+        "packageKind": "Solution",
+        "packageVersion": "[variables('_solutionVersion')]",
+        "packageName": "[variables('_solutionName')]",
+        "contentProductId": "[concat(take(variables('_solutionId'), 50),'-','rdc','-', uniqueString(concat(variables('_solutionId'),'-','ResourcesDataConnector','-',variables('_dataConnectorContentIdConnections1'),'-', variables('dataConnectorCCPVersion'))))]",
+        "packageId": "[variables('_solutionId')]",
+        "contentSchemaVersion": "3.0.0",
+        "version": "[variables('dataConnectorCCPVersion')]"
+      }
+    },
+    {
+      "type": "Microsoft.OperationalInsights/workspaces/providers/contentTemplates",
+      "apiVersion": "2023-04-01-preview",
+      "name": "[variables('dataConnectorTemplateSpecName2')]",
+      "location": "[parameters('workspace-location')]",
+      "dependsOn": [
+        "[extensionResourceId(resourceId('Microsoft.OperationalInsights/workspaces', parameters('workspace')), 'Microsoft.SecurityInsights/contentPackages', variables('_solutionId'))]"
+      ],
+      "properties": {
+        "description": "Cortex XDR data connector with template version 3.0.1",
+        "mainTemplate": {
+          "$schema": "https://schema.management.azure.com/schemas/2019-04-01/deploymentTemplate.json#",
+          "contentVersion": "[variables('dataConnectorVersion2')]",
+          "parameters": {},
+          "variables": {},
+          "resources": [
+            {
+              "name": "[concat(parameters('workspace'),'/Microsoft.SecurityInsights/',variables('_dataConnectorContentId2'))]",
+              "apiVersion": "2021-03-01-preview",
+              "type": "Microsoft.OperationalInsights/workspaces/providers/dataConnectors",
+              "location": "[parameters('workspace-location')]",
+              "kind": "APIPolling",
+              "properties": {
+                "connectorUiConfig": {
+                  "id": "[variables('_uiConfigId2')]",
+                  "publisher": "DEFEND Ltd.",
+                  "title": "Cortex XDR - Incidents",
+                  "descriptionMarkdown": "Custom Data connector from DEFEND to utilise the Cortex API to ingest incidents from Cortex XDR platform into Microsoft Sentinel.",
+                  "graphQueriesTableName": "CortexXDR_Incidents_CL",
+                  "sampleQueries": [
+                    {
+                      "description": "All Cortex XDR Incidents",
+                      "query": "{{graphQueriesTableName}}\n| sort by TimeGenerated desc"
+                    }
+                  ],
+                  "availability": {
+                    "isPreview": false,
+                    "status": 1
+                  },
+                  "connectivityCriteria": [
+                    {
+                      "type": "SentinelKindsV2",
+                      "value": [
+                        "APIPolling"
+                      ]
+                    }
+                  ],
+                  "dataTypes": [
+                    {
+                      "lastDataReceivedQuery": "{{graphQueriesTableName}}\n            | summarize Time = max(TimeGenerated)\n            | where isnotempty(Time)",
+                      "name": "{{graphQueriesTableName}}"
+                    }
+                  ],
+                  "graphQueries": [
+                    {
+                      "baseQuery": "{{graphQueriesTableName}}",
+                      "legend": "Cortex XDR Incidents",
+                      "metricName": "Total data received"
+                    }
+                  ],
+                  "instructionSteps": [
+                    {
+                      "description": "Connect Cortex XDR to Microsoft Sentinel via Cortex API to process Cortex Incidents.",
+                      "instructions": [
+                        {
+                          "parameters": {
+                            "enable": "true",
+                            "userRequestPlaceHoldersInput": [
+                              {
+                                "displayText": "API Endpoint, excluding the 'api-' portion (example.xdr.au.paloaltonetworks.com)",
+                                "placeHolderName": "{{fqdn}}",
+                                "requestObjectKey": "apiEndpoint"
+                              },
+                              {
+                                "displayText": "API Key Id",
+                                "placeHolderName": "{{apiKeyId}}",
+                                "pollingKeyPaths": [
+                                  "$.request.headers.x-xdr-auth-id"
+                                ]
+                              }
+                            ]
+                          },
+                          "type": "APIKey"
+                        }
+                      ],
+                      "title": "Enable Cortex XDR API"
+                    }
+                  ],
+                  "permissions": {
+                    "customs": [
+                      {
+                        "description": "**Cortex API Token** is required for REST API. [See the documentation to learn more about API](https://docs.paloaltonetworks.com/cortex/cortex-xdr/cortex-xdr-api.html). Check all requirements and follow the instructions for obtaining credentials.",
+                        "name": "Cortex API credentials"
+                      }
+                    ],
+                    "resourceProvider": [
+                      {
+                        "permissionsDisplayText": "read and write permissions are required.",
+                        "provider": "Microsoft.OperationalInsights/workspaces",
+                        "providerDisplayName": "Workspace",
+                        "requiredPermissions": {
+                          "delete": true,
+                          "read": true,
+                          "write": true
+                        },
+                        "scope": "Workspace"
+                      },
+                      {
+                        "permissionsDisplayText": "read permissions to shared keys for the workspace are required. [See the documentation to learn more about workspace keys](https://docs.microsoft.com/azure/azure-monitor/platform/agent-windows#obtain-workspace-id-and-key)",
+                        "provider": "Microsoft.OperationalInsights/workspaces/sharedKeys",
+                        "providerDisplayName": "Keys",
+                        "requiredPermissions": {
+                          "action": true
+                        },
+                        "scope": "Workspace"
+                      }
+                    ]
+                  }
+                },
+                "pollingConfig": {
+                  "auth": {
+                    "apiKeyName": "Authorization",
+                    "authType": "APIKey"
+                  },
+                  "isActive": true,
+                  "paging": {
+                    "pagingType": "None"
+                  },
+                  "request": {
+                    "apiEndpoint": "https://api-{{fqdn}}/public_api/v1/incidents/get_incidents/",
+                    "headers": {
+                      "x-xdr-auth-id": "[variables('_xdrAuthId')]"
+                    },
+                    "httpMethod": "Post",
+                    "queryParametersTemplate": "{ 'request_data': { 'filters': [ { 'field': 'modification_time', 'operator': 'gte', 'value': {_QueryWindowStartTime} } ], 'sort': { 'field': 'modification_time', 'keyword': 'desc' } } }",
+                    "queryTimeFormat": "UnixTimestampInMills",
+                    "queryWindowInMin": 5
+                  },
+                  "response": {
+                    "eventsJsonPaths": [
+                      "$..incidents"
+                    ]
+                  }
+                }
+              }
+            },
+            {
+              "type": "Microsoft.OperationalInsights/workspaces/providers/metadata",
+              "apiVersion": "2023-04-01-preview",
+              "name": "[concat(parameters('workspace'),'/Microsoft.SecurityInsights/',concat('DataConnector-', last(split(variables('_dataConnectorId2'),'/'))))]",
+              "properties": {
+                "parentId": "[extensionResourceId(resourceId('Microsoft.OperationalInsights/workspaces', parameters('workspace')), 'Microsoft.SecurityInsights/dataConnectors', variables('_dataConnectorContentId2'))]",
+                "contentId": "[variables('_dataConnectorContentId2')]",
+                "kind": "DataConnector",
+                "version": "[variables('dataConnectorVersion2')]",
+                "source": {
+                  "kind": "Solution",
+                  "name": "Cortex XDR",
+                  "sourceId": "[variables('_solutionId')]"
+                },
+                "author": {
+                  "name": "Microsoft"
+                },
+                "support": {
+                  "name": "Microsoft Corporation",
+                  "email": "support@microsoft.com",
+                  "tier": "Microsoft",
+                  "link": "https://support.microsoft.com"
+                }
+              }
+            }
+          ]
+        },
+        "packageKind": "Solution",
+        "packageVersion": "[variables('_solutionVersion')]",
+        "packageName": "[variables('_solutionName')]",
+        "packageId": "[variables('_solutionId')]",
+        "contentSchemaVersion": "3.0.0",
+        "contentId": "[variables('_dataConnectorContentId2')]",
+        "contentKind": "DataConnector",
+        "displayName": "Cortex XDR - Incidents",
+        "contentProductId": "[variables('_dataConnectorcontentProductId2')]",
+        "id": "[variables('_dataConnectorcontentProductId2')]",
+        "version": "[variables('dataConnectorVersion2')]"
+      }
+    },
+    {
+      "type": "Microsoft.OperationalInsights/workspaces/providers/metadata",
+      "apiVersion": "2023-04-01-preview",
+      "name": "[concat(parameters('workspace'),'/Microsoft.SecurityInsights/',concat('DataConnector-', last(split(variables('_dataConnectorId2'),'/'))))]",
+      "dependsOn": [
+        "[variables('_dataConnectorId2')]"
+      ],
+      "location": "[parameters('workspace-location')]",
+      "properties": {
+        "parentId": "[extensionResourceId(resourceId('Microsoft.OperationalInsights/workspaces', parameters('workspace')), 'Microsoft.SecurityInsights/dataConnectors', variables('_dataConnectorContentId2'))]",
+        "contentId": "[variables('_dataConnectorContentId2')]",
+        "kind": "DataConnector",
+        "version": "[variables('dataConnectorVersion2')]",
+        "source": {
+          "kind": "Solution",
+          "name": "Cortex XDR",
+          "sourceId": "[variables('_solutionId')]"
+        },
+        "author": {
+          "name": "Microsoft"
+        },
+        "support": {
+          "name": "Microsoft Corporation",
+          "email": "support@microsoft.com",
+          "tier": "Microsoft",
+          "link": "https://support.microsoft.com"
+        }
+      }
+    },
+    {
+      "name": "[concat(parameters('workspace'),'/Microsoft.SecurityInsights/',variables('_dataConnectorContentId2'))]",
+      "apiVersion": "2021-03-01-preview",
+      "type": "Microsoft.OperationalInsights/workspaces/providers/dataConnectors",
+      "location": "[parameters('workspace-location')]",
+      "kind": "APIPolling",
+      "properties": {
+        "connectorUiConfig": {
+          "id": "[variables('_uiConfigId2')]",
+          "publisher": "DEFEND Ltd.",
+          "title": "Cortex XDR - Incidents",
+          "descriptionMarkdown": "Custom Data connector from DEFEND to utilise the Cortex API to ingest incidents from Cortex XDR platform into Microsoft Sentinel.",
+          "graphQueriesTableName": "CortexXDR_Incidents_CL",
+          "sampleQueries": [
+            {
+              "description": "All Cortex XDR Incidents",
+              "query": "{{graphQueriesTableName}}\n| sort by TimeGenerated desc"
+            }
+          ],
+          "availability": {
+            "isPreview": false,
+            "status": 1
+          },
+          "connectivityCriteria": [
+            {
+              "type": "SentinelKindsV2",
+              "value": [
+                "APIPolling"
+              ]
+            }
+          ],
+          "dataTypes": [
+            {
+              "lastDataReceivedQuery": "{{graphQueriesTableName}}\n            | summarize Time = max(TimeGenerated)\n            | where isnotempty(Time)",
+              "name": "{{graphQueriesTableName}}"
+            }
+          ],
+          "graphQueries": [
+            {
+              "baseQuery": "{{graphQueriesTableName}}",
+              "legend": "Cortex XDR Incidents",
+              "metricName": "Total data received"
+            }
+          ],
+          "instructionSteps": [
+            {
+              "description": "Connect Cortex XDR to Microsoft Sentinel via Cortex API to process Cortex Incidents.",
+              "instructions": [
+                {
+                  "parameters": {
+                    "enable": "true",
+                    "userRequestPlaceHoldersInput": [
+                      {
+                        "displayText": "API Endpoint, excluding the 'api-' portion (example.xdr.au.paloaltonetworks.com)",
+                        "placeHolderName": "{{fqdn}}",
+                        "requestObjectKey": "apiEndpoint"
+                      },
+                      {
+                        "displayText": "API Key Id",
+                        "placeHolderName": "{{apiKeyId}}",
+                        "pollingKeyPaths": [
+                          "$.request.headers.x-xdr-auth-id"
+                        ]
+                      }
+                    ]
+                  },
+                  "type": "APIKey"
+                }
+              ],
+              "title": "Enable Cortex XDR API"
+            }
+          ],
+          "permissions": {
+            "customs": [
+              {
+                "description": "**Cortex API Token** is required for REST API. [See the documentation to learn more about API](https://docs.paloaltonetworks.com/cortex/cortex-xdr/cortex-xdr-api.html). Check all requirements and follow the instructions for obtaining credentials.",
+                "name": "Cortex API credentials"
+              }
+            ],
+            "resourceProvider": [
+              {
+                "permissionsDisplayText": "read and write permissions are required.",
+                "provider": "Microsoft.OperationalInsights/workspaces",
+                "providerDisplayName": "Workspace",
+                "requiredPermissions": {
+                  "delete": true,
+                  "read": true,
+                  "write": true
+                },
+                "scope": "Workspace"
+              },
+              {
+                "permissionsDisplayText": "read permissions to shared keys for the workspace are required. [See the documentation to learn more about workspace keys](https://docs.microsoft.com/azure/azure-monitor/platform/agent-windows#obtain-workspace-id-and-key)",
+                "provider": "Microsoft.OperationalInsights/workspaces/sharedKeys",
+                "providerDisplayName": "Keys",
+                "requiredPermissions": {
+                  "action": true
+                },
+                "scope": "Workspace"
+              }
+            ]
+          }
+        },
+        "pollingConfig": {
+          "auth": {
+            "apiKeyName": "Authorization",
+            "authType": "APIKey"
+          },
+          "isActive": true,
+          "paging": {
+            "pagingType": "None"
+          },
+          "request": {
+            "apiEndpoint": "https://api-{{fqdn}}/public_api/v1/incidents/get_incidents/",
+            "headers": {
+              "x-xdr-auth-id": "[variables('_xdrAuthId')]"
+            },
+            "httpMethod": "Post",
+            "queryParametersTemplate": "{ 'request_data': { 'filters': [ { 'field': 'modification_time', 'operator': 'gte', 'value': {_QueryWindowStartTime} } ], 'sort': { 'field': 'modification_time', 'keyword': 'desc' } } }",
+            "queryTimeFormat": "UnixTimestampInMills",
+            "queryWindowInMin": 5
+          },
+          "response": {
+            "eventsJsonPaths": [
+              "$..incidents"
+            ]
+          }
+        }
+      }
+    },
+    {
+      "type": "Microsoft.OperationalInsights/workspaces/providers/contentPackages",
+      "apiVersion": "2023-04-01-preview",
+      "location": "[parameters('workspace-location')]",
+      "properties": {
+        "version": "3.0.1",
+        "kind": "Solution",
+        "contentSchemaVersion": "3.0.0",
+        "displayName": "Cortex XDR",
+        "publisherDisplayName": "Microsoft Sentinel, Microsoft Corporation",
+        "descriptionHtml": "<p><strong>Note:</strong> Please refer to the following before installing the solution:</p>\n<p>• Review the solution <a href=\"https://github.com/Azure/Azure-Sentinel/tree/master/Solutions/Cortex%20XDR/ReleaseNotes.md\">Release Notes</a></p>\n<p>• There may be <a href=\"https://aka.ms/sentinelsolutionsknownissues\">known issues</a> pertaining to this Solution, please refer to them before installing.</p>\n<p>The <a href=\"https://www.paloaltonetworks.com/\">Palo Alto Networks</a> Cortex XDR Microsoft Sentinel Solution pulls log directly from the Cortex XDR platform via API. The solution is configured to pull the Incidents from the Cortex XDR platform every 5 minutes and ingest them into Microsoft Sentinel. The solution is dependent on the Cortex XDR API Key and API Key ID. The API Key ID is used as the polling key path and the API Key is used as the header for the API request. The solution also includes 3 analytics rules to detect the creation of incidents based on the severities (High, Medium, Low).</p>\n<p><strong>Data Connectors:</strong> 2, <strong>Parsers:</strong> 1, <strong>Analytic Rules:</strong> 3</p>\n<p><a href=\"https://aka.ms/azuresentinel\">Learn more about Microsoft Sentinel</a> | <a href=\"https://aka.ms/azuresentinelsolutionsdoc\">Learn more about Solutions</a></p>\n",
+        "contentKind": "Solution",
+        "contentProductId": "[variables('_solutioncontentProductId')]",
+        "id": "[variables('_solutioncontentProductId')]",
+        "icon": "<img src=\"https://raw.githubusercontent.com/Azure/Azure-Sentinel/master/Logos/CortexXDR_Logo.svg\" width=\"75px\" height=\"75px\">",
+        "contentId": "[variables('_solutionId')]",
+        "parentId": "[variables('_solutionId')]",
+        "source": {
+          "kind": "Solution",
+          "name": "Cortex XDR",
+          "sourceId": "[variables('_solutionId')]"
+        },
+        "author": {
+          "name": "Microsoft"
+        },
+        "support": {
+          "name": "Microsoft Corporation",
+          "email": "support@microsoft.com",
+          "tier": "Microsoft",
+          "link": "https://support.microsoft.com"
+        },
+        "dependencies": {
+          "operator": "AND",
+          "criteria": [
+            {
+              "kind": "AnalyticsRule",
+              "contentId": "[variables('analyticRuleObject1')._analyticRulecontentId1]",
+              "version": "[variables('analyticRuleObject1').analyticRuleVersion1]"
+            },
+            {
+              "kind": "AnalyticsRule",
+              "contentId": "[variables('analyticRuleObject2')._analyticRulecontentId2]",
+              "version": "[variables('analyticRuleObject2').analyticRuleVersion2]"
+            },
+            {
+              "kind": "AnalyticsRule",
+              "contentId": "[variables('analyticRuleObject3')._analyticRulecontentId3]",
+              "version": "[variables('analyticRuleObject3').analyticRuleVersion3]"
+            },
+            {
+              "kind": "Parser",
+              "contentId": "[variables('parserObject1').parserContentId1]",
+              "version": "[variables('parserObject1').parserVersion1]"
+            },
+            {
+              "kind": "DataConnector",
+              "contentId": "[variables('_dataConnectorContentIdConnections1')]",
+              "version": "[variables('dataConnectorCCPVersion')]"
+            },
+            {
+              "kind": "DataConnector",
+              "contentId": "[variables('_dataConnectorContentId2')]",
+              "version": "[variables('dataConnectorVersion2')]"
+            }
+          ]
+        },
+        "firstPublishDate": "2023-07-12",
+        "providers": [
+          "Palo Alto"
+        ],
+        "categories": {
+          "domains": [
+            "Security - Threat Protection"
+          ]
+        }
+      },
+      "name": "[concat(parameters('workspace'),'/Microsoft.SecurityInsights/', variables('_solutionId'))]"
+    }
+  ],
+  "outputs": {}
+}