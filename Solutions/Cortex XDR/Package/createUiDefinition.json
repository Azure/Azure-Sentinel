--- conflicted
+++ resolved
@@ -1,187 +1,179 @@
-{
-  "$schema": "https://schema.management.azure.com/schemas/0.1.2-preview/CreateUIDefinition.MultiVm.json#",
-  "handler": "Microsoft.Azure.CreateUIDef",
-  "version": "0.1.2-preview",
-  "parameters": {
-    "config": {
-      "isWizard": false,
-      "basics": {
-<<<<<<< HEAD
-        "description": "<img src=\"https://raw.githubusercontent.com/Azure/Azure-Sentinel/master/Logos/CortexXDR_Logo.svg\" width=\"75px\" height=\"75px\">\n\n**Note:** Please refer to the following before installing the solution: \n\n• Review the solution [Release Notes](https://github.com/Azure/Azure-Sentinel/tree/master/Solutions/Cortex%20XDR/ReleaseNotes.md)\n\n • There may be [known issues](https://aka.ms/sentinelsolutionsknownissues) pertaining to this Solution, please refer to them before installing.\n\nThe [Palo Alto Networks](https://www.paloaltonetworks.com/) Cortex XDR Sentinel Solution pulls log directly from the Cortex XDR platform via API. The solution is configured to pull the Incidents from the Cortex XDR platform every 5 minutes and ingest them into Sentinel. The solution is dependent on the Cortex XDR API Key and API Key ID. The API Key ID is used as the polling key path and the API Key is used as the header for the API request. The solution also includes 3 analytics rules to detect the creation of incidents based on the severities (High, Medium, Low).\n\n**Data Connectors:** 1, **Analytic Rules:** 3\n\n[Learn more about Microsoft Sentinel](https://aka.ms/azuresentinel) | [Learn more about Solutions](https://aka.ms/azuresentinelsolutionsdoc)",
-=======
-        "description": "<img src=\"https://raw.githubusercontent.com/Azure/Azure-Sentinel/master/Logos/CortexXDR_Logo.svg\" width=\"75px\" height=\"75px\">\n\n**Note:** Please refer to the following before installing the solution: \n\n• Review the solution [Release Notes](https://github.com/Azure/Azure-Sentinel/tree/master/Solutions/Cortex%20XDR/ReleaseNotes.md)\n\n • There may be [known issues](https://aka.ms/sentinelsolutionsknownissues) pertaining to this Solution, please refer to them before installing.\n\nThe [Palo Alto Networks](https://www.paloaltonetworks.com/) Cortex XDR Microsoft Sentinel Solution pulls log directly from the Cortex XDR platform via API. The solution is configured to pull the Incidents from the Cortex XDR platform every 5 minutes and ingest them into Microsoft Sentinel. The solution is dependent on the Cortex XDR API Key and API Key ID. The API Key ID is used as the polling key path and the API Key is used as the header for the API request. The solution also includes 3 analytics rules to detect the creation of incidents based on the severities (High, Medium, Low).\n\n**Data Connectors:** 2, **Parsers:** 1, **Analytic Rules:** 3\n\n[Learn more about Microsoft Sentinel](https://aka.ms/azuresentinel) | [Learn more about Solutions](https://aka.ms/azuresentinelsolutionsdoc)",
->>>>>>> 25eefbf8
-        "subscription": {
-          "resourceProviders": [
-            "Microsoft.OperationsManagement/solutions",
-            "Microsoft.OperationalInsights/workspaces/providers/alertRules",
-            "Microsoft.Insights/workbooks",
-            "Microsoft.Logic/workflows"
-          ]
-        },
-        "location": {
-          "metadata": {
-            "hidden": "Hiding location, we get it from the log analytics workspace"
-          },
-          "visible": false
-        },
-        "resourceGroup": {
-          "allowExisting": true
-        }
-      }
-    },
-    "basics": [
-      {
-        "name": "getLAWorkspace",
-        "type": "Microsoft.Solutions.ArmApiControl",
-        "toolTip": "This filters by workspaces that exist in the Resource Group selected",
-        "condition": "[greater(length(resourceGroup().name),0)]",
-        "request": {
-          "method": "GET",
-          "path": "[concat(subscription().id,'/providers/Microsoft.OperationalInsights/workspaces?api-version=2020-08-01')]"
-        }
-      },
-      {
-        "name": "workspace",
-        "type": "Microsoft.Common.DropDown",
-        "label": "Workspace",
-        "placeholder": "Select a workspace",
-        "toolTip": "This dropdown will list only workspace that exists in the Resource Group selected",
-        "constraints": {
-          "allowedValues": "[map(filter(basics('getLAWorkspace').value, (filter) => contains(toLower(filter.id), toLower(resourceGroup().name))), (item) => parse(concat('{\"label\":\"', item.name, '\",\"value\":\"', item.name, '\"}')))]",
-          "required": true
-        },
-        "visible": true
-      }
-    ],
-    "steps": [
-      {
-        "name": "dataconnectors",
-        "label": "Data Connectors",
-        "bladeTitle": "Data Connectors",
-        "elements": [
-          {
-            "name": "dataconnectors1-text",
-            "type": "Microsoft.Common.TextBlock",
-            "options": {
-<<<<<<< HEAD
-              "text": "This Solution installs the data connector for Cortex XDR. You can get Cortex XDR custom log data in your Microsoft Sentinel workspace. After installing the solution, configure and enable this data connector by following guidance in Manage solution view."
-=======
-              "text": "This Solution installs the data connector for Cortex XDR. You can get Cortex XDR data in your Microsoft Sentinel workspace. After installing the solution, configure and enable this data connector by following guidance in Manage solution view."
-            }
-          },
-          {
-            "name": "dataconnectors-link2",
-            "type": "Microsoft.Common.TextBlock",
-            "options": {
-              "link": {
-                "label": "Learn more about connecting data sources",
-                "uri": "https://docs.microsoft.com/azure/sentinel/connect-data-sources"
-              }
-            }
-          },
-          {
-            "name": "dataconnectors2-text",
-            "type": "Microsoft.Common.TextBlock",
-            "options": {
-              "text": "This Solution installs the data connector for Cortex XDR. You can get Cortex XDR custom log data in your Microsoft Sentinel workspace. After installing the solution, configure and enable this data connector by following guidance in Manage solution view."
-            }
-          },
-          {
-            "name": "dataconnectors-parser-text",
-            "type": "Microsoft.Common.TextBlock",
-            "options": {
-              "text": "The Solution installs a parser that transforms the ingested data into Microsoft Sentinel normalized format. The normalized format enables better correlation of different types of data from different data sources to drive end-to-end outcomes seamlessly in security monitoring, hunting, incident investigation and response scenarios in Microsoft Sentinel."
->>>>>>> 25eefbf8
-            }
-          },
-          {
-            "name": "dataconnectors-link2",
-            "type": "Microsoft.Common.TextBlock",
-            "options": {
-              "link": {
-                "label": "Learn more about connecting data sources",
-                "uri": "https://docs.microsoft.com/azure/sentinel/connect-data-sources"
-              }
-            }
-          }
-        ]
-      },
-      {
-        "name": "analytics",
-        "label": "Analytics",
-        "subLabel": {
-          "preValidation": "Configure the analytics",
-          "postValidation": "Done"
-        },
-        "bladeTitle": "Analytics",
-        "elements": [
-          {
-            "name": "analytics-text",
-            "type": "Microsoft.Common.TextBlock",
-            "options": {
-              "text": "This solution installs the following analytic rule templates. After installing the solution, create and enable analytic rules in Manage solution view."
-            }
-          },
-          {
-            "name": "analytics-link",
-            "type": "Microsoft.Common.TextBlock",
-            "options": {
-              "link": {
-                "label": "Learn more",
-                "uri": "https://docs.microsoft.com/azure/sentinel/tutorial-detect-threats-custom?WT.mc_id=Portal-Microsoft_Azure_CreateUIDef"
-              }
-            }
-          },
-          {
-            "name": "analytic1",
-            "type": "Microsoft.Common.Section",
-            "label": "Cortex XDR Incident - High",
-            "elements": [
-              {
-                "name": "analytic1-text",
-                "type": "Microsoft.Common.TextBlock",
-                "options": {
-                  "text": "A new incident was created in the Cortex XDR portal with a severity \"High\". Click on the events for incident details. "
-                }
-              }
-            ]
-          },
-          {
-            "name": "analytic2",
-            "type": "Microsoft.Common.Section",
-            "label": "Cortex XDR Incident - Medium",
-            "elements": [
-              {
-                "name": "analytic2-text",
-                "type": "Microsoft.Common.TextBlock",
-                "options": {
-                  "text": "A new incident was created in the Cortex XDR portal with a severity \"Medium\". Click on the events for incident details. "
-                }
-              }
-            ]
-          },
-          {
-            "name": "analytic3",
-            "type": "Microsoft.Common.Section",
-            "label": "Cortex XDR Incident - Low",
-            "elements": [
-              {
-                "name": "analytic3-text",
-                "type": "Microsoft.Common.TextBlock",
-                "options": {
-                  "text": "A new incident was created in the Cortex XDR portal with a severity \"Low\". Click on the events for incident details. "
-                }
-              }
-            ]
-          }
-        ]
-      }
-    ],
-    "outputs": {
-      "workspace-location": "[first(map(filter(basics('getLAWorkspace').value, (filter) => and(contains(toLower(filter.id), toLower(resourceGroup().name)),equals(filter.name,basics('workspace')))), (item) => item.location))]",
-      "location": "[location()]",
-      "workspace": "[basics('workspace')]"
-    }
-  }
-}
+{
+  "$schema": "https://schema.management.azure.com/schemas/0.1.2-preview/CreateUIDefinition.MultiVm.json#",
+  "handler": "Microsoft.Azure.CreateUIDef",
+  "version": "0.1.2-preview",
+  "parameters": {
+    "config": {
+      "isWizard": false,
+      "basics": {
+        "description": "<img src=\"https://raw.githubusercontent.com/Azure/Azure-Sentinel/master/Logos/CortexXDR_Logo.svg\" width=\"75px\" height=\"75px\">\n\n**Note:** Please refer to the following before installing the solution: \n\n• Review the solution [Release Notes](https://github.com/Azure/Azure-Sentinel/tree/master/Solutions/Cortex%20XDR/ReleaseNotes.md)\n\n • There may be [known issues](https://aka.ms/sentinelsolutionsknownissues) pertaining to this Solution, please refer to them before installing.\n\nThe [Palo Alto Networks](https://www.paloaltonetworks.com/) Cortex XDR Microsoft Sentinel Solution pulls log directly from the Cortex XDR platform via API. The solution is configured to pull the Incidents from the Cortex XDR platform every 5 minutes and ingest them into Microsoft Sentinel. The solution is dependent on the Cortex XDR API Key and API Key ID. The API Key ID is used as the polling key path and the API Key is used as the header for the API request. The solution also includes 3 analytics rules to detect the creation of incidents based on the severities (High, Medium, Low).\n\n**Data Connectors:** 2, **Parsers:** 1, **Analytic Rules:** 3\n\n[Learn more about Microsoft Sentinel](https://aka.ms/azuresentinel) | [Learn more about Solutions](https://aka.ms/azuresentinelsolutionsdoc)",
+        "subscription": {
+          "resourceProviders": [
+            "Microsoft.OperationsManagement/solutions",
+            "Microsoft.OperationalInsights/workspaces/providers/alertRules",
+            "Microsoft.Insights/workbooks",
+            "Microsoft.Logic/workflows"
+          ]
+        },
+        "location": {
+          "metadata": {
+            "hidden": "Hiding location, we get it from the log analytics workspace"
+          },
+          "visible": false
+        },
+        "resourceGroup": {
+          "allowExisting": true
+        }
+      }
+    },
+    "basics": [
+      {
+        "name": "getLAWorkspace",
+        "type": "Microsoft.Solutions.ArmApiControl",
+        "toolTip": "This filters by workspaces that exist in the Resource Group selected",
+        "condition": "[greater(length(resourceGroup().name),0)]",
+        "request": {
+          "method": "GET",
+          "path": "[concat(subscription().id,'/providers/Microsoft.OperationalInsights/workspaces?api-version=2020-08-01')]"
+        }
+      },
+      {
+        "name": "workspace",
+        "type": "Microsoft.Common.DropDown",
+        "label": "Workspace",
+        "placeholder": "Select a workspace",
+        "toolTip": "This dropdown will list only workspace that exists in the Resource Group selected",
+        "constraints": {
+          "allowedValues": "[map(filter(basics('getLAWorkspace').value, (filter) => contains(toLower(filter.id), toLower(resourceGroup().name))), (item) => parse(concat('{\"label\":\"', item.name, '\",\"value\":\"', item.name, '\"}')))]",
+          "required": true
+        },
+        "visible": true
+      }
+    ],
+    "steps": [
+      {
+        "name": "dataconnectors",
+        "label": "Data Connectors",
+        "bladeTitle": "Data Connectors",
+        "elements": [
+          {
+            "name": "dataconnectors1-text",
+            "type": "Microsoft.Common.TextBlock",
+            "options": {
+              "text": "This Solution installs the data connector for Cortex XDR. You can get Cortex XDR data in your Microsoft Sentinel workspace. After installing the solution, configure and enable this data connector by following guidance in Manage solution view."
+            }
+          },
+          {
+            "name": "dataconnectors-link2",
+            "type": "Microsoft.Common.TextBlock",
+            "options": {
+              "link": {
+                "label": "Learn more about connecting data sources",
+                "uri": "https://docs.microsoft.com/azure/sentinel/connect-data-sources"
+              }
+            }
+          },
+          {
+            "name": "dataconnectors2-text",
+            "type": "Microsoft.Common.TextBlock",
+            "options": {
+              "text": "This Solution installs the data connector for Cortex XDR. You can get Cortex XDR custom log data in your Microsoft Sentinel workspace. After installing the solution, configure and enable this data connector by following guidance in Manage solution view."
+            }
+          },
+          {
+            "name": "dataconnectors-parser-text",
+            "type": "Microsoft.Common.TextBlock",
+            "options": {
+              "text": "The Solution installs a parser that transforms the ingested data into Microsoft Sentinel normalized format. The normalized format enables better correlation of different types of data from different data sources to drive end-to-end outcomes seamlessly in security monitoring, hunting, incident investigation and response scenarios in Microsoft Sentinel."
+            }
+          },
+          {
+            "name": "dataconnectors-link2",
+            "type": "Microsoft.Common.TextBlock",
+            "options": {
+              "link": {
+                "label": "Learn more about connecting data sources",
+                "uri": "https://docs.microsoft.com/azure/sentinel/connect-data-sources"
+              }
+            }
+          }
+        ]
+      },
+      {
+        "name": "analytics",
+        "label": "Analytics",
+        "subLabel": {
+          "preValidation": "Configure the analytics",
+          "postValidation": "Done"
+        },
+        "bladeTitle": "Analytics",
+        "elements": [
+          {
+            "name": "analytics-text",
+            "type": "Microsoft.Common.TextBlock",
+            "options": {
+              "text": "This solution installs the following analytic rule templates. After installing the solution, create and enable analytic rules in Manage solution view."
+            }
+          },
+          {
+            "name": "analytics-link",
+            "type": "Microsoft.Common.TextBlock",
+            "options": {
+              "link": {
+                "label": "Learn more",
+                "uri": "https://docs.microsoft.com/azure/sentinel/tutorial-detect-threats-custom?WT.mc_id=Portal-Microsoft_Azure_CreateUIDef"
+              }
+            }
+          },
+          {
+            "name": "analytic1",
+            "type": "Microsoft.Common.Section",
+            "label": "Cortex XDR Incident - High",
+            "elements": [
+              {
+                "name": "analytic1-text",
+                "type": "Microsoft.Common.TextBlock",
+                "options": {
+                  "text": "A new incident was created in the Cortex XDR portal with a severity \"High\". Click on the events for incident details. "
+                }
+              }
+            ]
+          },
+          {
+            "name": "analytic2",
+            "type": "Microsoft.Common.Section",
+            "label": "Cortex XDR Incident - Medium",
+            "elements": [
+              {
+                "name": "analytic2-text",
+                "type": "Microsoft.Common.TextBlock",
+                "options": {
+                  "text": "A new incident was created in the Cortex XDR portal with a severity \"Medium\". Click on the events for incident details. "
+                }
+              }
+            ]
+          },
+          {
+            "name": "analytic3",
+            "type": "Microsoft.Common.Section",
+            "label": "Cortex XDR Incident - Low",
+            "elements": [
+              {
+                "name": "analytic3-text",
+                "type": "Microsoft.Common.TextBlock",
+                "options": {
+                  "text": "A new incident was created in the Cortex XDR portal with a severity \"Low\". Click on the events for incident details. "
+                }
+              }
+            ]
+          }
+        ]
+      }
+    ],
+    "outputs": {
+      "workspace-location": "[first(map(filter(basics('getLAWorkspace').value, (filter) => and(contains(toLower(filter.id), toLower(resourceGroup().name)),equals(filter.name,basics('workspace')))), (item) => item.location))]",
+      "location": "[location()]",
+      "workspace": "[basics('workspace')]"
+    }
+  }
+}