| **Version** | **Date Modified (DD-MM-YYYY)** | **Change History**                             |
|-------------|--------------------------------|------------------------------------------------|
<<<<<<< HEAD
| 3.1.0       | 18-02-2025                     | Added new **Playbooks** Custom Connector endpoint.<br/> Added new **Playbook** GT Threat List.<br/> Fixed bug in GT Enrich Incident **Playbook**.                |
| 3.0.0       | 05-12-2024                     | Initial Solution Release.                       |
=======
| 3.0.0       | 05-12-2024                     | Initial Solution Release                       |
| 3.1.0       | 29-01-2025                     | Threat Intelligence Ingestion                  |
>>>>>>> acaa5c92
<|MERGE_RESOLUTION|>--- conflicted
+++ resolved
@@ -1,9 +1,4 @@
 | **Version** | **Date Modified (DD-MM-YYYY)** | **Change History**                             |
 |-------------|--------------------------------|------------------------------------------------|
-<<<<<<< HEAD
 | 3.1.0       | 18-02-2025                     | Added new **Playbooks** Custom Connector endpoint.<br/> Added new **Playbook** GT Threat List.<br/> Fixed bug in GT Enrich Incident **Playbook**.                |
-| 3.0.0       | 05-12-2024                     | Initial Solution Release.                       |
-=======
-| 3.0.0       | 05-12-2024                     | Initial Solution Release                       |
-| 3.1.0       | 29-01-2025                     | Threat Intelligence Ingestion                  |
->>>>>>> acaa5c92
+| 3.0.0       | 05-12-2024                     | Initial Solution Release.                       |