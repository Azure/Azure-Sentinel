--- conflicted
+++ resolved
@@ -5,16 +5,11 @@
 import logging
 import asyncio
 import os
-<<<<<<< HEAD
 from datetime import datetime, timedelta
 import azure.durable_functions as df
 
 API_HOST = os.environ['API_HOST']
 MAX_THREATS = int(os.environ['MAX_NUMBER_OF_THREATS'])
-=======
-
-API_HOST = os.environ['API_HOST']
->>>>>>> 62e17e26
 
 class Resources(Enum):
     threats = 0
