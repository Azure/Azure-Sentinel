--- conflicted
+++ resolved
@@ -25,11 +25,7 @@
   | summarize arg_max(TimeGenerated, *) by AlertId
   | where Threshold >= minThreshold and Score >= minScore
   | extend
-<<<<<<< HEAD
     SystemId= extract(regex_sid, 1, tostring(NormalizedTriggeringEvents.SystemIdActor)),
-=======
-    SystemId= extract(regex_sid, 1, tostring(NormalizedTriggeringEvents.SystemIdActor))
->>>>>>> cb895069
     ClienId= extract(regex_client, 1, tostring(NormalizedTriggeringEvents.SystemIdActor)),
     Host= NormalizedTriggeringEvents.NetworkHostnameInitiator,
     Instance= NormalizedTriggeringEvents.NetworkHostnameActor,
