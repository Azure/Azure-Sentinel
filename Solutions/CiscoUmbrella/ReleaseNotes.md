--- conflicted
+++ resolved
@@ -1,12 +1,3 @@
-<<<<<<< HEAD
-| **Version** | **Date Modified (DD-MM-YYYY)** | **Change History**                          |
-|-------------|--------------------------------|---------------------------------------------|
-| 3.0.1       | 17-11-2023                     | Updated **Dataconnector**  aligned with S3 folder name   | 
-|             |                                |                                                           |
-| 3.0.0       | 28-09-2023                     | Updated **Dataconnector** with step by step     | 
-|             |                                | guidelines                                  |
-=======
 | **Version** | **Date Modified (DD-MM-YYYY)** | **Change History**                                     |
 |-------------|--------------------------------|--------------------------------------------------------|
-| 3.0.0       | 28-09-2023                     | Updated **Data Connector** with step by step guidelines |
->>>>>>> e746f337
+| 3.0.0       | 28-09-2023                     | Updated **Data Connector** with step by step guidelines |