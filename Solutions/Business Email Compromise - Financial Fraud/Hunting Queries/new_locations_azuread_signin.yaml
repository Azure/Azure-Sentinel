id: 41fa6e2d-afe9-4398-9356-cec3a927e44e
name: Microsoft Entra ID signins from new locations
description: |
<<<<<<< HEAD
  'New Microsoft Entra ID signin locations today versus historical Microsoft Entra ID signin data.
=======
    'This query identifies new Azure AD sign-in locations compared to historical data, potentially indicating password spraying or brute force attacks. It includes UEBA logs IdentityInfo and BehaviorAnalytics for context.'
description_detailed: |
  'New Azure Active Directory signin locations today versus historical Azure Active Directory signin data.
>>>>>>> 7bf61705
  In the case of password spraying or brute force attacks one might see authentication attempts for many
  accounts from a new location. This query has also been updated to include UEBA logs IdentityInfo and BehaviorAnalytics
  for contextual information around the results.'
requiredDataConnectors:
  - connectorId: AzureActiveDirectory
    dataTypes:
      - SigninLogs
  - connectorId: IdentityInfo
    dataTypes:
      - IdentityInfo
tactics:
  - InitialAccess
relevantTechniques:
  - T1078
query: |

  let starttime = todatetime('{{StartTimeISO}}');
  let endtime = todatetime('{{EndTimeISO}}');
  let lookback = starttime - 14d;
  let countThreshold = 1;
  SigninLogs
  | where TimeGenerated between(starttime..endtime)
  | extend UserPrincipalName = tolower(UserPrincipalName)
  | summarize StartTimeUtc = min(TimeGenerated), EndTimeUtc = max(TimeGenerated), perIdentityAuthCount = count()
  by UserPrincipalName, locationString = strcat(tostring(LocationDetails["countryOrRegion"]), "/", tostring(LocationDetails["state"]), "/",
  tostring(LocationDetails["city"]), ";" , tostring(LocationDetails["geoCoordinates"]))
  | summarize StartTime = min(StartTimeUtc), EndTime = max(EndTimeUtc), distinctAccountCount = count(), identityList=makeset(UserPrincipalName) by locationString
  | extend identityList = iff(distinctAccountCount<10, identityList, "multiple (>10)")
  | join kind= anti (
  SigninLogs
    | where TimeGenerated between(lookback..starttime)
    | project locationString= strcat(tostring(LocationDetails["countryOrRegion"]), "/", tostring(LocationDetails["state"]), "/",
    tostring(LocationDetails["city"]), ";" , tostring(LocationDetails["geoCoordinates"]))
    | summarize priorCount = count() by locationString
  )
  on locationString
  // select threshold above which #new accounts from a new location is deemed suspicious
  | where distinctAccountCount > countThreshold
  | mv-expand todynamic(identityList)
  | extend timestamp = StartTime, Account_0_Name = identityList
  | join kind=leftouter (
      IdentityInfo
      | summarize LatestReportTime = arg_max(TimeGenerated, *) by AccountUPN
      | extend BlastRadiusInt = iif(BlastRadius == "High", 1, 0)
      | project AccountUPN, Tags, JobTitle, GroupMembership, AssignedRoles, UserType, IsAccountEnabled, BlastRadiusInt
      | summarize
          Tags = make_set(Tags, 1000),
          GroupMembership = make_set(GroupMembership, 1000),
          AssignedRoles = make_set(AssignedRoles, 1000),
          BlastRadiusInt = sum(BlastRadiusInt),
          UserType = make_set(UserType, 1000),
          UserAccountControl = make_set(UserType, 1000)
      by AccountUPN
      | extend UserPrincipalName=tolower(AccountUPN)
      | project-rename Account_0_Name = AccountUPN
  ) on Account_0_Name
entityMappings:
  - entityType: Account
    fieldMappings:
      - identifier: Name
        columnName: identityList
version: 2.0.0<|MERGE_RESOLUTION|>--- conflicted
+++ resolved
@@ -1,13 +1,9 @@
 id: 41fa6e2d-afe9-4398-9356-cec3a927e44e
 name: Microsoft Entra ID signins from new locations
 description: |
-<<<<<<< HEAD
-  'New Microsoft Entra ID signin locations today versus historical Microsoft Entra ID signin data.
-=======
     'This query identifies new Azure AD sign-in locations compared to historical data, potentially indicating password spraying or brute force attacks. It includes UEBA logs IdentityInfo and BehaviorAnalytics for context.'
 description_detailed: |
-  'New Azure Active Directory signin locations today versus historical Azure Active Directory signin data.
->>>>>>> 7bf61705
+  'New Microsoft Entra ID signin locations today versus historical Microsoft Entra ID signin data.
   In the case of password spraying or brute force attacks one might see authentication attempts for many
   accounts from a new location. This query has also been updated to include UEBA logs IdentityInfo and BehaviorAnalytics
   for contextual information around the results.'
