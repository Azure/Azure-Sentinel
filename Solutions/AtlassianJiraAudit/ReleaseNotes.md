<<<<<<< HEAD
| **Version** | **Date Modified (DD-MM-YYYY)** | **Change History**                                                        |
|-------------|--------------------------------|---------------------------------------------------------------------------|
| 3.0.0       | 06-11-2023                     | Modified text as there is rebranding from Azure Active Directory to Microsoft Entra ID.  |  
         
                                                                                                                 
=======
| **Version** | **Date Modified (DD-MM-YYYY)** | **Change History**                                                        |
|-------------|--------------------------------|---------------------------------------------------------------------------|
| 3.0.1       | 16-04-2024                     | Added Deploy to Azure Goverment button for Government portal in **Dataconnector** |
| 3.0.0       | 06-11-2023                     | Modified text as there is rebranding from Azure Active Directory to Microsoft Entra ID.  |  
         
                                                                                                                 
>>>>>>> 7f3e6cf0
<|MERGE_RESOLUTION|>--- conflicted
+++ resolved
@@ -1,14 +1,6 @@
-<<<<<<< HEAD
-| **Version** | **Date Modified (DD-MM-YYYY)** | **Change History**                                                        |
-|-------------|--------------------------------|---------------------------------------------------------------------------|
-| 3.0.0       | 06-11-2023                     | Modified text as there is rebranding from Azure Active Directory to Microsoft Entra ID.  |  
-         
-                                                                                                                 
-=======
 | **Version** | **Date Modified (DD-MM-YYYY)** | **Change History**                                                        |
 |-------------|--------------------------------|---------------------------------------------------------------------------|
 | 3.0.1       | 16-04-2024                     | Added Deploy to Azure Goverment button for Government portal in **Dataconnector** |
 | 3.0.0       | 06-11-2023                     | Modified text as there is rebranding from Azure Active Directory to Microsoft Entra ID.  |  
          
-                                                                                                                 
->>>>>>> 7f3e6cf0
+                                                                                                                 