<<<<<<< HEAD
{
  "$schema": "https://schema.management.azure.com/schemas/0.1.2-preview/CreateUIDefinition.MultiVm.json#",
  "handler": "Microsoft.Azure.CreateUIDef",
  "version": "0.1.2-preview",
  "parameters": {
    "config": {
      "isWizard": false,
      "basics": {
        "description": "<img src=\"https://raw.githubusercontent.com/Azure/Azure-Sentinel/master/Logos/Netskope.svg\" width=\"75px\" height=\"75px\">\n\n**Note:** Please refer to the following before installing the solution: \n\n• Review the solution [Release Notes](https://github.com/Azure/Azure-Sentinel/tree/master/Solutions/Netskopev2/ReleaseNotes.md)\n\n • There may be [known issues](https://aka.ms/sentinelsolutionsknownissues) pertaining to this Solution, please refer to them before installing.\n\nNetskope solution for Microsoft Sentinel enables you to ingest Netskope alerts and events into Microsoft Sentinel. The connector provides visibility into Netskope Platform Events and Alerts in Microsoft Sentinel to improve monitoring and investigation capabilities.\n\n**Data Connectors:** 3, **Parsers:** 29, **Workbooks:** 3, **Analytic Rules:** 1, **Playbooks:** 2\n\n[Learn more about Microsoft Sentinel](https://aka.ms/azuresentinel) | [Learn more about Solutions](https://aka.ms/azuresentinelsolutionsdoc)",
        "subscription": {
          "resourceProviders": [
            "Microsoft.OperationsManagement/solutions",
            "Microsoft.OperationalInsights/workspaces/providers/alertRules",
            "Microsoft.Insights/workbooks",
            "Microsoft.Logic/workflows"
          ]
        },
        "location": {
          "metadata": {
            "hidden": "Hiding location, we get it from the log analytics workspace"
          },
          "visible": false
        },
        "resourceGroup": {
          "allowExisting": true
        }
      }
    },
    "basics": [
      {
        "name": "getLAWorkspace",
        "type": "Microsoft.Solutions.ArmApiControl",
        "toolTip": "This filters by workspaces that exist in the Resource Group selected",
        "condition": "[greater(length(resourceGroup().name),0)]",
        "request": {
          "method": "GET",
          "path": "[concat(subscription().id,'/providers/Microsoft.OperationalInsights/workspaces?api-version=2020-08-01')]"
        }
      },
      {
        "name": "workspace",
        "type": "Microsoft.Common.DropDown",
        "label": "Workspace",
        "placeholder": "Select a workspace",
        "toolTip": "This dropdown will list only workspace that exists in the Resource Group selected",
        "constraints": {
          "allowedValues": "[map(filter(basics('getLAWorkspace').value, (filter) => contains(toLower(filter.id), toLower(resourceGroup().name))), (item) => parse(concat('{\"label\":\"', item.name, '\",\"value\":\"', item.name, '\"}')))]",
          "required": true
        },
        "visible": true
      }
    ],
    "steps": [
      {
        "name": "dataconnectors",
        "label": "Data Connectors",
        "bladeTitle": "Data Connectors",
        "elements": [
          {
            "name": "dataconnectors1-text",
            "type": "Microsoft.Common.TextBlock",
            "options": {
              "text": "This Solution installs the data connector for Netskopev2. You can get Netskopev2 custom log data in your Microsoft Sentinel workspace. After installing the solution, configure and enable this data connector by following guidance in Manage solution view."
            }
          },
          {
            "name": "dataconnectors2-text",
            "type": "Microsoft.Common.TextBlock",
            "options": {
              "text": "This Solution installs the data connector for Netskopev2. You can get Netskopev2 data in your Microsoft Sentinel workspace. After installing the solution, configure and enable this data connector by following guidance in Manage solution view."
            }
          },
          {
            "name": "dataconnectors-link3",
            "type": "Microsoft.Common.TextBlock",
            "options": {
              "link": {
                "label": "Learn more about connecting data sources",
                "uri": "https://docs.microsoft.com/azure/sentinel/connect-data-sources"
              }
            }
          }
        ]
      },
      {
        "name": "workbooks",
        "label": "Workbooks",
        "subLabel": {
          "preValidation": "Configure the workbooks",
          "postValidation": "Done"
        },
        "bladeTitle": "Workbooks",
        "elements": [
          {
            "name": "workbooks-text",
            "type": "Microsoft.Common.TextBlock",
            "options": {
              "text": "This solution installs workbook(s) to help you gain insights into the telemetry collected in Microsoft Sentinel. After installing the solution, start using the workbook in Manage solution view."
            }
          },
          {
            "name": "workbooks-link",
            "type": "Microsoft.Common.TextBlock",
            "options": {
              "link": {
                "label": "Learn more",
                "uri": "https://docs.microsoft.com/azure/sentinel/tutorial-monitor-your-data"
              }
            }
          },
          {
            "name": "workbook1",
            "type": "Microsoft.Common.Section",
            "label": "NetskopeDashboard",
            "elements": [
              {
                "name": "workbook1-text",
                "type": "Microsoft.Common.TextBlock",
                "options": {
                  "text": "A workbook providing insights into Netskope Alerts, Events and WebTransactions."
                }
              }
            ]
          },
          {
            "name": "workbook2",
            "type": "Microsoft.Common.Section",
            "label": "NetskopeCCPDashboard",
            "elements": [
              {
                "name": "workbook2-text",
                "type": "Microsoft.Common.TextBlock",
                "options": {
                  "text": "Gain insights and comprehensive monitoring into Netskope events data by analyzing traffic and user activities.\nThis workbook provides insights into various Netskope events types such as Cloud Firewall, Network Private Access, Applications, Security Alerts as well as Web Transactions.\nYou can use this workbook to get visibility in to your Netskope Security Cloud and quickly identify threats, anamolies, traffic patterns, cloud application useage, blocked URL addresses and more."
                }
              }
            ]
          },
          {
            "name": "workbook3",
            "type": "Microsoft.Common.Section",
            "label": "NetskopeCEDashboard",
            "elements": [
              {
                "name": "workbook3-text",
                "type": "Microsoft.Common.TextBlock",
                "options": {
                  "text": "Gain insights and comprehensive monitoring into Netskope events data by analyzing traffic and user activities.\nThis workbook provides insights into various Netskope events types such as Cloud Firewall, Network Private Access, Applications, Security Alerts as well as Web Transactions.\nYou can use this workbook to get visibility in to your Netskope Security Cloud and quickly identify threats, anamolies, traffic patterns, cloud application useage, blocked URL addresses and more."
                }
              }
            ]
          }
        ]
      },
      {
        "name": "analytics",
        "label": "Analytics",
        "subLabel": {
          "preValidation": "Configure the analytics",
          "postValidation": "Done"
        },
        "bladeTitle": "Analytics",
        "elements": [
          {
            "name": "analytics-text",
            "type": "Microsoft.Common.TextBlock",
            "options": {
              "text": "This solution installs the following analytic rule templates. After installing the solution, create and enable analytic rules in Manage solution view."
            }
          },
          {
            "name": "analytics-link",
            "type": "Microsoft.Common.TextBlock",
            "options": {
              "link": {
                "label": "Learn more",
                "uri": "https://docs.microsoft.com/azure/sentinel/tutorial-detect-threats-custom?WT.mc_id=Portal-Microsoft_Azure_CreateUIDef"
              }
            }
          },
          {
            "name": "analytic1",
            "type": "Microsoft.Common.Section",
            "label": "Netskope - WebTransaction Error Detection",
            "elements": [
              {
                "name": "analytic1-text",
                "type": "Microsoft.Common.TextBlock",
                "options": {
                  "text": "Rule helps to track error occurred in Netskope WebTransaction Data Connector."
                }
              }
            ]
          }
        ]
      },
      {
        "name": "playbooks",
        "label": "Playbooks",
        "subLabel": {
          "preValidation": "Configure the playbooks",
          "postValidation": "Done"
        },
        "bladeTitle": "Playbooks",
        "elements": [
          {
            "name": "playbooks-text",
            "type": "Microsoft.Common.TextBlock",
            "options": {
              "text": "This solution installs the Playbook templates to help implement your Security Orchestration, Automation and Response (SOAR) operations. After installing the solution, these will be deployed under Playbook Templates in the Automation blade in Microsoft Sentinel. They can be configured and managed from the Manage solution view in Content Hub."
            }
          },
          {
            "name": "playbooks-link",
            "type": "Microsoft.Common.TextBlock",
            "options": {
              "link": {
                "label": "Learn more",
                "uri": "https://docs.microsoft.com/azure/sentinel/tutorial-respond-threats-playbook?WT.mc_id=Portal-Microsoft_Azure_CreateUIDef"
              }
            }
          }
        ]
      }
    ],
    "outputs": {
      "workspace-location": "[first(map(filter(basics('getLAWorkspace').value, (filter) => and(contains(toLower(filter.id), toLower(resourceGroup().name)),equals(filter.name,basics('workspace')))), (item) => item.location))]",
      "location": "[location()]",
      "workspace": "[basics('workspace')]"
    }
  }
}
=======
{
  "$schema": "https://schema.management.azure.com/schemas/0.1.2-preview/CreateUIDefinition.MultiVm.json#",
  "handler": "Microsoft.Azure.CreateUIDef",
  "version": "0.1.2-preview",
  "parameters": {
    "config": {
      "isWizard": false,
      "basics": {
        "description": "<img src=\"https://raw.githubusercontent.com/Azure/Azure-Sentinel/master/Logos/Netskope.svg\" width=\"75px\" height=\"75px\">\n\n**Note:** Please refer to the following before installing the solution: \n\n• Review the solution [Release Notes](https://github.com/Azure/Azure-Sentinel/tree/master/Solutions/Netskopev2/ReleaseNotes.md)\n\n • There may be [known issues](https://aka.ms/sentinelsolutionsknownissues) pertaining to this Solution, please refer to them before installing.\n\nNetskope solution for Microsoft Sentinel enables you to ingest Netskope alerts and events into Microsoft Sentinel. The connector provides visibility into Netskope Platform Events and Alerts in Microsoft Sentinel to improve monitoring and investigation capabilities.\n\n**Data Connectors:** 3, **Parsers:** 30, **Workbooks:** 4, **Analytic Rules:** 1, **Playbooks:** 2\n\n[Learn more about Microsoft Sentinel](https://aka.ms/azuresentinel) | [Learn more about Solutions](https://aka.ms/azuresentinelsolutionsdoc)",
        "subscription": {
          "resourceProviders": [
            "Microsoft.OperationsManagement/solutions",
            "Microsoft.OperationalInsights/workspaces/providers/alertRules",
            "Microsoft.Insights/workbooks",
            "Microsoft.Logic/workflows"
          ]
        },
        "location": {
          "metadata": {
            "hidden": "Hiding location, we get it from the log analytics workspace"
          },
          "visible": false
        },
        "resourceGroup": {
          "allowExisting": true
        }
      }
    },
    "basics": [
      {
        "name": "getLAWorkspace",
        "type": "Microsoft.Solutions.ArmApiControl",
        "toolTip": "This filters by workspaces that exist in the Resource Group selected",
        "condition": "[greater(length(resourceGroup().name),0)]",
        "request": {
          "method": "GET",
          "path": "[concat(subscription().id,'/providers/Microsoft.OperationalInsights/workspaces?api-version=2020-08-01')]"
        }
      },
      {
        "name": "workspace",
        "type": "Microsoft.Common.DropDown",
        "label": "Workspace",
        "placeholder": "Select a workspace",
        "toolTip": "This dropdown will list only workspace that exists in the Resource Group selected",
        "constraints": {
          "allowedValues": "[map(filter(basics('getLAWorkspace').value, (filter) => contains(toLower(filter.id), toLower(resourceGroup().name))), (item) => parse(concat('{\"label\":\"', item.name, '\",\"value\":\"', item.name, '\"}')))]",
          "required": true
        },
        "visible": true
      }
    ],
    "steps": [
      {
        "name": "dataconnectors",
        "label": "Data Connectors",
        "bladeTitle": "Data Connectors",
        "elements": [
          {
            "name": "dataconnectors1-text",
            "type": "Microsoft.Common.TextBlock",
            "options": {
              "text": "This Solution installs the data connector for Netskopev2. You can get Netskopev2 custom log data in your Microsoft Sentinel workspace. After installing the solution, configure and enable this data connector by following guidance in Manage solution view."
            }
          },
          {
            "name": "dataconnectors2-text",
            "type": "Microsoft.Common.TextBlock",
            "options": {
              "text": "This Solution installs the data connector for Netskopev2. You can get Netskopev2 data in your Microsoft Sentinel workspace. After installing the solution, configure and enable this data connector by following guidance in Manage solution view."
            }
          },
          {
            "name": "dataconnectors-link3",
            "type": "Microsoft.Common.TextBlock",
            "options": {
              "link": {
                "label": "Learn more about connecting data sources",
                "uri": "https://docs.microsoft.com/azure/sentinel/connect-data-sources"
              }
            }
          }
        ]
      },
      {
        "name": "workbooks",
        "label": "Workbooks",
        "subLabel": {
          "preValidation": "Configure the workbooks",
          "postValidation": "Done"
        },
        "bladeTitle": "Workbooks",
        "elements": [
          {
            "name": "workbooks-text",
            "type": "Microsoft.Common.TextBlock",
            "options": {
              "text": "This solution installs workbook(s) to help you gain insights into the telemetry collected in Microsoft Sentinel. After installing the solution, start using the workbook in Manage solution view."
            }
          },
          {
            "name": "workbooks-link",
            "type": "Microsoft.Common.TextBlock",
            "options": {
              "link": {
                "label": "Learn more",
                "uri": "https://docs.microsoft.com/azure/sentinel/tutorial-monitor-your-data"
              }
            }
          },
          {
            "name": "workbook1",
            "type": "Microsoft.Common.Section",
            "label": "NetskopeDashboard",
            "elements": [
              {
                "name": "workbook1-text",
                "type": "Microsoft.Common.TextBlock",
                "options": {
                  "text": "A workbook providing insights into Netskope Alerts, Events and WebTransactions."
                }
              }
            ]
          },
          {
            "name": "workbook2",
            "type": "Microsoft.Common.Section",
            "label": "NetskopeCCPDashboard",
            "elements": [
              {
                "name": "workbook2-text",
                "type": "Microsoft.Common.TextBlock",
                "options": {
                  "text": "Gain insights and comprehensive monitoring into Netskope events data by analyzing traffic and user activities.\nThis workbook provides insights into various Netskope events types such as Cloud Firewall, Network Private Access, Applications, Security Alerts as well as Web Transactions.\nYou can use this workbook to get visibility in to your Netskope Security Cloud and quickly identify threats, anamolies, traffic patterns, cloud application useage, blocked URL addresses and more."
                }
              }
            ]
          },
          {
            "name": "workbook3",
            "type": "Microsoft.Common.Section",
            "label": "NetskopeCEDashboard",
            "elements": [
              {
                "name": "workbook3-text",
                "type": "Microsoft.Common.TextBlock",
                "options": {
                  "text": "Gain insights and comprehensive monitoring into Netskope events data by analyzing traffic and user activities.\nThis workbook provides insights into various Netskope events types such as Cloud Firewall, Network Private Access, Applications, Security Alerts as well as Web Transactions.\nYou can use this workbook to get visibility in to your Netskope Security Cloud and quickly identify threats, anamolies, traffic patterns, cloud application useage, blocked URL addresses and more."
                }
              }
            ]
          },
          {
            "name": "workbook4",
            "type": "Microsoft.Common.Section",
            "label": "Netskope CCF WebTx Dashboard",
            "elements": [
              {
                "name": "workbook4-text",
                "type": "Microsoft.Common.TextBlock",
                "options": {
                  "text": "Gain insights and comprehensive monitoring into Netskope events data by analyzing traffic and user activities.\nThis workbook provides insights into various Netskope events types such as Cloud Firewall, Network Private Access, Applications, Security Alerts as well as Web Transactions.\nYou can use this workbook to get visibility in to your Netskope Security Cloud and quickly identify threats, anamolies, traffic patterns, cloud application useage, blocked URL addresses and more."
                }
              }
            ]
          }
        ]
      },
      {
        "name": "analytics",
        "label": "Analytics",
        "subLabel": {
          "preValidation": "Configure the analytics",
          "postValidation": "Done"
        },
        "bladeTitle": "Analytics",
        "elements": [
          {
            "name": "analytics-text",
            "type": "Microsoft.Common.TextBlock",
            "options": {
              "text": "This solution installs the following analytic rule templates. After installing the solution, create and enable analytic rules in Manage solution view."
            }
          },
          {
            "name": "analytics-link",
            "type": "Microsoft.Common.TextBlock",
            "options": {
              "link": {
                "label": "Learn more",
                "uri": "https://docs.microsoft.com/azure/sentinel/tutorial-detect-threats-custom?WT.mc_id=Portal-Microsoft_Azure_CreateUIDef"
              }
            }
          },
          {
            "name": "analytic1",
            "type": "Microsoft.Common.Section",
            "label": "Netskope - WebTransaction Error Detection",
            "elements": [
              {
                "name": "analytic1-text",
                "type": "Microsoft.Common.TextBlock",
                "options": {
                  "text": "Rule helps to track error occurred in Netskope WebTransaction Data Connector."
                }
              }
            ]
          }
        ]
      },
      {
        "name": "playbooks",
        "label": "Playbooks",
        "subLabel": {
          "preValidation": "Configure the playbooks",
          "postValidation": "Done"
        },
        "bladeTitle": "Playbooks",
        "elements": [
          {
            "name": "playbooks-text",
            "type": "Microsoft.Common.TextBlock",
            "options": {
              "text": "This solution installs the Playbook templates to help implement your Security Orchestration, Automation and Response (SOAR) operations. After installing the solution, these will be deployed under Playbook Templates in the Automation blade in Microsoft Sentinel. They can be configured and managed from the Manage solution view in Content Hub."
            }
          },
          {
            "name": "playbooks-link",
            "type": "Microsoft.Common.TextBlock",
            "options": {
              "link": {
                "label": "Learn more",
                "uri": "https://docs.microsoft.com/azure/sentinel/tutorial-respond-threats-playbook?WT.mc_id=Portal-Microsoft_Azure_CreateUIDef"
              }
            }
          }
        ]
      }
    ],
    "outputs": {
      "workspace-location": "[first(map(filter(basics('getLAWorkspace').value, (filter) => and(contains(toLower(filter.id), toLower(resourceGroup().name)),equals(filter.name,basics('workspace')))), (item) => item.location))]",
      "location": "[location()]",
      "workspace": "[basics('workspace')]"
    }
  }
}
>>>>>>> a467b590
<|MERGE_RESOLUTION|>--- conflicted
+++ resolved
@@ -1,237 +1,3 @@
-<<<<<<< HEAD
-{
-  "$schema": "https://schema.management.azure.com/schemas/0.1.2-preview/CreateUIDefinition.MultiVm.json#",
-  "handler": "Microsoft.Azure.CreateUIDef",
-  "version": "0.1.2-preview",
-  "parameters": {
-    "config": {
-      "isWizard": false,
-      "basics": {
-        "description": "<img src=\"https://raw.githubusercontent.com/Azure/Azure-Sentinel/master/Logos/Netskope.svg\" width=\"75px\" height=\"75px\">\n\n**Note:** Please refer to the following before installing the solution: \n\n• Review the solution [Release Notes](https://github.com/Azure/Azure-Sentinel/tree/master/Solutions/Netskopev2/ReleaseNotes.md)\n\n • There may be [known issues](https://aka.ms/sentinelsolutionsknownissues) pertaining to this Solution, please refer to them before installing.\n\nNetskope solution for Microsoft Sentinel enables you to ingest Netskope alerts and events into Microsoft Sentinel. The connector provides visibility into Netskope Platform Events and Alerts in Microsoft Sentinel to improve monitoring and investigation capabilities.\n\n**Data Connectors:** 3, **Parsers:** 29, **Workbooks:** 3, **Analytic Rules:** 1, **Playbooks:** 2\n\n[Learn more about Microsoft Sentinel](https://aka.ms/azuresentinel) | [Learn more about Solutions](https://aka.ms/azuresentinelsolutionsdoc)",
-        "subscription": {
-          "resourceProviders": [
-            "Microsoft.OperationsManagement/solutions",
-            "Microsoft.OperationalInsights/workspaces/providers/alertRules",
-            "Microsoft.Insights/workbooks",
-            "Microsoft.Logic/workflows"
-          ]
-        },
-        "location": {
-          "metadata": {
-            "hidden": "Hiding location, we get it from the log analytics workspace"
-          },
-          "visible": false
-        },
-        "resourceGroup": {
-          "allowExisting": true
-        }
-      }
-    },
-    "basics": [
-      {
-        "name": "getLAWorkspace",
-        "type": "Microsoft.Solutions.ArmApiControl",
-        "toolTip": "This filters by workspaces that exist in the Resource Group selected",
-        "condition": "[greater(length(resourceGroup().name),0)]",
-        "request": {
-          "method": "GET",
-          "path": "[concat(subscription().id,'/providers/Microsoft.OperationalInsights/workspaces?api-version=2020-08-01')]"
-        }
-      },
-      {
-        "name": "workspace",
-        "type": "Microsoft.Common.DropDown",
-        "label": "Workspace",
-        "placeholder": "Select a workspace",
-        "toolTip": "This dropdown will list only workspace that exists in the Resource Group selected",
-        "constraints": {
-          "allowedValues": "[map(filter(basics('getLAWorkspace').value, (filter) => contains(toLower(filter.id), toLower(resourceGroup().name))), (item) => parse(concat('{\"label\":\"', item.name, '\",\"value\":\"', item.name, '\"}')))]",
-          "required": true
-        },
-        "visible": true
-      }
-    ],
-    "steps": [
-      {
-        "name": "dataconnectors",
-        "label": "Data Connectors",
-        "bladeTitle": "Data Connectors",
-        "elements": [
-          {
-            "name": "dataconnectors1-text",
-            "type": "Microsoft.Common.TextBlock",
-            "options": {
-              "text": "This Solution installs the data connector for Netskopev2. You can get Netskopev2 custom log data in your Microsoft Sentinel workspace. After installing the solution, configure and enable this data connector by following guidance in Manage solution view."
-            }
-          },
-          {
-            "name": "dataconnectors2-text",
-            "type": "Microsoft.Common.TextBlock",
-            "options": {
-              "text": "This Solution installs the data connector for Netskopev2. You can get Netskopev2 data in your Microsoft Sentinel workspace. After installing the solution, configure and enable this data connector by following guidance in Manage solution view."
-            }
-          },
-          {
-            "name": "dataconnectors-link3",
-            "type": "Microsoft.Common.TextBlock",
-            "options": {
-              "link": {
-                "label": "Learn more about connecting data sources",
-                "uri": "https://docs.microsoft.com/azure/sentinel/connect-data-sources"
-              }
-            }
-          }
-        ]
-      },
-      {
-        "name": "workbooks",
-        "label": "Workbooks",
-        "subLabel": {
-          "preValidation": "Configure the workbooks",
-          "postValidation": "Done"
-        },
-        "bladeTitle": "Workbooks",
-        "elements": [
-          {
-            "name": "workbooks-text",
-            "type": "Microsoft.Common.TextBlock",
-            "options": {
-              "text": "This solution installs workbook(s) to help you gain insights into the telemetry collected in Microsoft Sentinel. After installing the solution, start using the workbook in Manage solution view."
-            }
-          },
-          {
-            "name": "workbooks-link",
-            "type": "Microsoft.Common.TextBlock",
-            "options": {
-              "link": {
-                "label": "Learn more",
-                "uri": "https://docs.microsoft.com/azure/sentinel/tutorial-monitor-your-data"
-              }
-            }
-          },
-          {
-            "name": "workbook1",
-            "type": "Microsoft.Common.Section",
-            "label": "NetskopeDashboard",
-            "elements": [
-              {
-                "name": "workbook1-text",
-                "type": "Microsoft.Common.TextBlock",
-                "options": {
-                  "text": "A workbook providing insights into Netskope Alerts, Events and WebTransactions."
-                }
-              }
-            ]
-          },
-          {
-            "name": "workbook2",
-            "type": "Microsoft.Common.Section",
-            "label": "NetskopeCCPDashboard",
-            "elements": [
-              {
-                "name": "workbook2-text",
-                "type": "Microsoft.Common.TextBlock",
-                "options": {
-                  "text": "Gain insights and comprehensive monitoring into Netskope events data by analyzing traffic and user activities.\nThis workbook provides insights into various Netskope events types such as Cloud Firewall, Network Private Access, Applications, Security Alerts as well as Web Transactions.\nYou can use this workbook to get visibility in to your Netskope Security Cloud and quickly identify threats, anamolies, traffic patterns, cloud application useage, blocked URL addresses and more."
-                }
-              }
-            ]
-          },
-          {
-            "name": "workbook3",
-            "type": "Microsoft.Common.Section",
-            "label": "NetskopeCEDashboard",
-            "elements": [
-              {
-                "name": "workbook3-text",
-                "type": "Microsoft.Common.TextBlock",
-                "options": {
-                  "text": "Gain insights and comprehensive monitoring into Netskope events data by analyzing traffic and user activities.\nThis workbook provides insights into various Netskope events types such as Cloud Firewall, Network Private Access, Applications, Security Alerts as well as Web Transactions.\nYou can use this workbook to get visibility in to your Netskope Security Cloud and quickly identify threats, anamolies, traffic patterns, cloud application useage, blocked URL addresses and more."
-                }
-              }
-            ]
-          }
-        ]
-      },
-      {
-        "name": "analytics",
-        "label": "Analytics",
-        "subLabel": {
-          "preValidation": "Configure the analytics",
-          "postValidation": "Done"
-        },
-        "bladeTitle": "Analytics",
-        "elements": [
-          {
-            "name": "analytics-text",
-            "type": "Microsoft.Common.TextBlock",
-            "options": {
-              "text": "This solution installs the following analytic rule templates. After installing the solution, create and enable analytic rules in Manage solution view."
-            }
-          },
-          {
-            "name": "analytics-link",
-            "type": "Microsoft.Common.TextBlock",
-            "options": {
-              "link": {
-                "label": "Learn more",
-                "uri": "https://docs.microsoft.com/azure/sentinel/tutorial-detect-threats-custom?WT.mc_id=Portal-Microsoft_Azure_CreateUIDef"
-              }
-            }
-          },
-          {
-            "name": "analytic1",
-            "type": "Microsoft.Common.Section",
-            "label": "Netskope - WebTransaction Error Detection",
-            "elements": [
-              {
-                "name": "analytic1-text",
-                "type": "Microsoft.Common.TextBlock",
-                "options": {
-                  "text": "Rule helps to track error occurred in Netskope WebTransaction Data Connector."
-                }
-              }
-            ]
-          }
-        ]
-      },
-      {
-        "name": "playbooks",
-        "label": "Playbooks",
-        "subLabel": {
-          "preValidation": "Configure the playbooks",
-          "postValidation": "Done"
-        },
-        "bladeTitle": "Playbooks",
-        "elements": [
-          {
-            "name": "playbooks-text",
-            "type": "Microsoft.Common.TextBlock",
-            "options": {
-              "text": "This solution installs the Playbook templates to help implement your Security Orchestration, Automation and Response (SOAR) operations. After installing the solution, these will be deployed under Playbook Templates in the Automation blade in Microsoft Sentinel. They can be configured and managed from the Manage solution view in Content Hub."
-            }
-          },
-          {
-            "name": "playbooks-link",
-            "type": "Microsoft.Common.TextBlock",
-            "options": {
-              "link": {
-                "label": "Learn more",
-                "uri": "https://docs.microsoft.com/azure/sentinel/tutorial-respond-threats-playbook?WT.mc_id=Portal-Microsoft_Azure_CreateUIDef"
-              }
-            }
-          }
-        ]
-      }
-    ],
-    "outputs": {
-      "workspace-location": "[first(map(filter(basics('getLAWorkspace').value, (filter) => and(contains(toLower(filter.id), toLower(resourceGroup().name)),equals(filter.name,basics('workspace')))), (item) => item.location))]",
-      "location": "[location()]",
-      "workspace": "[basics('workspace')]"
-    }
-  }
-}
-=======
 {
   "$schema": "https://schema.management.azure.com/schemas/0.1.2-preview/CreateUIDefinition.MultiVm.json#",
   "handler": "Microsoft.Azure.CreateUIDef",
@@ -477,5 +243,4 @@
       "workspace": "[basics('workspace')]"
     }
   }
-}
->>>>>>> a467b590
+}