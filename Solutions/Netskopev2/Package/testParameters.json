--- conflicted
+++ resolved
@@ -1,67 +1,3 @@
-<<<<<<< HEAD
-{
-  "location": {
-    "type": "string",
-    "minLength": 1,
-    "defaultValue": "[resourceGroup().location]",
-    "metadata": {
-      "description": "Not used, but needed to pass arm-ttk test `Location-Should-Not-Be-Hardcoded`.  We instead use the `workspace-location` which is derived from the LA workspace"
-    }
-  },
-  "workspace-location": {
-    "type": "string",
-    "defaultValue": "",
-    "metadata": {
-      "description": "[concat('Region to deploy solution resources -- separate from location selection',parameters('location'))]"
-    }
-  },
-  "workspace": {
-    "defaultValue": "",
-    "type": "string",
-    "metadata": {
-      "description": "Workspace name for Log Analytics where Microsoft Sentinel is setup"
-    }
-  },
-  "workbook1-name": {
-    "type": "string",
-    "defaultValue": "NetskopeDashboard",
-    "minLength": 1,
-    "metadata": {
-      "description": "Name for the workbook"
-    }
-  },
-  "workbook2-name": {
-    "type": "string",
-    "defaultValue": "NetskopeCCPDashboard",
-    "minLength": 1,
-    "metadata": {
-      "description": "Name for the workbook"
-    }
-  },
-  "workbook3-name": {
-    "type": "string",
-    "defaultValue": "NetskopeCEDashboard",
-    "minLength": 1,
-    "metadata": {
-      "description": "Name for the workbook"
-    }
-  },
-  "resourceGroupName": {
-    "type": "string",
-    "defaultValue": "[resourceGroup().name]",
-    "metadata": {
-      "description": "resource group name where Microsoft Sentinel is setup"
-    }
-  },
-  "subscription": {
-    "type": "string",
-    "defaultValue": "[last(split(subscription().id, '/'))]",
-    "metadata": {
-      "description": "subscription id where Microsoft Sentinel is setup"
-    }
-  }
-}
-=======
 {
   "location": {
     "type": "string",
@@ -131,5 +67,4 @@
       "description": "subscription id where Microsoft Sentinel is setup"
     }
   }
-}
->>>>>>> a467b590
+}