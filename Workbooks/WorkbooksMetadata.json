[
  {
    "workbookKey": "42CrunchAPIProtectionWorkbook",
    "logoFileName": "42CrunchLogo.svg",
    "description": "Monitor and protect APIs using the 42Crunch API microfirewall",
    "dataTypesDependencies": [ "apifirewall_log_1_CL" ],
    "dataConnectorsDependencies": [ "42CrunchAPIProtection" ],
    "previewImagesFileNames": [ "42CrunchInstancesBlack.png", "42CrunchInstancesWhite.png", "42CrunchRequestsBlack.png", "42CrunchRequestsWhite.png", "42CrunchStatusBlack.png", "42CrunchStatusWhite.png" ],
    "version": "1.0.0",
    "title": "42Crunch API Protection Workbook",
    "templateRelativePath": "42CrunchAPIProtectionWorkbook.json",
    "subtitle": "",
    "provider": "42Crunch"
  },
  {
    "workbookKey": "AttackSurfaceReduction",
    "logoFileName": "M365securityposturelogo.svg",
    "description": "This workbook helps you implement the ASR rules of Windows/Defender, and to monitor them over time. The workbook can filter on ASR rules in Audit mode and Block mode.",
    "dataTypesDependencies": [ "DeviceEvents" ],
    "dataConnectorsDependencies": [ "MicrosoftThreatProtection" ],
    "previewImagesFileNames": [ "AttackSurfaceReductionWhite.png", "AttackSurfaceReductionBlack.png" ],
    "version": "1.0.0",
    "title": "Attack Surface Reduction Dashboard",
    "templateRelativePath": "AttackSurfaceReduction.json",
    "subtitle": "",
    "provider": "Microsoft Sentinel community"
  },
  {
    "workbookKey": "ForcepointNGFWAdvanced",
    "logoFileName": "FPAdvLogo.svg",
    "description": "Gain threat intelligence correlated security and application insights on Forcepoint NGFW (Next Generation Firewall). Monitor Forcepoint logging servers health.",
    "dataTypesDependencies": [ "CommonSecurityLog", "ThreatIntelligenceIndicator" ],
    "dataConnectorsDependencies": [ "ForcepointNgfw", "ThreatIntelligence" ],
    "previewImagesFileNames": [ "ForcepointNGFWAdvancedWhite.png", "ForcepointNGFWAdvancedBlack.png" ],
    "version": "1.0.0",
    "title": "Forcepoint Next Generation Firewall (NGFW) Advanced Workbook",
    "templateRelativePath": "ForcepointNGFWAdvanced.json",
    "subtitle": "",
    "provider": "Forcepoint"
  },
  {
    "workbookKey": "AzureActivityWorkbook",
    "logoFileName": "azureactivity_logo.svg",
    "description": "Gain extensive insight into your organization's Azure Activity by analyzing, and correlating all user operations and events.\nYou can learn about all user operations, trends, and anomalous changes over time.\nThis workbook gives you the ability to drill down into caller activities and summarize detected failure and warning events.",
    "dataTypesDependencies": [ "AzureActivity" ],
    "dataConnectorsDependencies": [ "AzureActivity" ],
    "previewImagesFileNames": [ "AzureActivityWhite1.png", "AzureActivityBlack1.png" ],
    "version": "1.4.0",
    "title": "Azure Activity",
    "templateRelativePath": "AzureActivity.json",
    "subtitle": "",
    "provider": "Microsoft"
  },
  {
    "workbookKey": "IdentityAndAccessWorkbook",
    "logoFileName": "Microsoft_logo.svg",
    "description": "Gain insights into Identity and access operations by collecting and analyzing security logs, using the audit and sign-in logs to gather insights into use of Microsoft products.\nYou can view anomalies and trends across login events from all users and machines. This workbook also identifies suspicious entities from login and access events.",
    "dataTypesDependencies": [ "SecurityEvent" ],
    "dataConnectorsDependencies": [ "SecurityEvents", "WindowsSecurityEvents" ],
    "previewImagesFileNames": [ "IdentityAndAccessWhite.png", "IdentityAndAccessBlack.png" ],
    "version": "1.1.0",
    "title": "Identity & Access",
    "templateRelativePath": "IdentityAndAccess.json",
    "subtitle": "",
    "provider": "Microsoft"
  },
  {
    "workbookKey": "ConditionalAccessTrendsandChangesWorkbook",
    "logoFileName": "Microsoft_logo.svg",
    "description": "Gain insights into Conditional Access Trends and Changes.",
    "dataTypesDependencies": [ "SigninLogs" ],
    "dataConnectorsDependencies": [ "AzureActiveDirectory" ],
    "previewImagesFileNames": [ "catrendsWhite.png", "catrendsBlack.png" ],
    "version": "1.0.0",
    "title": "Conditional Access Trends and Changes",
    "templateRelativePath": "ConditionalAccessTrendsandChanges.json",
    "subtitle": "",
    "provider": "Microsoft"
  },
  {
    "workbookKey": "CheckPointWorkbook",
    "logoFileName": "checkpoint_logo.svg",
    "description": "Gain insights into Check Point network activities, including number of gateways and servers, security incidents, and identify infected hosts.",
    "dataTypesDependencies": [ "CommonSecurityLog" ],
    "dataConnectorsDependencies": [ "CheckPoint" ],
    "previewImagesFileNames": [ "CheckPointWhite.png", "CheckPointBlack.png" ],
    "version": "1.0.0",
    "title": "Check Point Software Technologies",
    "templateRelativePath": "CheckPoint.json",
    "subtitle": "",
    "provider": "Check Point"
  },
  {
    "workbookKey": "CiscoWorkbook",
    "logoFileName": "cisco_logo.svg",
    "description": "Gain insights into your Cisco ASA firewalls by analyzing traffic, events, and firewall operations.\nThis workbook analyzes Cisco ASA threat events and identifies suspicious ports, users, protocols and IP addresses.\nYou can learn about trends across user and data traffic directions, and drill down into the Cisco filter results.\nEasily detect attacks on your organization by monitoring management operations, such as configuration and logins.",
    "dataTypesDependencies": [ "CommonSecurityLog" ],
    "dataConnectorsDependencies": [ "CiscoASA" ],
    "previewImagesFileNames": [ "CiscoWhite.png", "CiscoBlack.png" ],
    "version": "1.1.0",
    "title": "Cisco - ASA",
    "templateRelativePath": "Cisco.json",
    "subtitle": "",
    "provider": "Microsoft"
  },
  {
    "workbookKey": "ExchangeOnlineWorkbook",
    "logoFileName": "office365_logo.svg",
    "description": "Gain insights into Microsoft Exchange online by tracing and analyzing all Exchange operations and user activities.\nThis workbook let you monitor user activities, including logins, account operations, permission changes, and mailbox creations to discover suspicious trends among them.",
    "dataTypesDependencies": [ "OfficeActivity" ],
    "dataConnectorsDependencies": [ "Office365" ],
    "previewImagesFileNames": [ "ExchangeOnlineWhite.png", "ExchangeOnlineBlack.png" ],
    "version": "1.1.0",
    "title": "Exchange Online",
    "templateRelativePath": "ExchangeOnline.json",
    "subtitle": "",
    "provider": "Microsoft"
  },
  {
    "workbookKey": "PaloAltoOverviewWorkbook",
    "logoFileName": "paloalto_logo.svg",
    "description": "Gain insights and comprehensive monitoring into Palo Alto firewalls by analyzing traffic and activities.\nThis workbook correlates all Palo Alto data with threat events to identify suspicious entities and relationships.\nYou can learn about trends across user and data traffic, and drill down into Palo Alto Wildfire and filter results.",
    "dataTypesDependencies": [ "CommonSecurityLog" ],
    "dataConnectorsDependencies": [ "PaloAltoNetworks" ],
    "previewImagesFileNames": [ "PaloAltoOverviewWhite1.png", "PaloAltoOverviewBlack1.png", "PaloAltoOverviewWhite2.png", "PaloAltoOverviewBlack2.png", "PaloAltoOverviewWhite3.png", "PaloAltoOverviewBlack3.png" ],
    "version": "1.2.2",
    "title": "Palo Alto overview",
    "templateRelativePath": "PaloAltoOverview.json",
    "subtitle": "",
    "provider": "Microsoft"
  },
  {
    "workbookKey": "PaloAltoNetworkThreatWorkbook",
    "logoFileName": "paloalto_logo.svg",
    "description": "Gain insights into Palo Alto network activities by analyzing threat events.\nYou can extract meaningful security information by correlating data between threats, applications, and time.\nThis workbook makes it easy to track malware, vulnerability, and virus log events.",
    "dataTypesDependencies": [ "CommonSecurityLog" ],
    "dataConnectorsDependencies": [ "PaloAltoNetworks" ],
    "previewImagesFileNames": [ "PaloAltoNetworkThreatWhite1.png", "PaloAltoNetworkThreatBlack1.png", "PaloAltoNetworkThreatWhite2.png", "PaloAltoNetworkThreatBlack2.png" ],
    "version": "1.1.1",
    "title": "Palo Alto Network Threat",
    "templateRelativePath": "PaloAltoNetworkThreat.json",
    "subtitle": "",
    "provider": "Palo Alto Networks"
  },
  {
    "workbookKey": "EsetSMCWorkbook",
    "logoFileName": "eset-logo.svg",
    "description": "Visualize events and threats from Eset Security Management Center.",
    "dataTypesDependencies": [ "eset_CL" ],
    "dataConnectorsDependencies": [ "EsetSMC" ],
    "previewImagesFileNames": [ "esetSMCWorkbook-black.png", "esetSMCWorkbook-white.png" ],
    "version": "1.0.0",
    "title": "Eset Security Management Center Overview",
    "templateRelativePath": "esetSMCWorkbook.json",
    "subtitle": "",
    "provider": "Community"
  },
  {
    "workbookKey": "FortigateWorkbook",
    "logoFileName": "fortinet_logo.svg",
    "description": "Gain insights into Fortigate firewalls by analyzing traffic and activities.\nThis workbook finds correlations in Fortigate threat events and identifies suspicious ports, users, protocols and IP addresses.\nYou can learn about trends across user and data traffic, and drill down into the Fortigate filter results.\nEasily detect attacks on your organization by monitoring management operations such as configuration and logins.",
    "dataTypesDependencies": [ "CommonSecurityLog" ],
    "dataConnectorsDependencies": [ "Fortinet" ],
    "previewImagesFileNames": [ "FortigateWhite.png", "FortigateBlack.png" ],
    "version": "1.3.0",
    "title": "FortiGate",
    "templateRelativePath": "Fortigate.json",
    "subtitle": "",
    "provider": "Microsoft"
  },
  {
    "workbookKey": "DnsWorkbook",
    "logoFileName": "dns_logo.svg",
    "description": "Gain extensive insight into your organization's DNS by analyzing, collecting and correlating all DNS events.\nThis workbook exposes a variety of information about suspicious queries, malicious IP addresses and domain operations.",
    "dataTypesDependencies": [ "DnsInventory", "DnsEvents" ],
    "dataConnectorsDependencies": [ "DNS" ],
    "previewImagesFileNames": [ "DnsWhite.png", "DnsBlack.png" ],
    "version": "1.3.1",
    "title": "DNS",
    "templateRelativePath": "Dns.json",
    "subtitle": "",
    "provider": "Microsoft"
  },
  {
    "workbookKey": "Office365Workbook",
    "logoFileName": "office365_logo.svg",
    "description": "Gain insights into Office 365 by tracing and analyzing all operations and activities. You can drill down into your SharePoint, OneDrive, and Exchange.\nThis workbook lets you find usage trends across users, files, folders, and mailboxes, making it easier to identify anomalies in your network.",
    "dataTypesDependencies": [ "OfficeActivity" ],
    "dataConnectorsDependencies": [ "Office365" ],
    "previewImagesFileNames": [ "Office365White1.png", "Office365Black1.png", "Office365White2.png", "Office365Black2.png", "Office365White3.png", "Office365Black3.png" ],
    "version": "1.4.0",
    "title": "Office 365",
    "templateRelativePath": "Office365.json",
    "subtitle": "",
    "provider": "Microsoft"
  },
  {
    "workbookKey": "SharePointAndOneDriveWorkbook",
    "logoFileName": "office365_logo.svg",
    "description": "Gain insights into SharePoint and OneDrive by tracing and analyzing all operations and activities.\nYou can view trends across user operation, find correlations between users and files, and identify interesting information such as user IP addresses.",
    "dataTypesDependencies": [ "OfficeActivity" ],
    "dataConnectorsDependencies": [ "Office365" ],
    "previewImagesFileNames": [ "SharePointAndOneDriveBlack1.png", "SharePointAndOneDriveBlack2.png", "SharePointAndOneDriveWhite1.png", "SharePointAndOneDriveWhite2.png" ],
    "version": "1.2.0",
    "title": "SharePoint & OneDrive",
    "templateRelativePath": "SharePointAndOneDrive.json",
    "subtitle": "",
    "provider": "Microsoft"
  },
  {
    "workbookKey": "AzureActiveDirectorySigninLogsWorkbook",
    "logoFileName": "azureactivedirectory_logo.svg",
    "description": "Gain insights into Azure Active Directory by connecting Microsoft Sentinel and using the sign-in logs to gather insights around Azure AD scenarios. \nYou can learn about sign-in operations, such as user sign-ins and locations, email addresses, and  IP addresses of your users, as well as failed activities and the errors that triggered the failures.",
    "dataTypesDependencies": [ "SigninLogs" ],
    "dataConnectorsDependencies": [ "AzureActiveDirectory" ],
    "previewImagesFileNames": [ "AADsigninBlack1.png", "AADsigninBlack2.png", "AADsigninWhite1.png", "AADsigninWhite2.png" ],
    "version": "2.4.0",
    "title": "Azure AD Sign-in logs",
    "templateRelativePath": "AzureActiveDirectorySignins.json",
    "subtitle": "",
    "provider": "Microsoft"
  },
  {
    "workbookKey": "VirtualMachinesInsightsWorkbook",
    "logoFileName": "azurevirtualmachine_logo.svg",
    "description": "Gain rich insight into your organization's virtual machines from Azure Monitor, which analyzes and correlates data in your VM network. \nYou will get visibility on your VM parameters and behavior, and will be able to trace sent and received data. \nIdentify malicious attackers and their targets, and drill down into the protocols, source and destination IP addresses,  countries, and ports the attacks occur across.",
    "dataTypesDependencies": [ "VMConnection", "ServiceMapComputer_CL", "ServiceMapProcess_CL" ],
    "dataConnectorsDependencies": [],
    "previewImagesFileNames": [ "VMInsightBlack1.png", "VMInsightWhite1.png" ],
    "version": "1.3.0",
    "title": "VM insights",
    "templateRelativePath": "VirtualMachinesInsights.json",
    "subtitle": "",
    "provider": "Microsoft",
    "support": {
      "tier": "Microsoft"
    },
    "author": {
      "name": "Microsoft Corporation"
    },
    "source": {
      "kind": "Community"
    },
    "categories": {
      "domains": [ "IT Operations", "Platform" ]
    }
  },
  {
    "workbookKey": "AzureActiveDirectoryAuditLogsWorkbook",
    "logoFileName": "azureactivedirectory_logo.svg",
    "description": "Gain insights into Azure Active Directory by connecting Microsoft Sentinel and using the audit logs to gather insights around Azure AD scenarios. \nYou can learn about user operations, including password and group management, device activities, and top active users and apps.",
    "dataTypesDependencies": [ "AuditLogs" ],
    "dataConnectorsDependencies": [ "AzureActiveDirectory" ],
    "previewImagesFileNames": [ "AzureADAuditLogsBlack1.png", "AzureADAuditLogsWhite1.png" ],
    "version": "1.2.0",
    "title": "Azure AD Audit logs",
    "templateRelativePath": "AzureActiveDirectoryAuditLogs.json",
    "subtitle": "",
    "provider": "Microsoft"
  },
  {
    "workbookKey": "ThreatIntelligenceWorkbook",
    "logoFileName": "",
    "description": "Gain insights into threat indicators ingestion and search for indicators at scale across Microsoft 1st Party, 3rd Party, On-Premises, Hybrid, and Multi-Cloud Workloads. Indicators Search facilitates a simple interface for finding IP, File, Hash, Sender and more across your data. Seamless pivots to correlate indicators with Microsoft Sentinel: Incidents to make your threat intelligence actionable.",
    "dataTypesDependencies": [ "ThreatIntelligenceIndicator", "SecurityIncident" ],
    "dataConnectorsDependencies": [ "ThreatIntelligence", "ThreatIntelligenceTaxii" ],
    "previewImagesFileNames": [ "ThreatIntelligenceWhite.png", "ThreatIntelligenceBlack.png" ],
    "version": "5.2.0",
    "title": "Threat Intelligence",
    "templateRelativePath": "ThreatIntelligence.json",
    "subtitle": "",
    "provider": "Microsoft",
    "featureFlag": "ThreatIntelligenceWorkbook"
  },
  {
    "workbookKey": "WebApplicationFirewallOverviewWorkbook",
    "logoFileName": "waf_logo.svg",
    "description": "Gain insights into your organization's Azure web application firewall (WAF). You will get a general overview of your application gateway firewall and application gateway access events.",
    "dataTypesDependencies": [ "AzureDiagnostics" ],
    "dataConnectorsDependencies": [ "WAF" ],
    "previewImagesFileNames": [ "WAFOverviewBlack.png", "WAFOverviewWhite.png" ],
    "version": "1.1.0",
    "title": "Microsoft Web Application Firewall (WAF) - overview",
    "templateRelativePath": "WebApplicationFirewallOverview.json",
    "subtitle": "",
    "provider": "Microsoft"
  },
  {
    "workbookKey": "WebApplicationFirewallFirewallEventsWorkbook",
    "logoFileName": "waf_logo.svg",
    "description": "Gain insights into your organization's Azure web application firewall (WAF). You will get visibility in to your application gateway firewall. You can view anomalies and trends across all firewall event triggers, attack events, blocked URL addresses and more.",
    "dataTypesDependencies": [ "AzureDiagnostics" ],
    "dataConnectorsDependencies": [ "WAF" ],
    "previewImagesFileNames": [ "WAFFirewallEventsBlack1.png", "WAFFirewallEventsBlack2.png", "WAFFirewallEventsWhite1.png", "WAFFirewallEventsWhite2.png" ],
    "version": "1.1.0",
    "title": "Microsoft Web Application Firewall (WAF) - firewall events",
    "templateRelativePath": "WebApplicationFirewallFirewallEvents.json",
    "subtitle": "",
    "provider": "Microsoft"
  },
  {
    "workbookKey": "WebApplicationFirewallGatewayAccessEventsWorkbook",
    "logoFileName": "waf_logo.svg",
    "description": "Gain insights into your organization's Azure web application firewall (WAF). You will get visibility in to your application gateway access events. You can view anomalies and trends across received and sent data, client IP addresses, URL addresses and more, and drill down into details.",
    "dataTypesDependencies": [ "AzureDiagnostics" ],
    "dataConnectorsDependencies": [ "WAF" ],
    "previewImagesFileNames": [ "WAFGatewayAccessEventsBlack1.png", "WAFGatewayAccessEventsBlack2.png", "WAFGatewayAccessEventsWhite1.png", "WAFGatewayAccessEventsWhite2.png" ],
    "version": "1.2.0",
    "title": "Microsoft Web Application Firewall (WAF) - gateway access events",
    "templateRelativePath": "WebApplicationFirewallGatewayAccessEvents.json",
    "subtitle": "",
    "provider": "Microsoft"
  },
  {
    "workbookKey": "LinuxMachinesWorkbook",
    "logoFileName": "azurevirtualmachine_logo.svg",
    "description": "Gain insights into your workspaces' Linux machines by connecting Microsoft Sentinel and using the logs to gather insights around Linux events and errors.",
    "dataTypesDependencies": [ "Syslog" ],
    "dataConnectorsDependencies": [ "Syslog" ],
    "previewImagesFileNames": [ "LinuxMachinesWhite.png", "LinuxMachinesBlack.png" ],
    "version": "1.1.0",
    "title": "Linux machines",
    "templateRelativePath": "LinuxMachines.json",
    "subtitle": "",
    "provider": "Microsoft"
  },
  {
    "workbookKey": "AzureFirewallWorkbook",
    "logoFileName": "AzFirewalls.svg",
    "description": "Gain insights into Azure Firewall events. You can learn about your application and network rules, see metrics for firewall activities across URLs, ports, and addresses across multiple workspaces.",
    "dataTypesDependencies": [ "AzureDiagnostics" ],
    "dataConnectorsDependencies": [ "AzureFirewall" ],
    "previewImagesFileNames": [ "AzureFirewallWorkbookWhite1.PNG", "AzureFirewallWorkbookBlack1.PNG", "AzureFirewallWorkbookWhite2.PNG", "AzureFirewallWorkbookBlack2.PNG", "AzureFirewallWorkbookWhite3.PNG", "AzureFirewallWorkbookBlack3.PNG", "AzureFirewallWorkbookWhite4.PNG", "AzureFirewallWorkbookBlack4.PNG", "AzureFirewallWorkbookWhite5.PNG", "AzureFirewallWorkbookBlack5.PNG" ],
    "version": "1.3.0",
    "title": "Azure Firewall",
    "templateRelativePath": "AzureFirewallWorkbook.json",
    "subtitle": "",
    "provider": "Microsoft"
  },
  {
    "workbookKey": "AzureDDoSStandardProtection",
    "logoFileName": "AzDDoS.svg",
    "description": "This workbook visualizes security-relevant Azure DDoS events across several filterable panels. Offering a summary tab, metrics and a investigate tabs across multiple workspaces.",
    "dataTypesDependencies": [ "AzureDiagnostics" ],
    "dataConnectorsDependencies": [ "DDOS" ],
    "previewImagesFileNames": [ "AzureDDoSWhite1.PNG", "AzureDDoSBlack1.PNG", "AzureDDoSWhite2.PNG", "AzureDDoSBlack2.PNG", "AzureDDoSWhite2.PNG", "AzureDDoSBlack2.PNG" ],
    "version": "1.0.2",
    "title": "Azure DDoS Protection Workbook",
    "templateRelativePath": "AzDDoSStandardWorkbook.json",
    "subtitle": "",
    "provider": "Microsoft"
  },
  {
    "workbookKey": "MicrosoftCloudAppSecurityWorkbook",
    "logoFileName": "Microsoft_logo.svg",
    "description": "Using this workbook, you can identify which cloud apps are being used in your organization, gain insights from usage trends and drill down to a specific user and application",
    "dataTypesDependencies": [ "McasShadowItReporting" ],
    "dataConnectorsDependencies": [ "MicrosoftCloudAppSecurity" ],
    "previewImagesFileNames": [ "McasDiscoveryBlack.png", "McasDiscoveryWhite.png" ],
    "version": "1.2.0",
    "title": "Microsoft Cloud App Security - discovery logs",
    "templateRelativePath": "MicrosoftCloudAppSecurity.json",
    "subtitle": "",
    "provider": "Microsoft"
  },
  {
    "workbookKey": "F5BIGIPSytemMetricsWorkbook",
    "logoFileName": "f5_logo.svg",
    "description": "Gain insight into F5 BIG-IP health and performance.  This workbook provides visibility of various metrics including CPU, memory, connectivity, throughput and disk utilization.",
    "dataTypesDependencies": [ "F5Telemetry_system_CL", "F5Telemetry_AVR_CL" ],
    "dataConnectorsDependencies": [ "F5BigIp" ],
    "previewImagesFileNames": [ "F5SMBlack.png", "F5SMWhite.png" ],
    "version": "1.1.0",
    "title": "F5 BIG-IP System Metrics",
    "templateRelativePath": "F5BIGIPSystemMetrics.json",
    "subtitle": "",
    "provider": "F5 Networks"
  },
  {
    "workbookKey": "F5NetworksWorkbook",
    "logoFileName": "f5_logo.svg",
    "description": "Gain insights into F5 BIG-IP Application Security Manager (ASM), by analyzing traffic and activities.\nThis workbook provides insight into F5's web application firewall events and identifies attack traffic patterns across multiple ASM instances as well as overall BIG-IP health.",
    "dataTypesDependencies": [ "F5Telemetry_LTM_CL", "F5Telemetry_system_CL", "F5Telemetry_ASM_CL" ],
    "dataConnectorsDependencies": [ "F5BigIp" ],
    "previewImagesFileNames": [ "F5White.png", "F5Black.png" ],
    "version": "1.1.0",
    "title": "F5 BIG-IP ASM",
    "templateRelativePath": "F5Networks.json",
    "subtitle": "",
    "provider": "F5 Networks"
  },
  {
    "workbookKey": "AzureNetworkWatcherWorkbook",
    "logoFileName": "networkwatcher_logo.svg",
    "description": "Gain deeper understanding of your organization's Azure network traffic by analyzing, and correlating Network Security Group flow logs. \nYou can trace malicious traffic flows, and drill down into their protocols, source and destination IP addresses, machines, countries, and subnets. \nThis workbook also helps you protect your network by identifying weak NSG rules.",
    "dataTypesDependencies": [ "AzureNetworkAnalytics_CL" ],
    "dataConnectorsDependencies": [],
    "previewImagesFileNames": [ "AzureNetworkWatcherWhite.png", "AzureNetworkWatcherBlack.png" ],
    "version": "1.1.0",
    "title": "Azure Network Watcher",
    "templateRelativePath": "AzureNetworkWatcher.json",
    "subtitle": "",
    "provider": "Microsoft",
    "support": {
      "tier": "Microsoft"
    },
    "author": {
      "name": "Microsoft Corporation"
    },
    "source": {
      "kind": "Community"
    },
    "categories": {
      "domains": [ "Security – Network" ]
    }
  },
  {
    "workbookKey": "ZscalerFirewallWorkbook",
    "logoFileName": "zscaler_logo.svg",
    "description": "Gain insights into your ZIA cloud firewall logs by connecting to Microsoft Sentinel.\nThe Zscaler firewall overview workbook provides an overview and ability to drill down into all cloud firewall activity in your Zscaler instance including non-web related networking events, security events, firewall rules, and bandwidth consumption",
    "dataTypesDependencies": [ "CommonSecurityLog" ],
    "dataConnectorsDependencies": [ "Zscaler" ],
    "previewImagesFileNames": [ "ZscalerFirewallWhite1.png", "ZscalerFirewallBlack1.png", "ZscalerFirewallWhite2.png", "ZscalerFirewallBlack2.png" ],
    "version": "1.1.0",
    "title": "Zscaler Firewall",
    "templateRelativePath": "ZscalerFirewall.json",
    "subtitle": "",
    "provider": "Zscaler"
  },
  {
    "workbookKey": "ZscalerWebOverviewWorkbook",
    "logoFileName": "zscaler_logo.svg",
    "description": "Gain insights into your ZIA web logs by connecting to Microsoft Sentinel.\nThe Zscaler web overview workbook provides a bird's eye view and ability to drill down into all the security and networking events related to web transactions, types of devices, and bandwidth consumption.",
    "dataTypesDependencies": [ "CommonSecurityLog" ],
    "dataConnectorsDependencies": [ "Zscaler" ],
    "previewImagesFileNames": [ "ZscalerWebOverviewWhite.png", "ZscalerWebOverviewBlack.png" ],
    "version": "1.1.0",
    "title": "Zscaler Web Overview",
    "templateRelativePath": "ZscalerWebOverview.json",
    "subtitle": "",
    "provider": "Zscaler"
  },
  {
    "workbookKey": "ZscalerThreatsOverviewWorkbook",
    "logoFileName": "zscaler_logo.svg",
    "description": "Gain insights into threats blocked by Zscaler Internet access on your network.\nThe Zscaler threat overview workbook shows your entire threat landscape including blocked malware, IPS/AV rules, and blocked cloud apps. Threats are displayed by threat categories, filetypes, inbound vs outbound threats, usernames, user location, and more.",
    "dataTypesDependencies": [ "CommonSecurityLog" ],
    "dataConnectorsDependencies": [ "Zscaler" ],
    "previewImagesFileNames": [ "ZscalerThreatsWhite.png", "ZscalerThreatsBlack.png" ],
    "version": "1.2.2",
    "title": "Zscaler Threats",
    "templateRelativePath": "ZscalerThreats.json",
    "subtitle": "",
    "provider": "Zscaler"
  },
  {
    "workbookKey": "ZscalerOffice365AppsWorkbook",
    "logoFileName": "zscaler_logo.svg",
    "description": "Gain insights into Office 365 use on your network.\nThe Zscaler Office 365 overview workbook shows you the Microsoft apps running on your network and their individual bandwidth consumption. It also helps identify phishing attempts in which attackers disguised themselves as Microsoft services.",
    "dataTypesDependencies": [ "CommonSecurityLog" ],
    "dataConnectorsDependencies": [ "Zscaler" ],
    "previewImagesFileNames": [ "ZscalerOffice365White.png", "ZscalerOffice365Black.png" ],
    "version": "1.1.0",
    "title": "Zscaler Office365 Apps",
    "templateRelativePath": "ZscalerOffice365Apps.json",
    "subtitle": "",
    "provider": "Zscaler"
  },
  {
    "workbookKey": "InsecureProtocolsWorkbook",
    "logoFileName": "Microsoft_logo.svg",
    "description": "Gain insights into insecure protocol traffic by collecting and analyzing security events from Microsoft products.\nYou can view analytics and quickly identify use of weak authentication as well as sources of legacy protocol traffic, like NTLM and SMBv1.\nYou will also have the ability to monitor use of weak ciphers, allowing you to find weak spots in your organization's security.",
    "dataTypesDependencies": [ "SecurityEvent", "Event", "SigninLogs" ],
    "dataConnectorsDependencies": [ "SecurityEvents", "AzureActiveDirectory", "WindowsSecurityEvents" ],
    "previewImagesFileNames": [ "InsecureProtocolsWhite1.png", "InsecureProtocolsBlack1.png", "InsecureProtocolsWhite2.png", "InsecureProtocolsBlack2.png" ],
    "version": "2.1.1",
    "title": "Insecure Protocols",
    "templateRelativePath": "InsecureProtocols.json",
    "subtitle": "",
    "provider": "Microsoft",
    "support": {
      "tier": "Microsoft"
    },
    "author": {
      "name": "Microsoft Corporation"
    },
    "source": {
      "kind": "Community"
    },
    "categories": {
      "domains": [ "Security - Others" ]
    }
  },
  {
    "workbookKey": "AzureInformationProtectionWorkbook",
    "logoFileName": "informationProtection.svg",
    "description": "The Azure Information Protection Usage report workbook provides information on the volume of labeled and protected documents and emails over time, label distribution of files by label type, along with where the label was applied.",
    "dataTypesDependencies": [ "InformationProtectionLogs_CL" ],
    "dataConnectorsDependencies": [ "AzureInformationProtection" ],
    "previewImagesFileNames": [ "AzureInformationProtectionWhite.png", "AzureInformationProtectionBlack.png" ],
    "version": "1.1.0",
    "title": "Azure Information Protection - Usage Report",
    "templateRelativePath": "AzureInformationProtection.json",
    "subtitle": "",
    "provider": "Microsoft"
  },
  {
    "workbookKey": "AmazonWebServicesNetworkActivitiesWorkbook",
    "logoFileName": "amazon_web_services_Logo.svg",
    "description": "Gain insights into AWS network related resource activities, including the creation, update, and deletions of security groups, network ACLs and routes, gateways, elastic load balancers, VPCs, subnets, and network interfaces.",
    "dataTypesDependencies": [ "AWSCloudTrail" ],
    "dataConnectorsDependencies": [ "AWS" ],
    "previewImagesFileNames": [ "AwsNetworkActivitiesWhite.png", "AwsNetworkActivitiesBlack.png" ],
    "version": "1.0.0",
    "title": "AWS Network Activities",
    "templateRelativePath": "AmazonWebServicesNetworkActivities.json",
    "subtitle": "",
    "provider": "Microsoft"
  },
  {
    "workbookKey": "AmazonWebServicesUserActivitiesWorkbook",
    "logoFileName": "amazon_web_services_Logo.svg",
    "description": "Gain insights into AWS user activities, including failed sign-in attempts, IP addresses, regions, user agents, and identity types, as well as potential malicious user activities with assumed roles.",
    "dataTypesDependencies": [ "AWSCloudTrail" ],
    "dataConnectorsDependencies": [ "AWS" ],
    "previewImagesFileNames": [ "AwsUserActivitiesWhite.png", "AwsUserActivitiesBlack.png" ],
    "version": "1.0.0",
    "title": "AWS User Activities",
    "templateRelativePath": "AmazonWebServicesUserActivities.json",
    "subtitle": "",
    "provider": "Microsoft"
  },
  {
    "workbookKey": "TrendMicroDeepSecurityAttackActivityWorkbook",
    "logoFileName": "trendmicro_logo.svg",
    "description": "Visualize and gain insights into the MITRE ATT&CK related activity detected by Trend Micro Deep Security.",
    "dataTypesDependencies": [ "CommonSecurityLog" ],
    "dataConnectorsDependencies": [ "TrendMicro" ],
    "previewImagesFileNames": [ "TrendMicroDeepSecurityAttackActivityWhite.png", "TrendMicroDeepSecurityAttackActivityBlack.png" ],
    "version": "1.0.0",
    "title": "Trend Micro Deep Security ATT&CK Related Activity",
    "templateRelativePath": "TrendMicroDeepSecurityAttackActivity.json",
    "subtitle": "",
    "provider": "Trend Micro"
  },
  {
    "workbookKey": "TrendMicroDeepSecurityOverviewWorkbook",
    "logoFileName": "trendmicro_logo.svg",
    "description": "Gain insights into your Trend Micro Deep Security security event data by visualizing your Deep Security Anti-Malware, Firewall, Integrity Monitoring, Intrusion Prevention, Log Inspection, and Web Reputation event data.",
    "dataTypesDependencies": [ "CommonSecurityLog" ],
    "dataConnectorsDependencies": [ "TrendMicro" ],
    "previewImagesFileNames": [ "TrendMicroDeepSecurityOverviewWhite1.png", "TrendMicroDeepSecurityOverviewBlack1.png", "TrendMicroDeepSecurityOverviewWhite2.png", "TrendMicroDeepSecurityOverviewBlack2.png" ],
    "version": "1.0.0",
    "title": "Trend Micro Deep Security Events",
    "templateRelativePath": "TrendMicroDeepSecurityOverview.json",
    "subtitle": "",
    "provider": "Trend Micro"
  },
  {
    "workbookKey": "ExtraHopDetectionSummaryWorkbook",
    "logoFileName": "extrahop_logo.svg",
    "description": "Gain insights into ExtraHop Reveal(x) detections by analyzing traffic and activities.\nThis workbook provides an overview of security detections in your organization's network, including high-risk detections and top participants.",
    "dataTypesDependencies": [ "CommonSecurityLog" ],
    "dataConnectorsDependencies": [ "ExtraHopNetworks" ],
    "previewImagesFileNames": [ "ExtrahopWhite.png", "ExtrahopBlack.png" ],
    "version": "1.0.2",
    "title": "ExtraHop",
    "templateRelativePath": "ExtraHopDetectionSummary.json",
    "subtitle": "",
    "provider": "ExtraHop Networks"
  },
  {
    "workbookKey": "BarracudaCloudFirewallWorkbook",
    "logoFileName": "barracuda_logo.svg",
    "description": "Gain insights into your Barracuda CloudGen Firewall by analyzing firewall operations and events.\nThis workbook provides insights into rule enforcement, network activities, including number of connections, top users, and helps you identify applications that are popular on your network.",
    "dataTypesDependencies": [ "CommonSecurityLog", "Syslog" ],
    "dataConnectorsDependencies": [ "BarracudaCloudFirewall" ],
    "previewImagesFileNames": [ "BarracudaWhite1.png", "BarracudaBlack1.png", "BarracudaWhite2.png", "BarracudaBlack2.png" ],
    "version": "1.0.0",
    "title": "Barracuda CloudGen FW",
    "templateRelativePath": "Barracuda.json",
    "subtitle": "",
    "provider": "Barracuda"
  },
  {
    "workbookKey": "CitrixWorkbook",
    "logoFileName": "citrix_logo.svg",
    "description": "Citrix Analytics for Security aggregates and correlates information across network traffic, users, files and endpoints in Citrix environments. This generates actionable insights that enable Citrix administrators and security teams to remediate user security threats through automation while optimizing IT operations. Machine learning and artificial intelligence empowers Citrix Analytics for Security to identify and take automated action to prevent data exfiltration. While delivered as a cloud service, Citrix Analytics for Security can generate insights from resources located on-premises, in the cloud, or in hybrid architectures. The Citrix Analytics Workbook further enhances the value of both your Citrix Analytics for Security and Microsoft Sentinel. The Workbook enables you to integrate data sources together, helping you gain even richer insights. It also gives Security Operations (SOC) teams the ability to correlate data from disparate logs, helping you identify and proactively remediate security risk quickly. Additionally, valuable dashboards that were unique to the Citrix Analytics for Security can now be implemented in Sentinel. You can also create new custom Workbooks that were not previously available, helping extend the value of both investments.",
    "dataTypesDependencies": [ "CitrixAnalytics_userProfile_CL", "CitrixAnalytics_riskScoreChange_CL", "CitrixAnalytics_indicatorSummary_CL", "CitrixAnalytics_indicatorEventDetails_CL" ],
    "dataConnectorsDependencies": [ "Citrix" ],
    "previewImagesFileNames": [ "CitrixWhite.png", "CitrixBlack.png" ],
    "version": "2.1.0",
    "title": "Citrix Analytics",
    "templateRelativePath": "Citrix.json",
    "subtitle": "",
    "provider": "Citrix Systems Inc."
  },
  {
    "workbookKey": "OneIdentityWorkbook",
    "logoFileName": "oneIdentity_logo.svg",
    "description": "This simple workbook gives an overview of sessions going through your SafeGuard for Privileged Sessions device.",
    "dataTypesDependencies": [ "CommonSecurityLog" ],
    "dataConnectorsDependencies": [ "OneIdentity" ],
    "previewImagesFileNames": [ "OneIdentityWhite.png", "OneIdentityBlack.png" ],
    "version": "1.0.0",
    "title": "One Identity",
    "templateRelativePath": "OneIdentity.json",
    "subtitle": "",
    "provider": "One Identity LLC."
  },
  {
    "workbookKey": "SecurityStatusWorkbook",
    "logoFileName": "",
    "description": "This workbook gives an overview of Security Settings for VMs and Azure Arc.",
    "dataTypesDependencies": [ "CommonSecurityLog", "SecurityEvent", "Syslog" ],
    "dataConnectorsDependencies": [],
    "previewImagesFileNames": [ "AzureSentinelSecurityStatusBlack.png", "AzureSentinelSecurityStatusWhite.png" ],
    "version": "1.3.1",
    "title": "Security Status",
    "templateRelativePath": "SecurityStatus.json",
    "subtitle": "",
    "provider": "Microsoft",
    "author": {
      "name": "Microsoft"
    },
    "support": {
      "tier": "Microsoft"
    },
    "categories": {
      "verticals": [],
      "domains": [ "IT Operations", "Security - Others", "Compliance" ]
    }
  },
  {
    "workbookKey": "AzureSentinelSecurityAlertsWorkbook",
    "logoFileName": "Azure_Sentinel.svg",
    "description": "Security Alerts dashboard for alerts in your Microsoft Sentinel environment.",
    "dataTypesDependencies": [ "SecurityAlert" ],
    "dataConnectorsDependencies": [],
    "previewImagesFileNames": [ "AzureSentinelSecurityAlertsWhite.png", "AzureSentinelSecurityAlertsBlack.png" ],
    "version": "1.1.0",
    "title": "Security Alerts",
    "templateRelativePath": "AzureSentinelSecurityAlerts.json",
    "subtitle": "",
    "provider": "Microsoft"
  },
  {
    "workbookKey": "SquadraTechnologiesSecRMMWorkbook",
    "logoFileName": "SquadraTechnologiesLogo.svg",
    "description": "This workbook gives an overview of security data for removable storage activity such as USB thumb drives and USB connected mobile devices.",
    "dataTypesDependencies": [ "secRMM_CL" ],
    "dataConnectorsDependencies": [ "SquadraTechnologiesSecRmm" ],
    "previewImagesFileNames": [ "SquadraTechnologiesSecRMMWhite.PNG", "SquadraTechnologiesSecRMMBlack.PNG" ],
    "version": "1.0.0",
    "title": "Squadra Technologies SecRMM - USB removable storage security",
    "templateRelativePath": "SquadraTechnologiesSecRMM.json",
    "subtitle": "",
    "provider": "Squadra Technologies"
  },
  {
    "workbookKey": "IoT-Alerts",
    "logoFileName": "IoTIcon.svg",
    "description": "Gain insights into your IoT data workloads from Azure IoT Hub managed deployments, monitor alerts across all your IoT Hub deployments, detect devices at risk and act upon potential threats.",
    "dataTypesDependencies": [ "SecurityAlert" ],
    "dataConnectorsDependencies": [ "IoT" ],
    "previewImagesFileNames": [ "IOTBlack1.png", "IOTWhite1.png" ],
    "version": "1.2.0",
    "title": "Azure Defender for IoT Alerts",
    "templateRelativePath": "IOT_Alerts.json",
    "subtitle": "",
    "provider": "Microsoft",
    "support": {
      "tier": "Community"
    },
    "author": {
      "name": "morshabi"
    },
    "source": {
      "kind": "Community"
    },
    "categories": {
      "domains": [ "Internet of Things (IoT)" ]
    }
  },
  {
    "workbookKey": "IoTAssetDiscovery",
    "logoFileName": "IoTIcon.svg",
    "description": "IoT Devices asset discovery from Firewall logs By Azure Defender for IoT",
    "dataTypesDependencies": [ "CommonSecurityLog" ],
    "dataConnectorsDependencies": [ "Fortinet" ],
    "previewImagesFileNames": [ "workbook-iotassetdiscovery-screenshot-Black.PNG", "workbook-iotassetdiscovery-screenshot-White.PNG" ],
    "version": "1.0.0",
    "title": "IoT Asset Discovery",
    "templateRelativePath": "IoTAssetDiscovery.json",
    "subtitle": "",
    "provider": "Microsoft",
    "support": {
      "tier": "Community"
    },
    "author": {
      "name": "jomeczyk"
    },
    "source": {
      "kind": "Community"
    },
    "categories": {
      "domains": [ "Internet of Things (IoT)" ]
    }
  },
  {
    "workbookKey": "ForcepointCASBWorkbook",
    "logoFileName": "FP_Green_Emblem_RGB-01.svg",
    "description": "Get insights on user risk with the Forcepoint CASB (Cloud Access Security Broker) workbook.",
    "dataTypesDependencies": [ "CommonSecurityLog" ],
    "dataConnectorsDependencies": [ "ForcepointCasb" ],
    "previewImagesFileNames": [ "ForcepointCASBWhite.png", "ForcepointCASBBlack.png" ],
    "version": "1.0.1",
    "title": "Forcepoint Cloud Access Security Broker (CASB)",
    "templateRelativePath": "ForcepointCASB.json",
    "subtitle": "",
    "provider": "Forcepoint"
  },
  {
    "workbookKey": "ForcepointNGFWWorkbook",
    "logoFileName": "FP_Green_Emblem_RGB-01.svg",
    "description": "Get insights on firewall activities with the Forcepoint NGFW (Next Generation Firewall) workbook.",
    "dataTypesDependencies": [ "CommonSecurityLog" ],
    "dataConnectorsDependencies": [ "ForcepointNgfw" ],
    "previewImagesFileNames": [ "ForcepointNGFWWhite.png", "ForcepointNGFWBlack.png" ],
    "version": "1.0.0",
    "title": "Forcepoint Next Generation Firewall (NGFW)",
    "templateRelativePath": "ForcepointNGFW.json",
    "subtitle": "",
    "provider": "Forcepoint"
  },
  {
    "workbookKey": "ForcepointDLPWorkbook",
    "logoFileName": "FP_Green_Emblem_RGB-01.svg",
    "description": "Get insights on DLP incidents with the Forcepoint DLP (Data Loss Prevention) workbook.",
    "dataTypesDependencies": [ "ForcepointDLPEvents_CL" ],
    "dataConnectorsDependencies": [ "ForcepointDlp" ],
    "previewImagesFileNames": [ "ForcepointDLPWhite.png", "ForcepointDLPBlack.png" ],
    "version": "1.0.0",
    "title": "Forcepoint Data Loss Prevention (DLP)",
    "templateRelativePath": "ForcepointDLP.json",
    "subtitle": "",
    "provider": "Forcepoint"
  },
  {
    "workbookKey": "ZimperiumMTDWorkbook",
    "logoFileName": "ZIMPERIUM-logo_square2.svg",
    "description": "This workbook provides insights on Zimperium Mobile Threat Defense (MTD) threats and mitigations.",
    "dataTypesDependencies": [ "ZimperiumThreatLog_CL", "ZimperiumMitigationLog_CL" ],
    "dataConnectorsDependencies": [ "ZimperiumMtdAlerts" ],
    "previewImagesFileNames": [ "ZimperiumWhite.png", "ZimperiumBlack.png" ],
    "version": "1.0.0",
    "title": "Zimperium Mobile Threat Defense (MTD)",
    "templateRelativePath": "ZimperiumWorkbooks.json",
    "subtitle": "",
    "provider": "Zimperium"
  },
  {
    "workbookKey": "AzureAuditActivityAndSigninWorkbook",
    "logoFileName": "azureactivedirectory_logo.svg",
    "description": "Gain insights into Azure Active Directory Audit, Activity and Signins with one workbook. This workbook can be used by Security and Azure administrators.",
    "dataTypesDependencies": [ "AzureActivity", "AuditLogs", "SigninLogs" ],
    "dataConnectorsDependencies": [ "AzureActiveDirectory" ],
    "previewImagesFileNames": [ "AzureAuditActivityAndSigninWhite1.png", "AzureAuditActivityAndSigninWhite2.png", "AzureAuditActivityAndSigninBlack1.png", "AzureAuditActivityAndSigninBlack2.png" ],
    "version": "1.2.0",
    "title": "Azure AD Audit, Activity and Sign-in logs",
    "templateRelativePath": "AzureAuditActivityAndSignin.json",
    "subtitle": "",
    "provider": "Microsoft Sentinel community",
    "support": {
      "tier": "Community"
    },
    "author": {
      "name": "Sem Tijsseling"
    },
    "source": {
      "kind": "Community"
    },
    "categories": {
      "domains": [ "Identity" ]
    }
  },
  {
    "workbookKey": "WindowsFirewall",
    "logoFileName": "Microsoft_logo.svg",
    "description": "Gain insights into Windows Firewall logs in combination with security and Azure signin logs",
    "dataTypesDependencies": [ "WindowsFirewall", "SecurityEvent", "SigninLogs" ],
    "dataConnectorsDependencies": [ "SecurityEvents", "WindowsFirewall", "WindowsSecurityEvents" ],
    "previewImagesFileNames": [ "WindowsFirewallWhite1.png", "WindowsFirewallWhite2.png", "WindowsFirewallBlack1.png", "WindowsFirewallBlack2.png" ],
    "version": "1.0.0",
    "title": "Windows Firewall",
    "templateRelativePath": "WindowsFirewall.json",
    "subtitle": "",
    "provider": "Microsoft Sentinel community"
  },
  {
    "workbookKey": "EventAnalyzerwWorkbook",
    "logoFileName": "",
    "description": "The Event Analyzer workbook allows to explore, audit and speed up analysis of Windows Event Logs, including all event details and attributes, such as security, application, system, setup, directory service, DNS and others.",
    "dataTypesDependencies": [ "SecurityEvent" ],
    "dataConnectorsDependencies": [ "SecurityEvents", "WindowsSecurityEvents" ],
    "previewImagesFileNames": [ "EventAnalyzer-Workbook-White.png", "EventAnalyzer-Workbook-Black.png" ],
    "version": "1.0.0",
    "title": "Event Analyzer",
    "templateRelativePath": "EventAnalyzer.json",
    "subtitle": "",
    "provider": "Microsoft Sentinel community"
  },
  {
    "workbookKey": "ASC-ComplianceandProtection",
    "logoFileName": "",
    "description": "Gain insight into regulatory compliance, alert trends, security posture, and more with this workbook based on Azure Security Center data.",
    "dataTypesDependencies": [ "SecurityAlert", "ProtectionStatus", "SecurityRecommendation", "SecurityBaseline", "SecurityBaselineSummary", "Update", "ConfigurationChange" ],
    "dataConnectorsDependencies": [ "AzureSecurityCenter" ],
    "previewImagesFileNames": [ "ASCCaPBlack.png", "ASCCaPWhite.png" ],
    "version": "1.2.0",
    "title": "ASC Compliance and Protection",
    "templateRelativePath": "ASC-ComplianceandProtection.json",
    "subtitle": "",
    "provider": "Microsoft Sentinel community",
    "support": {
      "tier": "Community"
    },
    "author": {
      "name": "Matt Lowe"
    },
    "source": {
      "kind": "Community"
    },
    "categories": {
      "domains": [ "Security – Cloud Security" ]
    }
  },
  {
    "workbookKey": "AIVectraDetectWorkbook",
    "logoFileName": "AIVectraDetect.svg",
    "description": "Start investigating network attacks surfaced by Vectra Detect directly from Sentinel. View critical hosts, accounts, campaigns and detections. Also monitor Vectra system health and audit logs.",
    "dataTypesDependencies": [ "CommonSecurityLog" ],
    "dataConnectorsDependencies": [ "AIVectraDetect" ],
    "previewImagesFileNames": [ "AIVectraDetectWhite1.png", "AIVectraDetectBlack1.png" ],
    "version": "1.1.1",
    "title": "AI Vectra Detect",
    "templateRelativePath": "AIVectraDetectWorkbook.json",
    "subtitle": "",
    "provider": "Vectra AI"
  },
  {
    "workbookKey": "Perimeter81OverviewWorkbook",
    "logoFileName": "Perimeter81_Logo.svg",
    "description": "Gain insights and comprehensive monitoring into your Perimeter 81 account by analyzing activities.",
    "dataTypesDependencies": [ "Perimeter81_CL" ],
    "dataConnectorsDependencies": [ "Perimeter81ActivityLogs" ],
    "previewImagesFileNames": [ "Perimeter81OverviewWhite1.png", "Perimeter81OverviewBlack1.png", "Perimeter81OverviewWhite2.png", "Perimeter81OverviewBlack2.png" ],
    "version": "1.0.0",
    "title": "Perimeter 81 Overview",
    "templateRelativePath": "Perimeter81OverviewWorkbook.json",
    "subtitle": "",
    "provider": "Perimeter 81"
  },
  {
    "workbookKey": "SymantecProxySGWorkbook",
    "logoFileName": "symantec_logo.svg",
    "description": "Gain insight into Symantec ProxySG by analyzing, collecting and correlating proxy data.\nThis workbook provides visibility into ProxySG Access logs",
    "dataTypesDependencies": [ "Syslog" ],
    "dataConnectorsDependencies": [ "SymantecProxySG" ],
    "previewImagesFileNames": [ "SymantecProxySGWhite.png", "SymantecProxySGBlack.png" ],
    "version": "1.0.0",
    "title": "Symantec ProxySG",
    "templateRelativePath": "SymantecProxySG.json",
    "subtitle": "",
    "provider": "Symantec"
  },
  {
    "workbookKey": "IllusiveASMWorkbook",
    "logoFileName": "illusive_logo_workbook.svg",
    "description": "Gain insights into your organization's Cyber Hygiene and Attack Surface risk.\nIllusive ASM automates discovery and clean-up of credential violations, allows drill-down inspection of pathways to critical assets, and provides risk insights that inform intelligent decision-making to reduce attacker mobility.",
    "dataTypesDependencies": [ "CommonSecurityLog" ],
    "dataConnectorsDependencies": [ "illusiveAttackManagementSystem" ],
    "previewImagesFileNames": [ "IllusiveASMWhite.png", "IllusiveASMBlack.png" ],
    "version": "1.0.1",
    "title": "Illusive ASM Dashboard",
    "templateRelativePath": "IllusiveASM.json",
    "subtitle": "",
    "provider": "Illusive"
  },
  {
    "workbookKey": "IllusiveADSWorkbook",
    "logoFileName": "illusive_logo_workbook.svg",
    "description": "Gain insights into unauthorized lateral movement in your organization's network.\nIllusive ADS is designed to paralyzes attackers and eradicates in-network threats by creating a hostile environment for the attackers across all the layers of the attack surface.",
    "dataTypesDependencies": [ "CommonSecurityLog" ],
    "dataConnectorsDependencies": [ "illusiveAttackManagementSystem" ],
    "previewImagesFileNames": [ "IllusiveADSWhite.png", "IllusiveADSBlack.png" ],
    "version": "1.0.2",
    "title": "Illusive ADS Dashboard",
    "templateRelativePath": "IllusiveADS.json",
    "subtitle": "",
    "provider": "Illusive"
  },
  {
    "workbookKey": "PulseConnectSecureWorkbook",
    "logoFileName": "",
    "description": "Gain insight into Pulse Secure VPN by analyzing, collecting and correlating vulnerability data.\nThis workbook provides visibility into user VPN activities",
    "dataTypesDependencies": [ "Syslog" ],
    "dataConnectorsDependencies": [ "PulseConnectSecure" ],
    "previewImagesFileNames": [ "PulseConnectSecureWhite.png", "PulseConnectSecureBlack.png" ],
    "version": "1.0.0",
    "title": "Pulse Connect Secure",
    "templateRelativePath": "PulseConnectSecure.json",
    "subtitle": "",
    "provider": "Pulse Secure"
  },
  {
    "workbookKey": "InfobloxNIOSWorkbook",
    "logoFileName": "infoblox_logo.svg",
    "description": "Gain insight into Infoblox NIOS by analyzing, collecting and correlating DHCP and DNS data.\nThis workbook provides visibility into DHCP and DNS traffic",
    "dataTypesDependencies": [ "Syslog" ],
    "dataConnectorsDependencies": [ "InfobloxNIOS" ],
    "previewImagesFileNames": [ "InfobloxNIOSWhite.png", "InfobloxNIOSBlack.png" ],
    "version": "1.1.0",
    "title": "Infoblox NIOS",
    "templateRelativePath": "InfobloxNIOS.json",
    "subtitle": "",
    "provider": "Infoblox"
  },
  {
    "workbookKey": "SymantecVIPWorkbook",
    "logoFileName": "symantec_logo.svg",
    "description": "Gain insight into Symantec VIP by analyzing, collecting and correlating strong authentication data.\nThis workbook provides visibility into user authentications",
    "dataTypesDependencies": [ "Syslog" ],
    "dataConnectorsDependencies": [ "SymantecVIP" ],
    "previewImagesFileNames": [ "SymantecVIPWhite.png", "SymantecVIPBlack.png" ],
    "version": "1.0.0",
    "title": "Symantec VIP",
    "templateRelativePath": "SymantecVIP.json",
    "subtitle": "",
    "provider": "Symantec"
  },
  {
    "workbookKey": "ProofPointTAPWorkbook",
    "logoFileName": "proofpointlogo.svg",
    "description": "Gain extensive insight into Proofpoint Targeted Attack Protection (TAP) by analyzing, collecting and correlating TAP log events.\nThis workbook provides visibility into message and click events that were permitted, delivered, or blocked",
    "dataTypesDependencies": [ "ProofPointTAPMessagesBlocked_CL", "ProofPointTAPMessagesDelivered_CL", "ProofPointTAPClicksPermitted_CL", "ProofPointTAPClicksBlocked_CL" ],
    "dataConnectorsDependencies": [ "ProofpointTAP" ],
    "previewImagesFileNames": [ "ProofpointTAPWhite.png", "ProofpointTAPBlack.png" ],
    "version": "1.0.0",
    "title": "Proofpoint TAP",
    "templateRelativePath": "ProofpointTAP.json",
    "subtitle": "",
    "provider": "Proofpoint"
  },
  {
    "workbookKey": "QualysVMWorkbook",
    "logoFileName": "qualys_logo.svg",
    "description": "Gain insight into Qualys Vulnerability Management by analyzing, collecting and correlating vulnerability data.\nThis workbook provides visibility into vulnerabilities detected from vulnerability scans",
    "dataTypesDependencies": [ "QualysHostDetection_CL" ],
    "dataConnectorsDependencies": [ "QualysVulnerabilityManagement" ],
    "previewImagesFileNames": [ "QualysVMWhite.png", "QualysVMBlack.png" ],
    "version": "1.0.0",
    "title": "Qualys Vulnerability Management",
    "templateRelativePath": "QualysVM.json",
    "subtitle": "",
    "provider": "Qualys"
  },
  {
    "workbookKey": "QualysVMV2Workbook",
    "logoFileName": "qualys_logo.svg",
    "description": "Gain insight into Qualys Vulnerability Management by analyzing, collecting and correlating vulnerability data.\nThis workbook provides visibility into vulnerabilities detected from vulnerability scans",
    "dataTypesDependencies": [ "QualysHostDetectionV2_CL" ],
    "dataConnectorsDependencies": [ "QualysVulnerabilityManagement" ],
    "previewImagesFileNames": [ "QualysVMWhite.png", "QualysVMBlack.png" ],
    "version": "1.0.0",
    "title": "Qualys Vulnerability Management",
    "templateRelativePath": "QualysVMv2.json",
    "subtitle": "",
    "provider": "Qualys"
  },
  {
    "workbookKey": "GitHubSecurityWorkbook",
    "logoFileName": "GitHub.svg",
    "description": "Gain insights to GitHub activities that may be interesting for security.",
    "dataTypesDependencies": [ "Github_CL", "GitHubRepoLogs_CL" ],
    "dataConnectorsDependencies": [],
    "previewImagesFileNames": [ "GitHubSecurityWhite.png", "GitHubSecurityBlack.png" ],
    "version": "1.0.0",
    "title": "GitHub Security",
    "templateRelativePath": "GitHubSecurityWorkbook.json",
    "subtitle": "",
    "provider": "Microsoft Sentinel community"
  },
  {
    "workbookKey": "VisualizationDemo",
    "logoFileName": "",
    "description": "Learn and explore the many ways of displaying information within Microsoft Sentinel workbooks",
    "dataTypesDependencies": [ "SecurityAlert" ],
    "dataConnectorsDependencies": [],
    "previewImagesFileNames": [ "VisualizationDemoBlack.png", "VisualizationDemoWhite.png" ],
    "version": "1.0.0",
    "title": "Visualizations Demo",
    "templateRelativePath": "VisualizationDemo.json",
    "subtitle": "",
    "provider": "Microsoft Sentinel Community",
    "support": {
      "tier": "Community"
    },
    "author": {
      "name": "Matt Lowe"
    },
    "source": {
      "kind": "Community"
    },
    "categories": {
      "domains": [ "Platform" ]
    }
  },
  {
    "workbookKey": "SophosXGFirewallWorkbook",
    "logoFileName": "sophos_logo.svg",
    "description": "Gain insight into Sophos XG Firewall by analyzing, collecting and correlating firewall data.\nThis workbook provides visibility into network traffic",
    "dataTypesDependencies": [ "Syslog" ],
    "dataConnectorsDependencies": [ "SophosXGFirewall" ],
    "previewImagesFileNames": [ "SophosXGFirewallWhite.png", "SophosXGFirewallBlack.png" ],
    "version": "1.0.0",
    "title": "Sophos XG Firewall",
    "templateRelativePath": "SophosXGFirewall.json",
    "subtitle": "",
    "provider": "Sophos"
  },
  {
    "workbookKey": "SysmonThreatHuntingWorkbook",
    "logoFileName": "",
    "description": "Simplify your threat hunts using Sysmon data mapped to MITRE ATT&CK data. This workbook gives you the ability to drilldown into system activity based on known ATT&CK techniques as well as other threat hunting entry points such as user activity, network connections or virtual machine Sysmon events.\nPlease note that for this workbook to work you must have deployed Sysmon on your virtual machines in line with the instructions at https://github.com/BlueTeamLabs/sentinel-attack/wiki/Onboarding-sysmon-data-to-Azure-Sentinel",
    "dataTypesDependencies": [ "Event" ],
    "dataConnectorsDependencies": [],
    "previewImagesFileNames": [ "SysmonThreatHuntingWhite1.png", "SysmonThreatHuntingBlack1.png" ],
    "version": "1.4.0",
    "title": "Sysmon Threat Hunting",
    "templateRelativePath": "SysmonThreatHunting.json",
    "subtitle": "",
    "provider": "Microsoft Sentinel community",
    "support": {
      "tier": "Community"
    },
    "author": {
      "name": "Edoardo Gerosa"
    },
    "source": {
      "kind": "Community"
    },
    "categories": {
      "domains": [ "Security - Threat Protection", "Application" ]
    }
  },
  {
    "workbookKey": "WebApplicationFirewallWAFTypeEventsWorkbook",
    "logoFileName": "webapplicationfirewall(WAF)_logo.svg",
    "description": "Gain insights into your organization's Azure web application firewall (WAF) across various services such as Azure Front Door Service and Application Gateway. You can view event triggers, full messages, attacks over time, among other data. Several aspects of the workbook are interactable to allow users to further understand their data",
    "dataTypesDependencies": [ "AzureDiagnostics" ],
    "dataConnectorsDependencies": [ "WAF" ],
    "previewImagesFileNames": [ "WAFFirewallWAFTypeEventsBlack1.PNG", "WAFFirewallWAFTypeEventsBlack2.PNG", "WAFFirewallWAFTypeEventsBlack3.PNG", "WAFFirewallWAFTypeEventsBlack4.PNG", "WAFFirewallWAFTypeEventsWhite1.png", "WAFFirewallWAFTypeEventsWhite2.PNG", "WAFFirewallWAFTypeEventsWhite3.PNG", "WAFFirewallWAFTypeEventsWhite4.PNG" ],
    "version": "1.1.0",
    "title": "Microsoft Web Application Firewall (WAF) - Azure WAF",
    "templateRelativePath": "WebApplicationFirewallWAFTypeEvents.json",
    "subtitle": "",
    "provider": "Microsoft"
  },
  {
    "workbookKey": "OrcaAlertsOverviewWorkbook",
    "logoFileName": "Orca_logo.svg",
    "description": "A visualized overview of Orca security alerts.\nExplore, analize and learn about your security posture using Orca alerts Overview",
    "dataTypesDependencies": [ "OrcaAlerts_CL" ],
    "dataConnectorsDependencies": [ "OrcaSecurityAlerts" ],
    "previewImagesFileNames": [ "OrcaAlertsWhite.png", "OrcaAlertsBlack.png" ],
    "version": "1.1.0",
    "title": "Orca alerts overview",
    "templateRelativePath": "OrcaAlerts.json",
    "subtitle": "",
    "provider": "Orca Security"
  },
  {
    "workbookKey": "CyberArkWorkbook",
    "logoFileName": "CyberArk_Logo.svg",
    "description": "The CyberArk Syslog connector allows you to easily connect all your CyberArk security solution logs with your Microsoft Sentinel, to view dashboards, create custom alerts, and improve investigation. Integration between CyberArk and Microsoft Sentinel makes use of the CEF Data Connector to properly parse and display CyberArk Syslog messages.",
    "dataTypesDependencies": [ "CommonSecurityLog" ],
    "dataConnectorsDependencies": [ "CyberArk" ],
    "previewImagesFileNames": [ "CyberArkActivitiesWhite.PNG", "CyberArkActivitiesBlack.PNG" ],
    "version": "1.1.1",
    "title": "CyberArk EPV Events",
    "templateRelativePath": "CyberArkEPV.json",
    "subtitle": "",
    "provider": "CyberArk"
  },
  {
    "workbookKey": "UserEntityBehaviorAnalyticsWorkbook",
    "logoFileName": "Azure_Sentinel.svg",
    "description": "Identify compromised users and insider threats using User and Entity Behavior Analytics. Gain insights into anomalous user behavior from baselines learned from behavior patterns",
    "dataTypesDependencies": [ "BehaviorAnalytics" ],
    "dataConnectorsDependencies": [],
    "previewImagesFileNames": [ "UserEntityBehaviorAnalyticsBlack1.png", "UserEntityBehaviorAnalyticsWhite1.png" ],
    "version": "1.2.0",
    "title": "User And Entity Behavior Analytics",
    "templateRelativePath": "UserEntityBehaviorAnalytics.json",
    "subtitle": "",
    "provider": "Microsoft",
    "support": {
      "tier": "Microsoft"
    },
    "author": {
      "name": "Microsoft Corporation"
    },
    "source": {
      "kind": "Community"
    },
    "categories": {
      "domains": [ "User Behavior (UEBA)" ]
    }
  },
  {
    "workbookKey": "CitrixWAF",
    "logoFileName": "citrix_logo.svg",
    "description": "Gain insight into the Citrix WAF logs",
    "dataTypesDependencies": [ "CommonSecurityLog" ],
    "dataConnectorsDependencies": [ "CitrixWAF" ],
    "previewImagesFileNames": [ "CitrixWAFBlack.png", "CitrixWAFWhite.png" ],
    "version": "1.0.0",
    "title": "Citrix WAF (Web App Firewall)",
    "templateRelativePath": "CitrixWAF.json",
    "subtitle": "",
    "provider": "Citrix Systems Inc."
  },
  {
    "workbookKey": "UnifiSGWorkbook",
    "logoFileName": "",
    "description": "Gain insights into Unifi Security Gateways analyzing traffic and activities.",
    "dataTypesDependencies": [ "CommonSecurityLog" ],
    "dataConnectorsDependencies": [],
    "previewImagesFileNames": [ "UnifiSGBlack.png", "UnifiSGWhite.png" ],
    "version": "1.0.0",
    "title": "Unifi Security Gateway",
    "templateRelativePath": "UnifiSG.json",
    "subtitle": "",
    "provider": "Microsoft Sentinel community",
	"support": {
      "tier": "Community"
    },
    "author": {
      "name": "SecurityJedi"
    },
    "source": {
      "kind": "Community"
    },
    "categories": {
      "domains": [ "Security – Network" ]
    }
  },
  {
    "workbookKey": "UnifiSGNetflowWorkbook",
    "logoFileName": "",
    "description": "Gain insights into Unifi Security Gateways analyzing traffic and activities using Netflow.",
    "dataTypesDependencies": [ "netflow_CL" ],
    "dataConnectorsDependencies": [],
    "previewImagesFileNames": [ "UnifiSGNetflowBlack.png", "UnifiSGNetflowWhite.png" ],
    "version": "1.0.0",
    "title": "Unifi Security Gateway - NetFlow",
    "templateRelativePath": "UnifiSGNetflow.json",
    "subtitle": "",
    "provider": "Microsoft Sentinel community",
	"support": {
      "tier": "Community"
    },
    "author": {
      "name": "SecurityJedi"
    },
    "source": {
      "kind": "Community"
    },
    "categories": {
      "domains": [ "Security – Network" ]
    }
  },
  {
    "workbookKey": "NormalizedNetworkEventsWorkbook",
    "logoFileName": "Azure_Sentinel.svg",
    "description": "See insights on multiple networking appliances and other network sessions, that have been parsed or mapped to the normalized networking sessions table. Note this requires enabling parsers for the different products - to learn more, visit https://aka.ms/sentinelnormalizationdocs",
    "dataTypesDependencies": [],
    "dataConnectorsDependencies": [],
    "previewImagesFileNames": [ "NormalizedNetworkEventsWhite.png", "NormalizedNetworkEventsBlack.png" ],
    "version": "1.0.0",
    "title": "Normalized network events",
    "templateRelativePath": "NormalizedNetworkEvents.json",
    "subtitle": "",
    "provider": "Microsoft",
    "support": {
      "tier": "Community"
    },
    "author": {
      "name": "yoav fransis"
    },
    "source": {
      "kind": "Community"
    },
    "categories": {
      "domains": [ "Networking" ]
    }
  },
  {
    "workbookKey": "WorkspaceAuditingWorkbook",
    "logoFileName": "Azure_Sentinel.svg",
    "description": "Workspace auditing report\r\nUse this report to understand query runs across your workspace.",
    "dataTypesDependencies": [ "LAQueryLogs" ],
    "dataConnectorsDependencies": [],
    "previewImagesFileNames": [ "WorkspaceAuditingWhite.png", "WorkspaceAuditingBlack.png" ],
    "version": "1.0.0",
    "title": "Workspace audit",
    "templateRelativePath": "WorkspaceAuditing.json",
    "subtitle": "",
    "provider": "Microsoft Sentinel community",
    "support": {
      "tier": "Community"
    },
    "author": {
      "name": "Sarah Young"
    },
    "source": {
      "kind": "Community"
    },
    "categories": {
      "domains": [ "IT Operations" ]
    }
  },
  {
    "workbookKey": "MITREATTACKWorkbook",
    "logoFileName": "Azure_Sentinel.svg",
    "description": "Workbook to showcase MITRE ATT&CK Coverage for Microsoft Sentinel",
    "dataTypesDependencies": [],
    "dataConnectorsDependencies": [],
    "previewImagesFileNames": [ "MITREATTACKWhite1.PNG", "MITREATTACKWhite2.PNG", "MITREATTACKBlack1.PNG", "MITREATTACKBlack2.PNG" ],
    "version": "1.0.1",
    "title": "MITRE ATT&CK Workbook",
    "templateRelativePath": "MITREAttack.json",
    "subtitle": "",
    "provider": "Microsoft Sentinel community"
  },
  {
    "workbookKey": "BETTERMTDWorkbook",
    "logoFileName": "BETTER_MTD_logo.svg",
    "description": "Workbook using the BETTER Mobile Threat Defense (MTD) connector, to give insights into your mobile devices, installed application and overall device security posture.",
    "dataTypesDependencies": [ "BetterMTDDeviceLog_CL", "BetterMTDAppLog_CL", "BetterMTDIncidentLog_CL", "BetterMTDNetflowLog_CL" ],
    "dataConnectorsDependencies": [ "BetterMTD" ],
    "previewImagesFileNames": [ "BetterMTDWorkbookPreviewWhite1.png", "BetterMTDWorkbookPreviewWhite2.png", "BetterMTDWorkbookPreviewWhite3.png", "BetterMTDWorkbookPreviewBlack1.png", "BetterMTDWorkbookPreviewBlack2.png", "BetterMTDWorkbookPreviewBlack3.png" ],
    "version": "1.1.0",
    "title": "BETTER Mobile Threat Defense (MTD)",
    "templateRelativePath": "BETTER_MTD_Workbook.json",
    "subtitle": "",
    "provider": "BETTER Mobile"
  },
  {
    "workbookKey": "AlsidIoEWorkbook",
    "logoFileName": "Alsid.svg",
    "description": "Workbook showcasing the state and evolution of your Alsid for AD Indicators of Exposures alerts.",
    "dataTypesDependencies": [ "AlsidForADLog_CL" ],
    "dataConnectorsDependencies": [ "AlsidForAD" ],
    "previewImagesFileNames": [ "AlsidIoEBlack1.png", "AlsidIoEBlack2.png", "AlsidIoEBlack3.png", "AlsidIoEWhite1.png", "AlsidIoEWhite2.png", "AlsidIoEWhite3.png" ],
    "version": "1.0.0",
    "title": "Alsid for AD | Indicators of Exposure",
    "templateRelativePath": "AlsidIoE.json",
    "subtitle": "",
    "provider": "Alsid"
  },
  {
    "workbookKey": "AlsidIoAWorkbook",
    "logoFileName": "Alsid.svg",
    "description": "Workbook showcasing the state and evolution of your Alsid for AD Indicators of Attack alerts.",
    "dataTypesDependencies": [ "AlsidForADLog_CL" ],
    "dataConnectorsDependencies": [ "AlsidForAD" ],
    "previewImagesFileNames": [ "AlsidIoABlack1.png", "AlsidIoABlack2.png", "AlsidIoABlack3.png", "AlsidIoAWhite1.png", "AlsidIoAWhite2.png", "AlsidIoAWhite3.png" ],
    "version": "1.0.0",
    "title": "Alsid for AD | Indicators of Attack",
    "templateRelativePath": "AlsidIoA.json",
    "subtitle": "",
    "provider": "Alsid"
  },
  {
    "workbookKey": "InvestigationInsightsWorkbook",
    "logoFileName": "Microsoft_logo.svg",
    "description": "Help analysts gain insight into incident, bookmark and entity data through the Investigation Insights Workbook. This workbook provides common queries and detailed visualizations to help an analyst investigate suspicious activities quickly with an easy to use interface. Analysts can start their investigation from a Sentinel incident, bookmark, or by simply entering the entity data into the workbook manually.",
    "dataTypesDependencies": [ "AuditLogs", "AzureActivity", "CommonSecurityLog", "OfficeActivity", "SecurityEvent", "SigninLogs", "ThreatIntelligenceIndicator" ],
    "dataConnectorsDependencies": [ "AzureActivity", "SecurityEvents", "Office365", "AzureActiveDirectory", "ThreatIntelligence", "ThreatIntelligenceTaxii", "WindowsSecurityEvents" ],
    "previewImagesFileNames": [ "InvestigationInsightsWhite1.png", "InvestigationInsightsBlack1.png", "InvestigationInsightsWhite2.png", "InvestigationInsightsBlack2.png" ],
    "version": "1.6.0",
    "title": "Investigation Insights",
    "templateRelativePath": "InvestigationInsights.json",
    "subtitle": "",
    "provider": "Microsoft Sentinel community",
    "support": {
      "tier": "Community"
    },
    "author": {
      "name": "Brian Delaney & Jon Shectman"
    },
    "source": {
      "kind": "Community"
    },
    "categories": {
      "domains": [ "Security - Others" ]
    }
  },
  {
    "workbookKey": "AksSecurityWorkbook",
    "logoFileName": "Kubernetes_services.svg",
    "description": "See insights about the security of your AKS clusters. The workbook helps to identify sensitive operations in the clusters and get insights based on Azure Defender alerts.",
    "dataTypesDependencies": [ "SecurityAlert", "AzureDiagnostics" ],
    "dataConnectorsDependencies": [ "AzureSecurityCenter", "AzureKubernetes" ],
    "previewImagesFileNames": [ "AksSecurityWhite.png", "AksSecurityBlack.png" ],
    "version": "1.5.0",
    "title": "Azure Kubernetes Service (AKS) Security",
    "templateRelativePath": "AksSecurity.json",
    "subtitle": "",
    "provider": "Microsoft"
  },
  {
    "workbookKey": "AzureKeyVaultWorkbook",
    "logoFileName": "KeyVault.svg",
    "description": "See insights about the security of your Azure key vaults. The workbook helps to identify sensitive operations in the key vaults and get insights based on Azure Defender alerts.",
    "dataTypesDependencies": [ "SecurityAlert", "AzureDiagnostics" ],
    "dataConnectorsDependencies": [ "AzureSecurityCenter", "AzureKeyVault" ],
    "previewImagesFileNames": [ "AkvSecurityWhite.png", "AkvSecurityBlack.png" ],
    "version": "1.1.0",
    "title": "Azure Key Vault Security",
    "templateRelativePath": "AzureKeyVaultWorkbook.json",
    "subtitle": "",
    "provider": "Microsoft"
  },
  {
    "workbookKey": "IncidentOverview",
    "logoFileName": "Azure_Sentinel.svg",
    "description": "The Incident Overview workbook is designed to assist in triaging and investigation by providing in-depth information about the incident, including:\r\n* General information\r\n* Entity data\r\n* Triage time (time between incident creation and first response)\r\n* Mitigation time (time between incident creation and closing)\r\n* Comments\r\n\r\nCustomize this workbook by saving and editing it. \r\nYou can reach this workbook template from the incidents panel as well. Once you have customized it, the link from the incident panel will open the customized workbook instead of the template.\r\n",
    "dataTypesDependencies": [ "SecurityAlert", "SecurityIncident" ],
    "dataConnectorsDependencies": [],
    "previewImagesFileNames": [ "IncidentOverviewBlack1.png", "IncidentOverviewWhite1.png", "IncidentOverviewBlack2.png", "IncidentOverviewWhite2.png" ],
    "version": "2.2.0",
    "title": "Incident overview",
    "templateRelativePath": "IncidentOverview.json",
    "subtitle": "",
    "provider": "Microsoft"
  },
  {
    "workbookKey": "SecurityOperationsEfficiency",
    "logoFileName": "Azure_Sentinel.svg",
    "description": "Security operations center managers can view overall efficiency metrics and measures regarding the performance of their team. They can find operations by multiple indicators over time including severity, MITRE tactics, mean time to triage, mean time to resolve and more. The SOC manager can develop a picture of the performance in both general and specific areas over time and use it to improve efficiency.",
    "dataTypesDependencies": [ "SecurityAlert", "SecurityIncident" ],
    "dataConnectorsDependencies": [],
    "previewImagesFileNames": [ "SecurityEfficiencyWhite1.png", "SecurityEfficiencyWhite2.png", "SecurityEfficiencyBlack1.png", "SecurityEfficiencyBlack2.png" ],
    "version": "1.5.1",
    "title": "Security Operations Efficiency",
    "templateRelativePath": "SecurityOperationsEfficiency.json",
    "subtitle": "",
    "provider": "Microsoft",
    "support": {
      "tier": "Microsoft"
    },
    "author": {
      "name": "Microsoft Corporation"
    },
    "source": {
      "kind": "Community"
    },
    "categories": {
      "domains": [ "IT Operations", "Security - Others" ]
    }
  },
  {
    "workbookKey": "DataCollectionHealthMonitoring",
    "logoFileName": "Azure_Sentinel.svg",
    "description": "Gain insights into your workspace's data ingestion status. In this workbook, you can view additional monitors and detect anomalies that will help you determine your workspace’s data collection health.",
    "dataTypesDependencies": [],
    "dataConnectorsDependencies": [],
    "previewImagesFileNames": [ "HealthMonitoringWhite1.png", "HealthMonitoringWhite2.png", "HealthMonitoringWhite3.png", "HealthMonitoringBlack1.png", "HealthMonitoringBlack2.png", "HealthMonitoringBlack3.png" ],
    "version": "1.0.1",
    "title": "Data collection health monitoring",
    "templateRelativePath": "DataCollectionHealthMonitoring.json",
    "subtitle": "",
    "provider": "Microsoft",
    "support": { "tier": "Community" },
    "author": { "name": "morshabi" },
    "source": { "kind": "Community" },
    "categories": { "domains": [ "IT Operations", "Platform" ] }
  },
  {
    "workbookKey": "OnapsisAlarmsWorkbook",
    "logoFileName": "onapsis_logo.svg",
    "description": "Gain insights into what is going on in your SAP Systems with this overview of the alarms triggered in the Onapsis Platform. Incidents are enriched with context and next steps to help your Security team respond effectively.",
    "dataTypesDependencies": [ "CommonSecurityLog" ],
    "dataConnectorsDependencies": [ "OnapsisPlatform" ],
    "previewImagesFileNames": [ "OnapsisWhite1.PNG", "OnapsisBlack1.PNG", "OnapsisWhite2.PNG", "OnapsisBlack2.PNG" ],
    "version": "1.0.0",
    "title": "Onapsis Alarms Overview",
    "templateRelativePath": "OnapsisAlarmsOverview.json",
    "subtitle": "",
    "provider": "Onapsis"
  },
  {
    "workbookKey": "DelineaWorkbook",
    "logoFileName": "DelineaLogo.svg",
    "description": "The Delinea Secret Server Syslog connector",
    "dataTypesDependencies": [ "CommonSecurityLog" ],
    "dataConnectorsDependencies": [ "DelineaSecretServer_CEF" ],
    "previewImagesFileNames": [ "DelineaWorkbookWhite.PNG", "DelineaWorkbookBlack.PNG" ],
    "version": "1.0.0",
    "title": "Delinea Secret Server Workbook",
    "templateRelativePath": "DelineaWorkbook.json",
    "subtitle": "",
    "provider": "Delinea"
  },
  {
    "workbookKey": "ForcepointCloudSecurityGatewayWorkbook",
    "logoFileName": "Forcepoint_new_logo.svg",
    "description": "Use this report to understand query runs across your workspace.",
    "dataTypesDependencies": [ "CommonSecurityLog" ],
    "dataConnectorsDependencies": [ "ForcepointCSG" ],
    "previewImagesFileNames": [ "ForcepointCloudSecurityGatewayWhite.png", "ForcepointCloudSecurityGatewayBlack.png" ],
    "version": "1.0.0",
    "title": "Forcepoint Cloud Security Gateway Workbook",
    "templateRelativePath": "ForcepointCloudSecuirtyGatewayworkbook.json",
    "subtitle": "",
    "provider": "Forcepoint"
  },
  {
    "workbookKey": "IntsightsIOCWorkbook",
    "logoFileName": "IntSights_logo.svg",
    "description": "",
    "dataTypesDependencies": [ "ThreatIntelligenceIndicator", "SecurityAlert" ],
    "dataConnectorsDependencies": [ "ThreatIntelligenceTaxii" ],
    "previewImagesFileNames": [ "IntsightsIOCWhite.png", "IntsightsMatchedWhite.png", "IntsightsMatchedBlack.png", "IntsightsIOCBlack.png" ],
    "version": "2.0.0",
    "title": "IntSights IOC Workbook",
    "templateRelativePath": "IntsightsIOCWorkbook.json",
    "subtitle": "",
    "provider": "IntSights Cyber Intelligence"
  },
  {
    "workbookKey": "DarktraceSummaryWorkbook",
    "logoFileName": "Darktrace.svg",
    "description": "A workbook containing relevant KQL queries to help you visualise the data in model breaches from the Darktrace Connector",
    "dataTypesDependencies": [ "CommonSecurityLog" ],
    "dataConnectorsDependencies": [ "Darktrace" ],
    "previewImagesFileNames": [ "AIA-DarktraceSummaryWhite.png", "AIA-DarktraceSummaryBlack.png" ],
    "version": "1.1.0",
    "title": "AI Analyst Darktrace Model Breach Summary",
    "templateRelativePath": "AIA-Darktrace.json",
    "subtitle": "",
    "provider": "Darktrace"
  },
  {
    "workbookKey": "TrendMicroXDR",
    "logoFileName": "trendmicro_logo.svg",
    "description": "Gain insights from Trend Vision One with this overview of the Alerts triggered.",
    "dataTypesDependencies": [ "TrendMicro_XDR_WORKBENCH_CL" ],
    "dataConnectorsDependencies": [ "TrendMicroXDR" ],
    "previewImagesFileNames": [ "TrendMicroXDROverviewWhite.png", "TrendMicroXDROverviewBlack.png" ],
    "version": "1.3.1",
    "title": "Trend Vision One Alert Overview",
    "templateRelativePath": "TrendMicroXDROverview.json",
    "subtitle": "",
    "provider": "Trend Micro"
  },
  {
    "workbookKey": "CyberpionOverviewWorkbook",
    "logoFileName": "cyberpion_logo.svg",
    "description": "Use Cyberpion's Security Logs and this workbook, to get an overview of your online assets, gain insights into their current state, and find ways to better secure your ecosystem.",
    "dataTypesDependencies": [ "CyberpionActionItems_CL" ],
    "dataConnectorsDependencies": [ "CyberpionSecurityLogs" ],
    "previewImagesFileNames": [ "CyberpionActionItemsBlack.png", "CyberpionActionItemsWhite.png" ],
    "version": "1.0.0",
    "title": "Cyberpion Overview",
    "templateRelativePath": "CyberpionOverviewWorkbook.json",
    "subtitle": "",
    "provider": "Cyberpion"
  },
  {
    "workbookKey": "SolarWindsPostCompromiseHuntingWorkbook",
    "logoFileName": "MSTIC-Logo.svg",
    "description": "This hunting workbook is intended to help identify activity related to the Solorigate compromise and subsequent attacks discovered in December 2020",
    "dataTypesDependencies": [ "CommonSecurityLog", "SigninLogs", "AuditLogs", "AADServicePrincipalSignInLogs", "OfficeActivity", "BehaviorAnalytics", "SecurityEvent", "DeviceProcessEvents", "SecurityAlert", "DnsEvents" ],
    "dataConnectorsDependencies": [ "AzureActiveDirectory", "SecurityEvents", "Office365", "MicrosoftThreatProtection", "DNS", "WindowsSecurityEvents" ],
    "previewImagesFileNames": [ "SolarWindsPostCompromiseHuntingWhite.png", "SolarWindsPostCompromiseHuntingBlack.png" ],
    "version": "1.5.0",
    "title": "SolarWinds Post Compromise Hunting",
    "templateRelativePath": "SolarWindsPostCompromiseHunting.json",
    "subtitle": "",
    "provider": "Microsoft"
  },
  {
    "workbookKey": "ProofpointPODWorkbook",
    "logoFileName": "proofpointlogo.svg",
    "description": "Gain insights into your Proofpoint on Demand Email Security activities, including maillog and messages data. The Workbook provides users with an executive dashboard showing the reporting capabilities, message traceability and monitoring.",
    "dataTypesDependencies": [ "ProofpointPOD_maillog_CL", "ProofpointPOD_message_CL" ],
    "dataConnectorsDependencies": [ "ProofpointPOD" ],
    "previewImagesFileNames": [ "ProofpointPODMainBlack1.png", "ProofpointPODMainBlack2.png", "ProofpointPODMainWhite1.png", "ProofpointPODMainWhite2.png", "ProofpointPODMessageSummaryBlack.png", "ProofpointPODMessageSummaryWhite.png", "ProofpointPODTLSBlack.png", "ProofpointPODTLSWhite.png" ],
    "version": "1.0.1",
    "title": "Proofpoint On-Demand Email Security",
    "templateRelativePath": "ProofpointPOD.json",
    "subtitle": "",
    "provider": "Proofpoint"
  },
  {
    "workbookKey": "CiscoUmbrellaWorkbook",
    "logoFileName": "cisco_logo.svg",
    "description": "Gain insights into Cisco Umbrella activities, including the DNS, Proxy and Cloud Firewall data. Workbook shows general information along with threat landscape including categories, blocked destinations and URLs.",
    "dataTypesDependencies": [ "Cisco_Umbrella_dns_CL", "Cisco_Umbrella_proxy_CL", "Cisco_Umbrella_ip_CL", "Cisco_Umbrella_cloudfirewall_CL" ],
    "dataConnectorsDependencies": [ "CiscoUmbrellaDataConnector" ],
    "previewImagesFileNames": [ "CiscoUmbrellaDNSBlack1.png", "CiscoUmbrellaDNSBlack2.png", "CiscoUmbrellaDNSWhite1.png", "CiscoUmbrellaDNSWhite2.png", "CiscoUmbrellaFirewallBlack.png", "CiscoUmbrellaFirewallWhite.png", "CiscoUmbrellaMainBlack1.png", "CiscoUmbrellaMainBlack2.png", "CiscoUmbrellaMainWhite1.png", "CiscoUmbrellaMainWhite2.png", "CiscoUmbrellaProxyBlack1.png", "CiscoUmbrellaProxyBlack2.png", "CiscoUmbrellaProxyWhite1.png", "CiscoUmbrellaProxyWhite2.png" ],
    "version": "1.0.0",
    "title": "Cisco Umbrella",
    "templateRelativePath": "CiscoUmbrella.json",
    "subtitle": "",
    "provider": "Cisco"
  },
  {
    "workbookKey": "AnalyticsEfficiencyWorkbook",
    "logoFileName": "Azure_Sentinel.svg",
    "description": "Gain insights into the efficacy of your analytics rules. In this workbook you can analyze and monitor the analytics rules found in your workspace to achieve better performance by your SOC.",
    "dataTypesDependencies": [ "SecurityAlert", "SecurityIncident" ],
    "dataConnectorsDependencies": [],
    "previewImagesFileNames": [ "AnalyticsEfficiencyBlack.png", "AnalyticsEfficiencyWhite.png" ],
    "version": "1.2.0",
    "title": "Analytics Efficiency",
    "templateRelativePath": "AnalyticsEfficiency.json",
    "subtitle": "",
    "provider": "Microsoft"
  },
  {
    "workbookKey": "WorkspaceUsage",
    "logoFileName": "Azure_Sentinel.svg",
    "description": "Gain insights into your workspace's usage. In this workbook, you can view your workspace’s data consumption, latency, recommended tasks and Cost and Usage statistics.",
    "dataTypesDependencies": [],
    "dataConnectorsDependencies": [],
    "previewImagesFileNames": [ "WorkspaceUsageBlack.png", "WorkspaceUsageWhite.png" ],
    "version": "1.6.2",
    "title": "Workspace Usage Report",
    "templateRelativePath": "WorkspaceUsage.json",
    "subtitle": "",
    "provider": "Microsoft Sentinel community",
    "support": {
      "tier": "Community"
    },
    "author": {
      "name": "Clive Watson"
    },
    "source": {
      "kind": "Community"
    },
    "categories": {
      "domains": [ "IT Operations" ]
    }
  },
  {
    "workbookKey": "SentinelCentral",
    "logoFileName": "Azure_Sentinel.svg",
    "description": "Use this report to view Incident (and Alert data) across many workspaces, this works with Azure Lighthouse and across any subscription you have access to.",
    "dataTypesDependencies": [],
    "dataConnectorsDependencies": [],
    "previewImagesFileNames": [ "SentinelCentralBlack.png", "SentinelCentralWhite.png" ],
    "version": "2.1.0",
    "title": "Sentinel Central",
    "templateRelativePath": "SentinelCentral.json",
    "subtitle": "",
    "provider": "Microsoft Sentinel community"
  },
  {
    "workbookKey": "CognniIncidentsWorkbook",
    "logoFileName": "cognni-logo.svg",
    "description": "Gain intelligent insights into the risks to your important financial, legal, HR, and governance information. This workbook lets you monitor your at-risk information to determine when and why incidents occurred, as well as who was involved. These incidents are broken into high, medium, and low risk incidents for each information category.",
    "dataTypesDependencies": [ "CognniIncidents_CL" ],
    "dataConnectorsDependencies": [ "CognniSentinelDataConnector" ],
    "previewImagesFileNames": [ "CognniBlack.PNG", "CognniWhite.PNG" ],
    "version": "1.0.0",
    "title": "Cognni Important Information Incidents",
    "templateRelativePath": "CognniIncidentsWorkbook.json",
    "subtitle": "",
    "provider": "Cognni"
  },
  {
    "workbookKey": "pfsense",
    "logoFileName": "pfsense_logo.svg",
    "description": "Gain insights into pfsense logs from both filterlog and nginx.",
    "dataTypesDependencies": [ "CommonSecurityLog" ],
    "dataConnectorsDependencies": [],
    "previewImagesFileNames": [ "pfsenseBlack.png", "pfsenseWhite.png" ],
    "version": "1.0.0",
    "title": "pfsense",
    "templateRelativePath": "pfsense.json",
    "subtitle": "",
    "provider": "Microsoft Sentinel community",
    "support": {
      "tier": "Community"
    },
    "author": {
      "name": "dicolanl"
    },
    "source": {
      "kind": "Community"
    },
    "categories": {
      "domains": [ "Security - Network" ]
    }
  },
  {
    "workbookKey": "ExchangeCompromiseHunting",
    "logoFileName": "MSTIC-Logo.svg",
    "description": "This workbook is intended to help defenders in responding to the Exchange Server vulnerabilities disclosed in March 2021, as well as hunting for potential compromise activity. More details on these vulnearbilities can be found at: https://aka.ms/exchangevulns",
    "dataTypesDependencies": [ "SecurityEvent", "W3CIISLog" ],
    "dataConnectorsDependencies": [ "SecurityEvents", "AzureMonitor(IIS)", "WindowsSecurityEvents" ],
    "previewImagesFileNames": [ "ExchangeBlack.png", "ExchangeWhite.png" ],
    "version": "1.0.0",
    "title": "Exchange Compromise Hunting",
    "templateRelativePath": "ExchangeCompromiseHunting.json",
    "subtitle": "",
    "provider": "Microsoft",
    "support": {
      "tier": "Community"
    },
    "author": {
      "name": "Pete Bryan"
    },
    "source": {
      "kind": "Community"
    },
    "categories": {
      "domains": [ "Security - Threat Protection" ]
    }
  },
  {
    "workbookKey": "SOCProcessFramework",
    "logoFileName": "Azure_Sentinel.svg",
    "description": "Built by Microsoft's Sentinel GBB's - This workbook contains years of SOC Best Practices and is intended to help SOCs mature and leverage industry standards in Operationalizing their SOC in using Microsoft Sentinel. It contains Processes and Procedures every SOC should consider and builds a high level of operational excellence.",
    "dataTypesDependencies": [],
    "dataConnectorsDependencies": [],
    "previewImagesFileNames": [ "SOCProcessFrameworkCoverImage1White.png", "SOCProcessFrameworkCoverImage1Black.png", "SOCProcessFrameworkCoverImage2White.png", "SOCProcessFrameworkCoverImage2Black.png" ],
    "version": "1.1.0",
    "title": "SOC Process Framework",
    "templateRelativePath": "SOCProcessFramework.json",
    "subtitle": "",
    "provider": "Microsoft Sentinel Community"
  },
  {
    "workbookKey": "Microsoft365SecurityPosture",
    "logoFileName": "M365securityposturelogo.svg",
    "description": "This workbook presents security posture data collected from Azure Security Center, M365 Defender, Defender for Endpoint, and Microsoft Cloud App Security. This workbook relies on the M365 Security Posture Playbook in order to bring the data in.",
    "dataTypesDependencies": [ "M365SecureScore_CL", "MDfESecureScore_CL", "MDfEExposureScore_CL", "MDfERecommendations_CL", "MDfEVulnerabilitiesList_CL", "McasShadowItReporting" ],
    "dataConnectorsDependencies": [],
    "previewImagesFileNames": [ "M365securitypostureblack.png", "M365securityposturewhite.png" ],
    "version": "1.0.0",
    "title": "Microsoft 365 Security Posture",
    "templateRelativePath": "M365SecurityPosture.json",
    "subtitle": "",
    "provider": "Microsoft Sentinel Community",
    "support": {
      "tier": "Community"
    },
    "author": {
      "name": "Matt Lowe"
    },
    "source": {
      "kind": "Community"
    },
    "categories": {
      "domains": [ "Security - Others" ]
    }
  },
  {
    "workbookKey": "AzureSentinelCost",
    "logoFileName": "Azure_Sentinel.svg",
    "description": "This workbook provides an estimated cost across the main billed items in Microsoft Sentinel: ingestion, retention and automation. It also provides insight about the possible impact of the Microsoft 365 E5 offer.",
    "dataTypesDependencies": [],
    "dataConnectorsDependencies": [],
    "previewImagesFileNames": [ "AzureSentinelCostWhite.png", "AzureSentinelCostBlack.png" ],
    "version": "1.6.0",
    "title": "Microsoft Sentinel Cost",
    "templateRelativePath": "AzureSentinelCost.json",
    "subtitle": "",
    "provider": "Microsoft Sentinel Community"
  },
  {
    "workbookKey": "ADXvsLA",
    "logoFileName": "Azure_Sentinel.svg",
    "description": "This workbook shows the tables from Microsoft Sentinel which are backed up in ADX. It also provides a comparison between the entries in the Microsoft Sentinel tables and the ADX tables. Lastly some general information about the queries and ingestion on ADX is shown.",
    "dataTypesDependencies": [],
    "dataConnectorsDependencies": [],
    "previewImagesFileNames": [ "ADXvsLABlack.PNG", "ADXvsLAWhite.PNG" ],
    "version": "1.0.0",
    "title": "ADXvsLA",
    "templateRelativePath": "ADXvsLA.json",
    "subtitle": "",
    "provider": "Microsoft Sentinel Community",
    "support": {
      "tier": "Community"
    },
    "author": {
      "name": "Naomi"
    },
    "source": {
      "kind": "Community"
    },
    "categories": {
      "domains": [ "Platform" ]
    }
  },
  {
    "workbookKey": "MicrosoftDefenderForOffice365",
    "logoFileName": "office365_logo.svg",
    "description": "Gain insights into your Microsoft Defender for Office 365 raw data logs.  This workbook lets you look at trends in email senders, attachments and embedded URL data to find anomalies. You can also search by, sender, recipient, subject, attachment or embedded URL to find where the related messages have been sent.",
    "dataTypesDependencies": [ "EmailEvents", "EmailUrlInfo", "EmailAttachmentInfo" ],
    "dataConnectorsDependencies": [],
    "previewImagesFileNames": [ "MDOWhite1.png", "MDOBlack1.png", "MDOWhite2.png", "MDOBlack2.png" ],
    "version": "1.0.2",
    "title": "Microsoft Defender For Office 365",
    "templateRelativePath": "MicrosoftDefenderForOffice365.json",
    "subtitle": "",
    "provider": "Microsoft Sentinel Community",
    "support": {
        "tier": "Community"
      },
      "author": {
        "name": "Brian Delaney"
      },
      "source": {
        "kind": "Community"
      },
      "categories": {
        "domains": [ "Security - Others" ]
      }
  },
  {
    "workbookKey": "ProofPointThreatDashboard",
    "logoFileName": "",
    "description": "Provides an overview of email threat activity based on log data provided by ProofPoint",
    "dataTypesDependencies": [ "ProofpointPOD_message_CL", "ProofpointPOD_maillog_CL", "ProofPointTAPClicksBlocked_CL", "ProofPointTAPClicksPermitted_CL", "ProofPointTAPMessagesBlocked_CL", "ProofPointTAPMessagesDelivered_CL" ],
    "dataConnectorsDependencies": [ "ProofpointTAP", "ProofpointPOD" ],
    "previewImagesFileNames": [ "ProofPointThreatDashboardBlack1.png", "ProofPointThreatDashboardWhite1.png" ],
    "version": "1.0.0",
    "title": "ProofPoint Threat Dashboard",
    "templateRelativePath": "ProofPointThreatDashboard.json",
    "subtitle": "",
    "provider": "Microsoft Sentinel Community",
    "support": {
      "tier": "Community"
    },
    "author": {
      "name": "reprise99"
    },
    "source": {
      "kind": "Community"
    },
    "categories": {
      "domains": [ "Security - Others" ]
    }
  },
  {
    "workbookKey": "AMAmigrationTracker",
    "logoFileName": "Azure_Sentinel.svg",
    "description": "See what Azure and Azure Arc servers have Log Analytics agent or Azure Monitor agent installed. Review what DCR (data collection rules) apply to your machines and whether you are collecting logs from those machines into your selected workspaces.",
    "dataTypesDependencies": [],
    "dataConnectorsDependencies": [],
    "previewImagesFileNames": [ "AMAtrackingWhite1.png", "AMAtrackingWhite2.png", "AMAtrackingWhite3.png", "AMAtrackingWhite4.png", "AMAtrackingBlack1.png", "AMAtrackingBlack2.png", "AMAtrackingBlack3.png", "AMAtrackingBlack4.png" ],
    "version": "1.2.0",
    "title": "AMA migration tracker",
    "templateRelativePath": "AMAmigrationTracker.json",
    "subtitle": "",
    "provider": "Microsoft Sentinel Community",
    "support": {
      "tier": "Community"
    },
    "author": {
      "name": "mariavaladas"
    },
    "source": {
      "kind": "Community"
    },
    "categories": {
      "domains": [ "Platform", "Migration" ]
    }
  },
  {
    "workbookKey": "AdvancedKQL",
    "logoFileName": "Azure_Sentinel.svg",
    "description": "This interactive Workbook is designed to improve your KQL proficiency by using a use-case driven approach.",
    "dataTypesDependencies": [],
    "dataConnectorsDependencies": [],
    "previewImagesFileNames": [ "AdvancedKQLWhite.png", "AdvancedKQLBlack.png" ],
    "version": "1.3.0",
    "title": "Advanced KQL for Microsoft Sentinel",
    "templateRelativePath": "AdvancedKQL.json",
    "subtitle": "",
    "provider": "Microsoft Sentinel Community"
  },
  {
    "workbookKey": "DSTIMWorkbook",
    "logoFileName": "DSTIM.svg",
    "description": "Identify sensitive data blast radius (i.e., who accessed sensitive data, what kinds of sensitive data, from where and when) in a given data security incident investigation or as part of Threat Hunting. Prioritize your investigation based on insights provided with integrations with Watchlists(VIPUsers, TerminatedEmployees and HighValueAssets), Threat Intelligence feed, UEBA baselines and much more.",
    "dataTypesDependencies": [ "DSMAzureBlobStorageLogs", "DSMDataClassificationLogs", "DSMDataLabelingLogs", "Anomalies", "ThreatIntelligenceIndicator", "AADManagedIdentitySignInLogs", "SecurityAlert", "SigninLogs" ],
    "dataConnectorsDependencies": [],
    "previewImagesFileNames": [ "DSTIMWorkbookBlack.png", "DSTIMWorkbookWhite.png" ],
    "version": "1.9.0",
    "title": "Data Security - Sensitive Data Impact Assessment",
    "templateRelativePath": "DSTIMWorkbook.json",
    "subtitle": "",
    "provider": "Microsoft",
    "featureFlag": "DSTIMWorkbook",
    "support": {
      "tier": "Community"
    },
    "author": {
      "name": "avital-m"
    },
    "source": {
      "kind": "Community"
    },
    "categories": {
      "domains": [ "Security - Others" ]
    }
  },
  {
    "workbookKey": "IntrotoKQLWorkbook",
    "logoFileName": "",
    "description": "Learn and practice the Kusto Query Language. This workbook introduces and provides 100 to 200 level content for new and existing users looking to learn KQL. This workbook will be updated with content over time.",
    "dataTypesDependencies": [],
    "dataConnectorsDependencies": [],
    "previewImagesFileNames": [ "IntrotoKQL-black.png", "IntrotoKQL-white.png" ],
    "version": "2.0.0",
    "title": "Intro to KQL",
    "templateRelativePath": "IntrotoKQL.json",
    "subtitle": "",
    "provider": "Microsoft Sentinel Community"
  },
  {
    "workbookKey": "Log4jPostCompromiseHunting",
    "logoFileName": "",
    "description": "This hunting workbook is intended to help identify activity related to the Log4j compromise discovered in December 2021.",
    "dataTypesDependencies": [ "SecurityNestedRecommendation", "AzureDiagnostics", "OfficeActivity", "W3CIISLog", "AWSCloudTrail", "SigninLogs", "AADNonInteractiveUserSignInLogs", "imWebSessions", "imNetworkSession" ],
    "dataConnectorsDependencies": [],
    "previewImagesFileNames": [ "Log4jPostCompromiseHuntingBlack.png", "Log4jPostCompromiseHuntingWhite.png" ],
    "version": "1.0.0",
    "title": "Log4j Post Compromise Hunting",
    "templateRelativePath": "Log4jPostCompromiseHunting.json",
    "subtitle": "",
    "provider": "Microsoft Sentinel Community"
  },
  {
    "workbookKey": "UserMap",
    "logoFileName": "",
    "description": "This Workbook shows MaliciousIP, User SigninLog Data (this shows user Signin Locations and distance between as well as order visited) and WAF information.",
    "dataTypesDependencies": [ "SigninLogs", "AzureDiagnostics", "WireData", "VMconnection", "CommonSecurityLog", "WindowsFirewall", "W3CIISLog", "DnsEvents" ],
    "dataConnectorsDependencies": [ "AzureActiveDirectory" ],
    "previewImagesFileNames": [ "UserMapBlack.png", "UserMapWhite.png" ],
    "version": "1.0.0",
    "title": "User Map information",
    "templateRelativePath": "UserMap.json",
    "subtitle": "",
    "provider": "Microsoft Sentinel Community",
    "support": {
      "tier": "Community"
    },
    "author": {
      "name": "Clive Watson"
    },
    "source": {
      "kind": "Community"
    },
    "categories": {
      "domains": [ "Security - Threat Protection" ]
    }
  },
  {
    "workbookKey": "AWSS3",
    "logoFileName": "",
    "description": "This workbook shows quick summary of AWS S3 data (AWSCloudTrail, AWSGuardDuty, AWSVPCFlow). To visulaize the data, make sure you configure AWS S3 connector and data geting ingested into Sentinel",
    "dataTypesDependencies": [ "AWSCloudTrail", "AWSGuardDuty", "AWSVPCFlow" ],
    "dataConnectorsDependencies": [ "AWSS3" ],
    "previewImagesFileNames": [ "AWSS3Black.png", "AWSS3White.png", "AWSS3White1.png" ],
    "version": "1.0.0",
    "title": "AWS S3 Workbook",
    "templateRelativePath": "AWSS3.json",
    "subtitle": "",
    "provider": "Microsoft Sentinel Community",
    "support": {
      "tier": "Community"
    },
    "author": {
      "name": "Clive Watson"
    },
    "source": {
      "kind": "Community"
    },
    "categories": {
      "domains": [ "Security – Cloud Security" ]
    }
  },
  {
    "workbookKey": "LogSourcesAndAnalyticRulesCoverageWorkbook",
    "logoFileName": "",
    "description": "This workbook is intended to show how the different tables in a Log Analytics workspace are being used by the different Microsoft Sentinel features, like analytics, hunting queries, playbooks and queries in general.",
    "dataTypesDependencies": [],
    "dataConnectorsDependencies": [],
    "previewImagesFileNames": [ "LogSourcesAndAnalyticRulesCoverageBlack.png", "LogSourcesAndAnalyticRulesCoverageWhite.png" ],
    "version": "1.2.0",
    "title": "Log Sources & Analytic Rules Coverage",
    "templateRelativePath": "LogSourcesAndAnalyticRulesCoverage.json",
    "subtitle": "",
    "provider": "Microsoft Sentinel Community",
    "support": {
      "tier": "Community"
    },
    "author": {
      "name": "Eli Forbes"
    },
    "source": {
      "kind": "Community"
    },
    "categories": {
      "domains": [ "Security - Others" ]
    }
  },
  {
    "workbookKey": "CiscoFirepower",
    "logoFileName": "",
    "description": "Gain insights into your Cisco Firepower firewalls. This workbook analyzes Cisco Firepower device logs.",
    "dataTypesDependencies": [ "CommonSecurityLog" ],
    "dataConnectorsDependencies": [],
    "previewImagesFileNames": [ "CiscoFirepowerBlack.png", "CiscoFirepowerWhite.png" ],
    "version": "1.0.1",
    "title": "Cisco Firepower",
    "templateRelativePath": "CiscoFirepower.json",
    "subtitle": "",
    "provider": "Microsoft Sentinel Community",
    "support": {
      "tier": "Community"
    },
    "author": {
      "name": "Samik Roy"
    },
    "source": {
      "kind": "Community"
    },
    "categories": {
      "domains": [ "Security - Network" ]
    }
  },
  {
    "workbookKey": "MicrorosftTeams",
    "logoFileName": "microsoftteams.svg",
    "description": "This workbook is intended to identify the activities on Microrsoft Teams.",
    "dataTypesDependencies": [ "OfficeActivity" ],
    "dataConnectorsDependencies": [],
    "previewImagesFileNames": [ "MicrosoftTeamsBlack.png", "MicrosoftTeamsWhite.png" ],
    "version": "1.0.0",
    "title": "Microsoft Teams",
    "templateRelativePath": "MicrosoftTeams.json",
    "subtitle": "",
    "provider": "Microsoft Sentinel Community"
  },
  {
    "workbookKey": "ArchivingBasicLogsRetention",
    "logoFileName": "ArchivingBasicLogsRetention.svg",
    "description": "This workbooks shows workspace and table retention periods, basic logs, and search & restore tables. It also allows you to update table retention periods, plans, and delete search or restore tables.",
    "dataTypesDependencies": [],
    "dataConnectorsDependencies": [],
    "previewImagesFileNames": [ "ArchivingBasicLogsRetentionBlack1.png", "ArchivingBasicLogsRetentionWhite1.png" ],
    "version": "1.2.0",
    "title": "Archiving, Basic Logs, and Retention",
    "templateRelativePath": "ArchivingBasicLogsRetention.json",
    "subtitle": "",
    "provider": "Microsoft Sentinel Community",
    "support": {
      "tier": "Community"
    },
    "author": {
      "name": "seanstark-ms"
    },
    "source": {
      "kind": "Community"
    },
    "categories": {
      "domains": [ "Platform", "IT Operations" ]
    }
  },
  {
    "workbookKey": "MicrosoftDefenderForEndPoint",
    "logoFileName": "",
    "description": "A wokbook to provide details about Microsoft Defender for Endpoint Advance Hunting to Overview & Analyse data brought through M365 Defender Connector.",
    "dataTypesDependencies": [],
    "dataConnectorsDependencies": [],
    "previewImagesFileNames": [ "microsoftdefenderforendpointwhite.png", "microsoftdefenderforendpointblack.png" ],
    "version": "1.0.0",
    "title": "MicrosoftDefenderForEndPoint",
    "templateRelativePath": "MicrosoftDefenderForEndPoint.json",
    "subtitle": "",
    "provider": "Microsoft Sentinel Community"
  },
  {
    "workbookKey": "MicrosoftSentinelDeploymentandMigrationTracker",
    "logoFileName": "",
    "description": "Use this workbook as a tool to define, track, and complete key deployment/migraiton tasks for Microsoft Sentinel. This workbook serves as a central hub for monitoring and configuring key areas of the product without having to leave the workbook and start over.",
    "dataTypesDependencies": [],
    "dataConnectorsDependencies": [],
    "previewImagesFileNames": [ "microsoftsentineldeploymentandmigration-black.png", "microsoftsentineldeploymentandmigration-white.png" ],
    "version": "1.1.0",
    "title": "Microsoft Sentinel Deployment and Migration Tracker",
    "templateRelativePath": "MicrosoftSentinelDeploymentandMigrationTracker.json",
    "subtitle": "",
    "provider": "Microsoft Sentinel Community",
    "support": {
      "tier": "Community"
    },
    "author": {
      "name": "Matt Lowe"
    },
    "source": {
      "kind": "Community"
    },
    "categories": {
      "domains": [ "Platform" ]
    }
  },
  {
    "workbookKey": "MicrosoftDefenderForIdentity",
    "logoFileName": "",
    "description": "Use this workbook to analyse the advance hunting data ingested for Defender For Identity.",
    "dataTypesDependencies": [ "IdentityLogonEvents", "IdentityQueryEvents", "IdentityDirectoryEvents", "SecurityAlert" ],
    "dataConnectorsDependencies": [],
    "previewImagesFileNames": [ "microsoftdefenderforidentity-black.png", "microsoftdefenderforidentity-white.png" ],
    "version": "1.1.1",
    "title": "Microsoft Defender For Identity",
    "templateRelativePath": "microsoftdefenderforidentity.json",
    "subtitle": "",
    "provider": "Microsoft Sentinel Community",
    "support": {
      "tier": "Community"
    },
    "author": {
      "name": "Samik Roy"
    },
    "source": {
      "kind": "Community"
    },
    "categories": {
      "domains": [ "Identity", "Security - Threat Protection" ]
    }
  },
  {
    "workbookKey": "AnomaliesVisualizationWorkbook",
    "logoFileName": "",
    "description": "A workbook that provides contextual information to a user for better insight on Anomalies and their impact. The workbook will help with investigation of anomalies as well as identify patterns that can lead to a threat.",
    "dataTypesDependencies": [ "Anomalies" ],
    "dataConnectorsDependencies": [],
    "previewImagesFileNames": [ "AnomaliesVisualizationWorkbookWhite.png", "AnomaliesVisualizationWorkbookBlack.png" ],
    "version": "1.0.0",
    "title": "Anomalies Visualization",
    "templateRelativePath": "AnomaliesVisualization.json",
    "subtitle": "",
    "provider": "Microsoft Sentinel Community"
  },
  {
    "workbookKey": "AnomalyDataWorkbook",
    "logoFileName": "",
    "description": "A workbook providing details, related Incident, and related Hunting Workbook for a specific Anomaly.",
    "dataTypesDependencies": [ "Anomalies" ],
    "dataConnectorsDependencies": [],
    "previewImagesFileNames": [ "AnomalyDataWorkbookWhite.png", "AnomalyDataWorkbookBlack.png" ],
    "version": "1.0.0",
    "title": "Anomaly Data",
    "templateRelativePath": "AnomalyData.json",
    "subtitle": "",
    "provider": "Microsoft Sentinel Community"
  },
  {
    "workbookKey": "SentinelWorkspaceReconTools",
    "logoFileName": "",
    "description": "A workbook providing investigation tools for key tables. Good for incident response, tuning, and cost optimizaiton. An attempt to bring the Windows EventViewer experience to the cloud.",
    "dataTypesDependencies": [ "AzureActivity", "AuditLogs", "SigninLogs", "SecurityIncident", "SecurityAlert", "CommonSecurityLog", "Events", "SecurityEvents", "Syslog", "WindowsSecurityEvents" ],
    "dataConnectorsDependencies": [ "AzureActivity", "AzureActiveDirectory", "SecurityEvents", "WindowsSecurityEvents" ],
    "previewImagesFileNames": [ "SentinelWorkspaceReconToolsWhite.png", "SentinelWorkspaceReconToolsBlack.png" ],
    "version": "1.0.0",
    "title": "Sentinel Workspace Recon Tools",
    "templateRelativePath": "SentinelWorkspaceReconTools.json",
    "subtitle": "",
    "provider": "Microsoft Sentinel Community",
    "support": {
      "tier": "Community"
    },
    "author": {
      "name": "Andrew Blumhardt"
    },
    "source": {
      "kind": "Community"
    },
    "categories": {
      "domains": [ "Security - Others" ]
    }
  },
  {
    "workbookKey": "SyslogOverview",
    "logoFileName": "",
    "description": "A workbook designed to show an overview about the data ingested through Syslog.",
    "dataTypesDependencies": [ "Syslog" ],
    "dataConnectorsDependencies": [],
    "previewImagesFileNames": [ "syslogoverview-white.png", "syslogoverview-black.png" ],
    "version": "1.0.0",
    "title": "Syslog Overview",
    "templateRelativePath": "syslogoverview.json",
    "subtitle": "",
    "provider": "Microsoft Sentinel Community",
    "support": {
      "tier": "Community"
    },
    "author": {
      "name": "Samik Roy"
    },
    "source": {
      "kind": "Community"
    },
    "categories": {
      "domains": [ "Application" ]
    }
  },
  {
    "workbookKey": "SentinelHealth",
    "logoFileName": "",
    "description": "A workbook to show data fo Sentinel Health.",
    "dataTypesDependencies": [ "SentinelHealth" ],
    "dataConnectorsDependencies": [],
    "previewImagesFileNames": [ "SentinelHealthWhite.png", "SentinelHealthBlack.png" ],
    "version": "1.0.0",
    "title": "Sentinel Health",
    "templateRelativePath": "SentinelHealth.json",
    "subtitle": "",
    "provider": "Microsoft Sentinel Community"
  },
  {
    "workbookKey": "MicrosoftSentinelCostGBP",
    "logoFileName": "Azure_Sentinel.svg",
    "description": "This workbook provides an estimated cost in GBP (£) across the main billed items in Microsoft Sentinel: ingestion, retention and automation. It also provides insight about the possible impact of the Microsoft 365 E5 offer.",
    "dataTypesDependencies": [],
    "dataConnectorsDependencies": [],
    "previewImagesFileNames": [ "MicrosoftSentinelCostGBPWhite.png", "MicrosoftSentinelCostGBPBlack.png"],
    "version": "1.6.0",
    "title": "Microsoft Sentinel Cost (GBP)",
    "templateRelativePath": "MicrosoftSentinelCostGBP.json",
    "subtitle": "",
    "provider": "Microsoft Sentinel Community"
  },
   {
    "workbookKey": "SentinelCosts",
    "logoFileName": "Azure_Sentinel.svg",
    "description": "A workbook to demonstrate insights into the costs of Sentinel environment.",
    "dataTypesDependencies": [],
    "dataConnectorsDependencies": [],
    "previewImagesFileNames": [ "SentinelCostsWhite.png", "SentinelCostsBlack.png"],
    "version": "1.5.0",
    "title": "Sentinel Costs",
    "templateRelativePath": "SentinelCosts.json",
    "subtitle": "",
    "provider": "Microsoft Sentinel Community"
  },
  {
    "workbookKey": "AutomationHealth",
    "logoFileName": "Azure_Sentinel.svg",
    "description": "Have a holistic overview of your automation health, gain insights about failures, correlate Microsoft Sentinel health with Logic Apps diagnostics logs and deep dive automation details per incident",
    "dataTypesDependencies": ["SentinelHealth"],
    "dataConnectorsDependencies": [],
    "previewImagesFileNames": [ "AutomationHealthBlack.png", "AutomationHealthWhite.png" ], 
    "version": "2.0.0",
    "title": "Automation health",
    "templateRelativePath": "AutomationHealth.json",
    "subtitle": "",
    "provider": "Microsoft Sentinel Community",
    "support": {
            "tier": "Microsoft"
        },
     "author": {
            "name": "Microsoft Corporation"
        },
     "source": {
            "kind": "Community"
        },
     "categories": {
            "domains": [
                "IT Operations",
                "Platform"
            ]
        }
  },
  {
    "workbookKey": "Dynamics365Workbooks",
    "logoFileName": "DynamicsLogo.svg",
    "description": "This workbook brings together queries and visualizations to assist you in identifying potential threats in your Dynamics 365 audit data.",
    "dataTypesDependencies": [
      "Dynamics365Activity"
    ],
    "dataConnectorsDependencies": [
      "Dynamics365"
    ],
    "previewImagesFileNames": [
      "Dynamics365WorkbookBlack.png",
      "Dynamics365WorkbookWhite.png"
    ],
    "version": "1.0.3",
    "title": "Dynamics365Workbooks",
    "templateRelativePath": "Dynamics365Workbooks.json",
    "subtitle": "",
    "provider": "Microsoft Sentinel Community",
	"support": {
            "tier": "Microsoft"
        },
     "author": {
            "name": "Microsoft Corporation"
        },
     "source": {
            "kind": "Community"
        },
     "categories": {
            "domains": [
                "Cloud Provider",
                "IT Operations",
				"Storage"
            ]
        }
	},	
  {
    "workbookKey": "AnalyticsHealthAudit",
    "logoFileName": "Azure_Sentinel.svg",
    "description": "This workbook provides visibility on the health and audit of your analytics rules. You will be able to find out whether an analytics rule is running as expected and get a list of changes made to an analytic rule.",
    "dataTypesDependencies": ["SentinelHealth", "SentinelAudit"],
    "dataConnectorsDependencies": [],
    "previewImagesFileNames": [ "AnalyticsHealthAuditWhite.png", "AnalyticsHealthAuditBlack.png" ],
    "version": "1.0.0",
    "title": "Analytics Health & Audit",
    "templateRelativePath": "AnalyticsHealthAudit.json",
    "subtitle": "",
    "provider": "Microsoft Sentinel Community",
    "support": {
      "tier": "Microsoft"
    },
    "author": {
      "name": "Microsoft Corporation"
    },
    "source": {
      "kind": "Community"
    },
    "categories": {
      "domains": [ "Analytics" ]
    }
  },
	{
		"workbookKey": "AzureSensitiveOperationsReview",
		"logoFileName": "",
		"description": "Monitor Sesnitive Operations in Azure Activity using Azure Threat Research Matrix ",
		"dataTypesDependencies": [ "AzureActivity" ],
		"dataConnectorsDependencies": [ "AzureActivity" ],
		"previewImagesFileNames": [ "SensitiveoperationSecurityBlack.png", "SensitiveoperationSecurityWhite.png" ],
		"version": "1.0.0",
		"title": "Azure SensitiveOperations Review Workbook",
		"templateRelativePath": "SensitiveOperationsinAzureActivityLogReview.json",
		"subtitle": "",
		"provider": "Microsoft Sentinel community",
		"support": {
            "tier": "Microsoft"
        },
		"author": {
            "name": "Microsoft Corporation"
        },
		"source": {
            "kind": "Community"
        },
		"categories": {
            "domains": [
                "IT Operations",
                "Platform"
            ]
        }
    },   
    {
      "workbookKey": "MicrosoftSentinelCostEUR",
      "logoFileName": "Azure_Sentinel.svg",
      "description": "This workbook provides an estimated cost in EUR (€) across the main billed items in Microsoft Sentinel: ingestion, retention and automation. It also provides insight about the possible impact of the Microsoft 365 E5 offer.",
      "dataTypesDependencies": [],
      "dataConnectorsDependencies": [],
      "previewImagesFileNames": [ "MicrosoftSentinelCostEURWhite.png", "MicrosoftSentinelCostEURBlack.png"],
      "version": "1.0.0",
      "title": "Microsoft Sentinel Cost (EUR)",
      "templateRelativePath": "MicrosoftSentinelCostEUR.json",
      "subtitle": "",
      "provider": "Microsoft Sentinel Community"
    },
    {
      "workbookKey": "LogAnalyticsQueryAnalysis",
      "logoFileName": "Azure_Sentinel.svg",
      "description": "This workbook provides an analysis on Log Analytics Query Logs.",
      "dataTypesDependencies": [],
      "dataConnectorsDependencies": [],
      "previewImagesFileNames": [ "LogAnalyticsQueryAnalysisBlack.PNG", "LogAnalyticsQueryAnalysisWhite.PNG"],
      "version": "1.0.0",
      "title": "Log Analytics Query Analysis",
      "templateRelativePath": "LogAnalyticsQueryAnalysis.json",
      "subtitle": "",
      "provider": "Microsoft Sentinel Community"
    },
    {
      "workbookKey": "AcscEssential8",
      "logoFileName": "",
      "description": "This workbook provides insights on the health state of Azure resources against requirements by the ACSC Essential 8.",
      "dataTypesDependencies": [ "DeviceTvmSecureConfigurationAssessment" ],
      "dataConnectorsDependencies": [],
      "previewImagesFileNames": [ "AcscEssential8Black1.png", "AcscEssential8White1.png", "AcscEssential8Black2.png", "AcscEssential8White2.png" ],
      "version": "1.0.0",
      "title": "ACSC Essential 8",
      "templateRelativePath": "AcscEssential8.json",
      "subtitle": "",
      "provider": "Microsoft",
		"support": {
            "tier": "Microsoft"
        },
		"author": {
            "name": "Microsoft Corporation"
        },
		"source": {
            "kind": "Community"
        },
		"categories": {
            "domains": [
                "Compliance",
				"IT Operations"
            ]
        }	  
    } ,
    {      
      "workbookKey": "TalonInsights",
      "logoFileName": "Talon.svg", 
      "description": "This workbook provides Talon Security Insights on Log Analytics Query Logs",
      "dataTypesDependencies": [],
      "dataConnectorsDependencies": [],
      "previewImagesFileNames": [ "TalonInsightsBlack.png", "TalonInsightsWhite.png"],
      "version": "1.0.0",
      "title": "Talon Insights",
      "templateRelativePath": "TalonInsights.json",
      "subtitle": "",
      "provider": "Talon Cyber Security"
    },
    {
      "workbookKey": "manualincident",
      "logoFileName": "Azure_Sentinel.svg",
      "description": "This workbook gives the ability for efficient incident management by enabling manual creation of Microsoft Sentinel incidents directly from within the workbook.",
      "dataTypesDependencies": [ "" ],
      "dataConnectorsDependencies": [ "" ],
      "previewImagesFileNames": [ "ManualincidentWhite.png", "ManualincidentBlack.png" ],
      "version": "1.0.0",
      "title": "Incident Management with Microsoft Sentinel Manual Creation of Incidents Workbook",
      "templateRelativePath": "ManualSentinelIncident.json",
      "subtitle": "",
      "provider": "Microsoft Sentinel community"
<<<<<<< HEAD
    },
	{
      "workbookKey": "CofenseTriageThreatIndicators",
      "logoFileName": "CofenseTriage.svg",
      "description": "This workbook provides visualization of Cofense Triage threat indicators which are ingested in the Microsoft Sentinel Threat intelligence.",
      "dataTypesDependencies": [
          "ThreatIntelligenceIndicator",
          "Report_links_data_CL"
      ],
      "dataConnectorsDependencies": [
          "CofenseTriageDataConnector"
      ],
      "previewImagesFileNames": [
          "CofenseTriageThreatIndicatorsWhite1.png",
          "CofenseTriageThreatIndicatorsBlack1.png"
      ],
      "version": "1.0",
      "title": "CofenseTriageThreatIndicators",
      "templateRelativePath": "CofenseTriageThreatIndicators.json",
      "subtitle": "",
      "provider": "Cofense"
=======
>>>>>>> f1bc2a7f
    }
 ]<|MERGE_RESOLUTION|>--- conflicted
+++ resolved
@@ -2361,7 +2361,6 @@
       "templateRelativePath": "ManualSentinelIncident.json",
       "subtitle": "",
       "provider": "Microsoft Sentinel community"
-<<<<<<< HEAD
     },
 	{
       "workbookKey": "CofenseTriageThreatIndicators",
@@ -2383,7 +2382,5 @@
       "templateRelativePath": "CofenseTriageThreatIndicators.json",
       "subtitle": "",
       "provider": "Cofense"
-=======
->>>>>>> f1bc2a7f
     }
  ]