[
	{
		"workbookKey": "1PasswordWorkbook",
		"logoFileName": "1password.svg",
		"description": "Gain insights and comprehensive monitoring into 1Password events data by analyzing traffic and user activities.\nThis workbook provides insights into various 1Password events types.\nYou can use this workbook to get visibility in to your 1Password Security Events and quickly identify threats, anamolies, traffic patterns, application usage, blocked IP addresses and more.",
		"dataTypesDependencies": [
			"OnePasswordEventLogs_CL"
		],
		"dataConnectorsDependencies": [
			"1Password"
		],
		"previewImagesFileNames": [
			"1PasswordLogsBlack1.png",
			"1PasswordLogsBlack2.png",
			"1PasswordLogsBlack3.png",
			"1PasswordLogsBlack4.png",
			"1PasswordLogsWhite1.png",
			"1PasswordLogsWhite2.png",
			"1PasswordLogsWhite3.png",
			"1PasswordLogsWhite4.png"
		],
		"version": "1.0.0",
		"title": "1Password Events Workbook",
		"templateRelativePath": "1Password.json",
		"subtitle": "",
		"provider": "1Password"
	},
	{
		"workbookKey": "42CrunchAPIProtectionWorkbook",
		"logoFileName": "42CrunchLogo.svg",
		"description": "Monitor and protect APIs using the 42Crunch API microfirewall",
		"dataTypesDependencies": [
			"apifirewall_log_1_CL"
		],
		"dataConnectorsDependencies": [
			"42CrunchAPIProtection"
		],
		"previewImagesFileNames": [
			"42CrunchInstancesBlack.png",
			"42CrunchInstancesWhite.png",
			"42CrunchRequestsBlack.png",
			"42CrunchRequestsWhite.png",
			"42CrunchStatusBlack.png",
			"42CrunchStatusWhite.png"
		],
		"version": "1.0.0",
		"title": "42Crunch API Protection Workbook",
		"templateRelativePath": "42CrunchAPIProtectionWorkbook.json",
		"subtitle": "",
		"provider": "42Crunch"
	},
	{
		"workbookKey": "AttackSurfaceReduction",
		"logoFileName": "M365securityposturelogo.svg",
		"description": "This workbook helps you implement the ASR rules of Windows/Defender, and to monitor them over time. The workbook can filter on ASR rules in Audit mode and Block mode.",
		"dataTypesDependencies": [
			"DeviceEvents"
		],
		"dataConnectorsDependencies": [
			"MicrosoftThreatProtection"
		],
		"previewImagesFileNames": [
			"AttackSurfaceReductionWhite.png",
			"AttackSurfaceReductionBlack.png"
		],
		"version": "1.0.0",
		"title": "Attack Surface Reduction Dashboard",
		"templateRelativePath": "AttackSurfaceReduction.json",
		"subtitle": "",
		"provider": "Microsoft Sentinel community"
	},
	{
		"workbookKey": "ForcepointNGFWAdvanced",
		"logoFileName": "FPAdvLogo.svg",
		"description": "Gain threat intelligence correlated security and application insights on Forcepoint NGFW (Next Generation Firewall). Monitor Forcepoint logging servers health.",
		"dataTypesDependencies": [
			"CommonSecurityLog",
			"ThreatIntelligenceIndicator"
		],
		"dataConnectorsDependencies": [
			"ForcepointNgfw",
			"ThreatIntelligence",
			"ForcepointNgfwAma",
			"CefAma"
		],
		"previewImagesFileNames": [
			"ForcepointNGFWAdvancedWhite.png",
			"ForcepointNGFWAdvancedBlack.png"
		],
		"version": "1.0.0",
		"title": "Forcepoint Next Generation Firewall (NGFW) Advanced Workbook",
		"templateRelativePath": "ForcepointNGFWAdvanced.json",
		"subtitle": "",
		"provider": "Forcepoint"
	},
	{
		"workbookKey": "AzureActivityWorkbook",
		"logoFileName": "azureactivity_logo.svg",
		"description": "Gain extensive insight into your organization's Azure Activity by analyzing, and correlating all user operations and events.\nYou can learn about all user operations, trends, and anomalous changes over time.\nThis workbook gives you the ability to drill down into caller activities and summarize detected failure and warning events.",
		"dataTypesDependencies": [
			"AzureActivity"
		],
		"dataConnectorsDependencies": [
			"AzureActivity"
		],
		"previewImagesFileNames": [
			"AzureActivityWhite1.png",
			"AzureActivityBlack1.png"
		],
		"version": "2.0.0",
		"title": "Azure Activity",
		"templateRelativePath": "AzureActivity.json",
		"subtitle": "",
		"provider": "Microsoft"
	},
	{
		"workbookKey": "IdentityAndAccessWorkbook",
		"logoFileName": "Microsoft_logo.svg",
		"description": "Gain insights into Identity and access operations by collecting and analyzing security logs, using the audit and sign-in logs to gather insights into use of Microsoft products.\nYou can view anomalies and trends across login events from all users and machines. This workbook also identifies suspicious entities from login and access events.",
		"dataTypesDependencies": [
			"SecurityEvent"
		],
		"dataConnectorsDependencies": [
			"SecurityEvents",
			"WindowsSecurityEvents"
		],
		"previewImagesFileNames": [
			"IdentityAndAccessWhite.png",
			"IdentityAndAccessBlack.png"
		],
		"version": "1.1.0",
		"title": "Identity & Access",
		"templateRelativePath": "IdentityAndAccess.json",
		"subtitle": "",
		"provider": "Microsoft"
	},
	{
		"workbookKey": "ConditionalAccessTrendsandChangesWorkbook",
		"logoFileName": "Microsoft_logo.svg",
		"description": "Gain insights into Conditional Access Trends and Changes.",
		"dataTypesDependencies": [
			"SigninLogs"
		],
		"dataConnectorsDependencies": [
			"AzureActiveDirectory"
		],
		"previewImagesFileNames": [
			"catrendsWhite.png",
			"catrendsBlack.png"
		],
		"version": "1.0.0",
		"title": "Conditional Access Trends and Changes",
		"templateRelativePath": "ConditionalAccessTrendsandChanges.json",
		"subtitle": "",
		"provider": "Microsoft",
		"support": {
			"tier": "Community"
		},
		"author": {
			"name": "Microsoft Sentinel Community"
		},
		"source": {
			"kind": "Community"
		},
		"categories": {
			"domains": [
				"Identity"
			]
		}
	},
	{
		"workbookKey": "CheckPointWorkbook",
		"logoFileName": "checkpoint_logo.svg",
		"description": "Gain insights into Check Point network activities, including number of gateways and servers, security incidents, and identify infected hosts.",
		"dataTypesDependencies": [
			"CommonSecurityLog"
		],
		"dataConnectorsDependencies": [
			"CheckPoint"
		],
		"previewImagesFileNames": [
			"CheckPointWhite.png",
			"CheckPointBlack.png"
		],
		"version": "1.0.0",
		"title": "Check Point Software Technologies",
		"templateRelativePath": "CheckPoint.json",
		"subtitle": "",
		"provider": "Check Point"
	},
	{
		"workbookKey": "CiscoWorkbook",
		"logoFileName": "cisco_logo.svg",
		"description": "Gain insights into your Cisco ASA firewalls by analyzing traffic, events, and firewall operations.\nThis workbook analyzes Cisco ASA threat events and identifies suspicious ports, users, protocols and IP addresses.\nYou can learn about trends across user and data traffic directions, and drill down into the Cisco filter results.\nEasily detect attacks on your organization by monitoring management operations, such as configuration and logins.",
		"dataTypesDependencies": [
			"CommonSecurityLog"
		],
		"dataConnectorsDependencies": [
			"CiscoASA"
		],
		"previewImagesFileNames": [
			"CiscoWhite.png",
			"CiscoBlack.png"
		],
		"version": "1.1.0",
		"title": "Cisco - ASA",
		"templateRelativePath": "Cisco.json",
		"subtitle": "",
		"provider": "Microsoft"
	},
	{
		"workbookKey": "ExchangeOnlineWorkbook",
		"logoFileName": "office365_logo.svg",
		"description": "Gain insights into Microsoft Exchange online by tracing and analyzing all Exchange operations and user activities.\nThis workbook let you monitor user activities, including logins, account operations, permission changes, and mailbox creations to discover suspicious trends among them.",
		"dataTypesDependencies": [
			"OfficeActivity"
		],
		"dataConnectorsDependencies": [
			"Office365"
		],
		"previewImagesFileNames": [
			"ExchangeOnlineWhite.png",
			"ExchangeOnlineBlack.png"
		],
		"version": "2.0.0",
		"title": "Exchange Online",
		"templateRelativePath": "ExchangeOnline.json",
		"subtitle": "",
		"provider": "Microsoft"
	},
	{
		"workbookKey": "CloudNGFW-OverviewWorkbook",
		"logoFileName": "paloalto_logo.svg",
		"description": "Gain insights and comprehensive monitoring into Azure CloudNGFW by Palo Alto Networks by analyzing traffic and activities.\nThis workbook correlates all Palo Alto data with threat events to identify suspicious entities and relationships.\nYou can learn about trends across user and data traffic, and drill down into Palo Alto Wildfire and filter results.",
		"dataTypesDependencies": [
			"fluentbit_CL"
		],
		"dataConnectorsDependencies": [
			"CloudNgfwByPAN"
		],
		"previewImagesFileNames": [
			"PaloAltoOverviewWhite1.png",
			"PaloAltoOverviewBlack1.png",
			"PaloAltoOverviewWhite2.png",
			"PaloAltoOverviewBlack2.png",
			"PaloAltoOverviewWhite3.png",
			"PaloAltoOverviewBlack3.png"
		],
		"version": "1.2.0",
		"title": "Azure CloudNGFW By Palo Alto Networks - Overview",
		"templateRelativePath": "CloudNGFW-Overview.json",
		"subtitle": "",
		"provider": "Palo Alto Networks"
	},
	{
		"workbookKey": "CloudNGFW-NetworkThreatWorkbook",
		"logoFileName": "paloalto_logo.svg",
		"description": "Gain insights into Azure CloudNGFW activities by analyzing threat events.\nYou can extract meaningful security information by correlating data between threats, applications, and time.\nThis workbook makes it easy to track malware, vulnerability, and virus log events.",
		"dataTypesDependencies": [
			"fluentbit_CL"
		],
		"dataConnectorsDependencies": [
			"CloudNgfwByPAN"
		],
		"previewImagesFileNames": [
			"PaloAltoNetworkThreatWhite1.png",
			"PaloAltoNetworkThreatBlack1.png",
			"PaloAltoNetworkThreatWhite2.png",
			"PaloAltoNetworkThreatBlack2.png"
		],
		"version": "1.2.0",
		"title": "Azure CloudNGFW By Palo Alto Networks - Network Threats",
		"templateRelativePath": "CloudNGFW-NetworkThreat.json",
		"subtitle": "",
		"provider": "Palo Alto Networks"
	},
	{
		"workbookKey": "PaloAltoOverviewWorkbook",
		"logoFileName": "paloalto_logo.svg",
		"description": "Gain insights and comprehensive monitoring into Palo Alto firewalls by analyzing traffic and activities.\nThis workbook correlates all Palo Alto data with threat events to identify suspicious entities and relationships.\nYou can learn about trends across user and data traffic, and drill down into Palo Alto Wildfire and filter results.",
		"dataTypesDependencies": [
			"CommonSecurityLog"
		],
		"dataConnectorsDependencies": [
			"PaloAltoNetworks",
			"CefAma"
		],
		"previewImagesFileNames": [
			"PaloAltoOverviewWhite1.png",
			"PaloAltoOverviewBlack1.png",
			"PaloAltoOverviewWhite2.png",
			"PaloAltoOverviewBlack2.png",
			"PaloAltoOverviewWhite3.png",
			"PaloAltoOverviewBlack3.png"
		],
		"version": "1.2.0",
		"title": "Palo Alto overview",
		"templateRelativePath": "PaloAltoOverview.json",
		"subtitle": "",
		"provider": "Microsoft"
	},
	{
		"workbookKey": "PaloAltoNetworkThreatWorkbook",
		"logoFileName": "paloalto_logo.svg",
		"description": "Gain insights into Palo Alto network activities by analyzing threat events.\nYou can extract meaningful security information by correlating data between threats, applications, and time.\nThis workbook makes it easy to track malware, vulnerability, and virus log events.",
		"dataTypesDependencies": [
			"CommonSecurityLog"
		],
		"dataConnectorsDependencies": [
			"PaloAltoNetworks",
			"CefAma"
		],
		"previewImagesFileNames": [
			"PaloAltoNetworkThreatWhite1.png",
			"PaloAltoNetworkThreatBlack1.png",
			"PaloAltoNetworkThreatWhite2.png",
			"PaloAltoNetworkThreatBlack2.png"
		],
		"version": "1.1.0",
		"title": "Palo Alto Network Threat",
		"templateRelativePath": "PaloAltoNetworkThreat.json",
		"subtitle": "",
		"provider": "Palo Alto Networks"
	},
	{
		"workbookKey": "EsetSMCWorkbook",
		"logoFileName": "eset-logo.svg",
		"description": "Visualize events and threats from Eset Security Management Center.",
		"dataTypesDependencies": [
			"eset_CL"
		],
		"dataConnectorsDependencies": [
			"EsetSMC"
		],
		"previewImagesFileNames": [
			"esetSMCWorkbook-black.png",
			"esetSMCWorkbook-white.png"
		],
		"version": "1.0.0",
		"title": "Eset Security Management Center Overview",
		"templateRelativePath": "esetSMCWorkbook.json",
		"subtitle": "",
		"provider": "Community",
		"support": {
			"tier": "Community"
		},
		"author": {
			"name": "Tomáš Kubica"
		},
		"source": {
			"kind": "Community"
		},
		"categories": {
			"domains": [
				"Security - Others"
			]
		}
	},
	{
		"workbookKey": "FortigateWorkbook",
		"logoFileName": "fortinet_logo.svg",
		"description": "Gain insights into Fortigate firewalls by analyzing traffic and activities.\nThis workbook finds correlations in Fortigate threat events and identifies suspicious ports, users, protocols and IP addresses.\nYou can learn about trends across user and data traffic, and drill down into the Fortigate filter results.\nEasily detect attacks on your organization by monitoring management operations such as configuration and logins.",
		"dataTypesDependencies": [
			"CommonSecurityLog"
		],
		"dataConnectorsDependencies": [
			"Fortinet",
			"CefAma"
		],
		"previewImagesFileNames": [
			"FortigateWhite.png",
			"FortigateBlack.png"
		],
		"version": "1.1.0",
		"title": "FortiGate",
		"templateRelativePath": "Fortigate.json",
		"subtitle": "",
		"provider": "Microsoft"
	},
	{
		"workbookKey": "DnsWorkbook",
		"logoFileName": "dns_logo.svg",
		"description": "Gain extensive insight into your organization's DNS by analyzing, collecting and correlating all DNS events.\nThis workbook exposes a variety of information about suspicious queries, malicious IP addresses and domain operations.",
		"dataTypesDependencies": [
			"DnsInventory",
			"DnsEvents"
		],
		"dataConnectorsDependencies": [
			"DNS"
		],
		"previewImagesFileNames": [
			"DnsWhite.png",
			"DnsBlack.png"
		],
		"version": "1.3.0",
		"title": "DNS",
		"templateRelativePath": "Dns.json",
		"subtitle": "",
		"provider": "Microsoft"
	},
	{
		"workbookKey": "Office365Workbook",
		"logoFileName": "office365_logo.svg",
		"description": "Gain insights into Office 365 by tracing and analyzing all operations and activities. You can drill down into your SharePoint, OneDrive, and Exchange.\nThis workbook lets you find usage trends across users, files, folders, and mailboxes, making it easier to identify anomalies in your network.",
		"dataTypesDependencies": [
			"OfficeActivity"
		],
		"dataConnectorsDependencies": [
			"Office365"
		],
		"previewImagesFileNames": [
			"Office365White1.png",
			"Office365Black1.png",
			"Office365White2.png",
			"Office365Black2.png",
			"Office365White3.png",
			"Office365Black3.png"
		],
		"version": "2.0.1",
		"title": "Office 365",
		"templateRelativePath": "Office365.json",
		"subtitle": "",
		"provider": "Microsoft"
	},
	{
		"workbookKey": "SharePointAndOneDriveWorkbook",
		"logoFileName": "office365_logo.svg",
		"description": "Gain insights into SharePoint and OneDrive by tracing and analyzing all operations and activities.\nYou can view trends across user operation, find correlations between users and files, and identify interesting information such as user IP addresses.",
		"dataTypesDependencies": [
			"OfficeActivity"
		],
		"dataConnectorsDependencies": [
			"Office365"
		],
		"previewImagesFileNames": [
			"SharePointAndOneDriveBlack1.png",
			"SharePointAndOneDriveBlack2.png",
			"SharePointAndOneDriveWhite1.png",
			"SharePointAndOneDriveWhite2.png"
		],
		"version": "2.0.0",
		"title": "SharePoint & OneDrive",
		"templateRelativePath": "SharePointAndOneDrive.json",
		"subtitle": "",
		"provider": "Microsoft"
	},
	{
		"workbookKey": "AzureActiveDirectorySigninLogsWorkbook",
		"logoFileName": "azureactivedirectory_logo.svg",
		"description": "Gain insights into Microsoft Entra ID by connecting Microsoft Sentinel and using the sign-in logs to gather insights around Microsoft Entra ID scenarios. \nYou can learn about sign-in operations, such as user sign-ins and locations, email addresses, and  IP addresses of your users, as well as failed activities and the errors that triggered the failures.",
		"dataTypesDependencies": [
			"SigninLogs"
		],
		"dataConnectorsDependencies": [
			"AzureActiveDirectory"
		],
		"previewImagesFileNames": [
			"AADsigninBlack1.png",
			"AADsigninBlack2.png",
			"AADsigninWhite1.png",
			"AADsigninWhite2.png"
		],
		"version": "2.4.0",
		"title": "Microsoft Entra ID Sign-in logs",
		"templateRelativePath": "AzureActiveDirectorySignins.json",
		"subtitle": "",
		"provider": "Microsoft"
	},
	{
		"workbookKey": "VirtualMachinesInsightsWorkbook",
		"logoFileName": "azurevirtualmachine_logo.svg",
		"description": "Gain rich insight into your organization's virtual machines from Azure Monitor, which analyzes and correlates data in your VM network. \nYou will get visibility on your VM parameters and behavior, and will be able to trace sent and received data. \nIdentify malicious attackers and their targets, and drill down into the protocols, source and destination IP addresses,  countries, and ports the attacks occur across.",
		"dataTypesDependencies": [
			"VMConnection",
			"ServiceMapComputer_CL",
			"ServiceMapProcess_CL"
		],
		"dataConnectorsDependencies": [],
		"previewImagesFileNames": [
			"VMInsightBlack1.png",
			"VMInsightWhite1.png"
		],
		"version": "1.3.0",
		"title": "VM insights",
		"templateRelativePath": "VirtualMachinesInsights.json",
		"subtitle": "",
		"provider": "Microsoft",
		"support": {
			"tier": "Microsoft"
		},
		"author": {
			"name": "Microsoft Corporation"
		},
		"source": {
			"kind": "Community"
		},
		"categories": {
			"domains": [
				"IT Operations",
				"Platform"
			]
		}
	},
	{
		"workbookKey": "AzureActiveDirectoryAuditLogsWorkbook",
		"logoFileName": "azureactivedirectory_logo.svg",
		"description": "Gain insights into Microsoft Entra ID by connecting Microsoft Sentinel and using the audit logs to gather insights around Microsoft Entra ID scenarios. \nYou can learn about user operations, including password and group management, device activities, and top active users and apps.",
		"dataTypesDependencies": [
			"AuditLogs"
		],
		"dataConnectorsDependencies": [
			"AzureActiveDirectory"
		],
		"previewImagesFileNames": [
			"AzureADAuditLogsBlack1.png",
			"AzureADAuditLogsWhite1.png"
		],
		"version": "1.2.0",
		"title": "Microsoft Entra ID Audit logs",
		"templateRelativePath": "AzureActiveDirectoryAuditLogs.json",
		"subtitle": "",
		"provider": "Microsoft"
	},
	{
		"workbookKey": "ThreatIntelligenceWorkbook",
		"logoFileName": "Azure_Sentinel.svg",
		"description": "Gain insights into threat indicators ingestion and search for indicators at scale across Microsoft 1st Party, 3rd Party, On-Premises, Hybrid, and Multi-Cloud Workloads. Indicators Search facilitates a simple interface for finding IP, File, Hash, Sender and more across your data. Seamless pivots to correlate indicators with Microsoft Sentinel: Incidents to make your threat intelligence actionable.",
		"dataTypesDependencies": [
			"ThreatIntelligenceIndicator",
			"SecurityIncident"
		],
		"dataConnectorsDependencies": [
			"ThreatIntelligence",
			"ThreatIntelligenceTaxii",
			"MicrosoftDefenderThreatIntelligence",
			"ThreatIntelligenceUploadIndicatorsAPI"
		],
		"previewImagesFileNames": [
			"ThreatIntelligenceWhite.png",
			"ThreatIntelligenceBlack.png"
		],
		"version": "5.0.0",
		"title": "Threat Intelligence",
		"templateRelativePath": "ThreatIntelligence.json",
		"subtitle": "",
		"provider": "Microsoft"
	},
	{
		"workbookKey": "WebApplicationFirewallOverviewWorkbook",
		"logoFileName": "waf_logo.svg",
		"description": "Gain insights into your organization's Azure web application firewall (WAF). You will get a general overview of your application gateway firewall and application gateway access events.",
		"dataTypesDependencies": [
			"AzureDiagnostics"
		],
		"dataConnectorsDependencies": [
			"WAF"
		],
		"previewImagesFileNames": [
			"WAFOverviewBlack.png",
			"WAFOverviewWhite.png"
		],
		"version": "1.1.0",
		"title": "Microsoft Web Application Firewall (WAF) - overview",
		"templateRelativePath": "WebApplicationFirewallOverview.json",
		"subtitle": "",
		"provider": "Microsoft"
	},
	{
		"workbookKey": "WebApplicationFirewallFirewallEventsWorkbook",
		"logoFileName": "waf_logo.svg",
		"description": "Gain insights into your organization's Azure web application firewall (WAF). You will get visibility in to your application gateway firewall. You can view anomalies and trends across all firewall event triggers, attack events, blocked URL addresses and more.",
		"dataTypesDependencies": [
			"AzureDiagnostics"
		],
		"dataConnectorsDependencies": [
			"WAF"
		],
		"previewImagesFileNames": [
			"WAFFirewallEventsBlack1.png",
			"WAFFirewallEventsBlack2.png",
			"WAFFirewallEventsWhite1.png",
			"WAFFirewallEventsWhite2.png"
		],
		"version": "1.1.0",
		"title": "Microsoft Web Application Firewall (WAF) - firewall events",
		"templateRelativePath": "WebApplicationFirewallFirewallEvents.json",
		"subtitle": "",
		"provider": "Microsoft"
	},
	{
		"workbookKey": "WebApplicationFirewallGatewayAccessEventsWorkbook",
		"logoFileName": "waf_logo.svg",
		"description": "Gain insights into your organization's Azure web application firewall (WAF). You will get visibility in to your application gateway access events. You can view anomalies and trends across received and sent data, client IP addresses, URL addresses and more, and drill down into details.",
		"dataTypesDependencies": [
			"AzureDiagnostics"
		],
		"dataConnectorsDependencies": [
			"WAF"
		],
		"previewImagesFileNames": [
			"WAFGatewayAccessEventsBlack1.png",
			"WAFGatewayAccessEventsBlack2.png",
			"WAFGatewayAccessEventsWhite1.png",
			"WAFGatewayAccessEventsWhite2.png"
		],
		"version": "1.2.0",
		"title": "Microsoft Web Application Firewall (WAF) - gateway access events",
		"templateRelativePath": "WebApplicationFirewallGatewayAccessEvents.json",
		"subtitle": "",
		"provider": "Microsoft"
	},
	{
		"workbookKey": "LinuxMachinesWorkbook",
		"logoFileName": "azurevirtualmachine_logo.svg",
		"description": "Gain insights into your workspaces' Linux machines by connecting Microsoft Sentinel and using the logs to gather insights around Linux events and errors.",
		"dataTypesDependencies": [
			"Syslog"
		],
		"dataConnectorsDependencies": [
			"Syslog"
		],
		"previewImagesFileNames": [
			"LinuxMachinesWhite.png",
			"LinuxMachinesBlack.png"
		],
		"version": "1.1.0",
		"title": "Linux machines",
		"templateRelativePath": "LinuxMachines.json",
		"subtitle": "",
		"provider": "Microsoft"
	},
	{
		"workbookKey": "AzureFirewallWorkbook",
		"logoFileName": "AzFirewalls.svg",
		"description": "Gain insights into Azure Firewall events. You can learn about your application and network rules, see metrics for firewall activities across URLs, ports, and addresses across multiple workspaces.",
		"dataTypesDependencies": [
			"AzureDiagnostics"
		],
		"dataConnectorsDependencies": [
			"AzureFirewall"
		],
		"previewImagesFileNames": [
			"AzureFirewallWorkbookWhite1.PNG",
			"AzureFirewallWorkbookBlack1.PNG",
			"AzureFirewallWorkbookWhite2.PNG",
			"AzureFirewallWorkbookBlack2.PNG",
			"AzureFirewallWorkbookWhite3.PNG",
			"AzureFirewallWorkbookBlack3.PNG",
			"AzureFirewallWorkbookWhite4.PNG",
			"AzureFirewallWorkbookBlack4.PNG",
			"AzureFirewallWorkbookWhite5.PNG",
			"AzureFirewallWorkbookBlack5.PNG"
		],
		"version": "1.3.0",
		"title": "Azure Firewall",
		"templateRelativePath": "AzureFirewallWorkbook.json",
		"subtitle": "",
		"provider": "Microsoft"
	},
	{
		"workbookKey": "AzureFirewallWorkbook-StructuredLogs",
		"logoFileName": "AzFirewalls.svg",
		"description": "Gain insights into Azure Firewall events using the new Structured Logs for Azure Firewall. You can learn about your application and network rules, see metrics for firewall activities across URLs, ports, and addresses across multiple workspaces.",
		"dataTypesDependencies": [
			"AZFWNetworkRule",
			"AZFWApplicationRule",
			"AZFWDnsQuery",
			"AZFWThreatIntel"
		],
		"dataConnectorsDependencies": [
			"AzureFirewall"
		],
		"previewImagesFileNames": [
			"AzureFirewallWorkbookWhite1.PNG",
			"AzureFirewallWorkbookBlack1.PNG",
			"AzureFirewallWorkbookWhite2.PNG",
			"AzureFirewallWorkbookBlack2.PNG",
			"AzureFirewallWorkbookWhite3.PNG",
			"AzureFirewallWorkbookBlack3.PNG",
			"AzureFirewallWorkbookWhite4.PNG",
			"AzureFirewallWorkbookBlack4.PNG",
			"AzureFirewallWorkbookWhite5.PNG",
			"AzureFirewallWorkbookBlack5.PNG"
		],
		"version": "1.0.0",
		"title": "Azure Firewall Structured Logs",
		"templateRelativePath": "AzureFirewallWorkbook-StructuredLogs.json",
		"subtitle": "",
		"provider": "Microsoft"
	},
	{
		"workbookKey": "AzureDDoSStandardProtection",
		"logoFileName": "AzDDoS.svg",
		"description": "This workbook visualizes security-relevant Azure DDoS events across several filterable panels. Offering a summary tab, metrics and a investigate tabs across multiple workspaces.",
		"dataTypesDependencies": [
			"AzureDiagnostics"
		],
		"dataConnectorsDependencies": [
			"DDOS"
		],
		"previewImagesFileNames": [
			"AzureDDoSWhite1.PNG",
			"AzureDDoSBlack1.PNG",
			"AzureDDoSWhite2.PNG",
			"AzureDDoSBlack2.PNG",
			"AzureDDoSWhite2.PNG",
			"AzureDDoSBlack2.PNG"
		],
		"version": "1.0.2",
		"title": "Azure DDoS Protection Workbook",
		"templateRelativePath": "AzDDoSStandardWorkbook.json",
		"subtitle": "",
		"provider": "Microsoft"
	},
	{
		"workbookKey": "MicrosoftCloudAppSecurityWorkbook",
		"logoFileName": "Microsoft_logo.svg",
		"description": "Using this workbook, you can identify which cloud apps are being used in your organization, gain insights from usage trends and drill down to a specific user and application.",
		"dataTypesDependencies": [
			"McasShadowItReporting"
		],
		"dataConnectorsDependencies": [
			"MicrosoftCloudAppSecurity"
		],
		"previewImagesFileNames": [
			"McasDiscoveryBlack.png",
			"McasDiscoveryWhite.png"
		],
		"version": "1.2.0",
		"title": "Microsoft Cloud App Security - discovery logs",
		"templateRelativePath": "MicrosoftCloudAppSecurity.json",
		"subtitle": "",
		"provider": "Microsoft"
	},
	{
		"workbookKey": "F5BIGIPSytemMetricsWorkbook",
		"logoFileName": "f5_logo.svg",
		"description": "Gain insight into F5 BIG-IP health and performance.  This workbook provides visibility of various metrics including CPU, memory, connectivity, throughput and disk utilization.",
		"dataTypesDependencies": [
			"F5Telemetry_system_CL",
			"F5Telemetry_AVR_CL"
		],
		"dataConnectorsDependencies": [
			"F5BigIp"
		],
		"previewImagesFileNames": [
			"F5SMBlack.png",
			"F5SMWhite.png"
		],
		"version": "1.1.0",
		"title": "F5 BIG-IP System Metrics",
		"templateRelativePath": "F5BIGIPSystemMetrics.json",
		"subtitle": "",
		"provider": "F5 Networks"
	},
	{
		"workbookKey": "F5NetworksWorkbook",
		"logoFileName": "f5_logo.svg",
		"description": "Gain insights into F5 BIG-IP Application Security Manager (ASM), by analyzing traffic and activities.\nThis workbook provides insight into F5's web application firewall events and identifies attack traffic patterns across multiple ASM instances as well as overall BIG-IP health.",
		"dataTypesDependencies": [
			"F5Telemetry_LTM_CL",
			"F5Telemetry_system_CL",
			"F5Telemetry_ASM_CL"
		],
		"dataConnectorsDependencies": [
			"F5BigIp"
		],
		"previewImagesFileNames": [
			"F5White.png",
			"F5Black.png"
		],
		"version": "1.1.0",
		"title": "F5 BIG-IP ASM",
		"templateRelativePath": "F5Networks.json",
		"subtitle": "",
		"provider": "F5 Networks"
	},
	{
		"workbookKey": "AzureNetworkWatcherWorkbook",
		"logoFileName": "networkwatcher_logo.svg",
		"description": "Gain deeper understanding of your organization's Azure network traffic by analyzing, and correlating Network Security Group flow logs. \nYou can trace malicious traffic flows, and drill down into their protocols, source and destination IP addresses, machines, countries, and subnets. \nThis workbook also helps you protect your network by identifying weak NSG rules.",
		"dataTypesDependencies": [
			"AzureNetworkAnalytics_CL"
		],
		"dataConnectorsDependencies": [],
		"previewImagesFileNames": [
			"AzureNetworkWatcherWhite.png",
			"AzureNetworkWatcherBlack.png"
		],
		"version": "1.1.0",
		"title": "Azure Network Watcher",
		"templateRelativePath": "AzureNetworkWatcher.json",
		"subtitle": "",
		"provider": "Microsoft",
		"support": {
			"tier": "Microsoft"
		},
		"author": {
			"name": "Microsoft Corporation"
		},
		"source": {
			"kind": "Community"
		},
		"categories": {
			"domains": [
				"Security - Network"
			]
		}
	},
	{
		"workbookKey": "ZscalerFirewallWorkbook",
		"logoFileName": "zscaler_logo.svg",
		"description": "Gain insights into your ZIA cloud firewall logs by connecting to Microsoft Sentinel.\nThe Zscaler firewall overview workbook provides an overview and ability to drill down into all cloud firewall activity in your Zscaler instance including non-web related networking events, security events, firewall rules, and bandwidth consumption",
		"dataTypesDependencies": [
			"CommonSecurityLog"
		],
		"dataConnectorsDependencies": [
			"Zscaler",
			"CefAma"
		],
		"previewImagesFileNames": [
			"ZscalerFirewallWhite1.png",
			"ZscalerFirewallBlack1.png",
			"ZscalerFirewallWhite2.png",
			"ZscalerFirewallBlack2.png"
		],
		"version": "1.1.0",
		"title": "Zscaler Firewall",
		"templateRelativePath": "ZscalerFirewall.json",
		"subtitle": "",
		"provider": "Zscaler"
	},
	{
		"workbookKey": "ZscalerWebOverviewWorkbook",
		"logoFileName": "zscaler_logo.svg",
		"description": "Gain insights into your ZIA web logs by connecting to Microsoft Sentinel.\nThe Zscaler web overview workbook provides a bird's eye view and ability to drill down into all the security and networking events related to web transactions, types of devices, and bandwidth consumption.",
		"dataTypesDependencies": [
			"CommonSecurityLog"
		],
		"dataConnectorsDependencies": [
			"Zscaler",
			"CefAma"
		],
		"previewImagesFileNames": [
			"ZscalerWebOverviewWhite.png",
			"ZscalerWebOverviewBlack.png"
		],
		"version": "1.1.0",
		"title": "Zscaler Web Overview",
		"templateRelativePath": "ZscalerWebOverview.json",
		"subtitle": "",
		"provider": "Zscaler"
	},
	{
		"workbookKey": "ZscalerThreatsOverviewWorkbook",
		"logoFileName": "zscaler_logo.svg",
		"description": "Gain insights into threats blocked by Zscaler Internet access on your network.\nThe Zscaler threat overview workbook shows your entire threat landscape including blocked malware, IPS/AV rules, and blocked cloud apps. Threats are displayed by threat categories, filetypes, inbound vs outbound threats, usernames, user location, and more.",
		"dataTypesDependencies": [
			"CommonSecurityLog"
		],
		"dataConnectorsDependencies": [
			"Zscaler",
			"CefAma"
		],
		"previewImagesFileNames": [
			"ZscalerThreatsWhite.png",
			"ZscalerThreatsBlack.png"
		],
		"version": "1.2.0",
		"title": "Zscaler Threats",
		"templateRelativePath": "ZscalerThreats.json",
		"subtitle": "",
		"provider": "Zscaler"
	},
	{
		"workbookKey": "ZscalerOffice365AppsWorkbook",
		"logoFileName": "zscaler_logo.svg",
		"description": "Gain insights into Office 365 use on your network.\nThe Zscaler Office 365 overview workbook shows you the Microsoft apps running on your network and their individual bandwidth consumption. It also helps identify phishing attempts in which attackers disguised themselves as Microsoft services.",
		"dataTypesDependencies": [
			"CommonSecurityLog"
		],
		"dataConnectorsDependencies": [
			"Zscaler",
			"CefAma"
		],
		"previewImagesFileNames": [
			"ZscalerOffice365White.png",
			"ZscalerOffice365Black.png"
		],
		"version": "1.1.0",
		"title": "Zscaler Office365 Apps",
		"templateRelativePath": "ZscalerOffice365Apps.json",
		"subtitle": "",
		"provider": "Zscaler"
	},
	{
		"workbookKey": "InsecureProtocolsWorkbook",
		"logoFileName": "Microsoft_logo.svg",
		"description": "Gain insights into insecure protocol traffic by collecting and analyzing security events from Microsoft products.\nYou can view analytics and quickly identify use of weak authentication as well as sources of legacy protocol traffic, like NTLM and SMBv1.\nYou will also have the ability to monitor use of weak ciphers, allowing you to find weak spots in your organization's security.",
		"dataTypesDependencies": [
			"SecurityEvent",
			"Event",
			"SigninLogs"
		],
		"dataConnectorsDependencies": [
			"SecurityEvents",
			"AzureActiveDirectory",
			"WindowsSecurityEvents"
		],
		"previewImagesFileNames": [
			"InsecureProtocolsWhite1.png",
			"InsecureProtocolsBlack1.png",
			"InsecureProtocolsWhite2.png",
			"InsecureProtocolsBlack2.png"
		],
		"version": "2.1.0",
		"title": "Insecure Protocols",
		"templateRelativePath": "InsecureProtocols.json",
		"subtitle": "",
		"provider": "Microsoft",
		"support": {
			"tier": "Microsoft"
		},
		"author": {
			"name": "Microsoft Corporation"
		},
		"source": {
			"kind": "Community"
		},
		"categories": {
			"domains": [
				"Security - Others"
			]
		}
	},
	{
		"workbookKey": "usecasemapper",
		"logoFileName": "ucasemapper.svg",
		"description": "A simple tool to map Use Cases to Content Hub relevant Microsoft Sentinel solutions",
		"previewImagesFileNames": [
			"useCaseMapperWhite1.png",
			"useCaseMapperWhite2.png",
			"useCaseMapperWhite3.png",
			"useCaseMapperBlack1.png",
			"useCaseMapperBlack2.png",
			"useCaseMapperBlack3.png"
		],
		"version": "1.0.0",
		"title": "Use Case Mapper",
		"templateRelativePath": "usecasemapper.json",
		"dataTypesDependencies": [],
		"dataConnectorsDependencies": [],
		"subtitle": "",
		"provider": "Microsoft Sentinel community",
		"support": {
			"tier": "Community"
		},
		"author": {
			"name": "Microsoft Sentinel Community"
		},
		"source": {
			"kind": "Community"
		},
		"categories": {
			"domains": [
				"Security - Cloud Security"
			]
		}
	},
	{
		"workbookKey": "AzureInformationProtectionWorkbook",
		"logoFileName": "informationProtection.svg",
		"description": "The Azure Information Protection Usage report workbook provides information on the volume of labeled and protected documents and emails over time, label distribution of files by label type, along with where the label was applied.",
		"dataTypesDependencies": [
			"SecurityEvent",
			"Event",
			"SigninLogs"
		],
		"dataConnectorsDependencies": [
			"SecurityEvents",
			"AzureActiveDirectory",
			"WindowsSecurityEvents"
		],
		"previewImagesFileNames": [
			"InsecureProtocolsWhite1.png",
			"InsecureProtocolsBlack1.png",
			"InsecureProtocolsWhite2.png",
			"InsecureProtocolsBlack2.png"
		],
		"version": "2.1.0",
		"title": "Insecure Protocols",
		"templateRelativePath": "InsecureProtocols.json",
		"subtitle": "",
		"provider": "Microsoft",
		"support": {
			"tier": "Microsoft"
		},
		"author": {
			"name": "Amit Bergman"
		},
		"source": {
			"kind": "Community"
		},
		"categories": {
			"domains": [
				"Security - Others"
			]
		}
	},
	{
		"workbookKey": "AmazonWebServicesNetworkActivitiesWorkbook",
		"logoFileName": "amazon_web_services_Logo.svg",
		"description": "Gain insights into AWS network related resource activities, including the creation, update, and deletions of security groups, network ACLs and routes, gateways, elastic load balancers, VPCs, subnets, and network interfaces.",
		"dataTypesDependencies": [
			"AWSCloudTrail"
		],
		"dataConnectorsDependencies": [
			"AWS"
		],
		"previewImagesFileNames": [
			"AwsNetworkActivitiesWhite.png",
			"AwsNetworkActivitiesBlack.png"
		],
		"version": "1.0.0",
		"title": "AWS Network Activities",
		"templateRelativePath": "AmazonWebServicesNetworkActivities.json",
		"subtitle": "",
		"provider": "Microsoft"
	},
	{
		"workbookKey": "AmazonWebServicesUserActivitiesWorkbook",
		"logoFileName": "amazon_web_services_Logo.svg",
		"description": "Gain insights into AWS user activities, including failed sign-in attempts, IP addresses, regions, user agents, and identity types, as well as potential malicious user activities with assumed roles.",
		"dataTypesDependencies": [
			"AWSCloudTrail"
		],
		"dataConnectorsDependencies": [
			"AWS"
		],
		"previewImagesFileNames": [
			"AwsUserActivitiesWhite.png",
			"AwsUserActivitiesBlack.png"
		],
		"version": "1.0.0",
		"title": "AWS User Activities",
		"templateRelativePath": "AmazonWebServicesUserActivities.json",
		"subtitle": "",
		"provider": "Microsoft"
	},
	{
		"workbookKey": "TrendMicroDeepSecurityAttackActivityWorkbook",
		"logoFileName": "trendmicro_logo.svg",
		"description": "Visualize and gain insights into the MITRE ATT&CK related activity detected by Trend Micro Deep Security.",
		"dataTypesDependencies": [
			"CommonSecurityLog"
		],
		"dataConnectorsDependencies": [
			"TrendMicro",
			"CefAma"
		],
		"previewImagesFileNames": [
			"TrendMicroDeepSecurityAttackActivityWhite.png",
			"TrendMicroDeepSecurityAttackActivityBlack.png"
		],
		"version": "1.0.0",
		"title": "Trend Micro Deep Security ATT&CK Related Activity",
		"templateRelativePath": "TrendMicroDeepSecurityAttackActivity.json",
		"subtitle": "",
		"provider": "Trend Micro"
	},
	{
		"workbookKey": "TrendMicroDeepSecurityOverviewWorkbook",
		"logoFileName": "trendmicro_logo.svg",
		"description": "Gain insights into your Trend Micro Deep Security security event data by visualizing your Deep Security Anti-Malware, Firewall, Integrity Monitoring, Intrusion Prevention, Log Inspection, and Web Reputation event data.",
		"dataTypesDependencies": [
			"CommonSecurityLog"
		],
		"dataConnectorsDependencies": [
			"TrendMicro",
			"CefAma"
		],
		"previewImagesFileNames": [
			"TrendMicroDeepSecurityOverviewWhite1.png",
			"TrendMicroDeepSecurityOverviewBlack1.png",
			"TrendMicroDeepSecurityOverviewWhite2.png",
			"TrendMicroDeepSecurityOverviewBlack2.png"
		],
		"version": "1.0.0",
		"title": "Trend Micro Deep Security Events",
		"templateRelativePath": "TrendMicroDeepSecurityOverview.json",
		"subtitle": "",
		"provider": "Trend Micro"
	},
	{
		"workbookKey": "ExtraHopDetectionSummaryWorkbook",
		"logoFileName": "extrahop_logo.svg",
		"description": "Gain insights into ExtraHop Reveal(x) detections by analyzing traffic and activities.\nThis workbook provides an overview of security detections in your organization's network, including high-risk detections and top participants.",
		"dataTypesDependencies": [
			"CommonSecurityLog"
		],
		"dataConnectorsDependencies": [
			"ExtraHopNetworks",
			"ExtraHopNetworksAma",
			"CefAma"
		],
		"previewImagesFileNames": [
			"ExtrahopWhite.png",
			"ExtrahopBlack.png"
		],
		"version": "1.0.0",
		"title": "ExtraHop",
		"templateRelativePath": "ExtraHopDetectionSummary.json",
		"subtitle": "",
		"provider": "ExtraHop Networks"
	},
	{
		"workbookKey": "BarracudaCloudFirewallWorkbook",
		"logoFileName": "barracuda_logo.svg",
		"description": "Gain insights into your Barracuda CloudGen Firewall by analyzing firewall operations and events.\nThis workbook provides insights into rule enforcement, network activities, including number of connections, top users, and helps you identify applications that are popular on your network.",
		"dataTypesDependencies": [
			"CommonSecurityLog",
			"Syslog"
		],
		"dataConnectorsDependencies": [
			"BarracudaCloudFirewall",
			"SyslogAma"
		],
		"previewImagesFileNames": [
			"BarracudaWhite1.png",
			"BarracudaBlack1.png",
			"BarracudaWhite2.png",
			"BarracudaBlack2.png"
		],
		"version": "1.0.0",
		"title": "Barracuda CloudGen FW",
		"templateRelativePath": "Barracuda.json",
		"subtitle": "",
		"provider": "Barracuda"
	},
	{
		"workbookKey": "CitrixWorkbook",
		"logoFileName": "citrix_logo.svg",
		"description": "Citrix Analytics for Security aggregates and correlates information across network traffic, users, files and endpoints in Citrix environments. This generates actionable insights that enable Citrix administrators and security teams to remediate user security threats through automation while optimizing IT operations. Machine learning and artificial intelligence empowers Citrix Analytics for Security to identify and take automated action to prevent data exfiltration. While delivered as a cloud service, Citrix Analytics for Security can generate insights from resources located on-premises, in the cloud, or in hybrid architectures. The Citrix Analytics Workbook further enhances the value of both your Citrix Analytics for Security and Microsoft Sentinel. The Workbook enables you to integrate data sources together, helping you gain even richer insights. It also gives Security Operations (SOC) teams the ability to correlate data from disparate logs, helping you identify and proactively remediate security risk quickly. Additionally, valuable dashboards that were unique to the Citrix Analytics for Security can now be implemented in Sentinel. You can also create new custom Workbooks that were not previously available, helping extend the value of both investments.",
		"dataTypesDependencies": [
			"CitrixAnalytics_userProfile_CL",
			"CitrixAnalytics_riskScoreChange_CL",
			"CitrixAnalytics_indicatorSummary_CL",
			"CitrixAnalytics_indicatorEventDetails_CL"
		],
		"dataConnectorsDependencies": [
			"Citrix"
		],
		"previewImagesFileNames": [
			"CitrixWhite.png",
			"CitrixBlack.png"
		],
		"version": "2.1.0",
		"title": "Citrix Analytics",
		"templateRelativePath": "Citrix.json",
		"subtitle": "",
		"provider": "Citrix Systems Inc."
	},
	{
		"workbookKey": "OneIdentityWorkbook",
		"logoFileName": "oneIdentity_logo.svg",
		"description": "This simple workbook gives an overview of sessions going through your SafeGuard for Privileged Sessions device.",
		"dataTypesDependencies": [
			"CommonSecurityLog"
		],
		"dataConnectorsDependencies": [
			"OneIdentity"
		],
		"previewImagesFileNames": [
			"OneIdentityWhite.png",
			"OneIdentityBlack.png"
		],
		"version": "1.0.0",
		"title": "One Identity",
		"templateRelativePath": "OneIdentity.json",
		"subtitle": "",
		"provider": "One Identity LLC.",
		"support": {
			"tier": "Community"
		},
		"author": {
			"name": "Amit Bergman"
		},
		"source": {
			"kind": "Community"
		},
		"categories": {
			"domains": [
				"Identity"
			]
		}
	},
	{
		"workbookKey": "SecurityStatusWorkbook",
		"logoFileName": "Azure_Sentinel.svg",
		"description": "This workbook gives an overview of Security Settings for VMs and Azure Arc.",
		"dataTypesDependencies": [
			"CommonSecurityLog",
			"SecurityEvent",
			"Syslog"
		],
		"dataConnectorsDependencies": [],
		"previewImagesFileNames": [
			"AzureSentinelSecurityStatusBlack.png",
			"AzureSentinelSecurityStatusWhite.png"
		],
		"version": "1.3.0",
		"title": "Security Status",
		"templateRelativePath": "SecurityStatus.json",
		"subtitle": "",
		"provider": "Microsoft",
		"author": {
			"name": "Microsoft"
		},
		"support": {
			"tier": "Microsoft"
		},
		"categories": {
			"verticals": [],
			"domains": [
				"IT Operations",
				"Security - Others",
				"Compliance"
			]
		}
	},
	{
		"workbookKey": "AzureSentinelSecurityAlertsWorkbook",
		"logoFileName": "Azure_Sentinel.svg",
		"description": "Security Alerts dashboard for alerts in your Microsoft Sentinel environment.",
		"dataTypesDependencies": [
			"SecurityAlert"
		],
		"dataConnectorsDependencies": [],
		"previewImagesFileNames": [
			"AzureSentinelSecurityAlertsWhite.png",
			"AzureSentinelSecurityAlertsBlack.png"
		],
		"version": "1.1.0",
		"title": "Security Alerts",
		"templateRelativePath": "AzureSentinelSecurityAlerts.json",
		"subtitle": "",
		"provider": "Microsoft"
	},
	{
		"workbookKey": "SquadraTechnologiesSecRMMWorkbook",
		"logoFileName": "SquadraTechnologiesLogo.svg",
		"description": "This workbook gives an overview of security data for removable storage activity such as USB thumb drives and USB connected mobile devices.",
		"dataTypesDependencies": [
			"secRMM_CL"
		],
		"dataConnectorsDependencies": [
			"SquadraTechnologiesSecRmm"
		],
		"previewImagesFileNames": [
			"SquadraTechnologiesSecRMMWhite.PNG",
			"SquadraTechnologiesSecRMMBlack.PNG"
		],
		"version": "1.0.0",
		"title": "Squadra Technologies SecRMM - USB removable storage security",
		"templateRelativePath": "SquadraTechnologiesSecRMM.json",
		"subtitle": "",
		"provider": "Squadra Technologies"
	},
	{
		"workbookKey": "IoT-Alerts",
		"logoFileName": "IoTIcon.svg",
		"description": "Gain insights into your IoT data workloads from Azure IoT Hub managed deployments, monitor alerts across all your IoT Hub deployments, detect devices at risk and act upon potential threats.",
		"dataTypesDependencies": [
			"SecurityAlert"
		],
		"dataConnectorsDependencies": [
			"IoT"
		],
		"previewImagesFileNames": [
			"IOTBlack1.png",
			"IOTWhite1.png"
		],
		"version": "1.2.0",
		"title": "Azure Defender for IoT Alerts",
		"templateRelativePath": "IOT_Alerts.json",
		"subtitle": "",
		"provider": "Microsoft",
		"support": {
			"tier": "Community"
		},
		"author": {
			"name": "morshabi"
		},
		"source": {
			"kind": "Community"
		},
		"categories": {
			"domains": [
				"Internet of Things (IoT)"
			]
		}
	},
	{
		"workbookKey": "IoTAssetDiscovery",
		"logoFileName": "IoTIcon.svg",
		"description": "IoT Devices asset discovery from Firewall logs By Azure Defender for IoT",
		"dataTypesDependencies": [
			"CommonSecurityLog"
		],
		"dataConnectorsDependencies": [
			"Fortinet"
		],
		"previewImagesFileNames": [
			"workbook-iotassetdiscovery-screenshot-Black.PNG",
			"workbook-iotassetdiscovery-screenshot-White.PNG"
		],
		"version": "1.0.0",
		"title": "IoT Asset Discovery",
		"templateRelativePath": "IoTAssetDiscovery.json",
		"subtitle": "",
		"provider": "Microsoft",
		"support": {
			"tier": "Community"
		},
		"author": {
			"name": "jomeczyk"
		},
		"source": {
			"kind": "Community"
		},
		"categories": {
			"domains": [
				"Internet of Things (IoT)"
			]
		}
	},
	{
		"workbookKey": "ForcepointCASBWorkbook",
		"logoFileName": "FP_Green_Emblem_RGB-01.svg",
		"description": "Get insights on user risk with the Forcepoint CASB (Cloud Access Security Broker) workbook.",
		"dataTypesDependencies": [
			"CommonSecurityLog"
		],
		"dataConnectorsDependencies": [
			"ForcepointCasb",
			"ForcepointCasbAma",
			"CefAma"
		],
		"previewImagesFileNames": [
			"ForcepointCASBWhite.png",
			"ForcepointCASBBlack.png"
		],
		"version": "1.0.0",
		"title": "Forcepoint Cloud Access Security Broker (CASB)",
		"templateRelativePath": "ForcepointCASB.json",
		"subtitle": "",
		"provider": "Forcepoint"
	},
	{
		"workbookKey": "ForcepointNGFWWorkbook",
		"logoFileName": "FP_Green_Emblem_RGB-01.svg",
		"description": "Get insights on firewall activities with the Forcepoint NGFW (Next Generation Firewall) workbook.",
		"dataTypesDependencies": [
			"CommonSecurityLog"
		],
		"dataConnectorsDependencies": [
			"ForcepointNgfw",
			"ForcepointNgfwAma",
			"CefAma"
		],
		"previewImagesFileNames": [
			"ForcepointNGFWWhite.png",
			"ForcepointNGFWBlack.png"
		],
		"version": "1.0.0",
		"title": "Forcepoint Next Generation Firewall (NGFW)",
		"templateRelativePath": "ForcepointNGFW.json",
		"subtitle": "",
		"provider": "Forcepoint"
	},
	{
		"workbookKey": "ForcepointDLPWorkbook",
		"logoFileName": "FP_Green_Emblem_RGB-01.svg",
		"description": "Get insights on DLP incidents with the Forcepoint DLP (Data Loss Prevention) workbook.",
		"dataTypesDependencies": [
			"ForcepointDLPEvents_CL"
		],
		"dataConnectorsDependencies": [
			"ForcepointDlp"
		],
		"previewImagesFileNames": [
			"ForcepointDLPWhite.png",
			"ForcepointDLPBlack.png"
		],
		"version": "1.0.0",
		"title": "Forcepoint Data Loss Prevention (DLP)",
		"templateRelativePath": "ForcepointDLP.json",
		"subtitle": "",
		"provider": "Forcepoint"
	},
	{
		"workbookKey": "ZimperiumMTDWorkbook",
		"logoFileName": "ZIMPERIUM-logo_square2.svg",
		"description": "This workbook provides insights on Zimperium Mobile Threat Defense (MTD) threats and mitigations.",
		"dataTypesDependencies": [
			"ZimperiumThreatLog_CL",
			"ZimperiumMitigationLog_CL"
		],
		"dataConnectorsDependencies": [
			"ZimperiumMtdAlerts"
		],
		"previewImagesFileNames": [
			"ZimperiumWhite.png",
			"ZimperiumBlack.png"
		],
		"version": "1.0.0",
		"title": "Zimperium Mobile Threat Defense (MTD)",
		"templateRelativePath": "ZimperiumWorkbooks.json",
		"subtitle": "",
		"provider": "Zimperium"
	},
	{
		"workbookKey": "AzureAuditActivityAndSigninWorkbook",
		"logoFileName": "azureactivedirectory_logo.svg",
		"description": "Gain insights into Microsoft Entra ID Audit, Activity and Signins with one workbook. This workbook can be used by Security and Azure administrators.",
		"dataTypesDependencies": [
			"AzureActivity",
			"AuditLogs",
			"SigninLogs"
		],
		"dataConnectorsDependencies": [
			"AzureActiveDirectory"
		],
		"previewImagesFileNames": [
			"AzureAuditActivityAndSigninWhite1.png",
			"AzureAuditActivityAndSigninWhite2.png",
			"AzureAuditActivityAndSigninBlack1.png",
			"AzureAuditActivityAndSigninBlack2.png"
		],
		"version": "1.3.0",
		"title": "Azure AD Audit, Activity and Sign-in logs",
		"templateRelativePath": "AzureAuditActivityAndSignin.json",
		"subtitle": "",
		"provider": "Microsoft Sentinel community",
		"support": {
			"tier": "Community"
		},
		"author": {
			"name": "Sem Tijsseling"
		},
		"source": {
			"kind": "Community"
		},
		"categories": {
			"domains": [
				"Identity"
			]
		}
	},
	{
		"workbookKey": "WindowsFirewall",
		"logoFileName": "Microsoft_logo.svg",
		"description": "Gain insights into Windows Firewall logs in combination with security and Azure signin logs",
		"dataTypesDependencies": [
			"WindowsFirewall",
			"SecurityEvent",
			"SigninLogs"
		],
		"dataConnectorsDependencies": [
			"SecurityEvents",
			"WindowsFirewall",
			"WindowsSecurityEvents"
		],
		"previewImagesFileNames": [
			"WindowsFirewallWhite1.png",
			"WindowsFirewallWhite2.png",
			"WindowsFirewallBlack1.png",
			"WindowsFirewallBlack2.png"
		],
		"version": "1.0.0",
		"title": "Windows Firewall",
		"templateRelativePath": "WindowsFirewall.json",
		"subtitle": "",
		"provider": "Microsoft Sentinel community"
	},
	{
		"workbookKey": "EventAnalyzerwWorkbook",
		"logoFileName": "Azure_Sentinel.svg",
		"description": "The Event Analyzer workbook allows to explore, audit and speed up analysis of Windows Event Logs, including all event details and attributes, such as security, application, system, setup, directory service, DNS and others.",
		"dataTypesDependencies": [
			"SecurityEvent"
		],
		"dataConnectorsDependencies": [
			"SecurityEvents",
			"WindowsSecurityEvents"
		],
		"previewImagesFileNames": [
			"EventAnalyzer-Workbook-White.png",
			"EventAnalyzer-Workbook-Black.png"
		],
		"version": "1.0.0",
		"title": "Event Analyzer",
		"templateRelativePath": "EventAnalyzer.json",
		"subtitle": "",
		"provider": "Microsoft Sentinel community"
	},
	{
		"workbookKey": "ASC-ComplianceandProtection",
		"logoFileName": "Azure_Sentinel.svg",
		"description": "Gain insight into regulatory compliance, alert trends, security posture, and more with this workbook based on Azure Security Center data.",
		"dataTypesDependencies": [
			"SecurityAlert",
			"ProtectionStatus",
			"SecurityRecommendation",
			"SecurityBaseline",
			"SecurityBaselineSummary",
			"Update",
			"ConfigurationChange"
		],
		"dataConnectorsDependencies": [
			"AzureSecurityCenter"
		],
		"previewImagesFileNames": [
			"ASCCaPBlack.png",
			"ASCCaPWhite.png"
		],
		"version": "1.2.0",
		"title": "ASC Compliance and Protection",
		"templateRelativePath": "ASC-ComplianceandProtection.json",
		"subtitle": "",
		"provider": "Microsoft Sentinel community",
		"support": {
			"tier": "Community"
		},
		"author": {
			"name": "Matt Lowe"
		},
		"source": {
			"kind": "Community"
		},
		"categories": {
			"domains": [
				"Security - Cloud Security"
			]
		}
	},
	{
		"workbookKey": "AIVectraDetectWorkbook",
		"logoFileName": "AIVectraDetect.svg",
		"description": "Start investigating network attacks surfaced by Vectra Detect directly from Sentinel. View critical hosts, accounts, campaigns and detections. Also monitor Vectra system health and audit logs.",
		"dataTypesDependencies": [
			"CommonSecurityLog"
		],
		"dataConnectorsDependencies": [
			"AIVectraDetect",
			"CefAma"
		],
		"previewImagesFileNames": [
			"AIVectraDetectWhite1.png",
			"AIVectraDetectBlack1.png"
		],
		"version": "1.1.1",
		"title": "Vectra AI Detect",
		"templateRelativePath": "AIVectraDetectWorkbook.json",
		"subtitle": "",
		"provider": "Vectra AI"
	},
	{
		"workbookKey": "Perimeter81OverviewWorkbook",
		"logoFileName": "Perimeter81_Logo.svg",
		"description": "Gain insights and comprehensive monitoring into your Perimeter 81 account by analyzing activities.",
		"dataTypesDependencies": [
			"Perimeter81_CL"
		],
		"dataConnectorsDependencies": [
			"Perimeter81ActivityLogs"
		],
		"previewImagesFileNames": [
			"Perimeter81OverviewWhite1.png",
			"Perimeter81OverviewBlack1.png",
			"Perimeter81OverviewWhite2.png",
			"Perimeter81OverviewBlack2.png"
		],
		"version": "1.0.0",
		"title": "Perimeter 81 Overview",
		"templateRelativePath": "Perimeter81OverviewWorkbook.json",
		"subtitle": "",
		"provider": "Perimeter 81"
	},
	{
		"workbookKey": "SymantecProxySGWorkbook",
		"logoFileName": "symantec_logo.svg",
		"description": "Gain insight into Symantec ProxySG by analyzing, collecting and correlating proxy data.\nThis workbook provides visibility into ProxySG Access logs",
		"dataTypesDependencies": [
			"Syslog"
		],
		"dataConnectorsDependencies": [
			"SymantecProxySG",
			"SyslogAma"
		],
		"previewImagesFileNames": [
			"SymantecProxySGWhite.png",
			"SymantecProxySGBlack.png"
		],
		"version": "1.0.0",
		"title": "Symantec ProxySG",
		"templateRelativePath": "SymantecProxySG.json",
		"subtitle": "",
		"provider": "Symantec"
	},
	{
		"workbookKey": "IllusiveASMWorkbook",
		"logoFileName": "illusive_logo_workbook.svg",
		"description": "Gain insights into your organization's Cyber Hygiene and Attack Surface risk.\nIllusive ASM automates discovery and clean-up of credential violations, allows drill-down inspection of pathways to critical assets, and provides risk insights that inform intelligent decision-making to reduce attacker mobility.",
		"dataTypesDependencies": [
			"CommonSecurityLog"
		],
		"dataConnectorsDependencies": [
			"illusiveAttackManagementSystem",
			"illusiveAttackManagementSystemAma",
			"CefAma"
		],
		"previewImagesFileNames": [
			"IllusiveASMWhite.png",
			"IllusiveASMBlack.png"
		],
		"version": "1.0.0",
		"title": "Illusive ASM Dashboard",
		"templateRelativePath": "IllusiveASM.json",
		"subtitle": "",
		"provider": "Illusive"
	},
	{
		"workbookKey": "IllusiveADSWorkbook",
		"logoFileName": "illusive_logo_workbook.svg",
		"description": "Gain insights into unauthorized lateral movement in your organization's network.\nIllusive ADS is designed to paralyzes attackers and eradicates in-network threats by creating a hostile environment for the attackers across all the layers of the attack surface.",
		"dataTypesDependencies": [
			"CommonSecurityLog"
		],
		"dataConnectorsDependencies": [
			"illusiveAttackManagementSystem",
			"illusiveAttackManagementSystemAma",
			"CefAma"
		],
		"previewImagesFileNames": [
			"IllusiveADSWhite.png",
			"IllusiveADSBlack.png"
		],
		"version": "1.0.0",
		"title": "Illusive ADS Dashboard",
		"templateRelativePath": "IllusiveADS.json",
		"subtitle": "",
		"provider": "Illusive"
	},
	{
		"workbookKey": "PulseConnectSecureWorkbook",
		"logoFileName": "Azure_Sentinel.svg",
		"description": "Gain insight into Pulse Secure VPN by analyzing, collecting and correlating vulnerability data.\nThis workbook provides visibility into user VPN activities",
		"dataTypesDependencies": [
			"Syslog"
		],
		"dataConnectorsDependencies": [
			"PulseConnectSecure",
			"SyslogAma"
		],
		"previewImagesFileNames": [
			"PulseConnectSecureWhite.png",
			"PulseConnectSecureBlack.png"
		],
		"version": "1.0.0",
		"title": "Pulse Connect Secure",
		"templateRelativePath": "PulseConnectSecure.json",
		"subtitle": "",
		"provider": "Pulse Secure"
	},
	{
		"workbookKey": "InfobloxNIOSWorkbook",
		"logoFileName": "infoblox_logo.svg",
		"description": "Gain insight into Infoblox NIOS by analyzing, collecting and correlating DHCP and DNS data.\nThis workbook provides visibility into DHCP and DNS traffic",
		"dataTypesDependencies": [
			"Syslog"
		],
		"dataConnectorsDependencies": [
			"InfobloxNIOS",
			"SyslogAma"
		],
		"previewImagesFileNames": [
			"InfobloxNIOSWhite.png",
			"InfobloxNIOSBlack.png"
		],
		"version": "1.1.0",
		"title": "Infoblox NIOS",
		"templateRelativePath": "Infoblox-Workbook-V2.json",
		"subtitle": "",
		"provider": "Infoblox"
	},
	{
		"workbookKey": "SymantecVIPWorkbook",
		"logoFileName": "symantec_logo.svg",
		"description": "Gain insight into Symantec VIP by analyzing, collecting and correlating strong authentication data.\nThis workbook provides visibility into user authentications",
		"dataTypesDependencies": [
			"Syslog"
		],
		"dataConnectorsDependencies": [
			"SymantecVIP",
			"SyslogAma"
		],
		"previewImagesFileNames": [
			"SymantecVIPWhite.png",
			"SymantecVIPBlack.png"
		],
		"version": "1.0.0",
		"title": "Symantec VIP",
		"templateRelativePath": "SymantecVIP.json",
		"subtitle": "",
		"provider": "Symantec"
	},
	{
		"workbookKey": "ProofPointTAPWorkbook",
		"logoFileName": "proofpointlogo.svg",
		"description": "Gain extensive insight into Proofpoint Targeted Attack Protection (TAP) by analyzing, collecting and correlating TAP log events.\nThis workbook provides visibility into message and click events that were permitted, delivered, or blocked",
		"dataTypesDependencies": [
			"ProofPointTAPMessagesBlocked_CL",
			"ProofPointTAPMessagesDelivered_CL",
			"ProofPointTAPClicksPermitted_CL",
			"ProofPointTAPClicksBlocked_CL"
		],
		"dataConnectorsDependencies": [
			"ProofpointTAP"
		],
		"previewImagesFileNames": [
			"ProofpointTAPWhite.png",
			"ProofpointTAPBlack.png"
		],
		"version": "1.0.0",
		"title": "Proofpoint TAP",
		"templateRelativePath": "ProofpointTAP.json",
		"subtitle": "",
		"provider": "Proofpoint"
	},
	{
		"workbookKey": "QualysVMWorkbook",
		"logoFileName": "qualys_logo.svg",
		"description": "Gain insight into Qualys Vulnerability Management by analyzing, collecting and correlating vulnerability data.\nThis workbook provides visibility into vulnerabilities detected from vulnerability scans",
		"dataTypesDependencies": [
			"QualysHostDetection_CL"
		],
		"dataConnectorsDependencies": [
			"QualysVulnerabilityManagement"
		],
		"previewImagesFileNames": [
			"QualysVMWhite.png",
			"QualysVMBlack.png"
		],
		"version": "1.0.0",
		"title": "Qualys Vulnerability Management",
		"templateRelativePath": "QualysVM.json",
		"subtitle": "",
		"provider": "Qualys"
	},
	{
		"workbookKey": "QualysVMV2Workbook",
		"logoFileName": "qualys_logo.svg",
		"description": "Gain insight into Qualys Vulnerability Management by analyzing, collecting and correlating vulnerability data.\nThis workbook provides visibility into vulnerabilities detected from vulnerability scans",
		"dataTypesDependencies": [
			"QualysHostDetectionV2_CL"
		],
		"dataConnectorsDependencies": [
			"QualysVulnerabilityManagement"
		],
		"previewImagesFileNames": [
			"QualysVMWhite.png",
			"QualysVMBlack.png"
		],
		"version": "1.0.0",
		"title": "Qualys Vulnerability Management",
		"templateRelativePath": "QualysVMv2.json",
		"subtitle": "",
		"provider": "Qualys"
	},
	{
		"workbookKey": "GitHubSecurity",
		"logoFileName": "GitHub.svg",
		"description": "Gain insights to GitHub activities that may be interesting for security.",
		"dataTypesDependencies": [
			"Github_CL",
			"GitHubRepoLogs_CL"
		],
		"dataConnectorsDependencies": [],
		"previewImagesFileNames": [
			"GitHubSecurityWhite.png",
			"GitHubSecurityBlack.png"
		],
		"version": "1.0.0",
		"title": "GitHub Security",
		"templateRelativePath": "GitHubSecurityWorkbook.json",
		"subtitle": "",
		"provider": "Microsoft Sentinel community"
	},
	{
		"workbookKey": "VisualizationDemo",
		"logoFileName": "Azure_Sentinel.svg",
		"description": "Learn and explore the many ways of displaying information within Microsoft Sentinel workbooks",
		"dataTypesDependencies": [
			"SecurityAlert"
		],
		"dataConnectorsDependencies": [],
		"previewImagesFileNames": [
			"VisualizationDemoBlack.png",
			"VisualizationDemoWhite.png"
		],
		"version": "1.0.0",
		"title": "Visualizations Demo",
		"templateRelativePath": "VisualizationDemo.json",
		"subtitle": "",
		"provider": "Microsoft Sentinel Community",
		"support": {
			"tier": "Community"
		},
		"author": {
			"name": "Matt Lowe"
		},
		"source": {
			"kind": "Community"
		},
		"categories": {
			"domains": [
				"Platform"
			]
		}
	},
	{
		"workbookKey": "SophosXGFirewallWorkbook",
		"logoFileName": "sophos_logo.svg",
		"description": "Gain insight into Sophos XG Firewall by analyzing, collecting and correlating firewall data.\nThis workbook provides visibility into network traffic",
		"dataTypesDependencies": [
			"Syslog"
		],
		"dataConnectorsDependencies": [
			"SophosXGFirewall",
			"SyslogAma"
		],
		"previewImagesFileNames": [
			"SophosXGFirewallWhite.png",
			"SophosXGFirewallBlack.png"
		],
		"version": "1.0.0",
		"title": "Sophos XG Firewall",
		"templateRelativePath": "SophosXGFirewall.json",
		"subtitle": "",
		"provider": "Sophos"
	},
	{
		"workbookKey": "SysmonThreatHuntingWorkbook",
		"logoFileName": "sysmonthreathunting_logo.svg",
		"description": "Simplify your threat hunts using Sysmon data mapped to MITRE ATT&CK data. This workbook gives you the ability to drilldown into system activity based on known ATT&CK techniques as well as other threat hunting entry points such as user activity, network connections or virtual machine Sysmon events.\nPlease note that for this workbook to work you must have deployed Sysmon on your virtual machines in line with the instructions at https://github.com/BlueTeamLabs/sentinel-attack/wiki/Onboarding-sysmon-data-to-Azure-Sentinel",
		"dataTypesDependencies": [
			"Event"
		],
		"dataConnectorsDependencies": [],
		"previewImagesFileNames": [
			"SysmonThreatHuntingWhite1.png",
			"SysmonThreatHuntingBlack1.png"
		],
		"version": "1.4.0",
		"title": "Sysmon Threat Hunting",
		"templateRelativePath": "SysmonThreatHunting.json",
		"subtitle": "",
		"provider": "Microsoft Sentinel community",
		"support": {
			"tier": "Community"
		},
		"author": {
			"name": "Edoardo Gerosa"
		},
		"source": {
			"kind": "Community"
		},
		"categories": {
			"domains": [
				"Security - Threat Protection",
				"Application"
			]
		}
	},
	{
		"workbookKey": "WebApplicationFirewallWAFTypeEventsWorkbook",
		"logoFileName": "webapplicationfirewall(WAF)_logo.svg",
		"description": "Gain insights into your organization's Azure web application firewall (WAF) across various services such as Azure Front Door Service and Application Gateway. You can view event triggers, full messages, attacks over time, among other data. Several aspects of the workbook are interactable to allow users to further understand their data",
		"dataTypesDependencies": [
			"AzureDiagnostics"
		],
		"dataConnectorsDependencies": [
			"WAF"
		],
		"previewImagesFileNames": [
			"WAFFirewallWAFTypeEventsBlack1.PNG",
			"WAFFirewallWAFTypeEventsBlack2.PNG",
			"WAFFirewallWAFTypeEventsBlack3.PNG",
			"WAFFirewallWAFTypeEventsBlack4.PNG",
			"WAFFirewallWAFTypeEventsWhite1.png",
			"WAFFirewallWAFTypeEventsWhite2.PNG",
			"WAFFirewallWAFTypeEventsWhite3.PNG",
			"WAFFirewallWAFTypeEventsWhite4.PNG"
		],
		"version": "1.1.0",
		"title": "Microsoft Web Application Firewall (WAF) - Azure WAF",
		"templateRelativePath": "WebApplicationFirewallWAFTypeEvents.json",
		"subtitle": "",
		"provider": "Microsoft"
	},
	{
		"workbookKey": "OrcaAlertsOverviewWorkbook",
		"logoFileName": "Orca_logo.svg",
		"description": "A visualized overview of Orca security alerts.\nExplore, analize and learn about your security posture using Orca alerts Overview",
		"dataTypesDependencies": [
			"OrcaAlerts_CL"
		],
		"dataConnectorsDependencies": [
			"OrcaSecurityAlerts"
		],
		"previewImagesFileNames": [
			"OrcaAlertsWhite.png",
			"OrcaAlertsBlack.png"
		],
		"version": "1.1.0",
		"title": "Orca alerts overview",
		"templateRelativePath": "OrcaAlerts.json",
		"subtitle": "",
		"provider": "Orca Security"
	},
	{
		"workbookKey": "CyberArkWorkbook",
		"logoFileName": "CyberArk_Logo.svg",
		"description": "The CyberArk Syslog connector allows you to easily connect all your CyberArk security solution logs with your Microsoft Sentinel, to view dashboards, create custom alerts, and improve investigation. Integration between CyberArk and Microsoft Sentinel makes use of the CEF Data Connector to properly parse and display CyberArk Syslog messages.",
		"dataTypesDependencies": [
			"CommonSecurityLog"
		],
		"dataConnectorsDependencies": [
			"CyberArk",
			"CyberArkAma",
			"CefAma"
		],
		"previewImagesFileNames": [
			"CyberArkActivitiesWhite.PNG",
			"CyberArkActivitiesBlack.PNG"
		],
		"version": "1.1.0",
		"title": "CyberArk EPV Events",
		"templateRelativePath": "CyberArkEPV.json",
		"subtitle": "",
		"provider": "CyberArk"
	},
	{
		"workbookKey": "UserEntityBehaviorAnalyticsWorkbook",
		"logoFileName": "Azure_Sentinel.svg",
		"description": "Identify compromised users and insider threats using User and Entity Behavior Analytics. Gain insights into anomalous user behavior from baselines learned from behavior patterns",
		"dataTypesDependencies": [
			"Anomalies"
		],
		"dataConnectorsDependencies": [],
		"previewImagesFileNames": [
			"UserEntityBehaviorAnalyticsBlack2.png",
			"UserEntityBehaviorAnalyticsWhite2.png"
		],
		"version": "2.0",
		"title": "User And Entity Behavior Analytics",
		"templateRelativePath": "UserEntityBehaviorAnalytics.json",
		"subtitle": "",
		"provider": "Microsoft",
		"support": {
			"tier": "Microsoft"
		},
		"author": {
			"name": "Microsoft Corporation"
		},
		"source": {
			"kind": "Community"
		},
		"categories": {
			"domains": [
				"User Behavior (UEBA)"
			]
		}
	},
	{
		"workbookKey": "CitrixWAF",
		"logoFileName": "citrix_logo.svg",
		"description": "Gain insight into the Citrix WAF logs",
		"dataTypesDependencies": [
			"CommonSecurityLog"
		],
		"dataConnectorsDependencies": [
			"CitrixWAF",
			"CitrixWAFAma",
			"CefAma"
		],
		"previewImagesFileNames": [
			"CitrixWAFBlack.png",
			"CitrixWAFWhite.png"
		],
		"version": "1.0.0",
		"title": "Citrix WAF (Web App Firewall)",
		"templateRelativePath": "CitrixWAF.json",
		"subtitle": "",
		"provider": "Citrix Systems Inc."
	},
	{
		"workbookKey": "UnifiSGWorkbook",
		"logoFileName": "Azure_Sentinel.svg",
		"description": "Gain insights into Unifi Security Gateways analyzing traffic and activities.",
		"dataTypesDependencies": [
			"CommonSecurityLog"
		],
		"dataConnectorsDependencies": [],
		"previewImagesFileNames": [
			"UnifiSGBlack.png",
			"UnifiSGWhite.png"
		],
		"version": "1.0.0",
		"title": "Unifi Security Gateway",
		"templateRelativePath": "UnifiSG.json",
		"subtitle": "",
		"provider": "Microsoft Sentinel community",
		"support": {
			"tier": "Community"
		},
		"author": {
			"name": "SecurityJedi"
		},
		"source": {
			"kind": "Community"
		},
		"categories": {
			"domains": [
				"Security - Network"
			]
		}
	},
	{
		"workbookKey": "UnifiSGNetflowWorkbook",
		"logoFileName": "Azure_Sentinel.svg",
		"description": "Gain insights into Unifi Security Gateways analyzing traffic and activities using Netflow.",
		"dataTypesDependencies": [
			"netflow_CL"
		],
		"dataConnectorsDependencies": [],
		"previewImagesFileNames": [
			"UnifiSGNetflowBlack.png",
			"UnifiSGNetflowWhite.png"
		],
		"version": "1.0.0",
		"title": "Unifi Security Gateway - NetFlow",
		"templateRelativePath": "UnifiSGNetflow.json",
		"subtitle": "",
		"provider": "Microsoft Sentinel community",
		"support": {
			"tier": "Community"
		},
		"author": {
			"name": "SecurityJedi"
		},
		"source": {
			"kind": "Community"
		},
		"categories": {
			"domains": [
				"Security - Network"
			]
		}
	},
	{
		"workbookKey": "NormalizedNetworkEventsWorkbook",
		"logoFileName": "Azure_Sentinel.svg",
		"description": "See insights on multiple networking appliances and other network sessions, that have been parsed or mapped to the normalized networking sessions table. Note this requires enabling parsers for the different products - to learn more, visit https://aka.ms/sentinelnormalizationdocs",
		"dataTypesDependencies": [],
		"dataConnectorsDependencies": [],
		"previewImagesFileNames": [
			"NormalizedNetworkEventsWhite.png",
			"NormalizedNetworkEventsBlack.png"
		],
		"version": "1.0.0",
		"title": "Normalized network events",
		"templateRelativePath": "NormalizedNetworkEvents.json",
		"subtitle": "",
		"provider": "Microsoft",
		"support": {
			"tier": "Community"
		},
		"author": {
			"name": "yoav fransis"
		},
		"source": {
			"kind": "Community"
		},
		"categories": {
			"domains": [
				"Networking"
			]
		}
	},
	{
		"workbookKey": "WorkspaceAuditingWorkbook",
		"logoFileName": "Azure_Sentinel.svg",
		"description": "Workspace auditing report\r\nUse this report to understand query runs across your workspace.",
		"dataTypesDependencies": [
			"LAQueryLogs"
		],
		"dataConnectorsDependencies": [],
		"previewImagesFileNames": [
			"WorkspaceAuditingWhite.png",
			"WorkspaceAuditingBlack.png"
		],
		"version": "1.0.0",
		"title": "Workspace audit",
		"templateRelativePath": "WorkspaceAuditing.json",
		"subtitle": "",
		"provider": "Microsoft Sentinel community",
		"support": {
			"tier": "Community"
		},
		"author": {
			"name": "Sarah Young"
		},
		"source": {
			"kind": "Community"
		},
		"categories": {
			"domains": [
				"IT Operations"
			]
		}
	},
	{
		"workbookKey": "MITREATTACKWorkbook",
		"logoFileName": "Azure_Sentinel.svg",
		"description": "Workbook to showcase MITRE ATT&CK Coverage for Microsoft Sentinel",
		"dataTypesDependencies": [
			"SecurityAlert"
		],
		"dataConnectorsDependencies": [],
		"previewImagesFileNames": [
			"MITREATTACKWhite1.PNG",
			"MITREATTACKWhite2.PNG",
			"MITREATTACKBlack1.PNG",
			"MITREATTACKBlack2.PNG"
		],
		"version": "1.0.1",
		"title": "MITRE ATT&CK Workbook",
		"templateRelativePath": "MITREAttack.json",
		"subtitle": "",
		"provider": "Microsoft Sentinel community"
	},
	{
		"workbookKey": "BETTERMTDWorkbook",
		"logoFileName": "BETTER_MTD_logo.svg",
		"description": "Workbook using the BETTER Mobile Threat Defense (MTD) connector, to give insights into your mobile devices, installed application and overall device security posture.",
		"dataTypesDependencies": [
			"BetterMTDDeviceLog_CL",
			"BetterMTDAppLog_CL",
			"BetterMTDIncidentLog_CL",
			"BetterMTDNetflowLog_CL"
		],
		"dataConnectorsDependencies": [
			"BetterMTD"
		],
		"previewImagesFileNames": [
			"BetterMTDWorkbookPreviewWhite1.png",
			"BetterMTDWorkbookPreviewWhite2.png",
			"BetterMTDWorkbookPreviewWhite3.png",
			"BetterMTDWorkbookPreviewBlack1.png",
			"BetterMTDWorkbookPreviewBlack2.png",
			"BetterMTDWorkbookPreviewBlack3.png"
		],
		"version": "1.1.0",
		"title": "BETTER Mobile Threat Defense (MTD)",
		"templateRelativePath": "BETTER_MTD_Workbook.json",
		"subtitle": "",
		"provider": "BETTER Mobile"
	},
	{
		"workbookKey": "AlsidIoEWorkbook",
		"logoFileName": "Alsid.svg",
		"description": "Workbook showcasing the state and evolution of your Alsid for AD Indicators of Exposures alerts.",
		"dataTypesDependencies": [
			"AlsidForADLog_CL"
		],
		"dataConnectorsDependencies": [
			"AlsidForAD"
		],
		"previewImagesFileNames": [
			"AlsidIoEBlack1.png",
			"AlsidIoEBlack2.png",
			"AlsidIoEBlack3.png",
			"AlsidIoEWhite1.png",
			"AlsidIoEWhite2.png",
			"AlsidIoEWhite3.png"
		],
		"version": "1.0.0",
		"title": "Alsid for AD | Indicators of Exposure",
		"templateRelativePath": "AlsidIoE.json",
		"subtitle": "",
		"provider": "Alsid"
	},
	{
		"workbookKey": "AlsidIoAWorkbook",
		"logoFileName": "Alsid.svg",
		"description": "Workbook showcasing the state and evolution of your Alsid for AD Indicators of Attack alerts.",
		"dataTypesDependencies": [
			"AlsidForADLog_CL"
		],
		"dataConnectorsDependencies": [
			"AlsidForAD"
		],
		"previewImagesFileNames": [
			"AlsidIoABlack1.png",
			"AlsidIoABlack2.png",
			"AlsidIoABlack3.png",
			"AlsidIoAWhite1.png",
			"AlsidIoAWhite2.png",
			"AlsidIoAWhite3.png"
		],
		"version": "1.0.0",
		"title": "Alsid for AD | Indicators of Attack",
		"templateRelativePath": "AlsidIoA.json",
		"subtitle": "",
		"provider": "Alsid"
	},
	{
		"workbookKey": "InvestigationInsightsWorkbook",
		"logoFileName": "Microsoft_logo.svg",
		"description": "Help analysts gain insight into incident, bookmark and entity data through the Investigation Insights Workbook. This workbook provides common queries and detailed visualizations to help an analyst investigate suspicious activities quickly with an easy to use interface. Analysts can start their investigation from a Microsoft Sentinel incident, bookmark, or by simply entering the entity data into the workbook manually.",
		"dataTypesDependencies": [
			"AuditLogs",
			"AzureActivity",
			"CommonSecurityLog",
			"OfficeActivity",
			"SecurityEvent",
			"SigninLogs",
			"ThreatIntelligenceIndicator"
		],
		"dataConnectorsDependencies": [
			"AzureActivity",
			"SecurityEvents",
			"Office365",
			"AzureActiveDirectory",
			"ThreatIntelligence",
			"ThreatIntelligenceTaxii",
			"WindowsSecurityEvents"
		],
		"previewImagesFileNames": [
			"InvestigationInsightsWhite1.png",
			"InvestigationInsightsBlack1.png",
			"InvestigationInsightsWhite2.png",
			"InvestigationInsightsBlack2.png"
		],
		"version": "1.4.1",
		"title": "Investigation Insights",
		"templateRelativePath": "InvestigationInsights.json",
		"subtitle": "",
		"provider": "Microsoft Sentinel community"
	},
	{
		"workbookKey": "AksSecurityWorkbook",
		"logoFileName": "Kubernetes_services.svg",
		"description": "See insights about the security of your AKS clusters. The workbook helps to identify sensitive operations in the clusters and get insights based on Azure Defender alerts.",
		"dataTypesDependencies": [
			"SecurityAlert",
			"AzureDiagnostics"
		],
		"dataConnectorsDependencies": [
			"AzureSecurityCenter",
			"AzureKubernetes"
		],
		"previewImagesFileNames": [
			"AksSecurityWhite.png",
			"AksSecurityBlack.png"
		],
		"version": "1.5.0",
		"title": "Azure Kubernetes Service (AKS) Security",
		"templateRelativePath": "AksSecurity.json",
		"subtitle": "",
		"provider": "Microsoft"
	},
	{
		"workbookKey": "AzureKeyVaultWorkbook",
		"logoFileName": "KeyVault.svg",
		"description": "See insights about the security of your Azure key vaults. The workbook helps to identify sensitive operations in the key vaults and get insights based on Azure Defender alerts.",
		"dataTypesDependencies": [
			"SecurityAlert",
			"AzureDiagnostics"
		],
		"dataConnectorsDependencies": [
			"AzureSecurityCenter",
			"AzureKeyVault"
		],
		"previewImagesFileNames": [
			"AkvSecurityWhite.png",
			"AkvSecurityBlack.png"
		],
		"version": "1.1.0",
		"title": "Azure Key Vault Security",
		"templateRelativePath": "AzureKeyVaultWorkbook.json",
		"subtitle": "",
		"provider": "Microsoft"
	},
	{
		"workbookKey": "IncidentOverview",
		"logoFileName": "Azure_Sentinel.svg",
		"description": "The Incident Overview workbook is designed to assist in triaging and investigation by providing in-depth information about the incident, including:\r\n* General information\r\n* Entity data\r\n* Triage time (time between incident creation and first response)\r\n* Mitigation time (time between incident creation and closing)\r\n* Comments\r\n\r\nCustomize this workbook by saving and editing it. \r\nYou can reach this workbook template from the incidents panel as well. Once you have customized it, the link from the incident panel will open the customized workbook instead of the template.\r\n",
		"dataTypesDependencies": [
			"SecurityAlert",
			"SecurityIncident"
		],
		"dataConnectorsDependencies": [],
		"previewImagesFileNames": [
			"IncidentOverviewBlack1.png",
			"IncidentOverviewWhite1.png",
			"IncidentOverviewBlack2.png",
			"IncidentOverviewWhite2.png"
		],
		"version": "2.1.0",
		"title": "Incident overview",
		"templateRelativePath": "IncidentOverview.json",
		"subtitle": "",
		"provider": "Microsoft"
	},
	{
		"workbookKey": "SecurityOperationsEfficiency",
		"logoFileName": "Azure_Sentinel.svg",
		"description": "Security operations center managers can view overall efficiency metrics and measures regarding the performance of their team. They can find operations by multiple indicators over time including severity, MITRE tactics, mean time to triage, mean time to resolve and more. The SOC manager can develop a picture of the performance in both general and specific areas over time and use it to improve efficiency.",
		"dataTypesDependencies": [
			"SecurityAlert",
			"SecurityIncident"
		],
		"dataConnectorsDependencies": [],
		"previewImagesFileNames": [
			"SecurityEfficiencyWhite1.png",
			"SecurityEfficiencyWhite2.png",
			"SecurityEfficiencyBlack1.png",
			"SecurityEfficiencyBlack2.png"
		],
		"version": "1.5.1",
		"title": "Security Operations Efficiency",
		"templateRelativePath": "SecurityOperationsEfficiency.json",
		"subtitle": "",
		"provider": "Microsoft"
	},
	{
		"workbookKey": "DataCollectionHealthMonitoring",
		"logoFileName": "Azure_Sentinel.svg",
		"description": "Gain insights into your workspace's data ingestion status. In this workbook, you can view additional monitors and detect anomalies that will help you determine your workspace's data collection health.",
		"dataTypesDependencies": [],
		"dataConnectorsDependencies": [],
		"previewImagesFileNames": [
			"HealthMonitoringWhite1.png",
			"HealthMonitoringWhite2.png",
			"HealthMonitoringWhite3.png",
			"HealthMonitoringBlack1.png",
			"HealthMonitoringBlack2.png",
			"HealthMonitoringBlack3.png"
		],
		"version": "1.0.0",
		"title": "Data collection health monitoring",
		"templateRelativePath": "DataCollectionHealthMonitoring.json",
		"subtitle": "",
		"provider": "Microsoft",
		"support": {
			"tier": "Community"
		},
		"author": {
			"name": "morshabi"
		},
		"source": {
			"kind": "Community"
		},
		"categories": {
			"domains": [
				"IT Operations",
				"Platform"
			]
		}
	},
	{
		"workbookKey": "OnapsisAlarmsWorkbook",
		"logoFileName": "onapsis_logo.svg",
		"description": "Gain insights into what is going on in your SAP Systems with this overview of the alarms triggered in the Onapsis Platform. Incidents are enriched with context and next steps to help your Security team respond effectively.",
		"dataTypesDependencies": [
			"CommonSecurityLog"
		],
		"dataConnectorsDependencies": [
			"OnapsisPlatform",
			"CefAma"
		],
		"previewImagesFileNames": [
			"OnapsisWhite1.PNG",
			"OnapsisBlack1.PNG",
			"OnapsisWhite2.PNG",
			"OnapsisBlack2.PNG"
		],
		"version": "1.0.0",
		"title": "Onapsis Alarms Overview",
		"templateRelativePath": "OnapsisAlarmsOverview.json",
		"subtitle": "",
		"provider": "Onapsis"
	},
	{
		"workbookKey": "DelineaWorkbook",
		"logoFileName": "DelineaLogo.svg",
		"description": "The Delinea Secret Server Syslog connector",
		"dataTypesDependencies": [
			"CommonSecurityLog"
		],
		"dataConnectorsDependencies": [
			"DelineaSecretServer_CEF",
			"DelineaSecretServerAma",
			"CefAma"
		],
		"previewImagesFileNames": [
			"DelineaWorkbookWhite.PNG",
			"DelineaWorkbookBlack.PNG"
		],
		"version": "1.0.0",
		"title": "Delinea Secret Server Workbook",
		"templateRelativePath": "DelineaWorkbook.json",
		"subtitle": "",
		"provider": "Delinea"
	},
	{
		"workbookKey": "ForcepointCloudSecurityGatewayWorkbook",
		"logoFileName": "Forcepoint_new_logo.svg",
		"description": "Use this report to understand query runs across your workspace.",
		"dataTypesDependencies": [
			"CommonSecurityLog"
		],
		"dataConnectorsDependencies": [
			"ForcepointCSG",
			"ForcepointCSGAma",
			"CefAma"
		],
		"previewImagesFileNames": [
			"ForcepointCloudSecurityGatewayWhite.png",
			"ForcepointCloudSecurityGatewayBlack.png"
		],
		"version": "1.0.0",
		"title": "Forcepoint Cloud Security Gateway Workbook",
		"templateRelativePath": "ForcepointCloudSecuirtyGateway.json",
		"subtitle": "",
		"provider": "Forcepoint"
	},
	{
		"workbookKey": "IntsightsIOCWorkbook",
		"logoFileName": "IntSights_logo.svg",
		"description": "This Microsoft Sentinel workbook provides an overview of Indicators of Compromise (IOCs) and their correlations allowing users to analyze and visualize indicators based on severity, type, and other parameters.",
		"dataTypesDependencies": [
			"ThreatIntelligenceIndicator",
			"SecurityAlert"
		],
		"dataConnectorsDependencies": [
			"ThreatIntelligenceTaxii"
		],
		"previewImagesFileNames": [
			"IntsightsIOCWhite.png",
			"IntsightsMatchedWhite.png",
			"IntsightsMatchedBlack.png",
			"IntsightsIOCBlack.png"
		],
		"version": "2.0.0",
		"title": "IntSights IOC Workbook",
		"templateRelativePath": "IntsightsIOCWorkbook.json",
		"subtitle": "",
		"provider": "IntSights Cyber Intelligence"
	},
	{
		"workbookKey": "DarktraceSummaryWorkbook",
		"logoFileName": "Darktrace.svg",
		"description": "A workbook containing relevant KQL queries to help you visualise the data in model breaches from the Darktrace Connector",
		"dataTypesDependencies": [
			"CommonSecurityLog"
		],
		"dataConnectorsDependencies": [
			"Darktrace",
			"DarktraceAma",
			"CefAma"
		],
		"previewImagesFileNames": [
			"AIA-DarktraceSummaryWhite.png",
			"AIA-DarktraceSummaryBlack.png"
		],
		"version": "1.1.0",
		"title": "AI Analyst Darktrace Model Breach Summary",
		"templateRelativePath": "AIA-Darktrace.json",
		"subtitle": "",
		"provider": "Darktrace"
	},
	{
		"workbookKey": "TrendMicroXDR",
		"logoFileName": "trendmicro_logo.svg",
		"description": "Gain insights from Trend Vision One with this overview of the Alerts triggered.",
		"dataTypesDependencies": [
			"TrendMicro_XDR_WORKBENCH_CL"
		],
		"dataConnectorsDependencies": [
			"TrendMicroXDR"
		],
		"previewImagesFileNames": [
			"TrendMicroXDROverviewWhite.png",
			"TrendMicroXDROverviewBlack.png"
		],
		"version": "1.3.0",
		"title": "Trend Vision One Alert Overview",
		"templateRelativePath": "TrendMicroXDROverview.json",
		"subtitle": "",
		"provider": "Trend Micro"
	},
	{
		"workbookKey": "CyberpionOverviewWorkbook",
		"logoFileName": "cyberpion_logo.svg",
		"description": "Use Cyberpion's Security Logs and this workbook, to get an overview of your online assets, gain insights into their current state, and find ways to better secure your ecosystem.",
		"dataTypesDependencies": [
			"CyberpionActionItems_CL"
		],
		"dataConnectorsDependencies": [
			"CyberpionSecurityLogs"
		],
		"previewImagesFileNames": [
			"CyberpionActionItemsBlack.png",
			"CyberpionActionItemsWhite.png"
		],
		"version": "1.0.0",
		"title": "Cyberpion Overview",
		"templateRelativePath": "CyberpionOverviewWorkbook.json",
		"subtitle": "",
		"provider": "Cyberpion"
	},
	{
		"workbookKey": "SolarWindsPostCompromiseHuntingWorkbook",
		"logoFileName": "MSTIC-Logo.svg",
		"description": "This hunting workbook is intended to help identify activity related to the Solorigate compromise and subsequent attacks discovered in December 2020",
		"dataTypesDependencies": [
			"CommonSecurityLog",
			"SigninLogs",
			"AuditLogs",
			"AADServicePrincipalSignInLogs",
			"OfficeActivity",
			"BehaviorAnalytics",
			"SecurityEvent",
			"DeviceProcessEvents",
			"SecurityAlert",
			"DnsEvents"
		],
		"dataConnectorsDependencies": [
			"AzureActiveDirectory",
			"SecurityEvents",
			"Office365",
			"MicrosoftThreatProtection",
			"DNS",
			"WindowsSecurityEvents"
		],
		"previewImagesFileNames": [
			"SolarWindsPostCompromiseHuntingWhite.png",
			"SolarWindsPostCompromiseHuntingBlack.png"
		],
		"version": "1.5.1",
		"title": "SolarWinds Post Compromise Hunting",
		"templateRelativePath": "SolarWindsPostCompromiseHunting.json",
		"subtitle": "",
		"provider": "Microsoft",
		"support": {
			"tier": "Microsoft"
		},
		"author": {
			"name": "Shain"
		},
		"source": {
			"kind": "Community"
		},
		"categories": {
			"domains": [
				"Security - Others"
			]
		}
	},
	{
		"workbookKey": "ProofpointPODWorkbook",
		"logoFileName": "proofpointlogo.svg",
		"description": "Gain insights into your Proofpoint on Demand Email Security activities, including maillog and messages data. The Workbook provides users with an executive dashboard showing the reporting capabilities, message traceability and monitoring.",
		"dataTypesDependencies": [
			"ProofpointPOD_maillog_CL",
			"ProofpointPOD_message_CL"
		],
		"dataConnectorsDependencies": [
			"ProofpointPOD"
		],
		"previewImagesFileNames": [
			"ProofpointPODMainBlack1.png",
			"ProofpointPODMainBlack2.png",
			"ProofpointPODMainWhite1.png",
			"ProofpointPODMainWhite2.png",
			"ProofpointPODMessageSummaryBlack.png",
			"ProofpointPODMessageSummaryWhite.png",
			"ProofpointPODTLSBlack.png",
			"ProofpointPODTLSWhite.png"
		],
		"version": "1.0.0",
		"title": "Proofpoint On-Demand Email Security",
		"templateRelativePath": "ProofpointPOD.json",
		"subtitle": "",
		"provider": "Proofpoint"
	},
	{
		"workbookKey": "CiscoUmbrellaWorkbook",
		"logoFileName": "cisco_logo.svg",
		"description": "Gain insights into Cisco Umbrella activities, including the DNS, Proxy and Cloud Firewall data. Workbook shows general information along with threat landscape including categories, blocked destinations and URLs.",
		"dataTypesDependencies": [
			"Cisco_Umbrella_dns_CL",
			"Cisco_Umbrella_proxy_CL",
			"Cisco_Umbrella_ip_CL",
			"Cisco_Umbrella_cloudfirewall_CL"
		],
		"dataConnectorsDependencies": [
			"CiscoUmbrellaDataConnector"
		],
		"previewImagesFileNames": [
			"CiscoUmbrellaDNSBlack1.png",
			"CiscoUmbrellaDNSBlack2.png",
			"CiscoUmbrellaDNSWhite1.png",
			"CiscoUmbrellaDNSWhite2.png",
			"CiscoUmbrellaFirewallBlack.png",
			"CiscoUmbrellaFirewallWhite.png",
			"CiscoUmbrellaMainBlack1.png",
			"CiscoUmbrellaMainBlack2.png",
			"CiscoUmbrellaMainWhite1.png",
			"CiscoUmbrellaMainWhite2.png",
			"CiscoUmbrellaProxyBlack1.png",
			"CiscoUmbrellaProxyBlack2.png",
			"CiscoUmbrellaProxyWhite1.png",
			"CiscoUmbrellaProxyWhite2.png"
		],
		"version": "1.0.0",
		"title": "Cisco Umbrella",
		"templateRelativePath": "CiscoUmbrella.json",
		"subtitle": "",
		"provider": "Cisco"
	},
	{
		"workbookKey": "AnalyticsEfficiencyWorkbook",
		"logoFileName": "Azure_Sentinel.svg",
		"description": "Gain insights into the efficacy of your analytics rules. In this workbook you can analyze and monitor the analytics rules found in your workspace to achieve better performance by your SOC.",
		"dataTypesDependencies": [
			"SecurityAlert",
			"SecurityIncident"
		],
		"dataConnectorsDependencies": [],
		"previewImagesFileNames": [
			"AnalyticsEfficiencyBlack.png",
			"AnalyticsEfficiencyWhite.png"
		],
		"version": "1.2.0",
		"title": "Analytics Efficiency",
		"templateRelativePath": "AnalyticsEfficiency.json",
		"subtitle": "",
		"provider": "Microsoft"
	},
	{
		"workbookKey": "WorkspaceUsage",
		"logoFileName": "Azure_Sentinel.svg",
		"description": "Gain insights into your workspace's usage. In this workbook, you can view your workspace's data consumption, latency, recommended tasks and Cost and Usage statistics.",
		"dataTypesDependencies": [],
		"dataConnectorsDependencies": [],
		"previewImagesFileNames": [
			"WorkspaceUsageBlack.png",
			"WorkspaceUsageWhite.png"
		],
		"version": "1.6.0",
		"title": "Workspace Usage Report",
		"templateRelativePath": "WorkspaceUsage.json",
		"subtitle": "",
		"provider": "Microsoft Sentinel community",
		"support": {
			"tier": "Community"
		},
		"author": {
			"name": "Clive Watson"
		},
		"source": {
			"kind": "Community"
		},
		"categories": {
			"domains": [
				"IT Operations"
			]
		}
	},
	{
		"workbookKey": "SentinelCentral",
		"logoFileName": "Azure_Sentinel.svg",
		"description": "Use this report to view Incident (and Alert data) across many workspaces, this works with Azure Lighthouse and across any subscription you have access to.",
		"dataTypesDependencies": [
			"SecurityIncident"
		],
		"dataConnectorsDependencies": [],
		"previewImagesFileNames": [
			"SentinelCentralBlack.png",
			"SentinelCentralWhite.png"
		],
		"version": "2.1.1",
		"title": "Microsoft Sentinel Central",
		"templateRelativePath": "SentinelCentral.json",
		"subtitle": "",
		"provider": "Microsoft Sentinel community"
	},
	{
		"workbookKey": "CognniIncidentsWorkbook",
		"logoFileName": "cognni-logo.svg",
		"description": "Gain intelligent insights into the risks to your important financial, legal, HR, and governance information. This workbook lets you monitor your at-risk information to determine when and why incidents occurred, as well as who was involved. These incidents are broken into high, medium, and low risk incidents for each information category.",
		"dataTypesDependencies": [
			"CognniIncidents_CL"
		],
		"dataConnectorsDependencies": [
			"CognniSentinelDataConnector"
		],
		"previewImagesFileNames": [
			"CognniBlack.PNG",
			"CognniWhite.PNG"
		],
		"version": "1.0.0",
		"title": "Cognni Important Information Incidents",
		"templateRelativePath": "CognniIncidentsWorkbook.json",
		"subtitle": "",
		"provider": "Cognni"
	},
	{
		"workbookKey": "pfsense",
		"logoFileName": "pfsense_logo.svg",
		"description": "Gain insights into pfsense logs from both filterlog and nginx.",
		"dataTypesDependencies": [
			"CommonSecurityLog"
		],
		"dataConnectorsDependencies": [],
		"previewImagesFileNames": [
			"pfsenseBlack.png",
			"pfsenseWhite.png"
		],
		"version": "1.0.0",
		"title": "pfsense",
		"templateRelativePath": "pfsense.json",
		"subtitle": "",
		"provider": "Microsoft Sentinel community",
		"support": {
			"tier": "Community"
		},
		"author": {
			"name": "dicolanl"
		},
		"source": {
			"kind": "Community"
		},
		"categories": {
			"domains": [
				"Security - Network"
			]
		}
	},
	{
		"workbookKey": "ExchangeCompromiseHunting",
		"logoFileName": "MSTIC-Logo.svg",
		"description": "This workbook is intended to help defenders in responding to the Exchange Server vulnerabilities disclosed in March 2021, as well as hunting for potential compromise activity. More details on these vulnearbilities can be found at: https://aka.ms/exchangevulns",
		"dataTypesDependencies": [
			"SecurityEvent",
			"W3CIISLog"
		],
		"dataConnectorsDependencies": [
			"SecurityEvents",
			"AzureMonitor(IIS)",
			"WindowsSecurityEvents"
		],
		"previewImagesFileNames": [
			"ExchangeBlack.png",
			"ExchangeWhite.png"
		],
		"version": "1.0.0",
		"title": "Exchange Compromise Hunting",
		"templateRelativePath": "ExchangeCompromiseHunting.json",
		"subtitle": "",
		"provider": "Microsoft",
		"support": {
			"tier": "Community"
		},
		"author": {
			"name": "Pete Bryan"
		},
		"source": {
			"kind": "Community"
		},
		"categories": {
			"domains": [
				"Security - Threat Protection"
			]
		}
	},
	{
		"workbookKey": "SOCProcessFramework",
		"logoFileName": "Azure_Sentinel.svg",
		"description": "Built by Microsoft's Sentinel GBB's - This workbook contains years of SOC Best Practices and is intended to help SOCs mature and leverage industry standards in Operationalizing their SOC in using Microsoft Sentinel. It contains Processes and Procedures every SOC should consider and builds a high level of operational excellence.",
		"dataTypesDependencies": [],
		"dataConnectorsDependencies": [],
		"previewImagesFileNames": [
			"SOCProcessFrameworkCoverImage1White.png",
			"SOCProcessFrameworkCoverImage1Black.png",
			"SOCProcessFrameworkCoverImage2White.png",
			"SOCProcessFrameworkCoverImage2Black.png"
		],
		"version": "1.1.0",
		"title": "SOC Process Framework",
		"templateRelativePath": "SOCProcessFramework.json",
		"subtitle": "",
		"provider": "Microsoft Sentinel Community"
	},
	{
		"workbookKey": "Building_a_SOCLargeStaffWorkbook",
		"logoFileName": "Azure_Sentinel.svg",
		"description": "Built by Microsoft's Sentinel GBB's - This workbook contains years of SOC Best Practices and is intended to help SOCs mature and leverage industry standards in Operationalizing their SOC in using Microsoft Sentinel. It contains Processes and Procedures every SOC should consider and builds a high level of operational excellence.",
		"dataTypesDependencies": [],
		"dataConnectorsDependencies": [],
		"previewImagesFileNames": [
			"SOCProcessFrameworkCoverImage1White.png",
			"SOCProcessFrameworkCoverImage1Black.png",
			"SOCProcessFrameworkCoverImage2White.png",
			"SOCProcessFrameworkCoverImage2Black.png"
		],
		"version": "1.1.0",
		"title": "SOC Large Staff",
		"templateRelativePath": "Building_a_SOCLargeStaff.json",
		"subtitle": "",
		"provider": "Microsoft Sentinel Community"
	},
	{
		"workbookKey": "Building_a_SOCMediumStaffWorkbook",
		"logoFileName": "Azure_Sentinel.svg",
		"description": "Built by Microsoft's Sentinel GBB's - This workbook contains years of SOC Best Practices and is intended to help SOCs mature and leverage industry standards in Operationalizing their SOC in using Microsoft Sentinel. It contains Processes and Procedures every SOC should consider and builds a high level of operational excellence.",
		"dataTypesDependencies": [],
		"dataConnectorsDependencies": [],
		"previewImagesFileNames": [
			"SOCProcessFrameworkCoverImage1White.png",
			"SOCProcessFrameworkCoverImage1Black.png",
			"SOCProcessFrameworkCoverImage2White.png",
			"SOCProcessFrameworkCoverImage2Black.png"
		],
		"version": "1.1.0",
		"title": "SOC Medium Staff",
		"templateRelativePath": "Building_a_SOCMediumStaff.json",
		"subtitle": "",
		"provider": "Microsoft Sentinel Community"
	},
	{
		"workbookKey": "Building_a_SOCPartTimeStaffWorkbook",
		"logoFileName": "Azure_Sentinel.svg",
		"description": "Built by Microsoft's Sentinel GBB's - This workbook contains years of SOC Best Practices and is intended to help SOCs mature and leverage industry standards in Operationalizing their SOC in using Microsoft Sentinel. It contains Processes and Procedures every SOC should consider and builds a high level of operational excellence.",
		"dataTypesDependencies": [],
		"dataConnectorsDependencies": [],
		"previewImagesFileNames": [
			"SOCProcessFrameworkCoverImage1White.png",
			"SOCProcessFrameworkCoverImage1Black.png",
			"SOCProcessFrameworkCoverImage2White.png",
			"SOCProcessFrameworkCoverImage2Black.png"
		],
		"version": "1.1.0",
		"title": "SOC Part Time Staff",
		"templateRelativePath": "Building_a_SOCPartTimeStaff.json",
		"subtitle": "",
		"provider": "Microsoft Sentinel Community"
	},
	{
		"workbookKey": "Building_a_SOCSmallStaffWorkbook",
		"logoFileName": "Azure_Sentinel.svg",
		"description": "Built by Microsoft's Sentinel GBB's - This workbook contains years of SOC Best Practices and is intended to help SOCs mature and leverage industry standards in Operationalizing their SOC in using Microsoft Sentinel. It contains Processes and Procedures every SOC should consider and builds a high level of operational excellence.",
		"dataTypesDependencies": [],
		"dataConnectorsDependencies": [],
		"previewImagesFileNames": [
			"SOCProcessFrameworkCoverImage1White.png",
			"SOCProcessFrameworkCoverImage1Black.png",
			"SOCProcessFrameworkCoverImage2White.png",
			"SOCProcessFrameworkCoverImage2Black.png"
		],
		"version": "1.1.0",
		"title": "SOC Small Staff",
		"templateRelativePath": "Building_a_SOCSmallStaff.json",
		"subtitle": "",
		"provider": "Microsoft Sentinel Community"
	},
	{
		"workbookKey": "SOCIRPlanningWorkbook",
		"logoFileName": "Azure_Sentinel.svg",
		"description": "Built by Microsoft's Sentinel GBB's - This workbook contains years of SOC Best Practices and is intended to help SOCs mature and leverage industry standards in Operationalizing their SOC in using Microsoft Sentinel. It contains Processes and Procedures every SOC should consider and builds a high level of operational excellence.",
		"dataTypesDependencies": [],
		"dataConnectorsDependencies": [],
		"previewImagesFileNames": [
			"SOCProcessFrameworkCoverImage1White.png",
			"SOCProcessFrameworkCoverImage1Black.png",
			"SOCProcessFrameworkCoverImage2White.png",
			"SOCProcessFrameworkCoverImage2Black.png"
		],
		"version": "1.1.0",
		"title": "SOC IR Planning",
		"templateRelativePath": "SOCIRPlanning.json",
		"subtitle": "",
		"provider": "Microsoft Sentinel Community"
	},
	{
		"workbookKey": "UpdateSOCMaturityScoreWorkbook",
		"logoFileName": "Azure_Sentinel.svg",
		"description": "Built by Microsoft's Sentinel GBB's - This workbook contains years of SOC Best Practices and is intended to help SOCs mature and leverage industry standards in Operationalizing their SOC in using Microsoft Sentinel. It contains Processes and Procedures every SOC should consider and builds a high level of operational excellence.",
		"dataTypesDependencies": [],
		"dataConnectorsDependencies": [],
		"previewImagesFileNames": [
			"SOCProcessFrameworkCoverImage1White.png",
			"SOCProcessFrameworkCoverImage1Black.png",
			"SOCProcessFrameworkCoverImage2White.png",
			"SOCProcessFrameworkCoverImage2Black.png"
		],
		"version": "1.1.0",
		"title": "Update SOC Maturity Score",
		"templateRelativePath": "UpdateSOCMaturityScore.json",
		"subtitle": "",
		"provider": "Microsoft Sentinel Community"
	},
	{
		"workbookKey": "Microsoft365SecurityPosture",
		"logoFileName": "M365securityposturelogo.svg",
		"description": "This workbook presents security posture data collected from Azure Security Center, M365 Defender, Defender for Endpoint, and Microsoft Cloud App Security. This workbook relies on the M365 Security Posture Playbook in order to bring the data in.",
		"dataTypesDependencies": [
			"M365SecureScore_CL",
			"MDfESecureScore_CL",
			"MDfEExposureScore_CL",
			"MDfERecommendations_CL",
			"MDfEVulnerabilitiesList_CL",
			"McasShadowItReporting"
		],
		"dataConnectorsDependencies": [],
		"previewImagesFileNames": [
			"M365securitypostureblack.png",
			"M365securityposturewhite.png"
		],
		"version": "1.0.0",
		"title": "Microsoft 365 Security Posture",
		"templateRelativePath": "M365SecurityPosture.json",
		"subtitle": "",
		"provider": "Microsoft Sentinel Community",
		"support": {
			"tier": "Community"
		},
		"author": {
			"name": "Matt Lowe"
		},
		"source": {
			"kind": "Community"
		},
		"categories": {
			"domains": [
				"Security - Others"
			]
		}
	},
	{
		"workbookKey": "AzureSentinelCost",
		"logoFileName": "Azure_Sentinel.svg",
		"description": "This workbook provides an estimated cost across the main billed items in Microsoft Sentinel: ingestion, retention and automation. It also provides insight about the possible impact of the Microsoft 365 E5 offer.",
		"dataTypesDependencies": [
			"Usage"
		],
		"dataConnectorsDependencies": [],
		"previewImagesFileNames": [
			"AzureSentinelCostWhite.png",
			"AzureSentinelCostBlack.png"
		],
		"version": "1.5.1",
		"title": "Microsoft Sentinel Cost",
		"templateRelativePath": "AzureSentinelCost.json",
		"subtitle": "",
		"provider": "Microsoft Sentinel Community"
	},
	{
		"workbookKey": "ADXvsLA",
		"logoFileName": "Azure_Sentinel.svg",
		"description": "This workbook shows the tables from Microsoft Sentinel which are backed up in ADX. It also provides a comparison between the entries in the Microsoft Sentinel tables and the ADX tables. Lastly some general information about the queries and ingestion on ADX is shown.",
		"dataTypesDependencies": [],
		"dataConnectorsDependencies": [],
		"previewImagesFileNames": [
			"ADXvsLABlack.PNG",
			"ADXvsLAWhite.PNG"
		],
		"version": "1.0.0",
		"title": "ADXvsLA",
		"templateRelativePath": "ADXvsLA.json",
		"subtitle": "",
		"provider": "Microsoft Sentinel Community",
		"support": {
			"tier": "Community"
		},
		"author": {
			"name": "Naomi"
		},
		"source": {
			"kind": "Community"
		},
		"categories": {
			"domains": [
				"Platform"
			]
		}
	},
	{
		"workbookKey": "MicrosoftDefenderForOffice365",
		"logoFileName": "office365_logo.svg",
		"description": "Gain insights into your Microsoft Defender for Office 365 raw data logs.  This workbook lets you look at trends in email senders, attachments and embedded URL data to find anomalies. You can also search by, sender, recipient, subject, attachment or embedded URL to find where the related messages have been sent.",
		"dataTypesDependencies": [
			"EmailEvents",
			"EmailUrlInfo",
			"EmailAttachmentInfo"
		],
		"dataConnectorsDependencies": [],
		"previewImagesFileNames": [
			"MDOWhite1.png",
			"MDOBlack1.png",
			"MDOWhite2.png",
			"MDOBlack2.png"
		],
		"version": "1.0.0",
		"title": "Microsoft Defender For Office 365",
		"templateRelativePath": "MicrosoftDefenderForOffice365.json",
		"subtitle": "",
		"provider": "Microsoft Sentinel Community",
		"support": {
			"tier": "Community"
		},
		"author": {
			"name": "Brian Delaney"
		},
		"source": {
			"kind": "Community"
		},
		"categories": {
			"domains": [
				"Security - Others"
			]
		}
	},
	{
		"workbookKey": "ProofPointThreatDashboard",
		"logoFileName": "proofpointlogo.svg",
		"description": "Provides an overview of email threat activity based on log data provided by ProofPoint",
		"dataTypesDependencies": [
			"ProofpointPOD_message_CL",
			"ProofpointPOD_maillog_CL",
			"ProofPointTAPClicksBlocked_CL",
			"ProofPointTAPClicksPermitted_CL",
			"ProofPointTAPMessagesBlocked_CL",
			"ProofPointTAPMessagesDelivered_CL"
		],
		"dataConnectorsDependencies": [
			"ProofpointTAP",
			"ProofpointPOD"
		],
		"previewImagesFileNames": [
			"ProofPointThreatDashboardBlack1.png",
			"ProofPointThreatDashboardWhite1.png"
		],
		"version": "1.0.0",
		"title": "ProofPoint Threat Dashboard",
		"templateRelativePath": "ProofPointThreatDashboard.json",
		"subtitle": "",
		"provider": "Microsoft Sentinel Community",
		"support": {
			"tier": "Community"
		},
		"author": {
			"name": "reprise99"
		},
		"source": {
			"kind": "Community"
		},
		"categories": {
			"domains": [
				"Security - Others"
			]
		}
	},
	{
		"workbookKey": "AMAmigrationTracker",
		"logoFileName": "Azure_Sentinel.svg",
		"description": "See what Azure and Azure Arc servers have Log Analytics agent or Azure Monitor agent installed. Review what DCR (data collection rules) apply to your machines and whether you are collecting logs from those machines into your selected workspaces.",
		"dataTypesDependencies": [],
		"dataConnectorsDependencies": [],
		"previewImagesFileNames": [
			"AMAtrackingWhite1.png",
			"AMAtrackingWhite2.png",
			"AMAtrackingWhite3.png",
			"AMAtrackingWhite4.png",
			"AMAtrackingBlack1.png",
			"AMAtrackingBlack2.png",
			"AMAtrackingBlack3.png",
			"AMAtrackingBlack4.png"
		],
		"version": "1.1.0",
		"title": "AMA migration tracker",
		"templateRelativePath": "AMAmigrationTracker.json",
		"subtitle": "",
		"provider": "Microsoft Sentinel Community",
		"support": {
			"tier": "Community"
		},
		"author": {
			"name": "mariavaladas"
		},
		"source": {
			"kind": "Community"
		},
		"categories": {
			"domains": [
				"Platform",
				"Migration"
			]
		}
	},
	{
		"workbookKey": "AdvancedKQL",
		"logoFileName": "Azure_Sentinel.svg",
		"description": "This interactive Workbook is designed to improve your KQL proficiency by using a use-case driven approach.",
		"dataTypesDependencies": [],
		"dataConnectorsDependencies": [],
		"previewImagesFileNames": [
			"AdvancedKQLWhite.png",
			"AdvancedKQLBlack.png"
		],
		"version": "1.3.0",
		"title": "Advanced KQL for Microsoft Sentinel",
		"templateRelativePath": "AdvancedKQL.json",
		"subtitle": "",
		"provider": "Microsoft Sentinel Community"
	},
	{
		"workbookKey": "DSTIMWorkbook",
		"logoFileName": "DSTIM.svg",
		"description": "Identify sensitive data blast radius (i.e., who accessed sensitive data, what kinds of sensitive data, from where and when) in a given data security incident investigation or as part of Threat Hunting. Prioritize your investigation based on insights provided with integrations with Watchlists(VIPUsers, TerminatedEmployees and HighValueAssets), Threat Intelligence feed, UEBA baselines and much more.",
		"dataTypesDependencies": [
			"DSMAzureBlobStorageLogs",
			"DSMDataClassificationLogs",
			"DSMDataLabelingLogs",
			"Anomalies",
			"ThreatIntelligenceIndicator",
			"AADManagedIdentitySignInLogs",
			"SecurityAlert",
			"SigninLogs"
		],
		"dataConnectorsDependencies": [],
		"previewImagesFileNames": [
			"DSTIMWorkbookBlack.png",
			"DSTIMWorkbookWhite.png"
		],
		"version": "1.9.0",
		"title": "Data Security - Sensitive Data Impact Assessment",
		"templateRelativePath": "DSTIMWorkbook.json",
		"subtitle": "",
		"provider": "Microsoft",
		"featureFlag": "DSTIMWorkbook",
		"support": {
			"tier": "Community"
		},
		"author": {
			"name": "avital-m"
		},
		"source": {
			"kind": "Community"
		},
		"categories": {
			"domains": [
				"Security - Others"
			]
		}
	},
	{
		"workbookKey": "IntrotoKQLWorkbook",
		"logoFileName": "Azure_Sentinel.svg",
		"description": "Learn and practice the Kusto Query Language. This workbook introduces and provides 100 to 200 level content for new and existing users looking to learn KQL. This workbook will be updated with content over time.",
		"dataTypesDependencies": [],
		"dataConnectorsDependencies": [],
		"previewImagesFileNames": [
			"IntrotoKQL-black.png",
			"IntrotoKQL-white.png"
		],
		"version": "1.0.0",
		"title": "Intro to KQL",
		"templateRelativePath": "IntrotoKQL.json",
		"subtitle": "",
		"provider": "Microsoft Sentinel Community"
	},
	{
		"workbookKey": "Log4jPostCompromiseHuntingWorkbook",
		"logoFileName": "Log4j.svg",
		"description": "This hunting workbook is intended to help identify activity related to the Log4j compromise discovered in December 2021.",
		"dataTypesDependencies": [
			"SecurityNestedRecommendation",
			"AzureDiagnostics",
			"OfficeActivity",
			"W3CIISLog",
			"AWSCloudTrail",
			"SigninLogs",
			"AADNonInteractiveUserSignInLogs",
			"imWebSessions",
			"imNetworkSession"
		],
		"dataConnectorsDependencies": [],
		"previewImagesFileNames": [
			"Log4jPostCompromiseHuntingBlack.png",
			"Log4jPostCompromiseHuntingWhite.png"
		],
		"version": "1.0.0",
		"title": "Log4j Post Compromise Hunting",
		"templateRelativePath": "Log4jPostCompromiseHunting.json",
		"subtitle": "",
		"provider": "Microsoft Sentinel Community"
	},
	{
		"workbookKey": "Log4jImpactAssessmentWorkbook",
		"logoFileName": "Log4j.svg",
		"description": "This hunting workbook is intended to help identify activity related to the Log4j compromise discovered in December 2021.",
		"dataTypesDependencies": [
			"SecurityIncident",
			"SecurityAlert",
			"AzureSecurityCenter",
			"MDfESecureScore_CL",
			"MDfEExposureScore_CL",
			"MDfERecommendations_CL",
			"MDfEVulnerabilitiesList_CL"
		],
		"dataConnectorsDependencies": [],
		"previewImagesFileNames": [
			"Log4jPostCompromiseHuntingBlack.png",
			"Log4jPostCompromiseHuntingWhite.png"
		],
		"version": "1.0.0",
		"title": "Log4j Impact Assessment",
		"templateRelativePath": "Log4jImpactAssessment.json",
		"subtitle": "",
		"provider": "Microsoft Sentinel Community"
	},
	{
		"workbookKey": "UserMap",
		"logoFileName": "Azure_Sentinel.svg",
		"description": "This Workbook shows MaliciousIP, User SigninLog Data (this shows user Signin Locations and distance between as well as order visited) and WAF information.",
		"dataTypesDependencies": [
			"SigninLogs",
			"AzureDiagnostics",
			"WireData",
			"VMconnection",
			"CommonSecurityLog",
			"WindowsFirewall",
			"W3CIISLog",
			"DnsEvents"
		],
		"dataConnectorsDependencies": [
			"AzureActiveDirectory"
		],
		"previewImagesFileNames": [
			"UserMapBlack.png",
			"UserMapWhite.png"
		],
		"version": "1.0.1",
		"title": "User Map information",
		"templateRelativePath": "UserMap.json",
		"subtitle": "",
		"provider": "Microsoft Sentinel Community",
		"support": {
			"tier": "Community"
		},
		"author": {
			"name": "Clive Watson"
		},
		"source": {
			"kind": "Community"
		},
		"categories": {
			"domains": [
				"Security - Threat Protection"
			]
		}
	},
	{
		"workbookKey": "AWSS3",
		"logoFileName": "amazon_web_services_Logo.svg",
		"description": "This workbook shows quick summary of AWS S3 data (AWSCloudTrail, AWSGuardDuty, AWSVPCFlow). To visulaize the data, make sure you configure AWS S3 connector and data geting ingested into Sentinel",
		"dataTypesDependencies": [
			"AWSCloudTrail",
			"AWSGuardDuty",
			"AWSVPCFlow"
		],
		"dataConnectorsDependencies": [
			"AWSS3"
		],
		"previewImagesFileNames": [
			"AWSS3Black.png",
			"AWSS3White.png",
			"AWSS3White1.png"
		],
		"version": "1.0.0",
		"title": "AWS S3 Workbook",
		"templateRelativePath": "AWSS3.json",
		"subtitle": "",
		"provider": "Microsoft Sentinel Community",
		"support": {
			"tier": "Community"
		},
		"author": {
			"name": "Clive Watson"
		},
		"source": {
			"kind": "Community"
		},
		"categories": {
			"domains": [
				"Security - Cloud Security"
			]
		}
	},
	{
		"workbookKey": "LogSourcesAndAnalyticRulesCoverageWorkbook",
		"logoFileName": "Azure_Sentinel.svg",
		"description": "This workbook is intended to show how the different tables in a Log Analytics workspace are being used by the different Microsoft Sentinel features, like analytics, hunting queries, playbooks and queries in general.",
		"dataTypesDependencies": [],
		"dataConnectorsDependencies": [],
		"previewImagesFileNames": [
			"LogSourcesAndAnalyticRulesCoverageBlack.png",
			"LogSourcesAndAnalyticRulesCoverageWhite.png"
		],
		"version": "1.1.0",
		"title": "Log Sources & Analytic Rules Coverage",
		"templateRelativePath": "LogSourcesAndAnalyticRulesCoverage.json",
		"subtitle": "",
		"provider": "Microsoft Sentinel Community",
		"support": {
			"tier": "Community"
		},
		"author": {
			"name": "Eli Forbes"
		},
		"source": {
			"kind": "Community"
		},
		"categories": {
			"domains": [
				"Security - Others"
			]
		}
	},
	{
		"workbookKey": "CiscoFirepower",
		"logoFileName": "cisco-logo-72px.svg",
		"description": "Gain insights into your Cisco Firepower firewalls. This workbook analyzes Cisco Firepower device logs.",
		"dataTypesDependencies": [
			"CommonSecurityLog"
		],
		"dataConnectorsDependencies": [],
		"previewImagesFileNames": [
			"CiscoFirepowerBlack.png",
			"CiscoFirepowerWhite.png"
		],
		"version": "1.0.0",
		"title": "Cisco Firepower",
		"templateRelativePath": "CiscoFirepower.json",
		"subtitle": "",
		"provider": "Microsoft Sentinel Community",
		"support": {
			"tier": "Community"
		},
		"author": {
			"name": "Samik Roy"
		},
		"source": {
			"kind": "Community"
		},
		"categories": {
			"domains": [
				"Security - Network"
			]
		}
	},
	{
		"workbookKey": "MicrorosftTeams",
		"logoFileName": "microsoftteams.svg",
		"description": "This workbook is intended to identify the activities on Microrsoft Teams.",
		"dataTypesDependencies": [
			"OfficeActivity"
		],
		"dataConnectorsDependencies": [],
		"previewImagesFileNames": [
			"MicrosoftTeamsBlack.png",
			"MicrosoftTeamsWhite.png"
		],
		"version": "1.0.0",
		"title": "Microsoft Teams",
		"templateRelativePath": "MicrosoftTeams.json",
		"subtitle": "",
		"provider": "Microsoft Sentinel Community"
	},
	{
		"workbookKey": "ArchivingBasicLogsRetention",
		"logoFileName": "ArchivingBasicLogsRetention.svg",
		"description": "This workbooks shows workspace and table retention periods, basic logs, and search & restore tables. It also allows you to update table retention periods, plans, and delete search or restore tables.",
		"dataTypesDependencies": [],
		"dataConnectorsDependencies": [],
		"previewImagesFileNames": [
			"ArchivingBasicLogsRetentionBlack1.png",
			"ArchivingBasicLogsRetentionWhite1.png"
		],
		"version": "1.1.0",
		"title": "Archiving, Basic Logs, and Retention",
		"templateRelativePath": "ArchivingBasicLogsRetention.json",
		"subtitle": "",
		"provider": "Microsoft Sentinel Community",
		"support": {
			"tier": "Community"
		},
		"author": {
			"name": "seanstark-ms"
		},
		"source": {
			"kind": "Community"
		},
		"categories": {
			"domains": [
				"Platform",
				"IT Operations"
			]
		}
	},
	{
		"workbookKey": "OktaSingleSignOnWorkbook",
		"logoFileName": "okta_logo.svg",
		"description": "Gain extensive insight into Okta Single Sign-On (SSO) by analyzing, collecting and correlating Audit and Event events.\nThis workbook provides visibility into message and click events that were permitted, delivered, or blocked.",
		"dataTypesDependencies": [
			"Okta_CL",
			"OktaSSO"
		],
		"dataConnectorsDependencies": [
			"OktaSSO",
			"OktaSSOv2"
		],
		"previewImagesFileNames": [
			"OktaSingleSignOnWhite.png",
			"OktaSingleSignOnBlack.png"
		],
		"version": "1.2",
		"title": "Okta Single Sign-On",
		"templateRelativePath": "OktaSingleSignOn.json",
		"subtitle": "",
		"provider": "Okta"
	},
	{
		"workbookKey": "CiscoMerakiWorkbook",
		"logoFileName": "cisco-logo-72px.svg",
		"description": "Gain insights into the Events from Cisco Meraki Solution and analyzing all the different types of Security Events. This workbook also helps in identifying the Events from affected devices, IPs and the nodes where malware was successfully detected.\nIP data received in Events is correlated with Threat Intelligence to identify if the reported IP address is known bad based on threat intelligence data.",
		"dataTypesDependencies": [
			"meraki_CL",
			"CiscoMerakiNativePoller",
			"ThreatIntelligenceIndicator"
		],
		"dataConnectorsDependencies": [
			"CiscoMeraki",
			"CiscoMerakiNativePolling",
			"ThreatIntelligence"
		],
		"previewImagesFileNames": [
			"CiscoMerakiWorkbookWhite.png",
			"CiscoMerakiWorkbookBlack.png"
		],
		"version": "1.0.0",
		"title": "CiscoMerakiWorkbook",
		"templateRelativePath": "CiscoMerakiWorkbook.json",
		"subtitle": "",
		"provider": "Microsoft"
	},
	{
		"workbookKey": "SentinelOneWorkbook",
		"logoFileName": "Azure_Sentinel.svg",
		"description": "Sets the time name for analysis.",
		"dataTypesDependencies": [
			"SentinelOne_CL"
		],
		"dataConnectorsDependencies": [
			"SentinelOne"
		],
		"previewImagesFileNames": [
			"SentinelOneBlack.png",
			"SentinelOneWhite.png"
		],
		"version": "1.0.0",
		"title": "SentinelOneWorkbook",
		"templateRelativePath": "SentinelOne.json",
		"subtitle": "",
		"provider": "Microsoft"
	},
	{
		"workbookKey": "TrendMicroApexOneWorkbook",
		"logoFileName": "trendmicro_logo.svg",
		"description": "Sets the time name for analysis.",
		"dataTypesDependencies": [
			"CommonSecurityLog"
		],
		"dataConnectorsDependencies": [
			"TrendMicroApexOne",
			"TrendMicroApexOneAma",
			"CefAma"
		],
		"previewImagesFileNames": [
			"TrendMicroApexOneBlack.png",
			"TrendMicroApexOneWhite.png"
		],
		"version": "1.0.0",
		"title": "Trend Micro Apex One",
		"templateRelativePath": "TrendMicroApexOne.json",
		"subtitle": "",
		"provider": "TrendMicro"
	},
	{
		"workbookKey": "ContrastProtect",
		"logoFileName": "contrastsecurity_logo.svg",
		"description": "Select the time range for this Overview.",
		"dataTypesDependencies": [
			"CommonSecurityLog"
		],
		"dataConnectorsDependencies": [
			"ContrastProtect",
			"ContrastProtectAma",
			"CefAma"
		],
		"previewImagesFileNames": [
			"ContrastProtectAllBlack.png",
			"ContrastProtectAllWhite.png",
			"ContrastProtectEffectiveBlack.png",
			"ContrastProtectEffectiveWhite.png",
			"ContrastProtectSummaryBlack.png",
			"ContrastProtectSummaryWhite.png"
		],
		"version": "1.0.0",
		"title": "Contrast Protect",
		"templateRelativePath": "ContrastProtect.json",
		"subtitle": "",
		"provider": "contrast security"
	},
	{
		"workbookKey": "ArmorbloxOverview",
		"logoFileName": "armorblox.svg",
		"description": "INCIDENTS FROM SELECTED TIME RANGE",
		"dataTypesDependencies": [
			"Armorblox_CL"
		],
		"dataConnectorsDependencies": [
			"Armorblox"
		],
		"previewImagesFileNames": [
			"ArmorbloxOverviewBlack01.png",
			"ArmorbloxOverviewBlack02.png",
			"ArmorbloxOverviewWhite01.png",
			"ArmorbloxOverviewWhite02.png"
		],
		"version": "1.0.0",
		"title": "Armorblox",
		"templateRelativePath": "ArmorbloxOverview.json",
		"subtitle": "",
		"provider": "Armorblox"
	},
	{
		"workbookKey": "CiscoETDWorkbook",
		"logoFileName": "cisco-logo-72px.svg",
		"description": "Analyze email threat data seamlessly with the workbook, correlating information from the Secure Email Threat Defense API to identify and mitigate suspicious activities, providing insights into trends and allowing for precise filtering and analysis",
		"dataTypesDependencies": [
			"CiscoETD_CL"
		],
		"dataConnectorsDependencies": [
			"CiscoETD"
		],
		"previewImagesFileNames": [
			"CiscoETDBlack01.PNG",
			"CiscoETDBlack02.PNG",
			"CiscoETDWhite01.PNG",
			"CiscoETDWhite02.PNG"
		],
		"version": "1.0",
		"title": "Cisco Email Threat Defense",
		"templateRelativePath": "CiscoETD.json",
		"subtitle": "",
		"provider": "Cisco"
	},
	{
		"workbookKey": "PaloAltoCDL",
		"logoFileName": "paloalto_logo.svg",
		"description": "Sets the time name for analysis",
		"dataTypesDependencies": [
			"CommonSecurityLog"
		],
		"dataConnectorsDependencies": [
			"PaloAltoCDL",
			"PaloAltoCDLAma",
			"CefAma"
		],
		"previewImagesFileNames": [
			"PaloAltoBlack.png",
			"PaloAltoWhite.png"
		],
		"version": "1.0.0",
		"title": "Palo Alto Networks Cortex Data Lake",
		"templateRelativePath": "PaloAltoCDL.json",
		"subtitle": "",
		"provider": "Palo Alto Networks"
	},
	{
		"workbookKey": "VMwareCarbonBlack",
		"logoFileName": "Azure_Sentinel.svg",
		"description": "Sets the time name for analysis",
		"dataTypesDependencies": [
			"CarbonBlackEvents_CL",
			"CarbonBlackAuditLogs_CL",
			"CarbonBlackNotifications_CL"
		],
		"dataConnectorsDependencies": [
			"VMwareCarbonBlack"
		],
		"previewImagesFileNames": [
			"VMwareCarbonBlack.png",
			"VMwareCarbonWhite.png"
		],
		"version": "1.0.0",
		"title": "VMware Carbon Black Cloud",
		"templateRelativePath": "VMwareCarbonBlack.json",
		"subtitle": "",
		"provider": "Microsoft"
	},
	{
		"workbookKey": "VMwareSDWAN",
		"logoFileName": "vmware_sase_logo.svg",
		"description": "This workbook is intended to provide an overview on security events on VMware SD-WAN and Cloud Web Security.",
		"dataTypesDependencies": [
			"VMware_CWS_Weblogs_CL",
			"VMware_VECO_EventLogs_CL"
		],
		"dataConnectorsDependencies": [
			"VMwareSDWAN"
		],
		"previewImagesFileNames": [
			"vmwaresdwan_sentinel_audit_overview_Black.png",
			"vmwaresdwan_sentinel_audit_overview_White.png",
			"vmwaresdwan_sentinel_connectivity_overview_Black.png",
			"vmwaresdwan_sentinel_connectivity_overview_White.png",
			"vmwaresdwan_sentinel_cws_agents_events_Black.png",
			"vmwaresdwan_sentinel_cws_agents_events_White.png",
			"vmwaresdwan_sentinel_cws_casb_Black.png",
			"vmwaresdwan_sentinel_cws_casb_White.png",
			"vmwaresdwan_sentinel_cws_cf_users_policy_Black.png",
			"vmwaresdwan_sentinel_cws_cf_users_policy_White.png",
			"vmwaresdwan_sentinel_cws_overview_Black.png",
			"vmwaresdwan_sentinel_cws_overview_White.png",
			"vmwaresdwan_sentinel_cws_sasepop_urlf_Black.png",
			"vmwaresdwan_sentinel_cws_sasepop_urlf_White.png",
			"vmwaresdwan_sentinel_cws_urlf_Black.png",
			"vmwaresdwan_sentinel_cws_urlf_White.png",
			"vmwaresdwan_sentinel_efs_idps_categories_Black.png",
			"vmwaresdwan_sentinel_efs_idps_categories_White.png",
			"vmwaresdwan_sentinel_idps_activity_Black.png",
			"vmwaresdwan_sentinel_idps_activity_White.png",
			"vmwaresdwan_sentinel_nsd_overview_Black.png",
			"vmwaresdwan_sentinel_nsd_overview_White.png",
			"vmwaresdwan_sentinel_nsd_via_vcg_Black.png",
			"vmwaresdwan_sentinel_nsd_via_vcg_White.png",
			"vmwaresdwan_sentinel_sdwan_efs_statefulfw_Black.png",
			"vmwaresdwan_sentinel_sdwan_efs_statefulfw_White.png"
		],
		"version": "1.0.0",
		"title": "VMware SD-WAN and SASE",
		"templateRelativePath": "VMwareSASESOCDashboard.json",
		"subtitle": "",
		"provider": "velocloud"
	},
	{
		"workbookKey": "arista-networks",
		"logoFileName": "AristaAwakeSecurity.svg",
		"description": "Sets the time name for analysis",
		"dataTypesDependencies": [
			"CommonSecurityLog"
		],
		"dataConnectorsDependencies": [
			"AristaAwakeSecurity",
			"CefAma"
		],
		"previewImagesFileNames": [
			"AristaAwakeSecurityDevicesBlack.png",
			"AristaAwakeSecurityDevicesWhite.png",
			"AristaAwakeSecurityModelsBlack.png",
			"AristaAwakeSecurityModelsWhite.png",
			"AristaAwakeSecurityOverviewBlack.png",
			"AristaAwakeSecurityOverviewWhite.png"
		],
		"version": "1.0.0",
		"title": "Arista Awake",
		"templateRelativePath": "AristaAwakeSecurityWorkbook.json",
		"subtitle": "",
		"provider": "Arista Networks"
	},
	{
		"workbookKey": "TomcatWorkbook",
		"logoFileName": "Azure_Sentinel.svg",
		"description": "Sets the time name for analysis",
		"dataTypesDependencies": [
			"Tomcat_CL"
		],
		"dataConnectorsDependencies": [
			"ApacheTomcat"
		],
		"previewImagesFileNames": [
			"TomcatBlack.png",
			"TomcatWhite.png"
		],
		"version": "1.0.0",
		"title": "ApacheTomcat",
		"templateRelativePath": "Tomcat.json",
		"subtitle": "",
		"provider": "Apache"
	},
	{
		"workbookKey": "ClarotyWorkbook",
		"logoFileName": "Azure_Sentinel.svg",
		"description": "Sets the time name for analysis",
		"dataTypesDependencies": [
			"CommonSecurityLog"
		],
		"dataConnectorsDependencies": [
			"Claroty",
			"ClarotyAma",
			"CefAma"
		],
		"previewImagesFileNames": [
			"ClarotyBlack.png",
			"ClarotyWhite.png"
		],
		"version": "1.0.0",
		"title": "Claroty",
		"templateRelativePath": "ClarotyOverview.json",
		"subtitle": "",
		"provider": "Claroty"
	},
	{
		"workbookKey": "ApacheHTTPServerWorkbook",
		"logoFileName": "apache.svg",
		"description": "Sets the time name for analysis",
		"dataTypesDependencies": [
			"ApacheHTTPServer_CL"
		],
		"dataConnectorsDependencies": [
			"ApacheHTTPServer"
		],
		"previewImagesFileNames": [
			"ApacheHTTPServerOverviewBlack01.png",
			"ApacheHTTPServerOverviewBlack02.png",
			"ApacheHTTPServerOverviewWhite01.png",
			"ApacheHTTPServerOverviewWhite02.png"
		],
		"version": "1.0.0",
		"title": "Apache HTTP Server",
		"templateRelativePath": "ApacheHTTPServer.json",
		"subtitle": "",
		"provider": "Apache Software Foundation"
	},
	{
		"workbookKey": "OCIWorkbook",
		"logoFileName": "Azure_Sentinel.svg",
		"description": "Sets the time name for analysis",
		"dataTypesDependencies": [
			"OCI_Logs_CL"
		],
		"dataConnectorsDependencies": [
			"OracleCloudInfrastructureLogsConnector"
		],
		"previewImagesFileNames": [
			"OCIBlack.png",
			"OCIWhite.png"
		],
		"version": "1.0.0",
		"title": "Oracle Cloud Infrastructure",
		"templateRelativePath": "OracleCloudInfrastructureOCI.json",
		"subtitle": "",
		"provider": "Microsoft"
	},
	{
		"workbookKey": "OracleWeblogicServerWorkbook",
		"logoFileName": "Azure_Sentinel.svg",
		"description": "Sets the time name for analysis",
		"dataTypesDependencies": [
			"OracleWebLogicServer_CL"
		],
		"dataConnectorsDependencies": [
			"OracleWebLogicServer"
		],
		"previewImagesFileNames": [
			"OracleWeblogicServerBlack.png",
			"OracleWeblogicServerWhite.png"
		],
		"version": "1.0.0",
		"title": "Oracle WebLogic Server",
		"templateRelativePath": "OracleWorkbook.json",
		"subtitle": "",
		"provider": "Oracle"
	},
	{
		"workbookKey": "BitglassWorkbook",
		"logoFileName": "Azure_Sentinel.svg",
		"description": "Sets the time name for analysis",
		"dataTypesDependencies": [
			"BitglassLogs_CL"
		],
		"dataConnectorsDependencies": [
			"Bitglass"
		],
		"previewImagesFileNames": [
			"BitglassBlack.png",
			"BitglassWhite.png"
		],
		"version": "1.0.0",
		"title": "Bitglass",
		"templateRelativePath": "Bitglass.json",
		"subtitle": "",
		"provider": "Bitglass"
	},
	{
		"workbookKey": "NGINXWorkbook",
		"logoFileName": "Azure_Sentinel.svg",
		"description": "Sets the time name for analysis",
		"dataTypesDependencies": [
			"NGINX_CL"
		],
		"dataConnectorsDependencies": [
			"NGINXHTTPServer"
		],
		"previewImagesFileNames": [
			"NGINXOverviewBlack01.png",
			"NGINXOverviewBlack02.png",
			"NGINXOverviewWhite01.png",
			"NGINXOverviewWhite02.png"
		],
		"version": "1.0.0",
		"title": "NGINX HTTP Server",
		"templateRelativePath": "NGINX.json",
		"subtitle": "",
		"provider": "Microsoft"
	},
	{
		"workbookKey": "vArmourAppContollerWorkbook",
		"logoFileName": "varmour-logo.svg",
		"description": "Sets the time name for analysis",
		"dataTypesDependencies": [
			"CommonSecurityLog"
		],
		"dataConnectorsDependencies": [
			"vArmourAC",
			"vArmourACAma",
			"CefAma"
		],
		"previewImagesFileNames": [
			"vArmourAppControllerAppBlack.png",
			"vArmourAppControllerAppBlack-1.png",
			"vArmourAppControllerAppBlack-2.png",
			"vArmourAppControllerAppBlack-3.png",
			"vArmourAppControllerAppBlack-4.png",
			"vArmourAppControllerAppBlack-5.png",
			"vArmourAppControllerAppBlack-6.png",
			"vArmourAppControllerAppBlack-7.png",
			"vArmourAppControllerAppWhite.png",
			"vArmourAppControllerAppWhite-1.png",
			"vArmourAppControllerAppWhite-2.png",
			"vArmourAppControllerAppWhite-3.png",
			"vArmourAppControllerAppWhite-4.png",
			"vArmourAppControllerAppWhite-5.png",
			"vArmourAppControllerAppWhite-6.png",
			"vArmourAppControllerAppWhite-7.png"
		],
		"version": "1.0.0",
		"title": "vArmour Application Controller",
		"templateRelativePath": "vArmour_AppContoller_Workbook.json",
		"subtitle": "",
		"provider": "vArmour"
	},
	{
		"workbookKey": "CorelightWorkbook",
		"logoFileName": "corelight.svg",
		"description": "Sets the time name for analysis",
		"dataTypesDependencies": [
			"Corelight_CL"
		],
		"dataConnectorsDependencies": [
			"Corelight"
		],
		"previewImagesFileNames": [
			"CorelightConnectionsBlack1.png",
			"CorelightConnectionsBlack2.png",
			"CorelightConnectionsWhite1.png",
			"CorelightConnectionsWhite2.png",
			"CorelightDNSBlack1.png",
			"CorelightDNSWhite1.png",
			"CorelightFileBlack1.png",
			"CorelightFileBlack2.png",
			"CorelightFileWhite1.png",
			"CorelightFileWhite2.png",
			"CorelightMainBlack1.png",
			"CorelightMainWhite1.png",
			"CorelightSoftwareBlack1.png",
			"CorelightSoftwareWhite1.png"
		],
		"version": "1.0.0",
		"title": "Corelight",
		"templateRelativePath": "Corelight.json",
		"subtitle": "",
		"provider": "Corelight"
	},
	{
		"workbookKey": "LookoutEvents",
		"logoFileName": "lookout.svg",
		"description": "Sets the time name for analysis",
		"dataTypesDependencies": [
			"Lookout_CL"
		],
		"dataConnectorsDependencies": [
			"LookoutAPI"
		],
		"previewImagesFileNames": [
			"SampleLookoutWorkBookBlack.png",
			"SampleLookoutWorkBookWhite.png"
		],
		"version": "1.0.0",
		"title": "Lookout",
		"templateRelativePath": "LookoutEvents.json",
		"subtitle": "",
		"provider": "Lookout"
	},
	{
		"workbookKey": "sentinel-MicrosoftPurview",
		"logoFileName": "MicrosoftPurview.svg",
		"description": "Sets the time name for analysis",
		"dataTypesDependencies": [
			"AzureDiagnostics"
		],
		"dataConnectorsDependencies": [
			"MicrosoftAzurePurview"
		],
		"previewImagesFileNames": [
			""
		],
		"version": "1.0.0",
		"title": "Microsoft Purview",
		"templateRelativePath": "MicrosoftPurview.json",
		"subtitle": "",
		"provider": "Microsoft"
	},
	{
		"workbookKey": "InfobloxCDCB1TDWorkbook",
		"logoFileName": "infoblox_logo.svg",
		"description": "Get a closer look at your BloxOne DNS Query/Response logs, DHCP logs and Threat Defense security event data. This workbook is intended to help visualize BloxOne query data as part of the Infoblox Cloud solution. Drilldown your data and visualize events, trends, and anomalous changes over time.",
		"dataTypesDependencies": [
			"CommonSecurityLog"
		],
		"dataConnectorsDependencies": [
			"InfobloxCloudDataConnector",
			"InfobloxCloudDataConnectorAma",
			"CefAma"
		],
		"previewImagesFileNames": [
			"InfobloxCDCB1TDBlack.png",
			"InfobloxCDCB1TDWhite.png"
		],
		"version": "2.0.0",
		"title": "Infoblox CDC BloxOne DDI & Threat Defense DNS Workbook",
		"templateRelativePath": "InfobloxCDCB1TDWorkbook.json",
		"subtitle": "",
		"provider": "Infoblox"
	},
	{
		"workbookKey": "InfobloxSOCInsightsWorkbook",
		"logoFileName": "infoblox_logo.svg",
		"description": "Get a closer look at your Infoblox SOC Insights. This workbook is intended to help visualize your BloxOne SOC Insights data as part of the Infoblox SOC Insights Solution. Drilldown your data and visualize events, trends, and anomalous changes over time.",
		"dataTypesDependencies": [
			"InfobloxInsight",
			"InfobloxInsightAssets",
			"InfobloxInsightComments",
			"InfobloxInsightIndicators",
			"InfobloxInsightEvents"
		],
		"dataConnectorsDependencies": [
			"InfobloxSOCInsightsDataConnector_AMA",
			"InfobloxSOCInsightsDataConnector_API",
			"InfobloxSOCInsightsDataConnector_Legacy",
			"CefAma"
		],
		"previewImagesFileNames": [
			"InfobloxSOCInsightsBlack.png",
			"InfobloxSOCInsightsWhite.png"
		],
		"version": "1.0.0",
		"title": "Infoblox SOC Insights Workbook",
		"templateRelativePath": "InfobloxSOCInsightsWorkbook.json",
		"subtitle": "",
		"provider": "Infoblox"
	},
	{
		"workbookKey": "UbiquitiUniFiWorkbook",
		"logoFileName": "ubiquiti.svg",
		"description": "Sets the time name for analysis",
		"dataTypesDependencies": [
			"Ubiquiti_CL"
		],
		"dataConnectorsDependencies": [
			"UbiquitiUnifi"
		],
		"previewImagesFileNames": [
			"UbiquitiOverviewBlack01.png",
			"UbiquitiOverviewBlack02.png",
			"UbiquitiOverviewWhite01.png",
			"UbiquitiOverviewWhite02.png"
		],
		"version": "1.0.0",
		"title": "Ubiquiti UniFi",
		"templateRelativePath": "Ubiquiti.json",
		"subtitle": "",
		"provider": "Microsoft"
	},
	{
		"workbookKey": "VMwareESXiWorkbook",
		"logoFileName": "Azure_Sentinel.svg",
		"description": "Sets the time name for analysis",
		"dataTypesDependencies": [
			"Syslog"
		],
		"dataConnectorsDependencies": [
			"VMwareESXi",
			"SyslogAma"
		],
		"previewImagesFileNames": [
			"VMWareESXiBlack.png",
			"VMWareESXiWhite.png"
		],
		"version": "1.0.0",
		"title": "VMware ESXi",
		"templateRelativePath": "VMWareESXi.json",
		"subtitle": "",
		"provider": "Microsoft"
	},
	{
		"workbookKey": "SnowflakeWorkbook",
		"logoFileName": "Azure_Sentinel.svg",
		"description": "Sets the time name for analysis",
		"dataTypesDependencies": [
			"Snowflake_CL"
		],
		"dataConnectorsDependencies": [
			"SnowflakeDataConnector"
		],
		"previewImagesFileNames": [
			"SnowflakeBlack.png",
			"SnowflakeWhite.png"
		],
		"version": "1.0.0",
		"title": "Snowflake",
		"templateRelativePath": "Snowflake.json",
		"subtitle": "",
		"provider": "Snowflake"
	},
	{
		"workbookKey": "LastPassWorkbook",
		"logoFileName": "LastPass.svg",
		"description": "Sets the time name for analysis",
		"dataTypesDependencies": [
			"LastPassNativePoller_CL"
		],
		"dataConnectorsDependencies": [
			"LastPassAPIConnector"
		],
		"previewImagesFileNames": [
			"LastPassBlack.png",
			"LastPassWhite.png"
		],
		"version": "1.0.0",
		"title": "Lastpass Enterprise Activity Monitoring",
		"templateRelativePath": "LastPassWorkbook.json",
		"subtitle": "",
		"provider": "LastPass"
	},
	{
		"workbookKey": "SecurityBridgeWorkbook",
		"logoFileName": "SecurityBridgeLogo-Vector-TM_75x75.svg",
		"description": "Sets the time name for analysis",
		"dataTypesDependencies": [
			"SecurityBridgeLogs"
		],
		"dataConnectorsDependencies": [
			"SecurityBridgeSAP"
		],
		"previewImagesFileNames": [
			""
		],
		"version": "1.0.0",
		"title": "SecurityBridge App",
		"templateRelativePath": "SecurityBridgeThreatDetectionforSAP.json",
		"subtitle": "",
		"provider": "SecurityBridge"
	},
	{
		"workbookKey": "PaloAltoPrismaCloudWorkbook",
		"logoFileName": "paloalto_logo.svg",
		"description": "Sets the time name for analysis.",
		"dataTypesDependencies": [
			"PaloAltoPrismaCloudAlert_CL",
			"PaloAltoPrismaCloudAudit_CL"
		],
		"dataConnectorsDependencies": [
			"PaloAltoPrismaCloud"
		],
		"previewImagesFileNames": [
			"PaloAltoPrismaCloudBlack01.png",
			"PaloAltoPrismaCloudBlack02.png",
			"PaloAltoPrismaCloudWhite01.png",
			"PaloAltoPrismaCloudWhite02.png"
		],
		"version": "1.0.0",
		"title": "Palo Alto Prisma",
		"templateRelativePath": "PaloAltoPrismaCloudOverview.json",
		"subtitle": "",
		"provider": "Microsoft"
	},
	{
		"workbookKey": "PingFederateWorkbook",
		"logoFileName": "PingIdentity.svg",
		"description": "Sets the time name for analysis",
		"dataTypesDependencies": [
			"PingFederateEvent"
		],
		"dataConnectorsDependencies": [
			"PingFederate",
			"PingFederateAma",
			"CefAma"
		],
		"previewImagesFileNames": [
			"PingFederateBlack1.png",
			"PingFederateWhite1.png"
		],
		"version": "1.0.0",
		"title": "PingFederate",
		"templateRelativePath": "PingFederate.json",
		"subtitle": "",
		"provider": "Microsoft"
	},
	{
		"workbookKey": "McAfeeePOWorkbook",
		"logoFileName": "mcafee_logo.svg",
		"description": "Sets the time name for analysis",
		"dataTypesDependencies": [
			"McAfeeEPOEvent"
		],
		"dataConnectorsDependencies": [
			"McAfeeePO",
			"SyslogAma"
		],
		"previewImagesFileNames": [
			"McAfeeePOBlack1.png",
			"McAfeeePOBlack2.png",
			"McAfeeePOWhite1.png",
			"McAfeeePOWhite2.png"
		],
		"version": "1.0.0",
		"title": "McAfee ePolicy Orchestrator",
		"templateRelativePath": "McAfeeePOOverview.json",
		"subtitle": "",
		"provider": "Microsoft"
	},
	{
		"workbookKey": "OracleDatabaseAudit",
		"logoFileName": "oracle_logo.svg",
		"description": "Sets the time name for analysis",
		"dataTypesDependencies": [
			"Syslog"
		],
		"dataConnectorsDependencies": [
			"OracleDatabaseAudit",
			"SyslogAma"
		],
		"previewImagesFileNames": [
			"OracleDatabaseAuditBlack1.png",
			"OracleDatabaseAuditBlack2.png",
			"OracleDatabaseAuditWhite1.png",
			"OracleDatabaseAuditWhite2.png"
		],
		"version": "1.0.0",
		"title": "Oracle Database Audit",
		"templateRelativePath": "OracleDatabaseAudit.json",
		"subtitle": "",
		"provider": "Oracle"
	},
	{
		"workbookKey": "SenservaProAnalyticsWorkbook",
		"logoFileName": "SenservaPro_logo.svg",
		"description": "Sets the time name for analysis",
		"dataTypesDependencies": [
			"SenservaPro_CL"
		],
		"dataConnectorsDependencies": [
			"SenservaPro"
		],
		"previewImagesFileNames": [
			"SenservaProAnalyticsBlack.png",
			"SenservaProAnalyticsWhite.png"
		],
		"version": "1.0.0",
		"title": "SenservaProAnalytics",
		"templateRelativePath": "SenservaProAnalyticsWorkbook.json",
		"subtitle": "",
		"provider": "Senserva Pro"
	},
	{
		"workbookKey": "SenservaProMultipleWorkspaceWorkbook",
		"logoFileName": "SenservaPro_logo.svg",
		"description": "Sets the time name for analysis",
		"dataTypesDependencies": [
			"SenservaPro_CL"
		],
		"dataConnectorsDependencies": [
			"SenservaPro"
		],
		"previewImagesFileNames": [
			"SenservaProMultipleWorkspaceWorkbookBlack.png",
			"SenservaProMultipleWorkspaceWorkbookWhite.png"
		],
		"version": "1.0.0",
		"title": "SenservaProMultipleWorkspace",
		"templateRelativePath": "SenservaProMultipleWorkspaceWorkbook.json",
		"subtitle": "",
		"provider": "Senserva Pro"
	},
	{
		"workbookKey": "SenservaProSecureScoreMultiTenantWorkbook",
		"logoFileName": "SenservaPro_logo.svg",
		"description": "Sets the time name for analysis",
		"dataTypesDependencies": [
			"SenservaPro_CL"
		],
		"dataConnectorsDependencies": [
			"SenservaPro"
		],
		"previewImagesFileNames": [
			"SenservaProSecureScoreMultiTenantBlack.png",
			"SenservaProSecureScoreMultiTenantWhite.png"
		],
		"version": "1.0.0",
		"title": "SenservaProSecureScoreMultiTenant",
		"templateRelativePath": "SenservaProSecureScoreMultiTenantWorkbook.json",
		"subtitle": "",
		"provider": "Senserva Pro"
	},
	{
		"workbookKey": "CiscoSecureEndpointOverviewWorkbook",
		"logoFileName": "cisco-logo-72px.svg",
		"description": "Sets the time name for analysis",
		"dataTypesDependencies": [
			"CiscoSecureEndpoint"
		],
		"dataConnectorsDependencies": [
			"CiscoSecureEndpoint"
		],
		"previewImagesFileNames": [
			"CiscoSecureEndpointBlack.png",
			"CiscoSecureEndpointWhite.png"
		],
		"version": "1.0.0",
		"title": "Cisco Secure Endpoint",
		"templateRelativePath": "Cisco Secure Endpoint Overview.json",
		"subtitle": "",
		"provider": "Cisco"
	},
	{
		"workbookKey": "InfoSecGlobalWorkbook",
		"logoFileName": "infosecglobal.svg",
		"description": "Sets the time name for analysis.",
		"dataTypesDependencies": [
			"InfoSecAnalytics_CL"
		],
		"dataConnectorsDependencies": [
			"InfoSecDataConnector"
		],
		"previewImagesFileNames": [
			"InfoSecGlobalWorkbookBlack.png",
			"InfoSecGlobalWorkbookWhite.png"
		],
		"version": "1.0.0",
		"title": "AgileSec Analytics Connector",
		"templateRelativePath": "InfoSecGlobal.json",
		"subtitle": "",
		"provider": "InfoSecGlobal"
	},
	{
		"workbookKey": "CrowdStrikeFalconEndpointProtectionWorkbook",
		"logoFileName": "crowdstrike.svg",
		"description": "Sets the time name for analysis",
		"dataTypesDependencies": [
			"CrowdstrikeReplicatorLogs_CL"
		],
		"dataConnectorsDependencies": [
			"CrowdstrikeReplicator"
		],
		"previewImagesFileNames": [
			"CrowdStrikeFalconEndpointProtectionBlack.png",
			"CrowdStrikeFalconEndpointProtectionWhite.png"
		],
		"version": "1.0.0",
		"title": "CrowdStrike Falcon Endpoint Protection",
		"templateRelativePath": "CrowdStrikeFalconEndpointProtection.json",
		"subtitle": "",
		"provider": "Microsoft"
	},
	{
		"workbookKey": "IronDefenseAlertDashboard",
		"logoFileName": "IronNet.svg",
		"description": "Sets the time name for analysis",
		"dataTypesDependencies": [
			"CommonSecurityLog"
		],
		"dataConnectorsDependencies": [
			"IronNetIronDefense"
		],
		"previewImagesFileNames": [
			"IronDefenseDashboardBlack.png",
			"IronDefenseDashboardWhite.png"
		],
		"version": "1.0.0",
		"title": "IronDefenseAlertDashboard",
		"templateRelativePath": "IronDefenseAlertDashboard.json",
		"subtitle": "",
		"provider": "Microsoft"
	},
	{
		"workbookKey": "IronDefenseAlertDetails",
		"logoFileName": "IronNet.svg",
		"description": "Sets the time name for analysis",
		"dataTypesDependencies": [
			"CommonSecurityLog"
		],
		"dataConnectorsDependencies": [
			"IronNetIronDefense"
		],
		"previewImagesFileNames": [
			"IronDefenseAlertsBlack.png",
			"IronDefenseAlertsWhite.png"
		],
		"version": "1.0.0",
		"title": "IronDefenseAlertDetails",
		"templateRelativePath": "IronDefenseAlertDetails.json",
		"subtitle": "",
		"provider": "Microsoft"
	},
	{
		"workbookKey": "CiscoSEGWorkbook",
		"logoFileName": "cisco-logo-72px.svg",
		"description": "Sets the time name for analysis",
		"dataTypesDependencies": [
			"CommonSecurityLog"
		],
		"dataConnectorsDependencies": [
			"CiscoSEG",
			"CiscoSEGAma",
			"CefAma"
		],
		"previewImagesFileNames": [
			"CiscoSEGBlack.png",
			"CiscoSEGWhite.png"
		],
		"version": "1.0.0",
		"title": "Cisco Secure Email Gateway",
		"templateRelativePath": "CiscoSEG.json",
		"subtitle": "",
		"provider": "Cisco"
	},
	{
		"workbookKey": "EatonForeseerHealthAndAccess",
		"logoFileName": "Azure_Sentinel.svg",
		"description": "This workbook gives an insight into the health of all the Windows VMs in this subscription running Eaton Foreseer and       the unauthorized access into the Eaton Foreseer application running on these VMs.",
		"dataTypesDependencies": [
			"SecurityEvent"
		],
		"dataConnectorsDependencies": [],
		"previewImagesFileNames": [
			"EatonForeseerHealthAndAccessBlack.png",
			"EatonForeseerHealthAndAccessWhite.png"
		],
		"version": "1.0.0",
		"title": "EatonForeseerHealthAndAccess",
		"templateRelativePath": "EatonForeseerHealthAndAccess.json",
		"subtitle": "",
		"provider": "Eaton"
	},
	{
		"workbookKey": "PCIDSSComplianceWorkbook",
		"logoFileName": "Azure_Sentinel.svg",
		"description": "Choose your subscription and workspace in which PCI assets are deployed",
		"dataTypesDependencies": [
			"AzureDaignostics",
			"SecurityEvent",
			"SecurityAlert",
			"OracleDatabaseAuditEvent",
			"Syslog",
			"Anomalies"
		],
		"dataConnectorsDependencies": [],
		"previewImagesFileNames": [
			"PCIDSSComplianceBlack01.PNG",
			"PCIDSSComplianceBlack02.PNG",
			"PCIDSSComplianceWhite01.PNG",
			"PCIDSSComplianceWhite02.PNG"
		],
		"version": "1.0.0",
		"title": "PCI DSS Compliance",
		"templateRelativePath": "PCIDSSCompliance.json",
		"subtitle": "",
		"provider": "Microsoft"
	},
	{
		"workbookKey": "SonraiSecurityWorkbook",
		"logoFileName": "Sonrai.svg",
		"description": "Sets the time name for analysis",
		"dataTypesDependencies": [
			"Sonrai_Tickets_CL"
		],
		"dataConnectorsDependencies": [
			"SonraiDataConnector"
		],
		"previewImagesFileNames": [
			"SonraiWorkbookBlack.png",
			"SonraiWorkbookWhite.png"
		],
		"version": "1.0.0",
		"title": "Sonrai",
		"templateRelativePath": "Sonrai.json",
		"subtitle": "",
		"provider": "Sonrai"
	},
	{
		"workbookKey": "SemperisDSPWorkbook",
		"logoFileName": "Semperis.svg",
		"description": "Specify the time range on which to query the data",
		"dataTypesDependencies": [
			"dsp_parser"
		],
		"dataConnectorsDependencies": [
			"SemperisDSP"
		],
		"previewImagesFileNames": [
			"SemperisDSPOverview1Black.png",
			"SemperisDSPOverview1White.png",
			"SemperisDSPOverview2Black.png",
			"SemperisDSPOverview2White.png",
			"SemperisDSPOverview3Black.png",
			"SemperisDSPOverview3White.png"
		],
		"version": "1.0.0",
		"title": "Semperis Directory Services Protector",
		"templateRelativePath": "SemperisDSPWorkbook.json",
		"subtitle": "",
		"provider": "Semperis"
	},
	{
		"workbookKey": "BoxWorkbook",
		"logoFileName": "box.svg",
		"description": "Sets the time name for analysis",
		"dataTypesDependencies": [
			"BoxEvents_CL"
		],
		"dataConnectorsDependencies": [
			"BoxDataConnector"
		],
		"previewImagesFileNames": [
			"BoxBlack1.png",
			"BoxWhite1.png",
			"BoxBlack2.png",
			"BoxWhite2.png"
		],
		"version": "1.0.0",
		"title": "Box",
		"templateRelativePath": "Box.json",
		"subtitle": "",
		"provider": "Box"
	},
	{
		"workbookKey": "SymantecEndpointProtection",
		"logoFileName": "symantec_logo.svg",
		"description": "Sets the time name for analysis",
		"dataTypesDependencies": [
			"SymantecEndpointProtection"
		],
		"dataConnectorsDependencies": [
			"SymantecEndpointProtection",
			"SyslogAma"
		],
		"previewImagesFileNames": [
			"SymantecEndpointProtectionBlack.png",
			"SymantecEndpointProtectionWhite.png"
		],
		"version": "1.0.0",
		"title": "Symantec Endpoint Protection",
		"templateRelativePath": "SymantecEndpointProtection.json",
		"subtitle": "",
		"provider": "Symantec"
	},
	{
		"workbookKey": "DynamicThreatModeling&Response",
		"logoFileName": "Azure_Sentinel.svg",
		"description": "Sets the time name for analysis",
		"dataTypesDependencies": [
			"SecurityAlert"
		],
		"dataConnectorsDependencies": [],
		"previewImagesFileNames": [
			"DynamicThreatModeling&ResponseWhite.png",
			"DynamicThreatModeling&ResponseBlack.png"
		],
		"version": "1.0.0",
		"title": "Dynamic Threat Modeling Response",
		"templateRelativePath": "DynamicThreatModeling&Response.json",
		"subtitle": "",
		"provider": "Microsoft"
	},
	{
		"workbookKey": "ThreatAnalysis&Response",
		"logoFileName": "Azure_Sentinel.svg",
		"description": "The Defenders for IoT workbook provide guided investigations for OT entities based on open incidents, alert notifications, and activities for OT assets. They also provide a hunting experience across the MITRE ATT&CK® framework for ICS, and are designed to enable analysts, security engineers, and MSSPs to gain situational awareness of OT security posture.",
		"dataTypesDependencies": [
			"SecurityAlert"
		],
		"dataConnectorsDependencies": [],
		"previewImagesFileNames": [
			"ThreatAnalysis&ResponseWhite1.png",
			"ThreatAnalysis&ResponseWhite2.png",
			"ThreatAnalysis&ResponseWhite3.png",
			"ThreatAnalysis&ResponseWhite4.png",
			"ThreatAnalysis&ResponseBlack1.png",
			"ThreatAnalysis&ResponseBlack2.png",
			"ThreatAnalysis&ResponseBlack3.png",
			"ThreatAnalysis&ResponseBlack4.png"
		],
		"version": "1.0.1",
		"title": "Threat Analysis Response",
		"templateRelativePath": "ThreatAnalysis&Response.json",
		"subtitle": "",
		"provider": "Microsoft"
	},
	{
		"workbookKey": "TrendMicroCAS",
		"logoFileName": "Trend_Micro_Logo.svg",
		"description": "Sets the time name for analysis",
		"dataTypesDependencies": [
			"TrendMicroCAS_CL"
		],
		"dataConnectorsDependencies": [
			"TrendMicroCAS"
		],
		"previewImagesFileNames": [
			"TrendMicroCASBlack.png",
			"TrendMicroCASWhite.png"
		],
		"version": "1.0.0",
		"title": "TrendMicroCAS",
		"templateRelativePath": "TrendMicroCAS.json",
		"subtitle": "",
		"provider": "TrendMicro"
	},
	{
		"workbookKey": "GitHubSecurityWorkbook",
		"logoFileName": "GitHub.svg",
		"description": "Gain insights to GitHub activities that may be interesting for security.",
		"dataTypesDependencies": [
			"GitHubAuditLogPolling_CL"
		],
		"dataConnectorsDependencies": [
			"GitHubEcAuditLogPolling"
		],
		"previewImagesFileNames": [
			"GitHubSecurityBlack.png",
			"GitHubSecurityWhite.png"
		],
		"version": "1.0.0",
		"title": "GithubWorkbook",
		"templateRelativePath": "GitHub.json",
		"subtitle": "",
		"provider": "Microsoft"
	},
	{
		"workbookKey": "GCPDNSWorkbook",
		"logoFileName": "google_logo.svg",
		"description": "Sets the time name for analysis",
		"dataTypesDependencies": [
			"GCPCloudDNS"
		],
		"dataConnectorsDependencies": [
			"GCPDNSDataConnector"
		],
		"previewImagesFileNames": [
			"GCPDNSBlack.png",
			"GCPDNSWhite.png"
		],
		"version": "1.0.0",
		"title": "Google Cloud Platform DNS",
		"templateRelativePath": "GCPDNS.json",
		"subtitle": "",
		"provider": "Microsoft"
	},
	{
		"workbookKey": "AtlassianJiraAuditWorkbook",
		"logoFileName": "atlassian.svg",
		"description": "Sets the time name for analysis",
		"dataTypesDependencies": [
			"AtlassianJiraNativePoller_CL"
		],
		"dataConnectorsDependencies": [
			"AtlassianJira"
		],
		"previewImagesFileNames": [
			"AtlassianJiraAuditWhite.png",
			"AtlassianJiraAuditBlack.png"
		],
		"version": "1.0.0",
		"title": "AtlassianJiraAudit",
		"templateRelativePath": "AtlassianJiraAudit.json",
		"subtitle": "",
		"provider": "Atlassian"
	},
	{
		"workbookKey": "DigitalGuardianWorkbook",
		"logoFileName": "Azure_Sentinel.svg",
		"description": "Sets the time name for analysis",
		"dataTypesDependencies": [
			"DigitalGuardianDLPEvent"
		],
		"dataConnectorsDependencies": [
			"DigitalGuardianDLP",
			"SyslogAma"
		],
		"previewImagesFileNames": [
			"DigitalGuardianBlack.png",
			"DigitalGuardianWhite.png"
		],
		"version": "1.0.0",
		"title": "DigitalGuardianDLP",
		"templateRelativePath": "DigitalGuardian.json",
		"subtitle": "",
		"provider": "Digital Guardian"
	},
	{
		"workbookKey": "CiscoDuoWorkbook",
		"logoFileName": "cisco-logo-72px.svg",
		"description": "Sets the time name for analysis",
		"dataTypesDependencies": [
			"CiscoDuo_CL"
		],
		"dataConnectorsDependencies": [
			"CiscoDuoSecurity"
		],
		"previewImagesFileNames": [
			"CiscoDuoWhite.png",
			"CiscoDuoBlack.png"
		],
		"version": "1.0.0",
		"title": "CiscoDuoSecurity",
		"templateRelativePath": "CiscoDuo.json",
		"subtitle": "",
		"provider": "Cisco"
	},
	{
		"workbookKey": "SlackAudit",
		"logoFileName": "slacklogo.svg",
		"description": "Sets the time name for analysis",
		"dataTypesDependencies": [
			"SlackAudit_CL"
		],
		"dataConnectorsDependencies": [
			"SlackAuditAPI"
		],
		"previewImagesFileNames": [
			"SlackAuditApplicationActivityBlack1.png",
			"SlackAuditApplicationActivityWhite1.png"
		],
		"version": "1.0.0",
		"title": "SlackAudit",
		"templateRelativePath": "SlackAudit.json",
		"subtitle": "",
		"provider": "Slack"
	},
	{
		"workbookKey": "CiscoWSAWorkbook",
		"logoFileName": "cisco-logo-72px.svg",
		"description": "Sets the time name for analysis",
		"dataTypesDependencies": [
			"Syslog"
		],
		"dataConnectorsDependencies": [
			"CiscoWSA",
			"SyslogAma"
		],
		"previewImagesFileNames": [
			"CiscoWSAWhite.png",
			"CiscoWSABlack.png"
		],
		"version": "1.0.0",
		"title": "CiscoWSA",
		"templateRelativePath": "CiscoWSA.json",
		"subtitle": "",
		"provider": "Cisco"
	},
	{
		"workbookKey": "GCP-IAM-Workbook",
		"logoFileName": "google_logo.svg",
		"description": "Sets the time name for analysis",
		"dataTypesDependencies": [
			"GCP_IAM_CL"
		],
		"dataConnectorsDependencies": [
			"GCPIAMDataConnector"
		],
		"previewImagesFileNames": [
			"GCPIAMBlack01.png",
			"GCPIAMBlack02.png",
			"GCPIAMWhite01.png",
			"GCPIAMWhite02.png"
		],
		"version": "1.0.0",
		"title": "Google Cloud Platform IAM",
		"templateRelativePath": "GCP_IAM.json",
		"subtitle": "",
		"provider": "Google"
	},
	{
		"workbookKey": "ImpervaWAFCloudWorkbook",
		"logoFileName": "Imperva_DarkGrey_final_75x75.svg",
		"description": "Sets the time name for analysis.",
		"dataTypesDependencies": [
			"ImpervaWAFCloud_CL"
		],
		"dataConnectorsDependencies": [
			"ImpervaWAFCloudAPI"
		],
		"previewImagesFileNames": [
			"ImpervaWAFCloudBlack01.png",
			"ImpervaWAFCloudBlack02.png",
			"ImpervaWAFCloudWhite01.png",
			"ImpervaWAFCloudWhite02.png"
		],
		"version": "1.0.0",
		"title": "Imperva WAF Cloud Overview",
		"templateRelativePath": "Imperva WAF Cloud Overview.json",
		"subtitle": "",
		"provider": "Microsoft"
	},
	{
		"workbookKey": "ZscalerZPAWorkbook",
		"logoFileName": "ZscalerLogo.svg",
		"description": "Select the time range for this Overview.",
		"dataTypesDependencies": [
			"ZPA_CL"
		],
		"dataConnectorsDependencies": [
			"ZscalerPrivateAccess",
			"CustomLogsAma"
		],
		"previewImagesFileNames": [
			"ZscalerZPABlack.png",
			"ZscalerZPAWhite.png"
		],
		"version": "1.0.0",
		"title": "Zscaler Private Access (ZPA)",
		"templateRelativePath": "ZscalerZPA.json",
		"subtitle": "",
		"provider": "Zscaler"
	},
	{
		"workbookKey": "GoogleWorkspaceWorkbook",
		"logoFileName": "google_logo.svg",
		"description": "Sets the time name for analysis",
		"dataTypesDependencies": [
			"GWorkspace_ReportsAPI_admin_CL",
			"GWorkspace_ReportsAPI_calendar_CL",
			"GWorkspace_ReportsAPI_drive_CL",
			"GWorkspace_ReportsAPI_login_CL",
			"GWorkspace_ReportsAPI_login_CL",
			"GWorkspace_ReportsAPI_mobile_CL"
		],
		"dataConnectorsDependencies": [
			"GoogleWorkspaceReportsAPI"
		],
		"previewImagesFileNames": [
			"GoogleWorkspaceBlack.png",
			"GoogleWorkspaceWhite.png"
		],
		"version": "1.0.0",
		"title": "GoogleWorkspaceReports",
		"templateRelativePath": "GoogleWorkspace.json",
		"subtitle": "",
		"provider": "Microsoft"
	},
	{
		"workbookKey": "NCProtectWorkbook",
		"logoFileName": "NCProtectIcon.svg",
		"description": "Sets the time name for analysis",
		"dataTypesDependencies": [
			"NCProtectUAL_CL"
		],
		"dataConnectorsDependencies": [
			"NucleusCyberNCProtect"
		],
		"previewImagesFileNames": [
			""
		],
		"version": "1.0.0",
		"title": "NucleusCyberProtect",
		"templateRelativePath": "NucleusCyber_NCProtect_Workbook.json",
		"subtitle": "",
		"provider": "archTIS"
	},
	{
		"workbookKey": "CiscoISEWorkbook",
		"logoFileName": "cisco-logo-72px.svg",
		"description": "Sets the time name for analysis",
		"dataTypesDependencies": [
			"Syslog"
		],
		"dataConnectorsDependencies": [
			"CiscoISE",
			"SyslogAma"
		],
		"previewImagesFileNames": [
			"CiscoISEBlack1.png",
			"CiscoISEBlack2.png",
			"CiscoISEWhite1.png",
			"CiscoISEWhite2.png"
		],
		"version": "1.0.0",
		"title": "Cisco ISE",
		"templateRelativePath": "CiscoISE.json",
		"subtitle": "",
		"provider": "Cisco"
	},
	{
		"workbookKey": "IoTOTThreatMonitoringwithDefenderforIoTWorkbook",
		"logoFileName": "Azure_Sentinel.svg",
		"description": "The OT Threat Monitoring with Defender for IoT Workbook features OT filtering for Security Alerts, Incidents, Vulnerabilities and Asset Inventory. The workbook features a dynamic assessment of the MITRE ATT&CK for ICS matrix across your environment to analyze and respond to OT-based threats. This workbook is designed to enable SecOps Analysts, Security Engineers, and MSSPs to gain situational awareness for IT/OT security posture.",
		"dataTypesDependencies": [
			"SecurityAlert",
			"SecurityIncident"
		],
		"dataConnectorsDependencies": [],
		"previewImagesFileNames": [
			"IoTOTThreatMonitoringwithDefenderforIoTBlack.png",
			"IoTOTThreatMonitoringwithDefenderforIoTWhite.png"
		],
		"version": "1.0.0",
		"title": "Microsoft Defender for IoT",
		"templateRelativePath": "IoTOTThreatMonitoringwithDefenderforIoT.json",
		"subtitle": "",
		"provider": "Microsoft"
	},
	{
		"workbookKey": "ZeroTrust(TIC3.0)Workbook",
		"logoFileName": "Azure_Sentinel.svg",
		"description": "Sets the time name for analysis",
		"dataTypesDependencies": [
			"SecurityRecommendation"
		],
		"dataConnectorsDependencies": [],
		"previewImagesFileNames": [
			"ZeroTrust(TIC3.0)Black1.PNG",
			"ZeroTrust(TIC3.0)White1.PNG"
		],
		"version": "1.0.0",
		"title": "ZeroTrust(TIC3.0)",
		"templateRelativePath": "ZeroTrustTIC3.json",
		"subtitle": "",
		"provider": "Microsoft"
	},
	{
		"workbookKey": "CybersecurityMaturityModelCertification(CMMC)2.0Workbook",
		"logoFileName": "Azure_Sentinel.svg",
		"description": "Sets the time name for analysis.",
		"dataTypesDependencies": [
			"InformationProtectionLogs_CL",
			"AuditLogs",
			"SecurityIncident",
			"SigninLogs",
			"AzureActivity"
		],
		"dataConnectorsDependencies": [],
		"previewImagesFileNames": [
			"CybersecurityMaturityModelCertificationBlack.png",
			"CybersecurityMaturityModelCertificationWhite.png"
		],
		"version": "1.0.0",
		"title": "CybersecurityMaturityModelCertification(CMMC)2.0",
		"templateRelativePath": "CybersecurityMaturityModelCertification_CMMCV2.json",
		"subtitle": "",
		"provider": "Microsoft"
	},
	{
		"workbookKey": "NISTSP80053Workbook",
		"logoFileName": "Azure_Sentinel.svg",
		"description": "Sets the time name for analysis.",
		"dataTypesDependencies": [
			"SigninLogs",
			"AuditLogs",
			"AzureActivity",
			"OfficeActivity",
			"SecurityEvents",
			"CommonSecurityLog",
			"SecurityIncident",
			"SecurityRecommendation"
		],
		"dataConnectorsDependencies": [
			"SecurityEvents"
		],
		"previewImagesFileNames": [
			"NISTSP80053Black.png",
			"NISTSP80053White.png"
		],
		"version": "1.0.0",
		"title": "NISTSP80053workbook",
		"templateRelativePath": "NISTSP80053.json",
		"subtitle": "",
		"provider": "Microsoft"
	},
	{
		"workbookKey": "DarktraceWorkbook",
		"logoFileName": "Darktrace.svg",
		"description": "The Darktrace Workbook visualises Model Breach and AI Analyst data received by the Darktrace Data Connector and visualises events across the network, SaaS, IaaS and Email.",
		"dataTypesDependencies": [
			"darktrace_model_alerts_CL"
		],
		"dataConnectorsDependencies": [
			"DarktraceRESTConnector"
		],
		"previewImagesFileNames": [
			"DarktraceWorkbookBlack01.png",
			"DarktraceWorkbookBlack02.png",
			"DarktraceWorkbookWhite01.png",
			"DarktraceWorkbookWhite02.png"
		],
		"version": "1.0.1",
		"title": "Darktrace",
		"templateRelativePath": "DarktraceWorkbook.json",
		"subtitle": "",
		"provider": "Darktrace"
	},
	{
		"workbookKey": "RecordedFutureAlertOverviewWorkbook",
		"logoFileName": "RecordedFuture.svg",
		"description": "Recorded Future Alerts Overview Workbook. This workbook will visualize playbook alerts imported via the RecordedFuture-Alert-Importer.",
		"dataTypesDependencies": [
			"RecordedFuturePortalAlerts_CL"
		],
		"dataConnectorsDependencies": [],
		"previewImagesFileNames": [
			"RecordedFutureAlertOverviewWhite.png",
			"RecordedFutureAlertOverviewBlack.png"
		],
		"version": "1.0.1",
		"title": "Recorded Future - Alerts Overview",
		"templateRelativePath": "RecordedFutureAlertOverview.json",
		"subtitle": "",
		"provider": "Recorded Future"
	},
	{
		"workbookKey": "RecordedFuturePlaybookAlertOverviewWorkbook",
		"logoFileName": "RecordedFuture.svg",
		"description": "Recorded Future Playbook Alerts Overview Workbook. This workbook will visualize playbook alerts imported via the RecordedFuture-Playbook-Alert-Importer.",
		"dataTypesDependencies": [
			"RecordedFuturePlaybookAlerts_CL"
		],
		"dataConnectorsDependencies": [],
		"previewImagesFileNames": [
			"RecordedFuturePlaybookAlertOverviewWhite1.png",
			"RecordedFuturePlaybookAlertOverviewBlack1.png"
		],
		"version": "1.0.1",
		"title": "Recorded Future - Playbook Alerts Overview",
		"templateRelativePath": "RecordedFuturePlaybookAlertOverview.json",
		"subtitle": "",
		"provider": "Recorded Future"
	},
	{
		"workbookKey": "RecordedFutureDomainCorrelationWorkbook",
		"logoFileName": "RecordedFuture.svg",
		"description": "Recorded Future Domain Correlation Workbook. This workbook will visualize Recorded Future threat intelligence data together with infrastructure logs ingested in to Sentinel.",
		"dataTypesDependencies": [
			"ThreatIntelligenceIndicator"
		],
		"dataConnectorsDependencies": [],
		"previewImagesFileNames": [
			"RecordedFutureDomainCorrelationWhite.png",
			"RecordedFutureDomainCorrelationBlack.png"
		],
		"version": "1.0.1",
		"title": "Recorded Future - Domain Correlation",
		"templateRelativePath": "RecordedFutureDomainCorrelation.json",
		"subtitle": "",
		"provider": "Recorded Future"
	},
	{
		"workbookKey": "RecordedFutureHashCorrelationWorkbook",
		"logoFileName": "RecordedFuture.svg",
		"description": "Recorded Future Hash Correlation Workbook. This workbook will visualize Recorded Future threat intelligence data together with infrastructure logs ingested in to Sentinel.",
		"dataTypesDependencies": [
			"ThreatIntelligenceIndicator"
		],
		"dataConnectorsDependencies": [],
		"previewImagesFileNames": [
			"RecordedFutureHashCorrelationWhite.png",
			"RecordedFutureHashCorrelationBlack.png"
		],
		"version": "1.0.1",
		"title": "Recorded Future - Hash Correlation",
		"templateRelativePath": "RecordedFutureHashCorrelation.json",
		"subtitle": "",
		"provider": "Recorded Future"
	},
	{
		"workbookKey": "RecordedFutureIPCorrelationWorkbook",
		"logoFileName": "RecordedFuture.svg",
		"description": "Recorded Future IP Correlation Workbook. This workbook will visualize Recorded Future threat intelligence data together with infrastructure logs ingested in to Sentinel.",
		"dataTypesDependencies": [
			"ThreatIntelligenceIndicator"
		],
		"dataConnectorsDependencies": [],
		"previewImagesFileNames": [
			"RecordedFutureIPCorrelationWhite.png",
			"RecordedFutureIPCorrelationBlack.png"
		],
		"version": "1.0.1",
		"title": "Recorded Future - IP Correlation",
		"templateRelativePath": "RecordedFutureIPCorrelation.json",
		"subtitle": "",
		"provider": "Recorded Future"
	},
	{
		"workbookKey": "RecordedFutureURLCorrelationWorkbook",
		"logoFileName": "RecordedFuture.svg",
		"description": "Recorded Future URL Correlation Workbook. This workbook will visualize Recorded Future threat intelligence data together with infrastructure logs ingested in to Sentinel.",
		"dataTypesDependencies": [
			"ThreatIntelligenceIndicator"
		],
		"dataConnectorsDependencies": [],
		"previewImagesFileNames": [
			"RecordedFutureUrlCorrelationWhite.png",
			"RecordedFutureUrlCorrelationBlack.png"
		],
		"version": "1.0.1",
		"title": "Recorded Future - URL Correlation",
		"templateRelativePath": "RecordedFutureURLCorrelation.json",
		"subtitle": "",
		"provider": "Recorded Future"
	},
	{
		"workbookKey": "RecordedFutureThreatActorHuntingWorkbook",
		"logoFileName": "RecordedFuture.svg",
		"description": "Recorded Future Threat Actor Hunting Workbook. This workbook will visualize Recorded Future threat map and hunting indicators ingested in to Microsoft Sentinel.",
		"dataTypesDependencies": [
			"ThreatIntelligenceIndicator"
		],
		"dataConnectorsDependencies": [],
		"previewImagesFileNames": [
			"RecordedFutureThreatActorHuntingWhite.png",
			"RecordedFutureThreatActorHuntingBlack.png"
		],
		"version": "1.0.1",
		"title": "Recorded Future - Threat Actor Hunting",
		"templateRelativePath": "RecordedFutureThreatActorHunting.json",
		"subtitle": "",
		"provider": "Recorded Future"
	},
	{
		"workbookKey": "RecordedFutureMalwareThreatHuntingWorkbook",
		"logoFileName": "RecordedFuture.svg",
		"description": "Recorded Future Malware Threat Hunting Workbook. This workbook will visualize Recorded Future malware threat map and hunting indicators ingested in to Microsoft Sentinel.",
		"dataTypesDependencies": [
			"ThreatIntelligenceIndicator"
		],
		"dataConnectorsDependencies": [],
		"previewImagesFileNames": [
			"RecordedFutureMalwareThreatHuntingWhite.png",
			"RecordedFutureMalwareThreatHuntingBlack.png"
		],
		"version": "1.0.0",
		"title": "Recorded Future - Malware Threat Hunting",
		"templateRelativePath": "RecordedFutureMalwareThreatHunting.json",
		"subtitle": "",
		"provider": "Recorded Future"
	},
	{
		"workbookKey": "MaturityModelForEventLogManagement_M2131",
		"logoFileName": "contrastsecurity_logo.svg",
		"description": "Select the time range for this Overview.",
		"dataTypesDependencies": [],
		"dataConnectorsDependencies": [],
		"previewImagesFileNames": [
			"MaturityModelForEventLogManagement_M2131Black.png",
			"MaturityModelForEventLogManagement_M2131White.png"
		],
		"version": "1.0.0",
		"title": "MaturityModelForEventLogManagementM2131",
		"templateRelativePath": "MaturityModelForEventLogManagement_M2131.json",
		"subtitle": "",
		"provider": "Microsoft"
	},
	{
		"workbookKey": "AzureSQLSecurityWorkbook",
		"logoFileName": "AzureSQL.svg",
		"description": "Sets the time window in days to search around the alert",
		"dataTypesDependencies": [
			"AzureDiagnostics",
			"SecurityAlert",
			"SecurityIncident"
		],
		"dataConnectorsDependencies": [
			"AzureSql"
		],
		"previewImagesFileNames": [
			""
		],
		"version": "1.0.0",
		"title": "Azure SQL Database Workbook",
		"templateRelativePath": "Workbook-AzureSQLSecurity.json",
		"subtitle": "",
		"provider": "Microsoft"
	},
	{
		"workbookKey": "ContinuousDiagnostics&Mitigation",
		"logoFileName": "Azure_Sentinel.svg",
		"description": "Select the time range for this Overview.",
		"dataTypesDependencies": [],
		"dataConnectorsDependencies": [],
		"previewImagesFileNames": [
			"ContinuousDiagnostics&MitigationBlack.png",
			"ContinuousDiagnostics&MitigationWhite.png"
		],
		"version": "1.0.0",
		"title": "ContinuousDiagnostics&Mitigation",
		"templateRelativePath": "ContinuousDiagnostics&Mitigation.json",
		"subtitle": "",
		"provider": "Microsoft"
	},
	{
		"workbookKey": "AtlasianJiraAuditWorkbook",
		"logoFileName": "atlassian.svg",
		"description": "Select the time range for this Overview.",
		"dataTypesDependencies": [
			"AtlassianJiraNativePoller_CL"
		],
		"dataConnectorsDependencies": [
			"AtlassianJira"
		],
		"previewImagesFileNames": [
			"AtlassianJiraAuditBlack.png",
			"AtlassianJiraAuditWhite.png"
		],
		"version": "1.0.0",
		"title": "AtlasianJiraAuditWorkbook",
		"templateRelativePath": "AtlasianJiraAuditWorkbook.json",
		"subtitle": "",
		"provider": "Microsoft"
	},
	{
		"workbookKey": "AzureSecurityBenchmark",
		"logoFileName": "Azure_Sentinel.svg",
		"description": "Azure Security Benchmark v3 Workbook provides a mechanism for viewing log queries, azure resource graph, and policies aligned to ASB controls across Microsoft security offerings, Azure, Microsoft 365, 3rd Party, On-Premises, and Multi-cloud workloads. This workbook enables Security Architects, Engineers, SecOps Analysts, Managers, and IT Pros to gain situational awareness visibility for the security posture of cloud workloads. There are also recommendations for selecting, designing, deploying, and configuring Microsoft offerings for alignment with respective ASB requirements and practices.",
		"dataTypesDependencies": [
			"SecurityRegulatoryCompliance",
			"AzureDiagnostics",
			"SecurityIncident",
			"SigninLogs",
			"SecurityAlert"
		],
		"dataConnectorsDependencies": [],
		"previewImagesFileNames": [
			"AzureSecurityBenchmarkBlack.png",
			"AzureSecurityBenchmarkWhite.png"
		],
		"version": "1.0.0",
		"title": "Azure Security Benchmark",
		"templateRelativePath": "AzureSecurityBenchmark.json",
		"subtitle": "",
		"provider": "Microsoft"
	},
	{
		"workbookKey": "ZNAccessOrchestratorAudit",
		"logoFileName": "ZeroNetworks.svg",
		"description": "This workbook provides a summary of ZeroNetworks data.",
		"dataTypesDependencies": [
			"ZNAccessOrchestratorAudit_CL",
			"ZNAccessOrchestratorAuditNativePoller_CL"
		],
		"dataConnectorsDependencies": [
			"ZeroNetworksAccessOrchestratorAuditFunction",
			"ZeroNetworksAccessOrchestratorAuditNativePoller"
		],
		"previewImagesFileNames": [
			""
		],
		"version": "1.0.0",
		"title": "Zero NetWork",
		"templateRelativePath": "ZNSegmentAudit.json",
		"subtitle": "",
		"provider": "Zero Networks"
	},
	{
		"workbookKey": "FireworkWorkbook",
		"logoFileName": "Flare.svg",
		"description": "Select the time range for this Overview.",
		"dataTypesDependencies": [
			"Firework_CL"
		],
		"dataConnectorsDependencies": [
			"FlareSystemsFirework"
		],
		"previewImagesFileNames": [
			"FireworkOverviewBlack01.png",
			"FireworkOverviewBlack02.png",
			"FireworkOverviewWhite01.png",
			"FireworkOverviewWhite02.png"
		],
		"version": "1.0.0",
		"title": "FlareSystemsFirework",
		"templateRelativePath": "FlareSystemsFireworkOverview.json",
		"subtitle": "",
		"provider": "Flare Systems"
	},
	{
		"workbookKey": "TaniumWorkbook",
		"logoFileName": "Tanium.svg",
		"description": "Visualize Tanium endpoint and module data",
		"dataTypesDependencies": [
			"TaniumComplyCompliance_CL",
			"TaniumComplyVulnerabilities_CL",
			"TaniumDefenderHealth_CL",
			"TaniumDiscoverUnmanagedAssets_CL",
			"TaniumHighUptime_CL",
			"TaniumMainAsset_CL",
			"TaniumPatchListApplicability_CL",
			"TaniumPatchListCompliance_CL",
			"TaniumSCCMClientHealth_CL",
			"TaniumThreatResponse_CL"
		],
		"dataConnectorsDependencies": [],
		"previewImagesFileNames": [
			"TaniumComplyBlack.png",
			"TaniumComplyWhite.png",
			"TaniumDiscoverBlack.png",
			"TaniumDiscoverWhite.png",
			"TaniumMSToolingHealthBlack.png",
			"TaniumMSToolingHealthWhite.png",
			"TaniumPatchBlack.png",
			"TaniumPatchWhite.png",
			"TaniumThreatResponseAlertsBlack.png",
			"TaniumThreatResponseAlertsWhite.png",
			"TaniumThreatResponseBlack.png",
			"TaniumThreatResponseWhite.png"
		],
		"version": "1.0",
		"title": "Tanium Workbook",
		"templateRelativePath": "TaniumWorkbook.json",
		"subtitle": "",
		"provider": "Tanium"
	},
	{
		"workbookKey": "ActionableAlertsDashboard",
		"logoFileName": "Cybersixgill.svg",
		"description": "None.",
		"dataTypesDependencies": [
			"CyberSixgill_Alerts_CL"
		],
		"dataConnectorsDependencies": [
			"CybersixgillActionableAlerts"
		],
		"previewImagesFileNames": [
			"ActionableAlertsDashboardWhite.PNG",
			"ActionableAlertsDashboardBlack.PNG"
		],
		"version": "1.0.0",
		"title": "Cybersixgill Actionable Alerts Dashboard",
		"templateRelativePath": "ActionableAlertsDashboard.json",
		"subtitle": "",
		"provider": "Cybersixgill"
	},
	{
		"workbookKey": "ActionableAlertsList",
		"logoFileName": "Cybersixgill.svg",
		"description": "None.",
		"dataTypesDependencies": [
			"CyberSixgill_Alerts_CL"
		],
		"dataConnectorsDependencies": [
			"CybersixgillActionableAlerts"
		],
		"previewImagesFileNames": [
			"ActionableAlertsListBlack.PNG",
			"ActionableAlertsListWhite.PNG"
		],
		"version": "1.0.0",
		"title": "Cybersixgill Actionable Alerts List",
		"templateRelativePath": "ActionableAlertsList.json",
		"subtitle": "",
		"provider": "Cybersixgill"
	},
	{
		"workbookKey": "ArgosCloudSecurityWorkbook",
		"logoFileName": "argos-logo.svg",
		"description": "The ARGOS Cloud Security integration for Microsoft Sentinel allows you to have all your important cloud security events in one place.",
		"dataTypesDependencies": [
			"ARGOS_CL"
		],
		"dataConnectorsDependencies": [
			"ARGOSCloudSecurity"
		],
		"previewImagesFileNames": [
			"ARGOSCloudSecurityWorkbookBlack.png",
			"ARGOSCloudSecurityWorkbookWhite.png"
		],
		"version": "1.0.0",
		"title": "ARGOS Cloud Security",
		"templateRelativePath": "ARGOSCloudSecurityWorkbook.json",
		"subtitle": "",
		"provider": "ARGOS Cloud Security"
	},
	{
		"workbookKey": "JamfProtectWorkbook",
		"logoFileName": "jamf_logo.svg",
		"description": "This Jamf Protect Workbook for Microsoft Sentinel enables you to ingest Jamf Protect events forwarded into Microsoft Sentinel.\n Providing reports into all alerts, device controls and Unfied Logs.",
		"dataTypesDependencies": [
			"jamfprotect_CL"
		],
		"dataConnectorsDependencies": [],
		"previewImagesFileNames": [
			"JamfProtectDashboardBlack.png",
			"JamfProtectDashboardWhite.png"
		],
		"version": "2.0.0",
		"title": "Jamf Protect Workbook",
		"templateRelativePath": "JamfProtectDashboard.json",
		"subtitle": "",
		"provider": "Jamf Software, LLC"
	},
	{
		"workbookKey": "AIVectraStream",
		"logoFileName": "AIVectraDetect.svg",
		"description": "",
		"dataTypesDependencies": [
			"VectraStream_CL"
		],
		"dataConnectorsDependencies": [
			"AIVectraStream"
		],
		"previewImagesFileNames": [
			"AIVectraDetectBlack1.png",
			"AIVectraDetectWhite1.png"
		],
		"version": "1.0.0",
		"title": "AIVectraStreamWorkbook",
		"templateRelativePath": "AIVectraStreamWorkbook.json",
		"subtitle": "",
		"provider": "Vectra AI"
	},
	{
		"workbookKey": "SecurityScorecardWorkbook",
		"logoFileName": "SecurityScorecard-Cybersecurity-Ratings.svg",
		"description": "This Workbook provides immediate insight into the data coming from SecurityScorecard's three Sentinel data connectors: SecurityScorecard Cybersecurity Ratings, SecurityScorecard Cybersecurity Ratings - Factors, and SecurityScorecard Cybersecurity Ratings - Issues.",
		"dataTypesDependencies": [
			"SecurityScorecardFactor_CL",
			"SecurityScorecardIssues_CL",
			"SecurityScorecardRatings_CL"
		],
		"dataConnectorsDependencies": [
			"SecurityScorecardFactorAzureFunctions",
			"SecurityScorecardIssueAzureFunctions",
			"SecurityScorecardRatingsAzureFunctions"
		],
		"previewImagesFileNames": [
			"SecurityScorecardBlack1.png",
			"SecurityScorecardBlack2.png",
			"SecurityScorecardBlack3.png",
			"SecurityScorecardBlack4.png",
			"SecurityScorecardBlack5.png",
			"SecurityScorecardBlack6.png",
			"SecurityScorecardWhite1.png",
			"SecurityScorecardWhite2.png",
			"SecurityScorecardWhite3.png",
			"SecurityScorecardWhite4.png",
			"SecurityScorecardWhite5.png",
			"SecurityScorecardWhite6.png"
		],
		"version": "1.0.0",
		"title": "SecurityScorecard",
		"templateRelativePath": "SecurityScorecardWorkbook.json",
		"subtitle": "",
		"provider": "SecurityScorecard"
	},
	{
		"workbookKey": "DigitalShadowsWorkbook",
		"logoFileName": "DigitalShadowsLogo.svg",
		"description": "For gaining insights into Digital Shadows logs.",
		"dataTypesDependencies": [
			"DigitalShadows_CL"
		],
		"dataConnectorsDependencies": [
			"DigitalShadowsSearchlightAzureFunctions"
		],
		"previewImagesFileNames": [
			"DigitalShadowsBlack1.png",
			"DigitalShadowsBlack2.png",
			"DigitalShadowsBlack3.png",
			"DigitalShadowsWhite1.png",
			"DigitalShadowsWhite2.png",
			"DigitalShadowsWhite3.png"
		],
		"version": "1.0.0",
		"title": "Digital Shadows",
		"templateRelativePath": "DigitalShadows.json",
		"subtitle": "",
		"provider": "Digital Shadows"
	},
	{
		"workbookKey": "SalesforceServiceCloudWorkbook",
		"logoFileName": "salesforce_logo.svg",
		"description": "Sets the time name for analysis.",
		"dataTypesDependencies": [
			"SalesforceServiceCloud"
		],
		"dataConnectorsDependencies": [
			"SalesforceServiceCloud_CL"
		],
		"previewImagesFileNames": [
			""
		],
		"version": "1.0.0",
		"title": "Salesforce Service Cloud",
		"templateRelativePath": "SalesforceServiceCloud.json",
		"subtitle": "",
		"provider": "Salesforce"
	},
	{
		"workbookKey": "NetworkSessionSolution",
		"logoFileName": "Azure_Sentinel.svg",
		"description": "This workbook is included as part of Network Session Essentials solution and gives a summary of analyzed traffic, helps with threat analysis and investigating suspicious IP's and traffic analysis. Network Session Essentials Solution also includes playbooks to periodically summarize the logs thus enhancing user experience and improving data search. For the effective usage of workbook, we highly recommend to enable the summarization playbooks that are provided with this solution.",
		"dataTypesDependencies": [
			"AWSVPCFlow",
			"DeviceNetworkEvents",
			"SecurityEvent",
			"WindowsEvent",
			"CommonSecurityLog",
			"Syslog",
			"CommonSecurityLog",
			"VMConnection",
			"AzureDiagnostics",
			"AzureDiagnostics",
			"CommonSecurityLog",
			"Corelight_CL",
			"VectraStream",
			"CommonSecurityLog",
			"CommonSecurityLog",
			"Syslog",
			"CiscoMerakiNativePoller"
		],
		"dataConnectorsDependencies": [
			"AWSS3",
			"MicrosoftThreatProtection",
			"SecurityEvents",
			"WindowsForwardedEvents",
			"Zscaler",
			"MicrosoftSysmonForLinux",
			"PaloAltoNetworks",
			"AzureMonitor(VMInsights)",
			"AzureFirewall",
			"AzureNSG",
			"CiscoASA",
			"Corelight",
			"AIVectraStream",
			"CheckPoint",
			"Fortinet",
			"CiscoMeraki",
			"CefAma"
		],
		"previewImagesFileNames": [
			""
		],
		"version": "1.0.0",
		"title": "Network Session Essentials",
		"templateRelativePath": "NetworkSessionEssentials.json",
		"subtitle": "",
		"provider": "Microsoft"
	},
	{
		"workbookKey": "SAPSODAnalysis",
		"logoFileName": "SAPVMIcon.svg",
		"description": "SAP SOD Analysis",
		"dataTypesDependencies": [
			"SAPAuditLog"
		],
		"dataConnectorsDependencies": [
			"SAP"
		],
		"previewImagesFileNames": [
			""
		],
		"version": "2.0.0",
		"title": "SAP SOD Analysis",
		"templateRelativePath": "SAP - Segregation of Duties v2.0 (by Aliter Consulting).json",
		"subtitle": "",
		"provider": "Aliter Consulting"
	},
	{
		"workbookKey": "TheomWorkbook",
		"logoFileName": "theom-logo.svg",
		"description": "Theom Alert Statistics",
		"dataTypesDependencies": [
			"TheomAlerts_CL"
		],
		"dataConnectorsDependencies": [
			"Theom"
		],
		"previewImagesFileNames": [
			"TheomWorkbook-black.png",
			"TheomWorkbook-white.png"
		],
		"version": "1.0.0",
		"title": "Theom",
		"templateRelativePath": "Theom.json",
		"subtitle": "",
		"provider": "Theom"
	},
	{
		"workbookKey": "DynatraceWorkbooks",
		"logoFileName": "dynatrace.svg",
		"description": "This workbook brings together queries and visualizations to assist you in identifying potential threats surfaced by Dynatrace.",
		"dataTypesDependencies": [
			"DynatraceAttacks",
			"DynatraceAuditLogs",
			"DynatraceProblems",
			"DynatraceRuntimeVulnerabilities"
		],
		"dataConnectorsDependencies": [
			"DynatraceAttacks",
			"DynatraceAuditLogs",
			"DynatraceProblems",
			"DynatraceRuntimeVulnerabilities"
		],
		"previewImagesFileNames": [
			"DynatraceWorkbookBlack.png",
			"DynatraceWorkbookWhite.png"
		],
		"version": "3.0.1",
		"title": "Dynatrace",
		"templateRelativePath": "Dynatrace.json",
		"subtitle": "",
		"provider": "Dynatrace"
	},
	{
		"workbookKey": "MDOWorkbook",
		"logoFileName": "Azure_Sentinel.svg",
		"description": "Gain extensive insight into your organization's Microsoft Defender for Office Activity by analyzing, and correlating events.\nYou can track malware and phishing detection over time.",
		"dataTypesDependencies": [
			"SecurityAlert"
		],
		"dataConnectorsDependencies": [
			"MicrosoftThreatProtection"
		],
		"previewImagesFileNames": [
			"MDOBlack1.png",
			"MDOBlack2.png",
			"MDOWhite1.png",
			"MDOWhite2.png"
		],
		"version": "1.0.0",
		"title": "Microsoft Defender XDR MDOWorkbook",
		"templateRelativePath": "MDO Insights.json",
		"subtitle": "",
		"provider": "Microsoft"
	},
	{
		"workbookKey": "AnomaliesVisualizationWorkbook",
		"logoFileName": "Azure_Sentinel.svg",
		"description": "A workbook that provides contextual information to a user for better insight on Anomalies and their impact. The workbook will help with investigation of anomalies as well as identify patterns that can lead to a threat.",
		"dataTypesDependencies": [
			"Anomalies"
		],
		"dataConnectorsDependencies": [],
		"previewImagesFileNames": [
			"AnomaliesVisualizationWorkbookWhite.png",
			"AnomaliesVisualizationWorkbookBlack.png"
		],
		"version": "1.0.0",
		"title": "AnomaliesVisulization",
		"templateRelativePath": "AnomaliesVisualization.json",
		"subtitle": "",
		"provider": "Microsoft Sentinel Community"
	},
	{
		"workbookKey": "AnomalyDataWorkbook",
		"logoFileName": "Azure_Sentinel.svg",
		"description": "A workbook providing details, related Incident, and related Hunting Workbook for a specific Anomaly.",
		"dataTypesDependencies": [
			"Anomalies"
		],
		"dataConnectorsDependencies": [],
		"previewImagesFileNames": [
			"AnomalyDataWorkbookWhite.png",
			"AnomalyDataWorkbookBlack.png"
		],
		"version": "1.0.0",
		"title": "AnomalyData",
		"templateRelativePath": "AnomalyData.json",
		"subtitle": "",
		"provider": "Microsoft Sentinel Community"
	},
	{
		"workbookKey": "MicrosoftExchangeLeastPrivilegewithRBAC-Online",
		"logoFileName": "Azure_Sentinel.svg",
		"description": "This Workbook, dedicated to Exchange Online environments is built to have a simple view of non-standard RBAC delegations on an Exchange Online tenant. This Workbook allow you to go deep dive on custom delegation and roles and also members of each delegation, including the nested level and the group imbrication on your environment.",
		"dataTypesDependencies": [
			"ESIExchangeOnlineConfig_CL"
		],
		"dataConnectorsDependencies": [
			"ESI-ExchangeOnlineCollector"
		],
		"previewImagesFileNames": [
			"MicrosoftExchangeLeastPrivilegewithRBAC-OnlineBlack.png",
			"MicrosoftExchangeLeastPrivilegewithRBAC-OnlineWhite.png"
		],
		"version": "1.1.0",
		"title": "Microsoft Exchange Least Privilege with RBAC - Online",
		"templateRelativePath": "Microsoft Exchange Least Privilege with RBAC - Online.json",
		"subtitle": "",
		"provider": "Microsoft"
	},
	{
		"workbookKey": "MicrosoftExchangeLeastPrivilegewithRBAC",
		"logoFileName": "Azure_Sentinel.svg",
		"description": "This Workbook, dedicated to On-Premises environments is built to have a simple view of non-standard RBAC delegations on an On-Premises Exchange environment. This Workbook allow you to go deep dive on custom delegation and roles and also members of each delegation, including the nested level and the group imbrication on your environment. Required Data Connector: Exchange Security Insights On-Premises Collector.",
		"dataTypesDependencies": [
			"ESIExchangeConfig_CL"
		],
		"dataConnectorsDependencies": [
			"ESI-ExchangeOnPremisesCollector",
			"ESI-ExchangeAdminAuditLogEvents"
		],
		"previewImagesFileNames": [
			"MicrosoftExchangeLeastPrivilegewithRBACBlack.png",
			"MicrosoftExchangeLeastPrivilegewithRBACWhite.png"
		],
		"version": "1.0.1",
		"title": "Microsoft Exchange Least Privilege with RBAC",
		"templateRelativePath": "Microsoft Exchange Least Privilege with RBAC.json",
		"subtitle": "",
		"provider": "Microsoft"
	},
	{
		"workbookKey": "MicrosoftExchangeSearchAdminAuditLog",
		"logoFileName": "Azure_Sentinel.svg",
		"description": "This workbook is dedicated to On-Premises Exchange organizations. It uses the MSExchange Management event logs to give you a simple way to view administrators’ activities in your Exchange environment with Cmdlets usage statistics and multiple pivots to understand who and/or what is affected to modifications on your environment. Required Data Connector: Exchange Audit Event logs via Legacy Agent.",
		"dataTypesDependencies": [
			"ESIExchangeConfig_CL"
		],
		"dataConnectorsDependencies": [
			"ESI-ExchangeOnPremisesCollector",
			"ESI-ExchangeAdminAuditLogEvents"
		],
		"previewImagesFileNames": [
			"MicrosoftExchangeSearchAdminAuditLogBlack.png",
			"MicrosoftExchangeSearchAdminAuditLogWhite.png"
		],
		"version": "1.0.1",
		"title": "Microsoft Exchange Search AdminAuditLog",
		"templateRelativePath": "Microsoft Exchange Search AdminAuditLog.json",
		"subtitle": "",
		"provider": "Microsoft"
	},
	{
		"workbookKey": "MicrosoftExchangeSearchAdminAuditLog-Online",
		"logoFileName": "Azure_Sentinel.svg",
		"description": "This workbook is dedicated to Online Exchange organizations. It uses the Office Activity logs to give you a simple way to view administrators’ activities in your Exchange environment with Cmdlets usage statistics and multiple pivots to understand who and/or what is affected to modifications on your environment. Required Data Connector: Microsoft 365 (Exchange).",
		"dataTypesDependencies": [
			"OfficeActivity"
		],
		"dataConnectorsDependencies": [
			"Office365"
		],
		"previewImagesFileNames": [
			"MicrosoftExchangeOnlineSearchAdminAuditLogBlack.png",
			"MicrosoftExchangeOnlineSearchAdminAuditLogWhite.png"
		],
		"version": "1.0.0",
		"title": "Microsoft Exchange Search AdminAuditLog - Online",
		"templateRelativePath": "Microsoft Exchange Search AdminAuditLog - Online.json",
		"subtitle": "",
		"provider": "Microsoft"
	},
	{
		"workbookKey": "MicrosoftExchangeSecurityMonitoring",
		"logoFileName": "Azure_Sentinel.svg",
		"description": "This Workbook is dedicated to On-Premises Exchange organizations. It uses the MSExchange Management event logs and Microsoft Exchange Security configuration collected by data connectors. It helps to track admin actions, especially on VIP Users and/or on Sensitive Cmdlets. This workbook allows also to list Exchange Services changes, local account activities and local logon on Exchange Servers. Required Data Connector: Exchange Audit Event logs via Legacy Agent.",
		"dataTypesDependencies": [
			"ESIExchangeConfig_CL"
		],
		"dataConnectorsDependencies": [
			"ESI-ExchangeOnPremisesCollector",
			"ESI-ExchangeAdminAuditLogEvents"
		],
		"previewImagesFileNames": [
			"MicrosoftExchangeSecurityMonitoringBlack.png",
			"MicrosoftExchangeSecurityMonitoringWhite.png"
		],
		"version": "1.0.1",
		"title": "Microsoft Exchange Admin Activity",
		"templateRelativePath": "Microsoft Exchange Admin Activity.json",
		"subtitle": "",
		"provider": "Microsoft"
	},
	{
		"workbookKey": "MicrosoftExchangeAdminActivity-Online",
		"logoFileName": "Azure_Sentinel.svg",
		"description": "This Workbook is dedicated to Online Exchange organizations. It uses Office Activity logs. It helps to track admin actions, especially on VIP Users and/or on Sensitive Cmdlets. Required Data Connector: Microsoft 365 (Exchange).",
		"dataTypesDependencies": [
			"OfficeActivity"
		],
		"dataConnectorsDependencies": [
			"Office365"
		],
		"previewImagesFileNames": [
			"MicrosoftExchangeAdminActivity-OnlineBlack.png",
			"MicrosoftExchangeAdminActivity-OnlineWhite.png"
		],
		"version": "1.0.0",
		"title": "Microsoft Exchange Online Admin Activity",
		"templateRelativePath": "Microsoft Exchange Admin Activity - Online.json",
		"subtitle": "",
		"provider": "Microsoft"
	},
	{
		"workbookKey": "MicrosoftExchangeSecurityReview-Online",
		"logoFileName": "Azure_Sentinel.svg",
		"description": "This Workbook is dedicated to Exchange Online tenants. It displays and highlights current Security configuration on various Exchange components specific to Online including delegations, the transport configuration and the linked security risks, and risky protocols.",
		"dataTypesDependencies": [
			"ESIExchangeOnlineConfig_CL"
		],
		"dataConnectorsDependencies": [
			"ESI-ExchangeOnlineCollector"
		],
		"previewImagesFileNames": [
			"MicrosoftExchangeSecurityReview-OnlineBlack.png",
			"MicrosoftExchangeSecurityReview-OnlineWhite.png"
		],
		"version": "1.1.0",
		"title": "Microsoft Exchange Security Review - Online",
		"templateRelativePath": "Microsoft Exchange Security Review - Online.json",
		"subtitle": "",
		"provider": "Microsoft"
	},
	{
		"workbookKey": "MicrosoftExchangeSecurityReview",
		"logoFileName": "Azure_Sentinel.svg",
		"description": "This Workbook is dedicated to On-Premises Exchange organizations. It displays and highlights current Security configuration on various Exchange components including delegations, rights on databases, Exchange and most important AD Groups with members including nested groups, local administrators of servers. This workbook helps also to understand the transport configuration and the linked security risks. Required Data Connector: Exchange Security Insights On-Premises Collector.",
		"dataTypesDependencies": [
			"ESIExchangeConfig_CL"
		],
		"dataConnectorsDependencies": [
			"ESI-ExchangeOnPremisesCollector",
			"ESI-ExchangeAdminAuditLogEvents"
		],
		"previewImagesFileNames": [
			"MicrosoftExchangeSecurityReviewBlack.png",
			"MicrosoftExchangeSecurityReviewWhite.png"
		],
		"version": "1.0.1",
		"title": "Microsoft Exchange Security Review",
		"templateRelativePath": "Microsoft Exchange Security Review.json",
		"subtitle": "",
		"provider": "Microsoft"
	},
	{
		"workbookKey": "ibossMalwareAndC2Workbook",
		"logoFileName": "iboss_logo.svg",
		"description": "A workbook providing insights into malware and C2 activity detected by iboss.",
		"dataTypesDependencies": [],
		"dataConnectorsDependencies": [
			"ibossAma",
			"CefAma"
		],
		"previewImagesFileNames": [
			""
		],
		"version": "1.0.0",
		"title": "iboss Malware and C2",
		"templateRelativePath": "ibossMalwareAndC2.json",
		"subtitle": "",
		"provider": "iboss"
	},
	{
		"workbookKey": "ibossWebUsageWorkbook",
		"logoFileName": "iboss_logo.svg",
		"description": "A workbook providing insights into web usage activity detected by iboss.",
		"dataTypesDependencies": [],
		"dataConnectorsDependencies": [
			"ibossAma",
			"CefAma"
		],
		"previewImagesFileNames": [
			""
		],
		"version": "1.0.0",
		"title": "iboss Web Usage",
		"templateRelativePath": "ibossWebUsage.json",
		"subtitle": "",
		"provider": "iboss"
	},
	{
		"workbookKey": "CynerioOverviewWorkbook",
		"logoFileName": "Cynerio.svg",
		"description": "An overview of Cynerio Security events",
		"dataTypesDependencies": [
			"CynerioEvent_CL"
		],
		"dataConnectorsDependencies": [
			"CynerioSecurityEvents"
		],
		"previewImagesFileNames": [
			"CynerioOverviewBlack.png",
			"CynerioOverviewWhite.png"
		],
		"version": "1.0.0",
		"title": "Cynerio Overview Workbook",
		"templateRelativePath": "CynerioOverviewWorkbook.json",
		"subtitle": "",
		"provider": "Cynerio"
	},
	{
		"workbookKey": "ReversingLabs-CapabilitiesOverview",
		"logoFileName": "reversinglabs.svg",
		"description": "The ReversingLabs-CapabilitiesOverview workbook provides a high level look at your threat intelligence capabilities and how they relate to your operations.",
		"dataTypesDependencies": [],
		"dataConnectorsDependencies": [],
		"previewImagesFileNames": [
			"ReversingLabsTiSummary-White.png",
			"ReversingLabsTiSummary-Black.png",
			"ReversingLabsOpsSummary-White.png",
			"ReversingLabsOpsSummary-Black.png"
		],
		"version": "1.1.1",
		"title": "ReversingLabs-CapabilitiesOverview",
		"templateRelativePath": "ReversingLabs-CapabilitiesOverview.json",
		"subtitle": "",
		"provider": "ReversingLabs"
	},
	{
		"workbookKey": "vCenter",
		"logoFileName": "Azure_Sentinel.svg",
		"description": "This data connector depends on a parser based on Kusto Function **vCenter** to work as expected. [Follow steps to get this Kusto Function](https://aka.ms/sentinel-vCenter-parser)",
		"dataTypesDependencies": [
			"vCenter_CL"
		],
		"dataConnectorsDependencies": [
			"VMwarevCenter"
		],
		"previewImagesFileNames": [
			""
		],
		"version": "1.0.0",
		"title": "vCenter",
		"templateRelativePath": "vCenter.json",
		"subtitle": "",
		"provider": "VMware"
	},
	{
		"workbookKey": "SAP-Monitors-AlertsandPerformance",
		"logoFileName": "SAPVMIcon.svg",
		"description": "SAP -Monitors- Alerts and Performance",
		"dataTypesDependencies": [
			"SAPAuditLog"
		],
		"dataConnectorsDependencies": [
			"SAP"
		],
		"previewImagesFileNames": [
			""
		],
		"version": "2.0.1",
		"title": "SAP -Monitors- Alerts and Performance",
		"templateRelativePath": "SAP -Monitors- Alerts and Performance.json",
		"subtitle": "",
		"provider": "Microsoft"
	},
	{
		"workbookKey": "SAP-SecurityAuditlogandInitialAccess",
		"logoFileName": "SAPVMIcon.svg",
		"description": "SAP -Security Audit log and Initial Access",
		"dataTypesDependencies": [
			"SAPAuditLog"
		],
		"dataConnectorsDependencies": [
			"SAP"
		],
		"previewImagesFileNames": [
			""
		],
		"version": "2.0.1",
		"title": "SAP -Security Audit log and Initial Access",
		"templateRelativePath": "SAP -Security Audit log and Initial Access.json",
		"subtitle": "",
		"provider": "Microsoft"
	},
	{
		"workbookKey": "DNSSolutionWorkbook",
		"logoFileName": "Azure_Sentinel.svg",
		"description": "This workbook is included as part of the DNS Essentials solution and gives a summary of analyzed DNS traffic. It also helps with threat analysis and investigating suspicious Domains, IPs and DNS traffic. DNS Essentials Solution also includes a playbook to periodically summarize the logs, thus enhancing the user experience and improving data search. For effective usage of workbook, we highly recommend enabling the summarization playbook that is provided with this solution.",
		"dataTypesDependencies": [],
		"dataConnectorsDependencies": [],
		"previewImagesFileNames": [
			"DNSDomainWorkbookWhite.png",
			"DNSDomainWorkbookBlack.png"
		],
		"version": "1.0.0",
		"title": "DNS Solution Workbook",
		"templateRelativePath": "DNSSolutionWorkbook.json",
		"subtitle": "",
		"provider": "Microsoft"
	},
	{
		"workbookKey": "MicrosoftPowerBIActivityWorkbook",
		"logoFileName": "PowerBILogo.svg",
		"description": "This workbook provides details on Microsoft PowerBI Activity",
		"dataTypesDependencies": [
			"PowerBIActivity"
		],
		"dataConnectorsDependencies": [
			"Microsoft PowerBI (Preview)"
		],
		"previewImagesFileNames": [
			"MicrosoftPowerBIActivityWorkbookBlack.png",
			"MicrosoftPowerBIActivityWorkbookWhite.png"
		],
		"version": "1.0.0",
		"title": "Microsoft PowerBI Activity Workbook",
		"templateRelativePath": "MicrosoftPowerBIActivityWorkbook.json",
		"subtitle": "",
		"provider": "Microsoft"
	},
	{
		"workbookKey": "MicrosoftThreatIntelligenceWorkbook",
		"logoFileName": "Azure_Sentinel.svg",
		"description": "Gain insights into threat indicators ingestion and search for indicators at scale across Microsoft 1st Party, 3rd Party, On-Premises, Hybrid, and Multi-Cloud Workloads. Indicators Search facilitates a simple interface for finding IP, File, Hash, Sender and more across your data. Seamless pivots to correlate indicators with Microsoft Sentinel: Incidents to make your threat intelligence actionable.",
		"dataTypesDependencies": [
			"ThreatIntelligenceIndicator",
			"SecurityIncident"
		],
		"dataConnectorsDependencies": [
			"ThreatIntelligence",
			"ThreatIntelligenceTaxii"
		],
		"previewImagesFileNames": [
			"ThreatIntelligenceWhite.png",
			"ThreatIntelligenceBlack.png"
		],
		"version": "1.0.0",
		"title": "Threat Intelligence",
		"templateRelativePath": "MicrosoftThreatIntelligence.json",
		"subtitle": "",
		"provider": "Microsoft"
	},
	{
		"workbookKey": "MicrosoftDefenderForEndPoint",
		"logoFileName": "Azure_Sentinel.svg",
		"description": "A wokbook to provide details about Microsoft Defender for Endpoint Advance Hunting to Overview & Analyse data brought through M365 Defender Connector.",
		"dataTypesDependencies": [],
		"dataConnectorsDependencies": [],
		"previewImagesFileNames": [
			"microsoftdefenderforendpointwhite.png",
			"microsoftdefenderforendpointblack.png"
		],
		"version": "1.0.0",
		"title": "Microsoft Defender For EndPoint",
		"templateRelativePath": "MicrosoftDefenderForEndPoint.json",
		"subtitle": "",
		"provider": "Microsoft Sentinel Community"
	},
	{
		"workbookKey": "MicrosoftSentinelDeploymentandMigrationTracker",
		"logoFileName": "Azure_Sentinel.svg",
		"description": "Use this workbook as a tool to define, track, and complete key deployment/migraiton tasks for Microsoft Sentinel. This workbook serves as a central hub for monitoring and configuring key areas of the product without having to leave the workbook and start over.",
		"dataTypesDependencies": [],
		"dataConnectorsDependencies": [],
		"previewImagesFileNames": [
			"microsoftsentineldeploymentandmigration-black.png",
			"microsoftsentineldeploymentandmigration-white.png"
		],
		"version": "1.1.2",
		"title": "Microsoft Sentinel Deployment and Migration Tracker",
		"templateRelativePath": "MicrosoftSentinelDeploymentandMigrationTracker.json",
		"subtitle": "",
		"provider": "Microsoft Sentinel Community",
		"support": {
			"tier": "Community"
		},
		"author": {
			"name": "Matt Lowe"
		},
		"source": {
			"kind": "Community"
		},
		"categories": {
			"domains": [
				"Platform"
			]
		}
	},
	{
		"workbookKey": "MicrosoftDefenderForIdentity",
		"logoFileName": "Azure_Sentinel.svg",
		"description": "Use this workbook to analyse the advance hunting data ingested for Defender For Identity.",
		"dataTypesDependencies": [
			"IdentityLogonEvents",
			"IdentityQueryEvents",
			"IdentityDirectoryEvents",
			"SecurityAlert"
		],
		"dataConnectorsDependencies": [],
		"previewImagesFileNames": [
			"microsoftdefenderforidentity-black.png",
			"microsoftdefenderforidentity-white.png"
		],
		"version": "1.0.0",
		"title": "Microsoft Defender For Identity",
		"templateRelativePath": "MicrosoftDefenderForIdentity.json",
		"subtitle": "",
		"provider": "Microsoft Sentinel Community"
	},
	{
		"workbookKey": "EsetProtect",
		"logoFileName": "eset-logo.svg",
		"description": "Visualize events and threats from Eset protect.",
		"dataTypesDependencies": [
			"ESETPROTECT"
		],
		"dataConnectorsDependencies": [
			"ESETPROTECT"
		],
		"previewImagesFileNames": [
			"ESETPROTECTBlack.png",
			"ESETPROTECTWhite.png"
		],
		"version": "1.0.0",
		"title": "EsetProtect",
		"templateRelativePath": "ESETPROTECT.json",
		"subtitle": "",
		"provider": "Community"
	},
	{
		"workbookKey": "CyberArkEPMWorkbook",
		"logoFileName": "CyberArk_Logo.svg",
		"description": "Sets the time name for analysis",
		"dataTypesDependencies": [
			"CyberArkEPM_CL"
		],
		"dataConnectorsDependencies": [
			"CyberArkEPM"
		],
		"previewImagesFileNames": [
			"CyberArkEPMBlack.png",
			"CyberArkEPMWhite.png"
		],
		"version": "1.0.0",
		"title": "CyberArk EPM",
		"templateRelativePath": "CyberArkEPM.json",
		"subtitle": "",
		"provider": "CyberArk"
	},
	{
		"workbookKey": "IncidentTasksWorkbook",
		"logoFileName": "Azure_Sentinel.svg",
		"description": "Use this workbook to review and modify existing incidents with tasks. This workbook provides views that higlight incident tasks that are open, closed, or deleted, as well as incidents with tasks that are either owned or unassigned. The workbook also provides SOC metrics around incident task performance, such as percentage of incidents without tasks, average time to close tasks, and more.",
		"dataTypesDependencies": [],
		"dataConnectorsDependencies": [],
		"previewImagesFileNames": [
			"Tasks-Black.png",
			"Tasks-White.png"
		],
		"version": "1.1.0",
		"title": "Incident Tasks Workbook",
		"templateRelativePath": "IncidentTasksWorkbook.json",
		"subtitle": "",
		"provider": "Microsoft"
	},
	{
		"workbookKey": "SentinelWorkspaceReconTools",
		"logoFileName": "Azure_Sentinel.svg",
		"description": "A workbook providing investigation tools for key tables. Good for incident response, tuning, and cost optimizaiton. An attempt to bring the Windows EventViewer experience to the cloud.",
		"dataTypesDependencies": [
			"AzureActivity",
			"AuditLogs",
			"SigninLogs",
			"SecurityIncident",
			"SecurityAlert",
			"CommonSecurityLog",
			"Events",
			"SecurityEvents",
			"Syslog",
			"WindowsSecurityEvents"
		],
		"dataConnectorsDependencies": [
			"AzureActivity",
			"AzureActiveDirectory",
			"SecurityEvents",
			"WindowsSecurityEvents"
		],
		"previewImagesFileNames": [
			"SentinelWorkspaceReconToolsWhite.png",
			"SentinelWorkspaceReconToolsBlack.png"
		],
		"version": "1.0.1",
		"title": "Sentinel Workspace Recon Tools",
		"templateRelativePath": "SentinelWorkspaceReconTools.json",
		"subtitle": "",
		"provider": "Microsoft Sentinel Community",
		"support": {
			"tier": "Community"
		},
		"author": {
			"name": "Andrew Blumhardt"
		},
		"source": {
			"kind": "Community"
		},
		"categories": {
			"domains": [
				"Security - Others"
			]
		}
	},
	{
		"workbookKey": "SyslogOverview",
		"logoFileName": "Azure_Sentinel.svg",
		"description": "A workbook designed to show an overview about the data ingested through Syslog.",
		"dataTypesDependencies": [
			"Syslog"
		],
		"dataConnectorsDependencies": [],
		"previewImagesFileNames": [
			"syslogoverview-white.png",
			"syslogoverview-black.png"
		],
		"version": "1.0.0",
		"title": "Syslog Overview",
		"templateRelativePath": "syslogoverview.json",
		"subtitle": "",
		"provider": "Microsoft Sentinel Community",
		"support": {
			"tier": "Community"
		},
		"author": {
			"name": "Samik Roy"
		},
		"source": {
			"kind": "Community"
		},
		"categories": {
			"domains": [
				"Application"
			]
		}
	},
	{
		"workbookKey": "SentinelHealth",
		"logoFileName": "Azure_Sentinel.svg",
		"description": "A workbook to show data fo Sentinel Health.",
		"dataTypesDependencies": [
			"SentinelHealth"
		],
		"dataConnectorsDependencies": [],
		"previewImagesFileNames": [
			"SentinelHealthWhite.png",
			"SentinelHealthBlack.png"
		],
		"version": "1.0.0",
		"title": "Sentinel Health",
		"templateRelativePath": "SentinelHealth.json",
		"subtitle": "",
		"provider": "Microsoft Sentinel Community",
		"support": {
			"tier": "Microsoft"
		},
		"author": {
			"name": "Samik Roy"
		},
		"source": {
			"kind": "Community"
		},
		"categories": {
			"domains": [
				"Platform"
			]
		}
	},
	{
		"workbookKey": "MicrosoftSentinelCostGBP",
		"logoFileName": "Azure_Sentinel.svg",
		"description": "This workbook provides an estimated cost in GBP (£) across the main billed items in Microsoft Sentinel: ingestion, retention and automation. It also provides insight about the possible impact of the Microsoft 365 E5 offer.",
		"dataTypesDependencies": [],
		"dataConnectorsDependencies": [],
		"previewImagesFileNames": [
			"MicrosoftSentinelCostGBPWhite.png",
			"MicrosoftSentinelCostGBPBlack.png"
		],
		"version": "1.6.1",
		"title": "Microsoft Sentinel Cost (GBP)",
		"templateRelativePath": "MicrosoftSentinelCostGBP.json",
		"subtitle": "",
		"provider": "Microsoft Sentinel Community",
		"support": {
			"tier": "Microsoft"
		},
		"author": {
			"name": "noodlemctwoodle"
		},
		"source": {
			"kind": "Community"
		},
		"categories": {
			"domains": [
				"Platform"
			]
		}
	},
	{
		"workbookKey": "SentinelCosts",
		"logoFileName": "Azure_Sentinel.svg",
		"description": "A workbook to demonstrate insights into the costs of Sentinel environment.",
		"dataTypesDependencies": [],
		"dataConnectorsDependencies": [],
		"previewImagesFileNames": [
			"SentinelCostsWhite.png",
			"SentinelCostsBlack.png"
		],
		"version": "1.5.1",
		"title": "Sentinel Costs",
		"templateRelativePath": "SentinelCosts.json",
		"subtitle": "",
		"provider": "Microsoft Sentinel Community",
		"support": {
			"tier": "Microsoft"
		},
		"author": {
			"name": "Yahya Abulhaj"
		},
		"source": {
			"kind": "Community"
		},
		"categories": {
			"domains": [
				"Platform"
			]
		}
	},
	{
		"workbookKey": "AnalyticsHealthAudit",
		"logoFileName": "Azure_Sentinel.svg",
		"description": "This workbook provides visibility on the health and audit of your analytics rules. You will be able to find out whether an analytics rule is running as expected and get a list of changes made to an analytic rule.",
		"dataTypesDependencies": [
			"SentinelHealth",
			"SentinelAudit"
		],
		"dataConnectorsDependencies": [],
		"previewImagesFileNames": [
			"AnalyticsHealthAuditWhite.png",
			"AnalyticsHealthAuditBlack.png"
		],
		"version": "1.0.0",
		"title": "Analytics Health & Audit",
		"templateRelativePath": "AnalyticsHealthAudit.json",
		"subtitle": "",
		"provider": "Microsoft Sentinel Community",
		"support": {
			"tier": "Microsoft"
		},
		"author": {
			"name": "Microsoft Corporation"
		},
		"source": {
			"kind": "Community"
		},
		"categories": {
			"domains": [
				"IT Operations",
				"Platform"
			]
		}
	},
	{
		"workbookKey": "AzureLogCoverage",
		"logoFileName": "Azure_Sentinel.svg",
		"description": "This Workbook pulls the current Azure inventory via Azure Resource Graph explorer and compares it with data written to one or more selected Log Analytics workspaces to determine which resources are sending data and which ones are not. This can be used to expose gaps in your logging coverage and/or identify inactive resources.",
		"dataTypesDependencies": [],
		"dataConnectorsDependencies": [],
		"previewImagesFileNames": [
			"AzureLogCoverageWhite1.png",
			"AzureLogCoverageWhite2.png",
			"AzureLogCoverageBlack1.png",
			"AzureLogCoverageBlack2.png"
		],
		"version": "1.1.0",
		"title": "Azure Log Coverage",
		"templateRelativePath": "AzureLogCoverage.json",
		"subtitle": "",
		"provider": "Microsoft Sentinel Community",
		"support": {
			"tier": "Community"
		},
		"author": {
			"name": "Alex Anders"
		},
		"source": {
			"kind": "Community"
		}
	},
	{
		"workbookKey": "AzureSensitiveOperationsReview",
		"logoFileName": "Azure_Sentinel.svg",
		"description": "Monitor Sesnitive Operations in Azure Activity using Azure Threat Research Matrix ",
		"dataTypesDependencies": [
			"AzureActivity"
		],
		"dataConnectorsDependencies": [
			"AzureActivity"
		],
		"previewImagesFileNames": [
			"SensitiveoperationSecurityBlack.png",
			"SensitiveoperationSecurityWhite.png"
		],
		"version": "1.0.0",
		"title": "Azure SensitiveOperations Review Workbook",
		"templateRelativePath": "SensitiveOperationsinAzureActivityLogReview.json",
		"subtitle": "",
		"provider": "Microsoft Sentinel community",
		"support": {
			"tier": "Microsoft"
		},
		"author": {
			"name": "Microsoft Corporation"
		},
		"source": {
			"kind": "Community"
		},
		"categories": {
			"domains": [
				"IT Operations",
				"Platform"
			]
		}
	},
	{
		"workbookKey": "MicrosoftSentinelCostEUR",
		"logoFileName": "Azure_Sentinel.svg",
		"description": "This workbook provides an estimated cost in EUR (€) across the main billed items in Microsoft Sentinel: ingestion, retention and automation. It also provides insight about the possible impact of the Microsoft 365 E5 offer.",
		"dataTypesDependencies": [],
		"dataConnectorsDependencies": [],
		"previewImagesFileNames": [
			"MicrosoftSentinelCostEURWhite.png",
			"MicrosoftSentinelCostEURBlack.png"
		],
		"version": "1.2.0",
		"title": "Microsoft Sentinel Cost (EUR)",
		"templateRelativePath": "MicrosoftSentinelCostEUR.json",
		"subtitle": "",
		"provider": "Microsoft Sentinel Community",
		"support": {
			"tier": "Microsoft"
		},
		"author": {
			"name": "Marco Passanisi"
		},
		"source": {
			"kind": "Community"
		},
		"categories": {
			"domains": [
				"Platform"
			]
		}
	},
	{
		"workbookKey": "LogAnalyticsQueryAnalysis",
		"logoFileName": "Azure_Sentinel.svg",
		"description": "This workbook provides an analysis on Log Analytics Query Logs.",
		"dataTypesDependencies": [],
		"dataConnectorsDependencies": [],
		"previewImagesFileNames": [
			"LogAnalyticsQueryAnalysisBlack.PNG",
			"LogAnalyticsQueryAnalysisWhite.PNG"
		],
		"version": "1.0.0",
		"title": "Log Analytics Query Analysis",
		"templateRelativePath": "LogAnalyticsQueryAnalysis.json",
		"subtitle": "",
		"provider": "Microsoft Sentinel Community",
		"support": {
			"tier": "Microsoft"
		},
		"author": {
			"name": "Samik Roy"
		},
		"source": {
			"kind": "Community"
		},
		"categories": {
			"domains": [
				"Platform"
			]
		}
	},
	{
		"workbookKey": "AcscEssential8",
		"logoFileName": "ACSClogo.svg",
		"description": "This workbook provides insights on the health state of Azure resources against requirements by the ACSC Essential 8.",
		"dataTypesDependencies": [
			"DeviceTvmSecureConfigurationAssessment"
		],
		"dataConnectorsDependencies": [],
		"previewImagesFileNames": [
			"AcscEssential8Black1.png",
			"AcscEssential8White1.png",
			"AcscEssential8Black2.png",
			"AcscEssential8White2.png"
		],
		"version": "2.0.0",
		"title": "ACSC Essential 8",
		"templateRelativePath": "AcscEssential8.json",
		"subtitle": "",
		"provider": "Microsoft",
		"support": {
			"tier": "Microsoft"
		},
		"author": {
			"name": "Microsoft Corporation"
		},
		"source": {
			"kind": "Community"
		},
		"categories": {
			"domains": [
				"Compliance",
				"IT Operations"
			]
		}
	},
	{
		"workbookKey": "TalonInsights",
		"logoFileName": "Talon.svg",
		"description": "This workbook provides Talon Security Insights on Log Analytics Query Logs",
		"dataTypesDependencies": [],
		"dataConnectorsDependencies": [],
		"previewImagesFileNames": [
			"TalonInsightsBlack.png",
			"TalonInsightsWhite.png"
		],
		"version": "2.0.0",
		"title": "Talon Insights",
		"templateRelativePath": "TalonInsights.json",
		"subtitle": "",
		"provider": "Talon Cyber Security"
	},
	{
		"workbookKey": "manualincident",
		"logoFileName": "Azure_Sentinel.svg",
		"description": "This workbook gives the ability for efficient incident management by enabling manual creation of Microsoft Sentinel incidents directly from within the workbook.",
		"dataTypesDependencies": [
			""
		],
		"dataConnectorsDependencies": [
			""
		],
		"previewImagesFileNames": [
			"ManualincidentWhite.png",
			"ManualincidentBlack.png"
		],
		"version": "1.0.0",
		"title": "Incident Management with Microsoft Sentinel Manual Creation of Incidents Workbook",
		"templateRelativePath": "ManualSentinelIncident.json",
		"subtitle": "",
		"provider": "Microsoft Sentinel community",
		"support": {
			"tier": "Community"
		},
		"author": {
			"name": "Microsoft Sentinel Community"
		},
		"source": {
			"kind": "Community"
		},
		"categories": {
			"domains": [
				"Security - Others"
			]
		}
	},
	{
		"workbookKey": "CofenseTriageThreatIndicators",
		"logoFileName": "CofenseTriage.svg",
		"description": "This workbook provides visualization of Cofense Triage threat indicators which are ingested in the Microsoft Sentinel Threat intelligence.",
		"dataTypesDependencies": [
			"ThreatIntelligenceIndicator",
			"Report_links_data_CL"
		],
		"dataConnectorsDependencies": [
			"CofenseTriageDataConnector"
		],
		"previewImagesFileNames": [
			"CofenseTriageThreatIndicatorsWhite1.png",
			"CofenseTriageThreatIndicatorsBlack1.png"
		],
		"version": "1.0",
		"title": "CofenseTriageThreatIndicators",
		"templateRelativePath": "CofenseTriageThreatIndicators.json",
		"subtitle": "",
		"provider": "Cofense"
	},
	{
		"workbookKey": "OptimizationWorkbook",
		"logoFileName": "optimization.svg",
		"description": "This workbook aims to help you gain insights into your current Microsoft Sentinel environment, while also providing recommendations for optimizing costs, improving operational effectiveness, and offering a management overview.",
		"dataTypesDependencies": [
			"SentinelHealth",
			"SentinelAudit"
		],
		"dataConnectorsDependencies": [],
		"previewImagesFileNames": [
			"OptimizationWorkbookBlack.png",
			"OptimizationWorkbookWhite.png"
		],
		"version": "1.4.0",
		"title": "Microsoft Sentinel Optimization Workbook",
		"templateRelativePath": "OptimizationWorkbook.json",
		"subtitle": "",
		"provider": "Microsoft",
		"support": {
			"tier": "Microsoft"
		},
		"author": {
			"name": "Jeremy Tan, Matthew Lowe, Margaret Mwaura"
		},
		"source": {
			"kind": "Community"
		},
		"categories": {
			"domains": [
				"IT Operations"
			]
		}
	},
	{
		"workbookKey": "DataCollectionRuleToolkit",
		"logoFileName": "Azure_Sentinel.svg",
		"description": "Use this workbook solution to create, review, and modify data collection rules for Microsoft Sentinel. This workbook provides a click-through experience that centralizes key components from Microsoft Sentinel, Azure Log Analytics, and Azure Monitor to enable users to create new DCRs, modify existing DCRs, and review all DCRs in the environment.",
		"dataTypesDependencies": [],
		"dataConnectorsDependencies": [],
		"previewImagesFileNames": [
			"Dcr-toolkit-Black.png",
			"Dcr-toolkit-White.png"
		],
		"version": "1.2.0",
		"title": "Data Collection Rule Toolkit",
		"templateRelativePath": "DCR-Toolkit.json",
		"subtitle": "",
		"provider": "Microsoft Sentinel Community",
		"support": {
			"tier": "Community"
		},
		"author": {
			"name": "Microsoft Sentinel Community"
		},
		"source": {
			"kind": "Community"
		},
		"categories": {
			"domains": [
				"Data Collection"
			]
		}
	},
	{
		"workbookKey": "NetskopeWorkbook",
		"logoFileName": "Netskope_logo.svg",
		"description": "Gain insights and comprehensive monitoring into Netskope events data by analyzing traffic and user activities.\nThis workbook provides insights into various Netskope events types such as Cloud Firewall, Network Private Access, Applications, Security Alerts as well as Web Transactions.\nYou can use this workbook to get visibility in to your Netskope Security Cloud and quickly identify threats, anamolies, traffic patterns, cloud application useage, blocked URL addresses and more.",
		"dataTypesDependencies": [
			"Netskope_Events_CL",
			"Netskope_Alerts_CL",
			"Netskope_WebTX_CL"
		],
		"dataConnectorsDependencies": [],
		"previewImagesFileNames": [
			"Netskope-ApplicationEvents-Black.png",
			"Netskope-ApplicationEvents-White.png",
			"Netskope-SecurityAlerts-DLP-Black.png",
			"Netskope-SecurityAlerts-DLP-White.png",
			"Netskope-NetworkEvents-CFW-Black.png",
			"Netskope-NetworkEvents-CFW-White.png",
			"Netskope-SecurityAlerts-Malsite-Black.png",
			"Netskope-SecurityAlerts-Malsite-White.png",
			"Netskope-NetworkEvents-NPA-Black.png",
			"Netskope-NetworkEvents-NPA-White.png",
			"Netskope-SecurityAlerts-Malware-White.png",
			"Netskope-SecurityAlerts-Malware-Black.png",
			"Netskope-SecurityAlerts-BehaviorAnalytics-Black.png",
			"Netskope-SecurityAlerts-BehaviorAnalytics-White.png",
			"Netskope-SecurityAlerts-Overview-Black.png",
			"Netskope-SecurityAlerts-Overview-White.png",
			"Netskope-SecurityAlerts-CompormisedCredentials-Black.png",
			"Netskope-SecurityAlerts-CompromisedCredentials-White.png",
			"Netskope-WebTransactions-Black.png",
			"Netskope-WebTransactions-White.png"
		],
		"version": "1.0",
		"title": "Netskope",
		"templateRelativePath": "NetskopeEvents.json",
		"subtitle": "",
		"provider": "Netskope"
	},
	{
		"workbookKey": "AIShield",
		"logoFileName": "AIShield_Logo.svg",
		"description": "Visualize events generated by AIShield. This workbook is dependent on a parser AIShield which is a part of the solution deployment.",
		"dataTypesDependencies": [
			"AIShield"
		],
		"dataConnectorsDependencies": [
			"AIShield"
		],
		"previewImagesFileNames": [
			"AIShieldBlack.png",
			"AIShieldWhite.png"
		],
		"version": "1.0.0",
		"title": "AIShield Workbook",
		"templateRelativePath": "AIShield.json",
		"subtitle": "",
		"provider": "Community"
	},
	{
		"workbookKey": "AdvancedWorkbookConcepts",
		"logoFileName": "Azure_Sentinel.svg",
		"description": "Use this workbook to view and learn advanced concepts for workbooks in Azure Monitor and Microsoft Sentinel. Examples are provided in order to teach users how the concepts look, work, and are built.",
		"dataTypesDependencies": [],
		"dataConnectorsDependencies": [],
		"previewImagesFileNames": [
			"Advancedworkbookconcepts-Black.png",
			"Advancedworkbookconcepts-White.png"
		],
		"version": "1.1.0",
		"title": "Advanced Workbook Concepts",
		"templateRelativePath": "AdvancedWorkbookConcepts.json",
		"subtitle": "",
		"provider": "Microsoft Sentinel Community",
		"support": {
			"tier": "Microsoft"
		},
		"author": {
			"name": "Microsoft Sentinel Community"
		},
		"source": {
			"kind": "Community"
		},
		"categories": {
			"domains": [
				"Workbooks",
				"Reporting",
				"Visualization"
			]
		}
	},
	{
		"workbookKey": "NetCleanProActiveWorkbook",
		"logoFileName": "NetCleanImpactLogo.svg",
		"description": "This workbook provides insights on NetClean ProActive Incidents.",
		"dataTypesDependencies": [
			"Netclean_Incidents_CL"
		],
		"dataConnectorsDependencies": [
			"Netclean_ProActive_Incidents"
		],
		"previewImagesFileNames": [
			"NetCleanProActiveBlack1.png",
			"NetCleanProActiveBlack2.png",
			"NetCleanProActiveWhite1.png",
			"NetCleanProActiveWhite2.png"
		],
		"version": "1.0.0",
		"title": "NetClean ProActive",
		"templateRelativePath": "NetCleanProActiveWorkbook.json",
		"subtitle": "",
		"provider": "NetClean"
	},
	{
		"workbookKey": "AutomationHealth",
		"logoFileName": "Azure_Sentinel.svg",
		"description": "Have a holistic overview of your automation health, gain insights about failures, correlate Microsoft Sentinel health with Logic Apps diagnostics logs and deep dive automation details per incident",
		"dataTypesDependencies": [
			"SentinelHealth"
		],
		"dataConnectorsDependencies": [],
		"previewImagesFileNames": [
			"AutomationHealthBlack.png",
			"AutomationHealthWhite.png"
		],
		"version": "2.0.0",
		"title": "Automation health",
		"templateRelativePath": "AutomationHealth.json",
		"subtitle": "",
		"provider": "Microsoft Sentinel Community"
	},
	{
		"workbookKey": "PlaybooksHealth",
		"logoFileName": "Azure_Sentinel.svg",
		"description": "The workbook will provide you with deeper insights regarding the status, activity, and billing of each playbook. You can use the workbook's logic to monitor the general health of the playbooks.",
		"dataTypesDependencies": [],
		"dataConnectorsDependencies": [],
		"previewImagesFileNames": [
			"PlaybookHealthWhite.PNG",
			"PlaybookHealthBlack.PNG"
		],
		"version": "1.0.0",
		"title": "Playbooks health monitoring (preview)",
		"templateRelativePath": "PlaybookHealth.json",
		"subtitle": "",
		"provider": "Microsoft Sentinel Community",
		"support": {
			"tier": "Microsoft"
		},
		"author": {
			"name": "Microsoft Corporation"
		},
		"source": {
			"kind": "Community"
		},
		"categories": {
			"domains": [
				"IT Operations",
				"Platform"
			]
		}
	},
	{
		"workbookKey": "CiscoSDWANWorkbook",
		"logoFileName": "cisco-logo-72px.svg",
		"description": "Cisco SD-WAN Workbook equips administrators with the necessary tools to implement robust security measures and stay ahead of emerging threats.By leveraging the insights and recommendations provided in the workbook, network administrators can effectively protect their SD-WAN infrastructure from potential vulnerabilities and ensure a secure and reliable network connectivity for their organization.",
		"dataTypesDependencies": [
			"Syslog",
			"CiscoSDWANNetflow_CL"
		],
		"dataConnectorsDependencies": [
			"CiscoSDWAN"
		],
		"previewImagesFileNames": [
			"CiscoSDWANWhite1.png",
			"CiscoSDWANWhite2.png",
			"CiscoSDWANWhite3.png",
			"CiscoSDWANBlack1.png",
			"CiscoSDWANBlack2.png",
			"CiscoSDWANBlack3.png"
		],
		"version": "1.0.0",
		"title": "Cisco SD-WAN",
		"templateRelativePath": "CiscoSDWAN.json",
		"provider": "Cisco"
	},
	{
		"workbookKey": "SAP-AuditControls",
		"logoFileName": "SAPVMIcon.svg",
		"description": "SAP -Audit Controls (Preview)",
		"dataTypesDependencies": [
			"SAPAuditLog"
		],
		"dataConnectorsDependencies": [
			"SAP"
		],
		"previewImagesFileNames": [
			""
		],
		"version": "1.0.0",
		"title": "SAP -Audit Controls (Preview)",
		"templateRelativePath": "SAP -Audit Controls (Preview).json",
		"subtitle": "",
		"provider": "Microsoft"
	},
	{
		"workbookKey": "ZoomReports",
		"logoFileName": "Azure_Sentinel.svg",
		"description": "Visualize various details & visuals on Zoom Report data ingested though the solution. This also have a dependency on the parser which is available as a part of Zoom solution named Zoom",
		"dataTypesDependencies": [
			"Zoom"
		],
		"dataConnectorsDependencies": [
			"Zoom Reports"
		],
		"previewImagesFileNames": [
			"ZoomReportsBlack.png",
			"ZoomReportsWhite.png"
		],
		"version": "1.0.0",
		"title": "Zoom Reports",
		"templateRelativePath": "ZoomReports.json",
		"subtitle": "",
		"provider": "Community"
	},
	{
		"workbookKey": "InsiderRiskManagementWorkbook",
		"logoFileName": "Azure_Sentinel.svg",
		"description": "The Microsoft Insider Risk Management Workbook integrates telemetry from 25+ Microsoft security products to provide actionable insights into insider risk management. Reporting tools provide “Go to Alert” links to provide deeper integration between products and a simplified user experience for exploring alerts. ",
		"dataTypesDependencies": [
			"SigninLogsSigninLogs",
			"AuditLogs",
			"AzureActivity",
			"OfficeActivity",
			"InformationProtectionLogs_CL",
			"SecurityIncident"
		],
		"dataConnectorsDependencies": [],
		"previewImagesFileNames": [
			"InsiderRiskManagementBlack.png",
			"InsiderRiskManagementWhite.png"
		],
		"version": "1.0.0",
		"title": "Insider Risk Management",
		"templateRelativePath": "InsiderRiskManagement.json",
		"subtitle": "",
		"provider": "Microsoft"
	},
	{
		"workbookKey": "Fortiweb-workbook",
		"logoFileName": "Azure_Sentinel.svg",
		"description": "This workbook depends on a parser based on a Kusto Function to work as expected [**Fortiweb**](https://aka.ms/sentinel-FortiwebDataConnector-parser) which is deployed with the Microsoft Sentinel Solution.",
		"dataTypesDependencies": [
			"CommonSecurityLog"
		],
		"dataConnectorsDependencies": [
			"FortinetFortiWeb"
		],
		"previewImagesFileNames": [
			""
		],
		"version": "1.0.0",
		"title": "Fortiweb-workbook",
		"templateRelativePath": "Fortiweb-workbook.json",
		"subtitle": "",
		"provider": "Microsoft"
	},
	{
		"workbookKey": "WebSessionEssentialsWorkbook",
		"logoFileName": "Azure_Sentinel.svg",
		"description": "The 'Web Session Essentials' workbook provides real-time insights into activity and potential threats in your network. This workbook is designed for network teams, security architects, analysts, and consultants to monitor, identify and investigate threats on Web servers, Web Proxies and Web Security Gateways assets. This Workbook gives a summary of analysed web traffic and helps with threat analysis and investigating suspicious http traffic.",
		"dataTypesDependencies": [],
		"dataConnectorsDependencies": [],
		"previewImagesFileNames": [
			"WebSessionEssentialsWorkbookWhite.png",
			"WebSessionEssentialsWorkbookBlack.png"
		],
		"version": "1.0.0",
		"title": "Web Session Essentials Workbook",
		"templateRelativePath": "WebSessionEssentials.json",
		"subtitle": "",
		"provider": "Microsoft"
	},
	{
		"workbookKey": "IslandAdminAuditOverview",
		"logoFileName": "island.svg",
		"description": "This workbook provides a view into the activities of administrators in the Island Management Console.",
		"dataTypesDependencies": [],
		"dataConnectorsDependencies": [],
		"previewImagesFileNames": [
			""
		],
		"version": "1.0.0",
		"title": "Island Admin Audit Overview",
		"templateRelativePath": "IslandAdminAuditOverview.json",
		"subtitle": "",
		"provider": "Island"
	},
	{
		"workbookKey": "IslandUserActivityOverview",
		"logoFileName": "island.svg",
		"description": "This workbook provides a view into the activities of users while using the Island Enterprise Browser.",
		"dataTypesDependencies": [],
		"dataConnectorsDependencies": [],
		"previewImagesFileNames": [
			""
		],
		"version": "1.0.0",
		"title": "Island User Activity Overview",
		"templateRelativePath": "IslandUserActivityOverview.json",
		"subtitle": "",
		"provider": "Island"
	},
	{
		"workbookKey": "BloodHoundEnterpriseAttackPathWorkbook",
		"logoFileName": "BHE_Logo.svg",
		"description": "Gain insights into BloodHound Enterprise attack paths.",
		"dataTypesDependencies": [
			"BloodHoundEnterprise"
		],
		"dataConnectorsDependencies": [
			"BloodHoundEnterprise"
		],
		"previewImagesFileNames": [
			""
		],
		"version": "1.0",
		"title": "BloodHound Enterprise Attack Paths",
		"templateRelativePath": "BloodHoundEnterpriseAttackPath.json",
		"subtitle": "",
		"provider": "SpecterOps"
	},
	{
		"workbookKey": "BloodHoundEnterprisePostureWorkbook",
		"logoFileName": "BHE_Logo.svg",
		"description": "Gain insights into BloodHound Enterprise domain posture.",
		"dataTypesDependencies": [
			"BloodHoundEnterprise"
		],
		"dataConnectorsDependencies": [
			"BloodHoundEnterprise"
		],
		"previewImagesFileNames": [
			""
		],
		"version": "1.0",
		"title": "BloodHound Enterprise Posture",
		"templateRelativePath": "BloodHoundEnterprisePosture.json",
		"subtitle": "",
		"provider": "SpecterOps"
	},
	{
		"workbookKey": "BitSightWorkbook",
		"logoFileName": "BitSight.svg",
		"description": "Gain insights into BitSight data.",
		"dataTypesDependencies": [
			"Alerts_data_CL",
			"BitsightBreaches_data_CL",
			"BitsightCompany_details_CL",
			"BitsightCompany_rating_details_CL",
			"BitsightDiligence_historical_statistics_CL",
			"BitsightDiligence_statistics_CL",
			"BitsightFindings_summary_CL",
			"BitsightFindings_data_CL",
			"BitsightGraph_data_CL",
			"BitsightIndustrial_statistics_CL",
			"BitsightObservation_statistics_CL"
		],
		"dataConnectorsDependencies": [
			"BitSightDatConnector"
		],
		"previewImagesFileNames": [
			"BitSightWhite1.png",
			"BitSightBlack1.png"
		],
		"version": "1.0.0",
		"title": "BitSight",
		"templateRelativePath": "BitSightWorkbook.json",
		"subtitle": "",
		"provider": "BitSight"
	},
	{
		"workbookKey": "VectraXDR",
		"logoFileName": "",
		"description": "This workbook provides visualization of Audit, Detections, Entity Scoring, Lockdown and Health data.",
		"dataTypesDependencies": [
			"Audits_Data_CL",
			"Detections_Data_CL",
			"Entity_Scoring_Data_CL",
			"Lockdown_Data_CL",
			"Health_Data_CL"
		],
		"dataConnectorsDependencies": [
			"VectraDataConnector"
		],
		"previewImagesFileNames": [
			"VectraXDRWhite1.png",
			"VectraXDRWhite2.png",
			"VectraXDRWhite3.png",
			"VectraXDRWhite4.png",
			"VectraXDRWhite5.png",
			"VectraXDRBlack1.png",
			"VectraXDRBlack2.png",
			"VectraXDRBlack3.png",
			"VectraXDRBlack4.png",
			"VectraXDRBlack5.png"
		],
		"version": "2.0.0",
		"title": "Vectra XDR",
		"templateRelativePath": "VectraXDR.json",
		"subtitle": "",
		"provider": "Vectra"
	},
	{
		"workbookKey": "CloudflareWorkbook",
		"logoFileName": "cloudflare.svg",
		"description": "Gain insights into Cloudflare events. You will get visibility on your Cloudflare web traffic, security, reliability.",
		"dataTypesDependencies": [
			"Cloudflare_CL"
		],
		"dataConnectorsDependencies": [
			"CloudflareDataConnector"
		],
		"previewImagesFileNames": [
			"CloudflareOverviewWhite01.png",
			"CloudflareOverviewWhite02.png",
			"CloudflareOverviewBlack01.png",
			"CloudflareOverviewBlack02.png"
		],
		"version": "1.0",
		"title": "Cloudflare",
		"templateRelativePath": "Cloudflare.json",
		"subtitle": "",
		"provider": "Cloudflare"
	},
	{
		"workbookKey": "CofenseIntelligenceWorkbook",
		"logoFileName": "CofenseTriage.svg",
		"description": "This workbook provides visualization of Cofense Intelligence threat indicators which are ingested in the Microsoft Sentinel Threat intelligence.",
		"dataTypesDependencies": [
			"ThreatIntelligenceIndicator",
			"Malware_Data"
		],
		"dataConnectorsDependencies": [
			"CofenseIntelligenceDataConnector"
		],
		"previewImagesFileNames": [
			"CofenseIntelligenceWhite1.png",
			"CofenseIntelligenceBlack1.png"
		],
		"version": "1.0",
		"title": "CofenseIntelligenceThreatIndicators",
		"templateRelativePath": "CofenseIntelligenceThreatIndicators.json",
		"subtitle": "",
		"provider": "Cofense"
	},
	{
		"workbookKey": "EgressDefendMetricWorkbook",
		"logoFileName": "Egress-logo.svg",
		"description": "A workbook providing insights into Egress Defend.",
		"dataTypesDependencies": [
			"EgressDefend_CL"
		],
		"previewImagesFileNames": [
			"EgressDefendMetricWorkbookBlack01.png",
			"EgressDefendMetricWorkbookWhite01.png"
		],
		"version": "1.0.0",
		"title": "Egress Defend Insights",
		"templateRelativePath": "DefendMetrics.json",
		"subtitle": "Defend Metrics",
		"provider": "Egress Software Technologies"
	},
	{
		"workbookKey": "UserWorkbook-alexdemichieli-github-update-1",
		"logoFileName": "GitHub.svg",
		"description": "Gain insights to GitHub activities that may be interesting for security.",
		"dataTypesDependencies": [
			"GitHubAuditLogPolling_CL"
		],
		"dataConnectorsDependencies": [
			"GitHubEcAuditLogPolling"
		],
		"previewImagesFileNames": [
			""
		],
		"version": "1.0.0",
		"title": "GitHub Security",
		"templateRelativePath": "GitHubAdvancedSecurity.json",
		"subtitle": "",
		"provider": "Microsoft"
	},
	{
		"workbookKey": "SalemDashboard",
		"logoFileName": "salem_logo.svg",
		"description": "Monitor Salem Performance",
		"dataTypesDependencies": [
			"SalemAlerts_CL"
		],
		"dataConnectorsDependencies": [],
		"previewImagesFileNames": [
			""
		],
		"version": "1.0.0",
		"title": "Salem Alerts Workbook",
		"templateRelativePath": "SalemDashboard.json",
		"subtitle": "",
		"provider": "SalemCyber"
	},
	{
		"workbookKey": "MimecastAuditWorkbook",
		"logoFileName": "Mimecast.svg",
		"description": "A workbook providing insights into Mimecast Audit.",
		"dataTypesDependencies": [
			"MimecastAudit_CL"
		],
		"previewImagesFileNames": [
			"MimecastAuditBlack1.png",
			"MimecastAuditBlack2.png",
			"MimecastAuditWhite1.png",
			"MimecastAuditWhite2.png"
		],
		"version": "1.0.0",
		"title": "MimecastAudit",
		"templateRelativePath": "MimecastAudit.json",
		"subtitle": "Mimecast Audit",
		"provider": "Mimecast"
	},
	{
		"workbookKey": "MailGuard365Workbook",
		"logoFileName": "MailGuard365_logo.svg",
		"description": "MailGuard 365 Workbook",
		"dataTypesDependencies": [
			"MailGuard365_Threats_CL"
		],
		"dataConnectorsDependencies": [
			"MailGuard365"
		],
		"previewImagesFileNames": [
			"MailGuard365WorkbookWhite1.png",
			"MailGuard365WorkbookWhite2.png",
			"MailGuard365WorkbookBlack1.png",
			"MailGuard365WorkbookBlack2.png"
		],
		"version": "1.0.0",
		"title": "MailGuard365",
		"templateRelativePath": "MailGuard365Dashboard.json",
		"subtitle": "",
		"provider": "MailGuard 365"
	},
	{
		"workbookKey": "MimecastTIRegionalWorkbook",
		"logoFileName": "Mimecast.svg",
		"description": "A workbook providing insights into Mimecast Regional Threat indicator.",
		"dataTypesDependencies": [
			"ThreatIntelligenceIndicator"
		],
		"dataConnectorsDependencies": [
			"MimecastTIRegionalConnectorAzureFunctions"
		],
		"previewImagesFileNames": [
			"MimecastTIReginalWhite.png",
			"MimecastTIRegionalBlack.png"
		],
		"version": "1.0.0",
		"title": "MimecastTIRegional",
		"templateRelativePath": "MimecastTIRegional.json",
		"subtitle": "Mimecast TI Regional",
		"provider": "Mimecast"
	},
	{
		"workbookKey": "DataminrPulseAlerts",
		"logoFileName": "DataminrPulse.svg",
		"description": "This Workbook provides insight into the data coming from DataminrPulse.",
		"dataTypesDependencies": [
			"DataminrPulse_Alerts_CL"
		],
		"dataConnectorsDependencies": [
			"DataminrPulseAlerts"
		],
		"previewImagesFileNames": [
			"DataminrPulseAlertsBlack1.png",
			"DataminrPulseAlertsBlack2.png",
			"DataminrPulseAlertsBlack3.png",
			"DataminrPulseAlertsBlack4.png",
			"DataminrPulseAlertsBlack5.png",
			"DataminrPulseAlertsWhite1.png",
			"DataminrPulseAlertsWhite2.png",
			"DataminrPulseAlertsWhite3.png",
			"DataminrPulseAlertsWhite4.png",
			"DataminrPulseAlertsWhite5.png"
		],
		"version": "1.0.0",
		"title": "Dataminr Pulse Alerts",
		"templateRelativePath": "DataminrPulseAlerts.json",
		"provider": "Dataminr"
	},
	{
		"workbookKey": "DoDZeroTrustWorkbook",
		"logoFileName": "",
		"description": "This workbook solution provides an intuitive, customizable, framework intended to help track/report Zero Trust implementation in accordance with the latest DoD Zero Trust Strategy.",
		"dataTypesDependencies": [],
		"dataConnectorsDependencies": [],
		"previewImagesFileNames": [
			"DoDZeroTrustWorkbook1Black.png",
			"DoDZeroTrustWorkbook2Black.png",
			"DoDZeroTrustWorkbook3Black.png",
			"DoDZeroTrustWorkbook1White.png",
			"DoDZeroTrustWorkbook2White.png",
			"DoDZeroTrustWorkbook3White.png"
		],
		"version": "1.1.0",
		"title": "DoD Zero Trust Strategy Workbook",
		"templateRelativePath": "DoDZeroTrustWorkbook.json",
		"subtitle": "",
		"provider": "Microsoft",
		"support": {
			"tier": "Microsoft"
		},
		"author": {
			"name": "Lili Davoudian, Chhorn Lim, Jay Pelletier, Michael Crane"
		},
		"source": {
			"kind": "Community"
		},
		"categories": {
			"domains": [
				"IT Operations"
			]
		}
	},
	{
		"workbookKey": "GreyNoiseIntellegenceOverviewWorkbook",
		"logoFileName": "greynoise_logomark_black.svg",
		"description": "This workbook provides visualization of GreyNoise Intelligence threat indicators which are ingested in the Microsoft Sentinel Threat intelligence.",
		"dataTypesDependencies": [
			"ThreatIntelligenceIndicator"
		],
		"dataConnectorsDependencies": [
			"GreyNoise2SentinelAPI"
		],
		"previewImagesFileNames": [
			"GreyNoiseOverviewWhite.png",
			"GreyNoiseOverviewBlack.png"
		],
		"version": "1.0",
		"title": "GreyNoise Intelligence Threat Indicators",
		"templateRelativePath": "GreyNoiseOverview.json",
		"subtitle": "",
		"provider": "GreyNoise Intelligence, Inc."
	},
	{
		"workbookKey": "WizFindingsWorkbook",
		"logoFileName": "Wiz_logo.svg",
		"description": "A visualized overview of Wiz Findings.\nExplore, analize and learn about your security posture using Wiz Findings Overview",
		"dataTypesDependencies": [
			"WizIssues_CL",
			"WizVulnerabilities_CL",
			"WizAuditLogs_CL",
			"WizIssuesV2_CL",
			"WizVulnerabilitiesV2_CL",
			"WizAuditLogs_CL"
		],
		"dataConnectorsDependencies": [
			"Wiz"
		],
		"previewImagesFileNames": [
			"WizFindingsBlack1.png",
			"WizFindingsBlack2.png",
			"WizFindingsBlack3.png",
			"WizFindingsWhite1.png",
			"WizFindingsWhite2.png",
			"WizFindingsWhite3.png"
		],
		"version": "2.0.0",
		"title": "Wiz Findings overview",
		"templateRelativePath": "WizFindings.json",
		"subtitle": "",
		"provider": "Wiz"
	},
	{
		"workbookKey": "ThreatConnectOverviewWorkbook",
		"logoFileName": "ThreatConnect.svg",
		"description": "This workbook provides visualization of ThreatConnect threat indicators which are ingested in the Microsoft Sentinel Threat intelligence.",
		"dataTypesDependencies": [
			"ThreatIntelligenceIndicator"
		],
		"dataConnectorsDependencies": [
			"ThreatIntelligence"
		],
		"previewImagesFileNames": [
			"ThreatConnectOverviewBlack.png",
			"ThreatConnectOverviewWhite.png"
		],
		"version": "1.0.0",
		"title": "ThreatConnect Overview Workbook",
		"templateRelativePath": "ThreatConnectOverview.json",
		"subtitle": "",
		"provider": "ThreatConnect, Inc."
	},
	{
		"workbookKey": "Sentinel_Central",
		"logoFileName": "Azure_Sentinel.svg",
		"description": "Use this report to view Incident (and Alert data) across many workspaces, this works with Azure Lighthouse and across any subscription you have access to.",
		"dataTypesDependencies": [
			"SecurityEvent"
		],
		"dataConnectorsDependencies": [
			"IdentityAndAccessWhite.png",
			"IdentityAndAccessBlack.png"
		],
		"previewImagesFileNames": [
			"SentinelCentralBlack.png",
			"SentinelCentralWhite.png"
		],
		"version": "2.1.2",
		"title": "Sentinel Central",
		"templateRelativePath": "Sentinel_Central.json",
		"subtitle": "",
		"provider": "Microsoft Sentinel community",
		"support": {
			"tier": "Community"
		},
		"author": {
			"name": "Clive Watson"
		},
		"source": {
			"kind": "Community"
		},
		"categories": {
			"domains": [
				"Security"
			]
		}
	},
	{
		"workbookKey": "AuthomizeWorkbook",
		"logoFileName": "Authomize.svg",
		"description": "Manage your Authorization Security Lifecycle across all XaaS environments and Private Clouds. Using Authomize AI-based engine continuously monitor the relationships between identities and assets and gain insight into security risks and events.",
		"dataTypesDependencies": [
			"Authomize_v2_CL"
		],
		"dataConnectorsDependencies": [
			"Authomize"
		],
		"previewImagesFileNames": [
			"AuthomizeITDREventMonitoring-Black.png",
			"AuthomizeITDREventMonitoring-White.png"
		],
		"version": "1.0.0",
		"title": "Authomize ITDR Event Monitoring for Identities",
		"templateRelativePath": "Authomize.json",
		"subtitle": "",
		"provider": "Authomize"
	},
	{
		"workbookKey": "GigamonConnector",
		"logoFileName": "gigamon.svg",
		"description": "A visualized overview of Gigamon AMX Data Connector .\nExplore, analize and learn about your security posture using Gigamon AMX data connector Overview.",
		"dataTypesDependencies": [
			"Gigamon_CL"
		],
		"dataConnectorsDependencies": [
			"GigamonDataConnector"
		],
		"previewImagesFileNames": [
			"GigamonWorkbookBlack.png",
			"GigamonWorkbookWhite.png"
		],
		"version": "1.0.0",
		"title": "Gigamon Workbook",
		"templateRelativePath": "Gigamon.json",
		"subtitle": "",
		"provider": "Gigamon"
	},
	{
		"workbookKey": "PrancerSentinelAnalyticsWorkbook",
		"description": "Monitor and analyze Prancer PAC and CSPM scan results.",
		"logoFileName": "Prancer.svg",
		"dataTypesDependencies": [
			"prancer_CL"
		],
		"dataConnectorsDependencies": [
			"PrancerLogData"
		],
		"previewImagesFileNames": [
			"PrancerBlack.png",
			"PrancerWhite.png"
		],
		"version": "1.0.0",
		"title": "Prancer Microsoft Sentinel Analytics Workbook",
		"templateRelativePath": "PrancerSentinelAnalytics.json",
		"subtitle": "",
		"provider": "Prancer"
	},
	{
		"workbookKey": "ValenceSecurityAlertsWorkbook",
		"logoFileName": "ValenceSecurityLogo.svg",
		"description": "SaaS security alerts from Valence Security.",
		"dataTypesDependencies": [
			"ValenceAlert_CL"
		],
		"dataConnectorsDependencies": [
			"ValenceSecurity"
		],
		"previewImagesFileNames": [
			"ValenceAlertsBlack.png",
			"ValenceAlertsWhite.png"
		],
		"version": "1.0.0",
		"title": "Valence Security Alerts Workbook",
		"templateRelativePath": "ValenceAlertsWorkbook.json",
		"subtitle": "",
		"provider": "Valence Security"
	},
	{
		"workbookKey": "MalwareProtectionEssentialsWorkbook",
		"logoFileName": "Azure_Sentinel.svg",
		"description": "This workbook provides details about Suspicious Malware Activities from File, Process and Registry events generated by EDR (Endpoint Detection and Response) solutions.",
		"dataTypesDependencies": [
			"_ASim_FileEvent",
			"_ASim_ProcessEvent"
		],
		"previewImagesFileNames": [
			"MalwareProtectionEssentialsWhite.png",
			"MalwareProtectionEssentialsBlack.png"
		],
		"version": "1.0.0",
		"title": "Malware Protection Essentials",
		"templateRelativePath": "MalwareProtectionEssentialsWorkbook.json",
		"subtitle": "",
		"provider": "Microsoft Sentinel community"
	},
	{
		"workbookKey": "VaronisSaaSWorkbook",
		"logoFileName": "VaronisLogo.svg",
		"description": "Security alerts from Varonis SaaS",
		"dataTypesDependencies": [
			"VaronisAlerts_CL"
		],
		"dataConnectorsDependencies": [
			"VaronisSaaS"
		],
		"previewImagesFileNames": [
			"VaronisSaaSAssetsBlack.png",
			"VaronisSaaSAssetsWhite.png",
			"VaronisSaaSDevicesBlack.png",
			"VaronisSaaSDevicesWhite.png",
			"VaronisSaaSMainBlack.png",
			"VaronisSaaSMainWhite.png",
			"VaronisSaaSThreatsBlack.png",
			"VaronisSaaSThreatsWhite.png",
			"VaronisSaaSUsersBlack.png",
			"VaronisSaaSUsersWhite.png"
		],
		"version": "1.0.0",
		"title": "Varonis SaaS Workbook",
		"templateRelativePath": "VaronisSaaS.json",
		"subtitle": "",
		"provider": "Varonis"
	},
	{
		"workbookKey": "FortinetFortiNdrCloudWorkbook",
		"logoFileName": "fortinet_logo.svg",
		"description": "Gain insights into Fortinet FortiNDR CLoud events, including the Suricata, Observation and Detections data.",
		"dataTypesDependencies": [
			"FncEventsSuricata_CL",
			"FncEventsObservation_CL",
			"FncEventsDetections_CL"
		],
		"dataConnectorsDependencies": [
			"FortinetFortiNdrCloudDataConnector"
		],
		"previewImagesFileNames": [
			"FncDetectionDashboardBlack.png",
			"FncDetectionDashboardWhite.png",
			"FncObservationDashboardBlack.png",
			"FncObservationDashboardWhite.png",
			"FncSuricataDashboardBlack.png",
			"FncSuricataDashboardWhite.png",
			"FncMainDashboardBlack.png",
			"FncMainDashboardWhite.png"
		],
		"version": "1.0.0",
		"title": "FortiNDR Cloud",
		"templateRelativePath": "FortinetFortiNdrCloudWorkbook.json",
		"subtitle": "",
		"provider": "Fortinet"
	},
	{
		"workbookKey": "WithSecureTopComputersByInfection",
		"logoFileName": "WithSecure.svg",
		"description": "Top 3 computers by amount of infections.",
		"dataTypesDependencies": [
			"WsSecurityEvents_CL"
		],
		"dataConnectorsDependencies": [
			"WithSecureElementsViaFunction"
		],
		"previewImagesFileNames": [
			"WithSecureTopComputersByInfectionsBlack.png",
			"WithSecureTopComputersByInfectionsWhite.png"
		],
		"version": "1.0",
		"title": "WithSecure - Top computers by infections",
		"templateRelativePath": "WithSecureTopComputersByInfections.json",
		"subtitle": "",
		"provider": "WithSecure"
	},
	{
		"workbookKey": "AzureOpenAIMonitoring",
		"logoFileName": "",
		"description": "Welcome to this Azure OpenAI Monitoring Workbook\n#### This workbook will help to monitor your Azure Open AI Instances\n\n** Please enable diagnostics settings for the Open AI instance to view the workbook.",
		"dataTypesDependencies": [],
		"dataConnectorsDependencies": [],
		"previewImagesFileNames": [
			"AzureOpenAIMonitoringWhite.PNG",
			"AzureOpenAIMonitoringBlack.PNG"
		],
		"version": "1.0",
		"title": "Azure OpenAI Monitoring Workbook",
		"templateRelativePath": "AzureOpenAIMonitoring.json",
		"subtitle": "",
		"provider": "Microsoft Sentinel Community"
	},
	{
		"workbookKey": "SonicWallWorkbook",
		"logoFileName": "sonicwall_logo.svg",
		"description": "A collection of queries to provide visibility into the events reported by your SonicWall firewalls.",
		"dataTypesDependencies": [
			"CommonSecurityLog",
			"ASimNetworkSessionSonicWallFirewall"
		],
		"dataConnectorsDependencies": [
			"SonicWallFirewall",
			"CefAma"
		],
		"previewImagesFileNames": [
			"SonicWallWorkbookWhite.png",
			"SonicWallWorkbookBlack.png"
		],
		"version": "1.0.0",
		"title": "SonicWall Workbook",
		"templateRelativePath": "SonicWallFirewall.json",
		"subtitle": "",
		"provider": "SonicWall"
	},
	{
		"workbookKey": "AzureServiceHealthWorkbook",
		"logoFileName": "",
		"description": "A collection of queries to provide visibility into Azure Service Health across the subscriptions.",
		"dataTypesDependencies": [
			"AzureActivity"
		],
		"dataConnectorsDependencies": [
			"AzureActivity"
		],
		"previewImagesFileNames": [
			"AzureServiceHealthWhite.png",
			"AzureServiceHealthBlack.png"
		],
		"version": "1.0.0",
		"title": "Azure Service Health Workbook",
		"templateRelativePath": "AzureServiceHealthWorkbook.json",
		"subtitle": "",
		"provider": "Microsoft Sentinel Community"
	},
	{
		"workbookKey": "EgressPreventMetricWorkbook",
		"logoFileName": "Egress-logo.svg",
		"description": "A workbook providing insights into Egress Defend.",
		"dataTypesDependencies": [
			"EgressEvents_CL"
		],
		"dataConnectorsDependencies": [],
		"previewImagesFileNames": [
			"EgressPreventWorkbookBlack01.png",
			"EgressPreventWorkbookWhite01.png"
		],
		"version": "1.0.0",
		"title": "Egress Defend Insights",
		"templateRelativePath": "PreventWorkbook.json",
		"subtitle": "Iris Prevent Metrics",
		"provider": "Egress Software Technologies"
	},
	{
		"workbookKey": "NetskopeDashboard",
		"logoFileName": "Netskope.svg",
		"description": "A workbook providing insights into Netskope Alerts, Events and WebTransactions.",
		"dataConnectorsDependencies": [
			"NetskopeDataConnector"
		],
		"dataTypesDependencies": [
			"eventsapplicationdata_CL",
			"alertscompromisedcredentialdata_CL",
			"alertsctepdata_CL",
			"alertsdlpdata_CL",
			"alertsmalsitedata_CL",
			"alertsmalwaredata_CL",
			"alertspolicydata_CL",
			"alertsquarantinedata_CL",
			"alertsremediationdata_CL",
			"alertssecurityassessmentdata_CL",
			"alertsubadata_CL",
			"NetskopeWebtxData_CL"
		],
		"previewImagesFileNames": [
			"NetskopeDashboardBlack1.png",
			"NetskopeDashboardBlack2.png",
			"NetskopeDashboardBlack3.png",
			"NetskopeDashboardWhite1.png",
			"NetskopeDashboardWhite2.png",
			"NetskopeDashboardWhite3.png"
		],
		"version": "1.0.0",
		"title": "NetskopeDashboard",
		"templateRelativePath": "NetskopeDashboard.json",
		"subtitle": "Netskope Dashboard for Alerts, Events and WebTransactions",
		"provider": "Netskope"
	},
	{
		"workbookKey": "BitwardenEventLogsOrganization",
		"logoFileName": "Bitwarden.svg",
		"description": "This workbook provides insights on Bitwarden Organizations Event Logs.",
		"dataConnectorsDependencies": [
			"BitwardenEventLogs"
		],
		"dataTypesDependencies": [
			"BitwardenEventLogs_CL",
			"BitwardenGroups_CL",
			"BitwardenMembers_CL"
		],
		"previewImagesFileNames": [
			"BitwardenEventLogsOrganizationWhite1.png",
			"BitwardenEventLogsOrganizationWhite2.png",
			"BitwardenEventLogsOrganizationBlack1.png",
			"BitwardenEventLogsOrganizationBlack2.png"
		],
		"version": "1.0.0",
		"title": "Bitwarden Organization Events",
		"templateRelativePath": "BitwardenEventLogsOrganization.json",
		"subtitle": "",
		"provider": "Bitwarden"
	},
	{
		"workbookKey": "BitwardenEventLogsAuthentication",
		"logoFileName": "Bitwarden.svg",
		"description": "This workbook provides insights on Bitwarden Authentication Event Logs.",
		"dataConnectorsDependencies": [
			"BitwardenEventLogs"
		],
		"dataTypesDependencies": [
			"BitwardenEventLogs_CL",
			"BitwardenGroups_CL",
			"BitwardenMembers_CL"
		],
		"previewImagesFileNames": [
			"BitwardenEventLogsAuthenticationWhite1.png",
			"BitwardenEventLogsAuthenticationWhite2.png",
			"BitwardenEventLogsAuthenticationBlack1.png",
			"BitwardenEventLogsAuthenticationBlack2.png"
		],
		"version": "1.0.0",
		"title": "Bitwarden Authentication Events",
		"templateRelativePath": "BitwardenEventLogsAuthentication.json",
		"subtitle": "",
		"provider": "Bitwarden"
	},
	{
		"workbookKey": "BitwardenEventLogsVaultItems",
		"logoFileName": "Bitwarden.svg",
		"description": "This workbook provides insights on Bitwarden Vault Items Event Logs.",
		"dataConnectorsDependencies": [
			"BitwardenEventLogs"
		],
		"dataTypesDependencies": [
			"BitwardenEventLogs_CL",
			"BitwardenGroups_CL",
			"BitwardenMembers_CL"
		],
		"previewImagesFileNames": [
			"BitwardenEventLogsVaultItemsWhite1.png",
			"BitwardenEventLogsVaultItemsWhite2.png",
			"BitwardenEventLogsVaultItemsBlack1.png",
			"BitwardenEventLogsVaultItemsBlack2.png"
		],
		"version": "1.0.0",
		"title": "Bitwarden Vault Items Events",
		"templateRelativePath": "BitwardenEventLogsVaultItems.json",
		"subtitle": "",
		"provider": "Bitwarden"
	},
	{
		"workbookKey": "CodelessConnectorBuilder",
		"logoFileName": "Azure_Sentinel.svg",
		"description": "Create custom codeless connectors on demand with this UI-like workbook. Templates can be generated by going step by step in this workbook while filling out the different values.",
		"dataTypesDependencies": [],
		"previewImagesFileNames": [
			"CodelessConnectorBuilderBlack.png",
			"CodelessConnectorBuilderWhite.png"
		],
		"version": "1.0.0",
		"title": "Codeless Connector Builder",
		"templateRelativePath": "CodelessConnectorBuilder.json",
		"subtitle": "",
		"provider": "Microsoft Sentinel Community"
	},
	{
		"workbookKey": "IllumioAuditableEventsWorkbook",
		"logoFileName": "IllumioLogo.svg",
		"description": "A collection of queries to provide visibility into auditable events reported by Illumio.",
		"dataTypesDependencies": [
			"Illumio_Auditable_Events_CL"
		],
		"dataConnectorsDependencies": [
			"IllumioSaaSDataConnector"
		],
		"previewImagesFileNames": [
			"IllumioAuditableEventsBlack.png",
			"IllumioAuditableEventsWhite.png"
		],
		"version": "1.0.0",
		"title": "Illumio Auditable Events Workbook",
		"templateRelativePath": "IllumioAuditableEvents.json",
		"subtitle": "",
		"provider": "Illumio"
	},
	{
		"workbookKey": "IllumioFlowEventsWorkbook",
		"logoFileName": "IllumioLogo.svg",
		"description": "A collection of queries to provide visibility into the flow events reported by Illumio.",
		"dataTypesDependencies": [
			"Illumio_Flows_Events_CL"
		],
		"dataConnectorsDependencies": [
			"IllumioSaaSDataConnector"
		],
		"previewImagesFileNames": [
			"IllumioFlowEventsBlack.png",
			"IllumioFlowEventsWhite.png"
		],
		"version": "1.0.0",
		"title": "Illumio Flow Data Workbook",
		"templateRelativePath": "IllumioFlowData.json",
		"subtitle": "",
		"provider": "Illumio"
	},
	{
		"workbookKey": "IllumioWorkloadsStatsWorkbook",
		"logoFileName": "IllumioLogo.svg",
		"description": "This workbook leverages workloads api of Illumio and presents insights",
		"dataTypesDependencies": [
			"Illumio_Workloads_Summarized_API_CL"
		],
		"dataConnectorsDependencies": [
			"IllumioSaaSDataConnector"
		],
		"previewImagesFileNames": [
			"IllumioWorkloadsSummarizedBlack.png",
			"IllumioWorkloadsSummarizedWhite.png"
		],
		"version": "1.1.0",
		"title": "Illumio Workload Stats Workbook",
		"templateRelativePath": "IllumioWorkloadsStats.json",
		"subtitle": "",
		"provider": "Illumio"
	},
	{
		"workbookKey": "CEFOverview",
		"logoFileName": "Azure_Sentinel.svg",
		"description": "This Workbook gives an overview of ingestion of logs in the CommonSecurityLog table.",
		"dataTypesDependencies": [
			"CommonSecurityLog"
		],
		"dataConnectorsDependencies": [],
		"previewImagesFileNames": [
			"CEFOverviewWhite.png",
			"CEFOverviewBlack.png"
		],
		"version": "1.0.0",
		"title": "Common Event Format Logs Overview",
		"templateRelativePath": "CEFOverviewWorkbook.json",
		"provider": "",
		"support": {
			"tier": "Microsoft"
		},
		"author": {
			"name": "Microsoft"
		},
		"categories": {
			"domains": [
				"IT Operations"
			]
		}
	},
	{
		"workbookKey": "TenableIEIoA",
		"logoFileName": "Tenable.svg",
		"description": "This workbook providing insights into Tenable Indicators of Attack",
		"dataTypesDependencies": [
			"Tenable_IE_CL"
		],
		"dataConnectorsDependencies": [
			"TenableIE"
		],
		"previewImagesFileNames": [
			"TenableIEIoABlack1.png",
			"TenableIEIoABlack2.png",
			"TenableIEIoABlack3.png",
			"TenableIEIoAWhite1.png",
			"TenableIEIoAWhite2.png",
			"TenableIEIoAWhite3.png"
		],
		"version": "1.0.0",
		"title": "TIE IOA workbook",
		"templateRelativePath": "TenableIEIoA.json",
		"subtitle": "",
		"provider": "Tenable"
	},
	{
		"workbookKey": "TenableIEIoE",
		"logoFileName": "Tenable.svg",
		"description": "This workbook providing insights into Tenable Indicators of Exposure",
		"dataTypesDependencies": [
			"Tenable_IE_CL"
		],
		"dataConnectorsDependencies": [
			"TenableIE"
		],
		"previewImagesFileNames": [
			"TenableIEIoEBlack1.png",
			"TenableIEIoEBlack2.png",
			"TenableIEIoEBlack3.png",
			"TenableIEIoEWhite1.png",
			"TenableIEIoEWhite2.png",
			"TenableIEIoEWhite3.png"
		],
		"version": "1.0.0",
		"title": "TIE IOE workbook",
		"templateRelativePath": "TenableIEIoE.json",
		"subtitle": "",
		"provider": "Tenable"
	},
	{
		"workbookKey": "SyslogConnectorsOverviewWorkbook",
		"logoFileName": "Azure_Sentinel.svg",
		"description": "This Workbook gives an overview of ingestion of logs into Syslog table via Syslog based dataconnectors such as AMA agent",
		"dataTypesDependencies": [
			"Syslog"
		],
		"dataConnectorsDependencies": [
			"Syslog",
			"SyslogAma"
		],
		"previewImagesFileNames": [
			""
		],
		"version": "1.0.0",
		"title": "Syslog Connectors Overview Workbook",
		"templateRelativePath": "SyslogConnectorsOverviewWorkbook.json",
		"subtitle": "",
		"provider": "-------"
	},
	{
		"workbookKey": "PhishingAnalysis",
		"logoFileName": "Azure_Sentinel.svg",
		"description": "This Workbook fetches data from MDO tables and provides a comphrehensive overview for Phishing Analysis",
		"dataTypesDependencies": [],
		"dataConnectorsDependencies": [],
		"previewImagesFileNames": [
			"PhishingAnalysisWhite.png",
			"PhishingAnalysisBlack.png"
		],
		"version": "1.0.0",
		"title": "Phishing Analysis",
		"templateRelativePath": "PhishingAnalysis.json",
		"subtitle": "",
		"provider": "DSR",
		"support": {
			"tier": "Community"
		},
		"author": {
			"name": "Microsoft DSR"
		},
		"source": {
			"kind": "Community"
		},
		"categories": {
			"domains": [
				"Security - Cloud Security",
				"Security - Threat Protection"
			]
		}
	},
	{
		"workbookKey": "GSANetworkTraffic",
		"logoFileName": "gsa.svg",
		"description": "This workbook provides an overview of all traffic logs within your network, offering insights into data transfer, anomalies, and potential threats.",
		"dataTypesDependencies": [],
		"dataConnectorsDependencies": [
			"AzureActiveDirectory"
		],
		"previewImagesFileNames": [
			"GSATrafficLogsWhite.png",
			"GSATrafficLogsBlack.png"
		],
		"version": "1.0.0",
		"title": "Microsoft Global Secure Access Traffic Logs",
		"templateRelativePath": "GSANetworkTraffic.json",
		"subtitle": "",
		"provider": "Microsoft"
	},
	{
		"workbookKey": "GSAM365EnrichedEvents",
		"logoFileName": "gsa.svg",
		"description": "This Workbook provides a detailed view of Microsoft 365 log data, enriched with contextual information to enhance visibility into user activities and potential security threats.",
		"dataTypesDependencies": [],
		"dataConnectorsDependencies": [
			"AzureActiveDirectory"
		],
		"previewImagesFileNames": [
			"GSAEnrichedLogsWhite.png",
			"GSAEnrichedLogsBlack.png"
		],
		"version": "1.0.0",
		"title": "Microsoft Global Secure Access Enriched M365 Logs",
		"templateRelativePath": "GSAM365EnrichedEvents.json",
		"provider": "Microsoft"
<<<<<<< HEAD
	},
	{
	  	"workbookKey": "CTERA_Workbook",
	  	"logoFileName": "CTERA_Networks_logo.svg",
		"description": "CTERAOverviewWorkbook Workbook with template version 1.0.0",
		"dataTypesDependencies": [],
		"dataConnectorsDependencies": [
			"CTERA"
	  	],
	  	"previewImagesFileNames": [
			"CTERASMBLogsWorkbookWhite.png",
			"CTERASMBLogsWorkbookBlack.png"
		  ],
	  	"version": "1.0.0",
	  	"title": "CTERA Logs Analytics",
	  	"templateRelativePath": "CTERA_Workbook.json",
	  	"provider": "CTERA Networks Ltd"
=======
>>>>>>> f1d1a7bb
	}
]<|MERGE_RESOLUTION|>--- conflicted
+++ resolved
@@ -7923,25 +7923,5 @@
 		"title": "Microsoft Global Secure Access Enriched M365 Logs",
 		"templateRelativePath": "GSAM365EnrichedEvents.json",
 		"provider": "Microsoft"
-<<<<<<< HEAD
-	},
-	{
-	  	"workbookKey": "CTERA_Workbook",
-	  	"logoFileName": "CTERA_Networks_logo.svg",
-		"description": "CTERAOverviewWorkbook Workbook with template version 1.0.0",
-		"dataTypesDependencies": [],
-		"dataConnectorsDependencies": [
-			"CTERA"
-	  	],
-	  	"previewImagesFileNames": [
-			"CTERASMBLogsWorkbookWhite.png",
-			"CTERASMBLogsWorkbookBlack.png"
-		  ],
-	  	"version": "1.0.0",
-	  	"title": "CTERA Logs Analytics",
-	  	"templateRelativePath": "CTERA_Workbook.json",
-	  	"provider": "CTERA Networks Ltd"
-=======
->>>>>>> f1d1a7bb
 	}
 ]