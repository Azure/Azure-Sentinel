[
  {
    "workbookKey": "42CrunchAPIProtectionWorkbook",
    "logoFileName": "42CrunchLogo.svg",
    "description": "Monitor and protect APIs using the 42Crunch API microfirewall",
    "dataTypesDependencies": [
      "apifirewall_log_1_CL"
    ],
    "dataConnectorsDependencies": [
      "42CrunchAPIProtection"
    ],
    "previewImagesFileNames": [
      "42CrunchInstancesBlack.png",
      "42CrunchInstancesWhite.png",
      "42CrunchRequestsBlack.png",
      "42CrunchRequestsWhite.png",
      "42CrunchStatusBlack.png",
      "42CrunchStatusWhite.png"
    ],
    "version": "1.0.0",
    "title": "42Crunch API Protection Workbook",
    "templateRelativePath": "42CrunchAPIProtectionWorkbook.json",
    "subtitle": "",
    "provider": "42Crunch"
  },
  {
    "workbookKey": "AttackSurfaceReduction",
    "logoFileName": "M365securityposturelogo.svg",
    "description": "This workbook helps you implement the ASR rules of Windows/Defender, and to monitor them over time. The workbook can filter on ASR rules in Audit mode and Block mode.",
    "dataTypesDependencies": [
      "DeviceEvents"
    ],
    "dataConnectorsDependencies": [
      "MicrosoftThreatProtection"
    ],
    "previewImagesFileNames": [
      "AttackSurfaceReductionWhite.png",
      "AttackSurfaceReductionBlack.png"
    ],
    "version": "1.0.0",
    "title": "Attack Surface Reduction Dashboard",
    "templateRelativePath": "AttackSurfaceReduction.json",
    "subtitle": "",
    "provider": "Microsoft Sentinel community"
  },
  {
    "workbookKey": "ForcepointNGFWAdvanced",
    "logoFileName": "FPAdvLogo.svg",
    "description": "Gain threat intelligence correlated security and application insights on Forcepoint NGFW (Next Generation Firewall). Monitor Forcepoint logging servers health.",
    "dataTypesDependencies": [
      "CommonSecurityLog",
      "ThreatIntelligenceIndicator"
    ],
    "dataConnectorsDependencies": [
      "ForcepointNgfw",
      "ThreatIntelligence",
      "ForcepointNgfwAma"
    ],
    "previewImagesFileNames": [
      "ForcepointNGFWAdvancedWhite.png",
      "ForcepointNGFWAdvancedBlack.png"
    ],
    "version": "1.0.0",
    "title": "Forcepoint Next Generation Firewall (NGFW) Advanced Workbook",
    "templateRelativePath": "ForcepointNGFWAdvanced.json",
    "subtitle": "",
    "provider": "Forcepoint"
  },
  {
    "workbookKey": "AzureActivityWorkbook",
    "logoFileName": "azureactivity_logo.svg",
    "description": "Gain extensive insight into your organization's Azure Activity by analyzing, and correlating all user operations and events.\nYou can learn about all user operations, trends, and anomalous changes over time.\nThis workbook gives you the ability to drill down into caller activities and summarize detected failure and warning events.",
    "dataTypesDependencies": [
      "AzureActivity"
    ],
    "dataConnectorsDependencies": [
      "AzureActivity"
    ],
    "previewImagesFileNames": [
      "AzureActivityWhite1.png",
      "AzureActivityBlack1.png"
    ],
    "version": "2.0.0",
    "title": "Azure Activity",
    "templateRelativePath": "AzureActivity.json",
    "subtitle": "",
    "provider": "Microsoft"
  },
  {
    "workbookKey": "IdentityAndAccessWorkbook",
    "logoFileName": "Microsoft_logo.svg",
    "description": "Gain insights into Identity and access operations by collecting and analyzing security logs, using the audit and sign-in logs to gather insights into use of Microsoft products.\nYou can view anomalies and trends across login events from all users and machines. This workbook also identifies suspicious entities from login and access events.",
    "dataTypesDependencies": [
      "SecurityEvent"
    ],
    "dataConnectorsDependencies": [
      "SecurityEvents",
      "WindowsSecurityEvents"
    ],
    "previewImagesFileNames": [
      "IdentityAndAccessWhite.png",
      "IdentityAndAccessBlack.png"
    ],
    "version": "1.1.0",
    "title": "Identity & Access",
    "templateRelativePath": "IdentityAndAccess.json",
    "subtitle": "",
    "provider": "Microsoft"
  },
  {
    "workbookKey": "ConditionalAccessTrendsandChangesWorkbook",
    "logoFileName": "Microsoft_logo.svg",
    "description": "Gain insights into Conditional Access Trends and Changes.",
    "dataTypesDependencies": [ "SigninLogs" ],
    "dataConnectorsDependencies": [ "AzureActiveDirectory" ],
    "previewImagesFileNames": [ "catrendsWhite.png", "catrendsBlack.png" ],
    "version": "1.0.0",
    "title": "Conditional Access Trends and Changes",
    "templateRelativePath": "ConditionalAccessTrendsandChanges.json",
    "subtitle": "",
    "provider": "Microsoft",
    "support": {
      "tier": "Community"
    },
    "author": {
      "name": "Microsoft Sentinel Community"
    },
    "source": {
      "kind": "Community"
    },
    "categories": {
      "domains": [ "Identity" ]
    }
  },
  {
    "workbookKey": "CheckPointWorkbook",
    "logoFileName": "checkpoint_logo.svg",
    "description": "Gain insights into Check Point network activities, including number of gateways and servers, security incidents, and identify infected hosts.",
    "dataTypesDependencies": [
      "CommonSecurityLog"
    ],
    "dataConnectorsDependencies": [
      "CheckPoint"
    ],
    "previewImagesFileNames": [
      "CheckPointWhite.png",
      "CheckPointBlack.png"
    ],
    "version": "1.0.0",
    "title": "Check Point Software Technologies",
    "templateRelativePath": "CheckPoint.json",
    "subtitle": "",
    "provider": "Check Point"
  },
  {
    "workbookKey": "CiscoWorkbook",
    "logoFileName": "cisco_logo.svg",
    "description": "Gain insights into your Cisco ASA firewalls by analyzing traffic, events, and firewall operations.\nThis workbook analyzes Cisco ASA threat events and identifies suspicious ports, users, protocols and IP addresses.\nYou can learn about trends across user and data traffic directions, and drill down into the Cisco filter results.\nEasily detect attacks on your organization by monitoring management operations, such as configuration and logins.",
    "dataTypesDependencies": [
      "CommonSecurityLog"
    ],
    "dataConnectorsDependencies": [
      "CiscoASA"
    ],
    "previewImagesFileNames": [
      "CiscoWhite.png",
      "CiscoBlack.png"
    ],
    "version": "1.1.0",
    "title": "Cisco - ASA",
    "templateRelativePath": "Cisco.json",
    "subtitle": "",
    "provider": "Microsoft"
  },

  {
    "workbookKey": "ExchangeOnlineWorkbook",
    "logoFileName": "office365_logo.svg",
    "description": "Gain insights into Microsoft Exchange online by tracing and analyzing all Exchange operations and user activities.\nThis workbook let you monitor user activities, including logins, account operations, permission changes, and mailbox creations to discover suspicious trends among them.",
    "dataTypesDependencies": [
      "OfficeActivity"
    ],
    "dataConnectorsDependencies": [
      "Office365"
    ],
    "previewImagesFileNames": [
      "ExchangeOnlineWhite.png",
      "ExchangeOnlineBlack.png"
    ],
    "version": "2.0.0",
    "title": "Exchange Online",
    "templateRelativePath": "ExchangeOnline.json",
    "subtitle": "",
    "provider": "Microsoft"
  },
  {
    "workbookKey": "CloudNGFW-OverviewWorkbook",
    "logoFileName": "paloalto_logo.svg",
    "description": "Gain insights and comprehensive monitoring into Azure CloudNGFW by Palo Alto Networks by analyzing traffic and activities.\nThis workbook correlates all Palo Alto data with threat events to identify suspicious entities and relationships.\nYou can learn about trends across user and data traffic, and drill down into Palo Alto Wildfire and filter results.",
    "dataTypesDependencies": [
      "fluentbit_CL"
    ],
    "dataConnectorsDependencies": [
      "CloudNgfwByPAN"
    ],
    "previewImagesFileNames": [
      "PaloAltoOverviewWhite1.png",
      "PaloAltoOverviewBlack1.png",
      "PaloAltoOverviewWhite2.png",
      "PaloAltoOverviewBlack2.png",
      "PaloAltoOverviewWhite3.png",
      "PaloAltoOverviewBlack3.png"
    ],
    "version": "1.2.0",
    "title": "Azure CloudNGFW By Palo Alto Networks - Overview",
    "templateRelativePath": "CloudNGFW-Overview.json",
    "subtitle": "",
    "provider": "Palo Alto Networks"
  },
  {
    "workbookKey": "CloudNGFW-NetworkThreatWorkbook",
    "logoFileName": "paloalto_logo.svg",
    "description": "Gain insights into Azure CloudNGFW activities by analyzing threat events.\nYou can extract meaningful security information by correlating data between threats, applications, and time.\nThis workbook makes it easy to track malware, vulnerability, and virus log events.",
    "dataTypesDependencies": [
      "fluentbit_CL"
    ],
    "dataConnectorsDependencies": [
      "CloudNgfwByPAN"
    ],
    "previewImagesFileNames": [
      "PaloAltoNetworkThreatWhite1.png",
      "PaloAltoNetworkThreatBlack1.png",
      "PaloAltoNetworkThreatWhite2.png",
      "PaloAltoNetworkThreatBlack2.png"
    ],
    "version": "1.2.0",
    "title": "Azure CloudNGFW By Palo Alto Networks - Network Threats",
    "templateRelativePath": "CloudNGFW-NetworkThreat.json",
    "subtitle": "",
    "provider": "Palo Alto Networks"
  },
  {
    "workbookKey": "PaloAltoOverviewWorkbook",
    "logoFileName": "paloalto_logo.svg",
    "description": "Gain insights and comprehensive monitoring into Palo Alto firewalls by analyzing traffic and activities.\nThis workbook correlates all Palo Alto data with threat events to identify suspicious entities and relationships.\nYou can learn about trends across user and data traffic, and drill down into Palo Alto Wildfire and filter results.",
    "dataTypesDependencies": [
      "CommonSecurityLog"
    ],
    "dataConnectorsDependencies": [
      "PaloAltoNetworks"
    ],
    "previewImagesFileNames": [
      "PaloAltoOverviewWhite1.png",
      "PaloAltoOverviewBlack1.png",
      "PaloAltoOverviewWhite2.png",
      "PaloAltoOverviewBlack2.png",
      "PaloAltoOverviewWhite3.png",
      "PaloAltoOverviewBlack3.png"
    ],
    "version": "1.2.0",
    "title": "Palo Alto overview",
    "templateRelativePath": "PaloAltoOverview.json",
    "subtitle": "",
    "provider": "Microsoft"
  },
  {
    "workbookKey": "PaloAltoNetworkThreatWorkbook",
    "logoFileName": "paloalto_logo.svg",
    "description": "Gain insights into Palo Alto network activities by analyzing threat events.\nYou can extract meaningful security information by correlating data between threats, applications, and time.\nThis workbook makes it easy to track malware, vulnerability, and virus log events.",
    "dataTypesDependencies": [
      "CommonSecurityLog"
    ],
    "dataConnectorsDependencies": [
      "PaloAltoNetworks"
    ],
    "previewImagesFileNames": [
      "PaloAltoNetworkThreatWhite1.png",
      "PaloAltoNetworkThreatBlack1.png",
      "PaloAltoNetworkThreatWhite2.png",
      "PaloAltoNetworkThreatBlack2.png"
    ],
    "version": "1.1.0",
    "title": "Palo Alto Network Threat",
    "templateRelativePath": "PaloAltoNetworkThreat.json",
    "subtitle": "",
    "provider": "Palo Alto Networks"
  },
  {
    "workbookKey": "EsetSMCWorkbook",
    "logoFileName": "eset-logo.svg",
    "description": "Visualize events and threats from Eset Security Management Center.",
    "dataTypesDependencies": [
      "eset_CL"
    ],
    "dataConnectorsDependencies": [
      "EsetSMC"
    ],
    "previewImagesFileNames": [
      "esetSMCWorkbook-black.png",
      "esetSMCWorkbook-white.png"
    ],
    "version": "1.0.0",
    "title": "Eset Security Management Center Overview",
    "templateRelativePath": "esetSMCWorkbook.json",
    "subtitle": "",
    "provider": "Community",
	  "support": {
      "tier": "Community"
    },
    "author": {
      "name": "Tomáš Kubica"
    },
    "source": {
      "kind": "Community"
    },
    "categories": {
      "domains": [ "Security - Others" ]
    }
  },
  {
    "workbookKey": "FortigateWorkbook",
    "logoFileName": "fortinet_logo.svg",
    "description": "Gain insights into Fortigate firewalls by analyzing traffic and activities.\nThis workbook finds correlations in Fortigate threat events and identifies suspicious ports, users, protocols and IP addresses.\nYou can learn about trends across user and data traffic, and drill down into the Fortigate filter results.\nEasily detect attacks on your organization by monitoring management operations such as configuration and logins.",
    "dataTypesDependencies": [
      "CommonSecurityLog"
    ],
    "dataConnectorsDependencies": [
      "Fortinet"
    ],
    "previewImagesFileNames": [
      "FortigateWhite.png",
      "FortigateBlack.png"
    ],
    "version": "1.1.0",
    "title": "FortiGate",
    "templateRelativePath": "Fortigate.json",
    "subtitle": "",
    "provider": "Microsoft"
  },
  {
    "workbookKey": "DnsWorkbook",
    "logoFileName": "dns_logo.svg",
    "description": "Gain extensive insight into your organization's DNS by analyzing, collecting and correlating all DNS events.\nThis workbook exposes a variety of information about suspicious queries, malicious IP addresses and domain operations.",
    "dataTypesDependencies": [
      "DnsInventory",
      "DnsEvents"
    ],
    "dataConnectorsDependencies": [
      "DNS"
    ],
    "previewImagesFileNames": [
      "DnsWhite.png",
      "DnsBlack.png"
    ],
    "version": "1.3.0",
    "title": "DNS",
    "templateRelativePath": "Dns.json",
    "subtitle": "",
    "provider": "Microsoft"
  },
  {
    "workbookKey": "Office365Workbook",
    "logoFileName": "office365_logo.svg",
    "description": "Gain insights into Office 365 by tracing and analyzing all operations and activities. You can drill down into your SharePoint, OneDrive, and Exchange.\nThis workbook lets you find usage trends across users, files, folders, and mailboxes, making it easier to identify anomalies in your network.",
    "dataTypesDependencies": [
      "OfficeActivity"
    ],
    "dataConnectorsDependencies": [
      "Office365"
    ],
    "previewImagesFileNames": [
       "Office365White1.png",
       "Office365Black1.png",
       "Office365White2.png",
       "Office365Black2.png",
       "Office365White3.png",
       "Office365Black3.png"
      ],
    "version": "2.0.1",
    "title": "Office 365",
    "templateRelativePath": "Office365.json",
    "subtitle": "",
    "provider": "Microsoft"
  },
  {
    "workbookKey": "SharePointAndOneDriveWorkbook",
    "logoFileName": "office365_logo.svg",
    "description": "Gain insights into SharePoint and OneDrive by tracing and analyzing all operations and activities.\nYou can view trends across user operation, find correlations between users and files, and identify interesting information such as user IP addresses.",
    "dataTypesDependencies": [
      "OfficeActivity"
    ],
    "dataConnectorsDependencies": [
      "Office365"
    ],
    "previewImagesFileNames": [
      "SharePointAndOneDriveBlack1.png",
      "SharePointAndOneDriveBlack2.png",
      "SharePointAndOneDriveWhite1.png",
      "SharePointAndOneDriveWhite2.png"
    ],
    "version": "2.0.0",
    "title": "SharePoint & OneDrive",
    "templateRelativePath": "SharePointAndOneDrive.json",
    "subtitle": "",
    "provider": "Microsoft"
  },
  {
    "workbookKey": "AzureActiveDirectorySigninLogsWorkbook",
    "logoFileName": "azureactivedirectory_logo.svg",
    "description": "Gain insights into Microsoft Entra ID by connecting Microsoft Sentinel and using the sign-in logs to gather insights around Microsoft Entra ID scenarios. \nYou can learn about sign-in operations, such as user sign-ins and locations, email addresses, and  IP addresses of your users, as well as failed activities and the errors that triggered the failures.",
    "dataTypesDependencies": [
      "SigninLogs"
    ],
    "dataConnectorsDependencies": [
      "AzureActiveDirectory"
    ],
    "previewImagesFileNames": [
      "AADsigninBlack1.png",
      "AADsigninBlack2.png",
      "AADsigninWhite1.png",
      "AADsigninWhite2.png"
    ],
    "version": "2.4.0",
    "title": "Microsoft Entra ID Sign-in logs",
    "templateRelativePath": "AzureActiveDirectorySignins.json",
    "subtitle": "",
    "provider": "Microsoft"
  },
  {
    "workbookKey": "VirtualMachinesInsightsWorkbook",
    "logoFileName": "azurevirtualmachine_logo.svg",
    "description": "Gain rich insight into your organization's virtual machines from Azure Monitor, which analyzes and correlates data in your VM network. \nYou will get visibility on your VM parameters and behavior, and will be able to trace sent and received data. \nIdentify malicious attackers and their targets, and drill down into the protocols, source and destination IP addresses,  countries, and ports the attacks occur across.",
    "dataTypesDependencies": [
      "VMConnection",
      "ServiceMapComputer_CL",
      "ServiceMapProcess_CL"
    ],
    "dataConnectorsDependencies": [],
    "previewImagesFileNames": [
      "VMInsightBlack1.png",
      "VMInsightWhite1.png"
    ],
    "version": "1.3.0",
    "title": "VM insights",
    "templateRelativePath": "VirtualMachinesInsights.json",
    "subtitle": "",
    "provider": "Microsoft",
    "support": {
      "tier": "Microsoft"
    },
    "author": {
      "name": "Microsoft Corporation"
    },
    "source": {
      "kind": "Community"
    },
    "categories": {
      "domains": [
        "IT Operations",
        "Platform"
      ]
    }
  },
  {
    "workbookKey": "AzureActiveDirectoryAuditLogsWorkbook",
    "logoFileName": "azureactivedirectory_logo.svg",
    "description": "Gain insights into Microsoft Entra ID by connecting Microsoft Sentinel and using the audit logs to gather insights around Microsoft Entra ID scenarios. \nYou can learn about user operations, including password and group management, device activities, and top active users and apps.",
    "dataTypesDependencies": [
      "AuditLogs"
    ],
    "dataConnectorsDependencies": [
      "AzureActiveDirectory"
    ],
    "previewImagesFileNames": [
      "AzureADAuditLogsBlack1.png",
      "AzureADAuditLogsWhite1.png"
    ],
    "version": "1.2.0",
    "title": "Microsoft Entra ID Audit logs",
    "templateRelativePath": "AzureActiveDirectoryAuditLogs.json",
    "subtitle": "",
    "provider": "Microsoft"
  },
  {
    "workbookKey": "ThreatIntelligenceWorkbook",
    "logoFileName": "Azure_Sentinel.svg",
    "description": "Gain insights into threat indicators ingestion and search for indicators at scale across Microsoft 1st Party, 3rd Party, On-Premises, Hybrid, and Multi-Cloud Workloads. Indicators Search facilitates a simple interface for finding IP, File, Hash, Sender and more across your data. Seamless pivots to correlate indicators with Microsoft Sentinel: Incidents to make your threat intelligence actionable.",
    "dataTypesDependencies": [
      "ThreatIntelligenceIndicator",
      "SecurityIncident"
    ],
    "dataConnectorsDependencies": [
      "ThreatIntelligence",
      "ThreatIntelligenceTaxii",
	  "MicrosoftDefenderThreatIntelligence",
	  "ThreatIntelligenceUploadIndicatorsAPI"
    ],
    "previewImagesFileNames": [
      "ThreatIntelligenceWhite.png",
      "ThreatIntelligenceBlack.png"
    ],
    "version": "5.0.0",
    "title": "Threat Intelligence",
    "templateRelativePath": "ThreatIntelligence.json",
    "subtitle": "",
    "provider": "Microsoft"
  },
  {
    "workbookKey": "WebApplicationFirewallOverviewWorkbook",
    "logoFileName": "waf_logo.svg",
    "description": "Gain insights into your organization's Azure web application firewall (WAF). You will get a general overview of your application gateway firewall and application gateway access events.",
    "dataTypesDependencies": [
      "AzureDiagnostics"
    ],
    "dataConnectorsDependencies": [
      "WAF"
    ],
    "previewImagesFileNames": [
      "WAFOverviewBlack.png",
      "WAFOverviewWhite.png"
    ],
    "version": "1.1.0",
    "title": "Microsoft Web Application Firewall (WAF) - overview",
    "templateRelativePath": "WebApplicationFirewallOverview.json",
    "subtitle": "",
    "provider": "Microsoft"
  },
  {
    "workbookKey": "WebApplicationFirewallFirewallEventsWorkbook",
    "logoFileName": "waf_logo.svg",
    "description": "Gain insights into your organization's Azure web application firewall (WAF). You will get visibility in to your application gateway firewall. You can view anomalies and trends across all firewall event triggers, attack events, blocked URL addresses and more.",
    "dataTypesDependencies": [
      "AzureDiagnostics"
    ],
    "dataConnectorsDependencies": [
      "WAF"
    ],
    "previewImagesFileNames": [
      "WAFFirewallEventsBlack1.png",
      "WAFFirewallEventsBlack2.png",
      "WAFFirewallEventsWhite1.png",
      "WAFFirewallEventsWhite2.png"
    ],
    "version": "1.1.0",
    "title": "Microsoft Web Application Firewall (WAF) - firewall events",
    "templateRelativePath": "WebApplicationFirewallFirewallEvents.json",
    "subtitle": "",
    "provider": "Microsoft"
  },
  {
    "workbookKey": "WebApplicationFirewallGatewayAccessEventsWorkbook",
    "logoFileName": "waf_logo.svg",
    "description": "Gain insights into your organization's Azure web application firewall (WAF). You will get visibility in to your application gateway access events. You can view anomalies and trends across received and sent data, client IP addresses, URL addresses and more, and drill down into details.",
    "dataTypesDependencies": [
      "AzureDiagnostics"
    ],
    "dataConnectorsDependencies": [
      "WAF"
    ],
    "previewImagesFileNames": [
      "WAFGatewayAccessEventsBlack1.png",
      "WAFGatewayAccessEventsBlack2.png",
      "WAFGatewayAccessEventsWhite1.png",
      "WAFGatewayAccessEventsWhite2.png"
    ],
    "version": "1.2.0",
    "title": "Microsoft Web Application Firewall (WAF) - gateway access events",
    "templateRelativePath": "WebApplicationFirewallGatewayAccessEvents.json",
    "subtitle": "",
    "provider": "Microsoft"
  },
  {
    "workbookKey": "LinuxMachinesWorkbook",
    "logoFileName": "azurevirtualmachine_logo.svg",
    "description": "Gain insights into your workspaces' Linux machines by connecting Microsoft Sentinel and using the logs to gather insights around Linux events and errors.",
    "dataTypesDependencies": [
      "Syslog"
    ],
    "dataConnectorsDependencies": [
      "Syslog"
    ],
    "previewImagesFileNames": [
      "LinuxMachinesWhite.png",
      "LinuxMachinesBlack.png"
    ],
    "version": "1.1.0",
    "title": "Linux machines",
    "templateRelativePath": "LinuxMachines.json",
    "subtitle": "",
    "provider": "Microsoft"
  },
  {
    "workbookKey": "AzureFirewallWorkbook",
    "logoFileName": "AzFirewalls.svg",
    "description": "Gain insights into Azure Firewall events. You can learn about your application and network rules, see metrics for firewall activities across URLs, ports, and addresses across multiple workspaces.",
    "dataTypesDependencies": [
      "AzureDiagnostics"
    ],
    "dataConnectorsDependencies": [
      "AzureFirewall"
    ],
    "previewImagesFileNames": [
      "AzureFirewallWorkbookWhite1.PNG",
      "AzureFirewallWorkbookBlack1.PNG",
      "AzureFirewallWorkbookWhite2.PNG",
      "AzureFirewallWorkbookBlack2.PNG",
      "AzureFirewallWorkbookWhite3.PNG",
      "AzureFirewallWorkbookBlack3.PNG",
      "AzureFirewallWorkbookWhite4.PNG",
      "AzureFirewallWorkbookBlack4.PNG",
      "AzureFirewallWorkbookWhite5.PNG",
      "AzureFirewallWorkbookBlack5.PNG"
    ],
    "version": "1.3.0",
    "title": "Azure Firewall",
    "templateRelativePath": "AzureFirewallWorkbook.json",
    "subtitle": "",
    "provider": "Microsoft"
  },
  {
      "workbookKey": "AzureFirewallWorkbook-StructuredLogs",
      "logoFileName": "AzFirewalls.svg",
      "description": "Gain insights into Azure Firewall events using the new Structured Logs for Azure Firewall. You can learn about your application and network rules, see metrics for firewall activities across URLs, ports, and addresses across multiple workspaces.",
      "dataTypesDependencies": [
          "AZFWNetworkRule",
          "AZFWApplicationRule",
          "AZFWDnsQuery",
          "AZFWThreatIntel"
      ],
      "dataConnectorsDependencies": [
          "AzureFirewall"
      ],
      "previewImagesFileNames": [
          "AzureFirewallWorkbookWhite1.PNG",
          "AzureFirewallWorkbookBlack1.PNG",
          "AzureFirewallWorkbookWhite2.PNG",
          "AzureFirewallWorkbookBlack2.PNG",
          "AzureFirewallWorkbookWhite3.PNG",
          "AzureFirewallWorkbookBlack3.PNG",
          "AzureFirewallWorkbookWhite4.PNG",
          "AzureFirewallWorkbookBlack4.PNG",
          "AzureFirewallWorkbookWhite5.PNG",
          "AzureFirewallWorkbookBlack5.PNG"
      ],
      "version": "1.0.0",
      "title": "Azure Firewall Structured Logs",
      "templateRelativePath": "AzureFirewallWorkbook-StructuredLogs.json",
      "subtitle": "",
      "provider": "Microsoft"
  },
  {
    "workbookKey": "AzureDDoSStandardProtection",
    "logoFileName": "AzDDoS.svg",
    "description": "This workbook visualizes security-relevant Azure DDoS events across several filterable panels. Offering a summary tab, metrics and a investigate tabs across multiple workspaces.",
    "dataTypesDependencies": [
      "AzureDiagnostics"
    ],
    "dataConnectorsDependencies": [
      "DDOS"
    ],
    "previewImagesFileNames": [
      "AzureDDoSWhite1.PNG",
      "AzureDDoSBlack1.PNG",
      "AzureDDoSWhite2.PNG",
      "AzureDDoSBlack2.PNG",
      "AzureDDoSWhite2.PNG",
      "AzureDDoSBlack2.PNG"
    ],
    "version": "1.0.2",
    "title": "Azure DDoS Protection Workbook",
    "templateRelativePath": "AzDDoSStandardWorkbook.json",
    "subtitle": "",
    "provider": "Microsoft"
  },
  {
    "workbookKey": "MicrosoftCloudAppSecurityWorkbook",
    "logoFileName": "Microsoft_logo.svg",
    "description": "Using this workbook, you can identify which cloud apps are being used in your organization, gain insights from usage trends and drill down to a specific user and application.",
    "dataTypesDependencies": [
      "McasShadowItReporting"
    ],
    "dataConnectorsDependencies": [
      "MicrosoftCloudAppSecurity"
    ],
    "previewImagesFileNames": [
      "McasDiscoveryBlack.png",
      "McasDiscoveryWhite.png"
    ],
    "version": "1.2.0",
    "title": "Microsoft Cloud App Security - discovery logs",
    "templateRelativePath": "MicrosoftCloudAppSecurity.json",
    "subtitle": "",
    "provider": "Microsoft"
  },
  {
    "workbookKey": "F5BIGIPSytemMetricsWorkbook",
    "logoFileName": "f5_logo.svg",
    "description": "Gain insight into F5 BIG-IP health and performance.  This workbook provides visibility of various metrics including CPU, memory, connectivity, throughput and disk utilization.",
    "dataTypesDependencies": [
      "F5Telemetry_system_CL",
      "F5Telemetry_AVR_CL"
    ],
    "dataConnectorsDependencies": [
      "F5BigIp"
    ],
    "previewImagesFileNames": [
      "F5SMBlack.png",
      "F5SMWhite.png"
    ],
    "version": "1.1.0",
    "title": "F5 BIG-IP System Metrics",
    "templateRelativePath": "F5BIGIPSystemMetrics.json",
    "subtitle": "",
    "provider": "F5 Networks"
  },
  {
    "workbookKey": "F5NetworksWorkbook",
    "logoFileName": "f5_logo.svg",
    "description": "Gain insights into F5 BIG-IP Application Security Manager (ASM), by analyzing traffic and activities.\nThis workbook provides insight into F5's web application firewall events and identifies attack traffic patterns across multiple ASM instances as well as overall BIG-IP health.",
    "dataTypesDependencies": [
      "F5Telemetry_LTM_CL",
      "F5Telemetry_system_CL",
      "F5Telemetry_ASM_CL"
    ],
    "dataConnectorsDependencies": [
      "F5BigIp"
    ],
    "previewImagesFileNames": [
      "F5White.png",
      "F5Black.png"
    ],
    "version": "1.1.0",
    "title": "F5 BIG-IP ASM",
    "templateRelativePath": "F5Networks.json",
    "subtitle": "",
    "provider": "F5 Networks"
  },
  {
    "workbookKey": "AzureNetworkWatcherWorkbook",
    "logoFileName": "networkwatcher_logo.svg",
    "description": "Gain deeper understanding of your organization's Azure network traffic by analyzing, and correlating Network Security Group flow logs. \nYou can trace malicious traffic flows, and drill down into their protocols, source and destination IP addresses, machines, countries, and subnets. \nThis workbook also helps you protect your network by identifying weak NSG rules.",
    "dataTypesDependencies": [
      "AzureNetworkAnalytics_CL"
    ],
    "dataConnectorsDependencies": [],
    "previewImagesFileNames": [
      "AzureNetworkWatcherWhite.png",
      "AzureNetworkWatcherBlack.png"
    ],
    "version": "1.1.0",
    "title": "Azure Network Watcher",
    "templateRelativePath": "AzureNetworkWatcher.json",
    "subtitle": "",
    "provider": "Microsoft",
    "support": {
      "tier": "Microsoft"
    },
    "author": {
      "name": "Microsoft Corporation"
    },
    "source": {
      "kind": "Community"
    },
    "categories": {
      "domains": [
        "Security - Network"
      ]
    }
  },
  {
    "workbookKey": "ZscalerFirewallWorkbook",
    "logoFileName": "zscaler_logo.svg",
    "description": "Gain insights into your ZIA cloud firewall logs by connecting to Microsoft Sentinel.\nThe Zscaler firewall overview workbook provides an overview and ability to drill down into all cloud firewall activity in your Zscaler instance including non-web related networking events, security events, firewall rules, and bandwidth consumption",
    "dataTypesDependencies": [
      "CommonSecurityLog"
    ],
    "dataConnectorsDependencies": [
      "Zscaler"
    ],
    "previewImagesFileNames": [
      "ZscalerFirewallWhite1.png",
      "ZscalerFirewallBlack1.png",
      "ZscalerFirewallWhite2.png",
      "ZscalerFirewallBlack2.png"
    ],
    "version": "1.1.0",
    "title": "Zscaler Firewall",
    "templateRelativePath": "ZscalerFirewall.json",
    "subtitle": "",
    "provider": "Zscaler"
  },
  {
    "workbookKey": "ZscalerWebOverviewWorkbook",
    "logoFileName": "zscaler_logo.svg",
    "description": "Gain insights into your ZIA web logs by connecting to Microsoft Sentinel.\nThe Zscaler web overview workbook provides a bird's eye view and ability to drill down into all the security and networking events related to web transactions, types of devices, and bandwidth consumption.",
    "dataTypesDependencies": [
      "CommonSecurityLog"
    ],
    "dataConnectorsDependencies": [
      "Zscaler"
    ],
    "previewImagesFileNames": [
      "ZscalerWebOverviewWhite.png",
      "ZscalerWebOverviewBlack.png"
    ],
    "version": "1.1.0",
    "title": "Zscaler Web Overview",
    "templateRelativePath": "ZscalerWebOverview.json",
    "subtitle": "",
    "provider": "Zscaler"
  },
  {
    "workbookKey": "ZscalerThreatsOverviewWorkbook",
    "logoFileName": "zscaler_logo.svg",
    "description": "Gain insights into threats blocked by Zscaler Internet access on your network.\nThe Zscaler threat overview workbook shows your entire threat landscape including blocked malware, IPS/AV rules, and blocked cloud apps. Threats are displayed by threat categories, filetypes, inbound vs outbound threats, usernames, user location, and more.",
    "dataTypesDependencies": [
      "CommonSecurityLog"
    ],
    "dataConnectorsDependencies": [
      "Zscaler"
    ],
    "previewImagesFileNames": [
      "ZscalerThreatsWhite.png",
      "ZscalerThreatsBlack.png"
    ],
    "version": "1.2.0",
    "title": "Zscaler Threats",
    "templateRelativePath": "ZscalerThreats.json",
    "subtitle": "",
    "provider": "Zscaler"
  },
  {
    "workbookKey": "ZscalerOffice365AppsWorkbook",
    "logoFileName": "zscaler_logo.svg",
    "description": "Gain insights into Office 365 use on your network.\nThe Zscaler Office 365 overview workbook shows you the Microsoft apps running on your network and their individual bandwidth consumption. It also helps identify phishing attempts in which attackers disguised themselves as Microsoft services.",
    "dataTypesDependencies": [
      "CommonSecurityLog"
    ],
    "dataConnectorsDependencies": [
      "Zscaler"
    ],
    "previewImagesFileNames": [
      "ZscalerOffice365White.png",
      "ZscalerOffice365Black.png"
    ],
    "version": "1.1.0",
    "title": "Zscaler Office365 Apps",
    "templateRelativePath": "ZscalerOffice365Apps.json",
    "subtitle": "",
    "provider": "Zscaler"
  },
  {
    "workbookKey": "InsecureProtocolsWorkbook",
    "logoFileName": "Microsoft_logo.svg",
    "description": "Gain insights into insecure protocol traffic by collecting and analyzing security events from Microsoft products.\nYou can view analytics and quickly identify use of weak authentication as well as sources of legacy protocol traffic, like NTLM and SMBv1.\nYou will also have the ability to monitor use of weak ciphers, allowing you to find weak spots in your organization's security.",
    "dataTypesDependencies": [
      "SecurityEvent",
      "Event",
      "SigninLogs"
  ],
  "dataConnectorsDependencies": [
      "SecurityEvents",
      "AzureActiveDirectory",
      "WindowsSecurityEvents"
  ],
  "previewImagesFileNames": [
      "InsecureProtocolsWhite1.png",
      "InsecureProtocolsBlack1.png",
      "InsecureProtocolsWhite2.png",
      "InsecureProtocolsBlack2.png"
  ],
  "version": "2.1.0",
  "title": "Insecure Protocols",
  "templateRelativePath": "InsecureProtocols.json",
  "subtitle": "",
  "provider": "Microsoft",
  "support": {
    "tier": "Microsoft"
  },
  "author": {
    "name": "Microsoft Corporation"
  },
  "source": {
    "kind": "Community"
  },
  "categories": {
    "domains": [
      "Security - Others"
    ]
  }
},
  {
    "workbookKey": "AzureInformationProtectionWorkbook",
    "logoFileName": "informationProtection.svg",
    "description": "The Azure Information Protection Usage report workbook provides information on the volume of labeled and protected documents and emails over time, label distribution of files by label type, along with where the label was applied.",
    "dataTypesDependencies": [
      "SecurityEvent",
      "Event",
      "SigninLogs"
  ],
  "dataConnectorsDependencies": [
      "SecurityEvents",
      "AzureActiveDirectory",
      "WindowsSecurityEvents"
  ],
  "previewImagesFileNames": [
      "InsecureProtocolsWhite1.png",
      "InsecureProtocolsBlack1.png",
      "InsecureProtocolsWhite2.png",
      "InsecureProtocolsBlack2.png"
  ],
  "version": "2.1.0",
  "title": "Insecure Protocols",
  "templateRelativePath": "InsecureProtocols.json",
  "subtitle": "",
  "provider": "Microsoft",
  "support": {
    "tier": "Microsoft"
  },
  "author": {
    "name": "Amit Bergman"
  },
  "source": {
    "kind": "Community"
  },
  "categories": {
    "domains": [ "Security - Others" ]
  }
},
  {
    "workbookKey": "AmazonWebServicesNetworkActivitiesWorkbook",
    "logoFileName": "amazon_web_services_Logo.svg",
    "description": "Gain insights into AWS network related resource activities, including the creation, update, and deletions of security groups, network ACLs and routes, gateways, elastic load balancers, VPCs, subnets, and network interfaces.",
    "dataTypesDependencies": [
      "AWSCloudTrail"
    ],
    "dataConnectorsDependencies": [
      "AWS"
    ],
    "previewImagesFileNames": [
      "AwsNetworkActivitiesWhite.png",
      "AwsNetworkActivitiesBlack.png"
    ],
    "version": "1.0.0",
    "title": "AWS Network Activities",
    "templateRelativePath": "AmazonWebServicesNetworkActivities.json",
    "subtitle": "",
    "provider": "Microsoft"
  },
  {
    "workbookKey": "AmazonWebServicesUserActivitiesWorkbook",
    "logoFileName": "amazon_web_services_Logo.svg",
    "description": "Gain insights into AWS user activities, including failed sign-in attempts, IP addresses, regions, user agents, and identity types, as well as potential malicious user activities with assumed roles.",
    "dataTypesDependencies": [
      "AWSCloudTrail"
    ],
    "dataConnectorsDependencies": [
      "AWS"
    ],
    "previewImagesFileNames": [
      "AwsUserActivitiesWhite.png",
      "AwsUserActivitiesBlack.png"
    ],
    "version": "1.0.0",
    "title": "AWS User Activities",
    "templateRelativePath": "AmazonWebServicesUserActivities.json",
    "subtitle": "",
    "provider": "Microsoft"
  },
  {
    "workbookKey": "TrendMicroDeepSecurityAttackActivityWorkbook",
    "logoFileName": "trendmicro_logo.svg",
    "description": "Visualize and gain insights into the MITRE ATT&CK related activity detected by Trend Micro Deep Security.",
    "dataTypesDependencies": [
      "CommonSecurityLog"
    ],
    "dataConnectorsDependencies": [
      "TrendMicro"
    ],
    "previewImagesFileNames": [
      "TrendMicroDeepSecurityAttackActivityWhite.png",
      "TrendMicroDeepSecurityAttackActivityBlack.png"
    ],
    "version": "1.0.0",
    "title": "Trend Micro Deep Security ATT&CK Related Activity",
    "templateRelativePath": "TrendMicroDeepSecurityAttackActivity.json",
    "subtitle": "",
    "provider": "Trend Micro"
  },
  {
    "workbookKey": "TrendMicroDeepSecurityOverviewWorkbook",
    "logoFileName": "trendmicro_logo.svg",
    "description": "Gain insights into your Trend Micro Deep Security security event data by visualizing your Deep Security Anti-Malware, Firewall, Integrity Monitoring, Intrusion Prevention, Log Inspection, and Web Reputation event data.",
    "dataTypesDependencies": [
      "CommonSecurityLog"
    ],
    "dataConnectorsDependencies": [
      "TrendMicro"
    ],
    "previewImagesFileNames": [
      "TrendMicroDeepSecurityOverviewWhite1.png",
      "TrendMicroDeepSecurityOverviewBlack1.png",
      "TrendMicroDeepSecurityOverviewWhite2.png",
      "TrendMicroDeepSecurityOverviewBlack2.png"
    ],
    "version": "1.0.0",
    "title": "Trend Micro Deep Security Events",
    "templateRelativePath": "TrendMicroDeepSecurityOverview.json",
    "subtitle": "",
    "provider": "Trend Micro"
  },
  {
    "workbookKey": "ExtraHopDetectionSummaryWorkbook",
    "logoFileName": "extrahop_logo.svg",
    "description": "Gain insights into ExtraHop Reveal(x) detections by analyzing traffic and activities.\nThis workbook provides an overview of security detections in your organization's network, including high-risk detections and top participants.",
    "dataTypesDependencies": [
      "CommonSecurityLog"
    ],
    "dataConnectorsDependencies": [
      "ExtraHopNetworks",
	  "ExtraHopNetworksAma"
    ],
    "previewImagesFileNames": [
      "ExtrahopWhite.png",
      "ExtrahopBlack.png"
    ],
    "version": "1.0.0",
    "title": "ExtraHop",
    "templateRelativePath": "ExtraHopDetectionSummary.json",
    "subtitle": "",
    "provider": "ExtraHop Networks"
  },
  {
    "workbookKey": "BarracudaCloudFirewallWorkbook",
    "logoFileName": "barracuda_logo.svg",
    "description": "Gain insights into your Barracuda CloudGen Firewall by analyzing firewall operations and events.\nThis workbook provides insights into rule enforcement, network activities, including number of connections, top users, and helps you identify applications that are popular on your network.",
    "dataTypesDependencies": [
      "CommonSecurityLog",
      "Syslog"
    ],
    "dataConnectorsDependencies": [
      "BarracudaCloudFirewall"
    ],
    "previewImagesFileNames": [
      "BarracudaWhite1.png",
      "BarracudaBlack1.png",
      "BarracudaWhite2.png",
      "BarracudaBlack2.png"
    ],
    "version": "1.0.0",
    "title": "Barracuda CloudGen FW",
    "templateRelativePath": "Barracuda.json",
    "subtitle": "",
    "provider": "Barracuda"
  },
  {
    "workbookKey": "CitrixWorkbook",
    "logoFileName": "citrix_logo.svg",
    "description": "Citrix Analytics for Security aggregates and correlates information across network traffic, users, files and endpoints in Citrix environments. This generates actionable insights that enable Citrix administrators and security teams to remediate user security threats through automation while optimizing IT operations. Machine learning and artificial intelligence empowers Citrix Analytics for Security to identify and take automated action to prevent data exfiltration. While delivered as a cloud service, Citrix Analytics for Security can generate insights from resources located on-premises, in the cloud, or in hybrid architectures. The Citrix Analytics Workbook further enhances the value of both your Citrix Analytics for Security and Microsoft Sentinel. The Workbook enables you to integrate data sources together, helping you gain even richer insights. It also gives Security Operations (SOC) teams the ability to correlate data from disparate logs, helping you identify and proactively remediate security risk quickly. Additionally, valuable dashboards that were unique to the Citrix Analytics for Security can now be implemented in Sentinel. You can also create new custom Workbooks that were not previously available, helping extend the value of both investments.",
    "dataTypesDependencies": [
      "CitrixAnalytics_userProfile_CL",
      "CitrixAnalytics_riskScoreChange_CL",
      "CitrixAnalytics_indicatorSummary_CL",
      "CitrixAnalytics_indicatorEventDetails_CL"
  ],
  "dataConnectorsDependencies": [
      "Citrix"
  ],
  "previewImagesFileNames": [
      "CitrixWhite.png",
      "CitrixBlack.png"
  ],
    "version": "2.1.0",
    "title": "Citrix Analytics",
    "templateRelativePath": "Citrix.json",
    "subtitle": "",
    "provider": "Citrix Systems Inc."
  },
  {
    "workbookKey": "OneIdentityWorkbook",
    "logoFileName": "oneIdentity_logo.svg",
    "description": "This simple workbook gives an overview of sessions going through your SafeGuard for Privileged Sessions device.",
    "dataTypesDependencies": [
      "CommonSecurityLog"
    ],
    "dataConnectorsDependencies": [
      "OneIdentity"
    ],
    "previewImagesFileNames": [
      "OneIdentityWhite.png",
      "OneIdentityBlack.png"
    ],
    "version": "1.0.0",
    "title": "One Identity",
    "templateRelativePath": "OneIdentity.json",
    "subtitle": "",
    "provider": "One Identity LLC.",
	  "support": {
      "tier": "Community"
    },
    "author": {
      "name": "Amit Bergman"
    },
    "source": {
      "kind": "Community"
    },
    "categories": {
      "domains": [ "Identity" ]
    }
  },
  {
    "workbookKey": "SecurityStatusWorkbook",
    "logoFileName": "Azure_Sentinel.svg",
    "description": "This workbook gives an overview of Security Settings for VMs and Azure Arc.",
    "dataTypesDependencies": [
      "CommonSecurityLog",
      "SecurityEvent",
      "Syslog"
    ],
    "dataConnectorsDependencies": [],
    "previewImagesFileNames": [
      "AzureSentinelSecurityStatusBlack.png",
      "AzureSentinelSecurityStatusWhite.png"
    ],
    "version": "1.3.0",
    "title": "Security Status",
    "templateRelativePath": "SecurityStatus.json",
    "subtitle": "",
    "provider": "Microsoft",
    "author": {
      "name": "Microsoft"
    },
    "support": {
      "tier": "Microsoft"
    },
    "categories": {
      "verticals": [],
      "domains": [
        "IT Operations",
        "Security - Others",
        "Compliance"
      ]
    }
  },
  {
    "workbookKey": "AzureSentinelSecurityAlertsWorkbook",
    "logoFileName": "Azure_Sentinel.svg",
    "description": "Security Alerts dashboard for alerts in your Microsoft Sentinel environment.",
    "dataTypesDependencies": [
      "SecurityAlert"
    ],
    "dataConnectorsDependencies": [],
    "previewImagesFileNames": [
      "AzureSentinelSecurityAlertsWhite.png",
      "AzureSentinelSecurityAlertsBlack.png"
    ],
    "version": "1.1.0",
    "title": "Security Alerts",
    "templateRelativePath": "AzureSentinelSecurityAlerts.json",
    "subtitle": "",
    "provider": "Microsoft"
  },
  {
    "workbookKey": "SquadraTechnologiesSecRMMWorkbook",
    "logoFileName": "SquadraTechnologiesLogo.svg",
    "description": "This workbook gives an overview of security data for removable storage activity such as USB thumb drives and USB connected mobile devices.",
    "dataTypesDependencies": [
      "secRMM_CL"
    ],
    "dataConnectorsDependencies": [
      "SquadraTechnologiesSecRmm"
    ],
    "previewImagesFileNames": [
      "SquadraTechnologiesSecRMMWhite.PNG",
      "SquadraTechnologiesSecRMMBlack.PNG"
    ],
    "version": "1.0.0",
    "title": "Squadra Technologies SecRMM - USB removable storage security",
    "templateRelativePath": "SquadraTechnologiesSecRMM.json",
    "subtitle": "",
    "provider": "Squadra Technologies"
  },
  {
    "workbookKey": "IoT-Alerts",
    "logoFileName": "IoTIcon.svg",
    "description": "Gain insights into your IoT data workloads from Azure IoT Hub managed deployments, monitor alerts across all your IoT Hub deployments, detect devices at risk and act upon potential threats.",
    "dataTypesDependencies": [
      "SecurityAlert"
    ],
    "dataConnectorsDependencies": [
      "IoT"
    ],
    "previewImagesFileNames": [
      "IOTBlack1.png",
      "IOTWhite1.png"
    ],
    "version": "1.2.0",
    "title": "Azure Defender for IoT Alerts",
    "templateRelativePath": "IOT_Alerts.json",
    "subtitle": "",
    "provider": "Microsoft",
    "support": {
      "tier": "Community"
    },
    "author": {
      "name": "morshabi"
    },
    "source": {
      "kind": "Community"
    },
    "categories": {
      "domains": [
        "Internet of Things (IoT)"
      ]
    }
  },
  {
    "workbookKey": "IoTAssetDiscovery",
    "logoFileName": "IoTIcon.svg",
    "description": "IoT Devices asset discovery from Firewall logs By Azure Defender for IoT",
    "dataTypesDependencies": [
      "CommonSecurityLog"
    ],
    "dataConnectorsDependencies": [
      "Fortinet"
    ],
    "previewImagesFileNames": [
      "workbook-iotassetdiscovery-screenshot-Black.PNG",
      "workbook-iotassetdiscovery-screenshot-White.PNG"
    ],
    "version": "1.0.0",
    "title": "IoT Asset Discovery",
    "templateRelativePath": "IoTAssetDiscovery.json",
    "subtitle": "",
    "provider": "Microsoft",
    "support": {
      "tier": "Community"
    },
    "author": {
      "name": "jomeczyk"
    },
    "source": {
      "kind": "Community"
    },
    "categories": {
      "domains": [
        "Internet of Things (IoT)"
      ]
    }
   },
  {
    "workbookKey": "ForcepointCASBWorkbook",
    "logoFileName": "FP_Green_Emblem_RGB-01.svg",
    "description": "Get insights on user risk with the Forcepoint CASB (Cloud Access Security Broker) workbook.",
    "dataTypesDependencies": [
      "CommonSecurityLog"
    ],
    "dataConnectorsDependencies": [
      "ForcepointCasb",
	  "ForcepointCasbAma"
    ],
    "previewImagesFileNames": [
      "ForcepointCASBWhite.png",
      "ForcepointCASBBlack.png"
    ],
    "version": "1.0.0",
    "title": "Forcepoint Cloud Access Security Broker (CASB)",
    "templateRelativePath": "ForcepointCASB.json",
    "subtitle": "",
    "provider": "Forcepoint"
  },
  {
    "workbookKey": "ForcepointNGFWWorkbook",
    "logoFileName": "FP_Green_Emblem_RGB-01.svg",
    "description": "Get insights on firewall activities with the Forcepoint NGFW (Next Generation Firewall) workbook.",
    "dataTypesDependencies": [
      "CommonSecurityLog"
    ],
    "dataConnectorsDependencies": [
      "ForcepointNgfw",
	  "ForcepointNgfwAma"
    ],
    "previewImagesFileNames": [
      "ForcepointNGFWWhite.png",
      "ForcepointNGFWBlack.png"
    ],
    "version": "1.0.0",
    "title": "Forcepoint Next Generation Firewall (NGFW)",
    "templateRelativePath": "ForcepointNGFW.json",
    "subtitle": "",
    "provider": "Forcepoint"
  },
  {
    "workbookKey": "ForcepointDLPWorkbook",
    "logoFileName": "FP_Green_Emblem_RGB-01.svg",
    "description": "Get insights on DLP incidents with the Forcepoint DLP (Data Loss Prevention) workbook.",
    "dataTypesDependencies": [
      "ForcepointDLPEvents_CL"
    ],
    "dataConnectorsDependencies": [
      "ForcepointDlp"
    ],
    "previewImagesFileNames": [
      "ForcepointDLPWhite.png",
      "ForcepointDLPBlack.png"
    ],
    "version": "1.0.0",
    "title": "Forcepoint Data Loss Prevention (DLP)",
    "templateRelativePath": "ForcepointDLP.json",
    "subtitle": "",
    "provider": "Forcepoint"
  },
  {
    "workbookKey": "ZimperiumMTDWorkbook",
    "logoFileName": "ZIMPERIUM-logo_square2.svg",
    "description": "This workbook provides insights on Zimperium Mobile Threat Defense (MTD) threats and mitigations.",
    "dataTypesDependencies": [
      "ZimperiumThreatLog_CL",
      "ZimperiumMitigationLog_CL"
    ],
    "dataConnectorsDependencies": [
      "ZimperiumMtdAlerts"
    ],
    "previewImagesFileNames": [
      "ZimperiumWhite.png",
      "ZimperiumBlack.png"
    ],
    "version": "1.0.0",
    "title": "Zimperium Mobile Threat Defense (MTD)",
    "templateRelativePath": "ZimperiumWorkbooks.json",
    "subtitle": "",
    "provider": "Zimperium"
  },
  {
    "workbookKey": "AzureAuditActivityAndSigninWorkbook",
    "logoFileName": "azureactivedirectory_logo.svg",
    "description": "Gain insights into Microsoft Entra ID Audit, Activity and Signins with one workbook. This workbook can be used by Security and Azure administrators.",
    "dataTypesDependencies": [
      "AzureActivity",
      "AuditLogs",
      "SigninLogs"
    ],
    "dataConnectorsDependencies": [
      "AzureActiveDirectory"
    ],
    "previewImagesFileNames": [
      "AzureAuditActivityAndSigninWhite1.png",
      "AzureAuditActivityAndSigninWhite2.png",
      "AzureAuditActivityAndSigninBlack1.png",
      "AzureAuditActivityAndSigninBlack2.png"
    ],
    "version": "1.3.0",
    "title": "Azure AD Audit, Activity and Sign-in logs",
    "templateRelativePath": "AzureAuditActivityAndSignin.json",
    "subtitle": "",
    "provider": "Microsoft Sentinel community",
    "support": {
      "tier": "Community"
    },
    "author": {
      "name": "Sem Tijsseling"
    },
    "source": {
      "kind": "Community"
    },
    "categories": {
      "domains": [
        "Identity"
      ]
    }
    },
  {
    "workbookKey": "WindowsFirewall",
    "logoFileName": "Microsoft_logo.svg",
    "description": "Gain insights into Windows Firewall logs in combination with security and Azure signin logs",
    "dataTypesDependencies": [
      "WindowsFirewall",
      "SecurityEvent",
      "SigninLogs"
    ],
    "dataConnectorsDependencies": [
      "SecurityEvents",
      "WindowsFirewall",
      "WindowsSecurityEvents"
    ],
    "previewImagesFileNames": [
      "WindowsFirewallWhite1.png",
      "WindowsFirewallWhite2.png",
      "WindowsFirewallBlack1.png",
      "WindowsFirewallBlack2.png"
    ],
    "version": "1.0.0",
    "title": "Windows Firewall",
    "templateRelativePath": "WindowsFirewall.json",
    "subtitle": "",
    "provider": "Microsoft Sentinel community"
  },
  {
    "workbookKey": "EventAnalyzerwWorkbook",
    "logoFileName": "Azure_Sentinel.svg",
    "description": "The Event Analyzer workbook allows to explore, audit and speed up analysis of Windows Event Logs, including all event details and attributes, such as security, application, system, setup, directory service, DNS and others.",
    "dataTypesDependencies": [
      "SecurityEvent"
    ],
    "dataConnectorsDependencies": [
      "SecurityEvents",
      "WindowsSecurityEvents"
    ],
    "previewImagesFileNames": [
      "EventAnalyzer-Workbook-White.png",
      "EventAnalyzer-Workbook-Black.png"
    ],
    "version": "1.0.0",
    "title": "Event Analyzer",
    "templateRelativePath": "EventAnalyzer.json",
    "subtitle": "",
    "provider": "Microsoft Sentinel community"
  },
  {
    "workbookKey": "ASC-ComplianceandProtection",
    "logoFileName": "Azure_Sentinel.svg",
    "description": "Gain insight into regulatory compliance, alert trends, security posture, and more with this workbook based on Azure Security Center data.",
    "dataTypesDependencies": [
      "SecurityAlert",
      "ProtectionStatus",
      "SecurityRecommendation",
      "SecurityBaseline",
      "SecurityBaselineSummary",
      "Update",
      "ConfigurationChange"
    ],
    "dataConnectorsDependencies": [
      "AzureSecurityCenter"
    ],
    "previewImagesFileNames": [
      "ASCCaPBlack.png",
      "ASCCaPWhite.png"
    ],
    "version": "1.2.0",
    "title": "ASC Compliance and Protection",
    "templateRelativePath": "ASC-ComplianceandProtection.json",
    "subtitle": "",
    "provider": "Microsoft Sentinel community",
    "support": {
      "tier": "Community"
    },
    "author": {
      "name": "Matt Lowe"
    },
    "source": {
      "kind": "Community"
    },
    "categories": {
      "domains": [
        "Security - Cloud Security"
      ]
    }
  },
  {
    "workbookKey": "AIVectraDetectWorkbook",
    "logoFileName": "AIVectraDetect.svg",
    "description": "Start investigating network attacks surfaced by Vectra Detect directly from Sentinel. View critical hosts, accounts, campaigns and detections. Also monitor Vectra system health and audit logs.",
    "dataTypesDependencies": [
      "CommonSecurityLog"
    ],
    "dataConnectorsDependencies": [
      "AIVectraDetect"
    ],
    "previewImagesFileNames": [
      "AIVectraDetectWhite1.png",
      "AIVectraDetectBlack1.png"
    ],
    "version": "1.1.1",
    "title": "Vectra AI Detect",
    "templateRelativePath": "AIVectraDetectWorkbook.json",
    "subtitle": "",
    "provider": "Vectra AI"
  },
  {
    "workbookKey": "Perimeter81OverviewWorkbook",
    "logoFileName": "Perimeter81_Logo.svg",
    "description": "Gain insights and comprehensive monitoring into your Perimeter 81 account by analyzing activities.",
    "dataTypesDependencies": [
      "Perimeter81_CL"
    ],
    "dataConnectorsDependencies": [
      "Perimeter81ActivityLogs"
    ],
    "previewImagesFileNames": [
      "Perimeter81OverviewWhite1.png",
      "Perimeter81OverviewBlack1.png",
      "Perimeter81OverviewWhite2.png",
      "Perimeter81OverviewBlack2.png"
    ],
    "version": "1.0.0",
    "title": "Perimeter 81 Overview",
    "templateRelativePath": "Perimeter81OverviewWorkbook.json",
    "subtitle": "",
    "provider": "Perimeter 81"
  },
  {
    "workbookKey": "SymantecProxySGWorkbook",
    "logoFileName": "symantec_logo.svg",
    "description": "Gain insight into Symantec ProxySG by analyzing, collecting and correlating proxy data.\nThis workbook provides visibility into ProxySG Access logs",
    "dataTypesDependencies": [
      "Syslog"
    ],
    "dataConnectorsDependencies": [
      "SymantecProxySG"
    ],
    "previewImagesFileNames": [
      "SymantecProxySGWhite.png",
      "SymantecProxySGBlack.png"
    ],
    "version": "1.0.0",
    "title": "Symantec ProxySG",
    "templateRelativePath": "SymantecProxySG.json",
    "subtitle": "",
    "provider": "Symantec"
  },
  {
    "workbookKey": "IllusiveASMWorkbook",
    "logoFileName": "illusive_logo_workbook.svg",
    "description": "Gain insights into your organization's Cyber Hygiene and Attack Surface risk.\nIllusive ASM automates discovery and clean-up of credential violations, allows drill-down inspection of pathways to critical assets, and provides risk insights that inform intelligent decision-making to reduce attacker mobility.",
    "dataTypesDependencies": [
      "CommonSecurityLog"
    ],
    "dataConnectorsDependencies": [
      "illusiveAttackManagementSystem",
	  "illusiveAttackManagementSystemAma"
    ],
    "previewImagesFileNames": [
      "IllusiveASMWhite.png",
      "IllusiveASMBlack.png"
    ],
    "version": "1.0.0",
    "title": "Illusive ASM Dashboard",
    "templateRelativePath": "IllusiveASM.json",
    "subtitle": "",
    "provider": "Illusive"
  },
  {
    "workbookKey": "IllusiveADSWorkbook",
    "logoFileName": "illusive_logo_workbook.svg",
    "description": "Gain insights into unauthorized lateral movement in your organization's network.\nIllusive ADS is designed to paralyzes attackers and eradicates in-network threats by creating a hostile environment for the attackers across all the layers of the attack surface.",
    "dataTypesDependencies": [
      "CommonSecurityLog"
    ],
    "dataConnectorsDependencies": [
      "illusiveAttackManagementSystem",
	  "illusiveAttackManagementSystemAma"
    ],
    "previewImagesFileNames": [
      "IllusiveADSWhite.png",
      "IllusiveADSBlack.png"
    ],
    "version": "1.0.0",
    "title": "Illusive ADS Dashboard",
    "templateRelativePath": "IllusiveADS.json",
    "subtitle": "",
    "provider": "Illusive"
  },
  {
    "workbookKey": "PulseConnectSecureWorkbook",
    "logoFileName": "Azure_Sentinel.svg",
    "description": "Gain insight into Pulse Secure VPN by analyzing, collecting and correlating vulnerability data.\nThis workbook provides visibility into user VPN activities",
    "dataTypesDependencies": [
      "Syslog"
    ],
    "dataConnectorsDependencies": [
      "PulseConnectSecure"
    ],
    "previewImagesFileNames": [
      "PulseConnectSecureWhite.png",
      "PulseConnectSecureBlack.png"
    ],
    "version": "1.0.0",
    "title": "Pulse Connect Secure",
    "templateRelativePath": "PulseConnectSecure.json",
    "subtitle": "",
    "provider": "Pulse Secure"
  },
  {
    "workbookKey": "InfobloxNIOSWorkbook",
    "logoFileName": "infoblox_logo.svg",
    "description": "Gain insight into Infoblox NIOS by analyzing, collecting and correlating DHCP and DNS data.\nThis workbook provides visibility into DHCP and DNS traffic",
    "dataTypesDependencies": [
      "Syslog"
    ],
    "dataConnectorsDependencies": [
      "InfobloxNIOS"
    ],
    "previewImagesFileNames": [
      "InfobloxNIOSWhite.png",
      "InfobloxNIOSBlack.png"
    ],
    "version": "1.1.0",
    "title": "Infoblox NIOS",
    "templateRelativePath": "Infoblox-Workbook-V2.json",
    "subtitle": "",
    "provider": "Infoblox"
  },
  {
    "workbookKey": "SymantecVIPWorkbook",
    "logoFileName": "symantec_logo.svg",
    "description": "Gain insight into Symantec VIP by analyzing, collecting and correlating strong authentication data.\nThis workbook provides visibility into user authentications",
    "dataTypesDependencies": [
      "Syslog"
    ],
    "dataConnectorsDependencies": [
      "SymantecVIP"
    ],
    "previewImagesFileNames": [
      "SymantecVIPWhite.png",
      "SymantecVIPBlack.png"
    ],
    "version": "1.0.0",
    "title": "Symantec VIP",
    "templateRelativePath": "SymantecVIP.json",
    "subtitle": "",
    "provider": "Symantec"
  },
  {
    "workbookKey": "ProofPointTAPWorkbook",
    "logoFileName": "proofpointlogo.svg",
    "description": "Gain extensive insight into Proofpoint Targeted Attack Protection (TAP) by analyzing, collecting and correlating TAP log events.\nThis workbook provides visibility into message and click events that were permitted, delivered, or blocked",
    "dataTypesDependencies": [
      "ProofPointTAPMessagesBlocked_CL",
      "ProofPointTAPMessagesDelivered_CL",
      "ProofPointTAPClicksPermitted_CL",
      "ProofPointTAPClicksBlocked_CL"
    ],
    "dataConnectorsDependencies": [
      "ProofpointTAP"
    ],
    "previewImagesFileNames": [
      "ProofpointTAPWhite.png",
      "ProofpointTAPBlack.png"
    ],
    "version": "1.0.0",
    "title": "Proofpoint TAP",
    "templateRelativePath": "ProofpointTAP.json",
    "subtitle": "",
    "provider": "Proofpoint"
  },
  {
    "workbookKey": "QualysVMWorkbook",
    "logoFileName": "qualys_logo.svg",
    "description": "Gain insight into Qualys Vulnerability Management by analyzing, collecting and correlating vulnerability data.\nThis workbook provides visibility into vulnerabilities detected from vulnerability scans",
    "dataTypesDependencies": [
      "QualysHostDetection_CL"
    ],
    "dataConnectorsDependencies": [
      "QualysVulnerabilityManagement"
    ],
    "previewImagesFileNames": [
      "QualysVMWhite.png",
      "QualysVMBlack.png"
    ],
    "version": "1.0.0",
    "title": "Qualys Vulnerability Management",
    "templateRelativePath": "QualysVM.json",
    "subtitle": "",
    "provider": "Qualys"
  },
  {
    "workbookKey": "QualysVMV2Workbook",
    "logoFileName": "qualys_logo.svg",
    "description": "Gain insight into Qualys Vulnerability Management by analyzing, collecting and correlating vulnerability data.\nThis workbook provides visibility into vulnerabilities detected from vulnerability scans",
    "dataTypesDependencies": [
      "QualysHostDetectionV2_CL"
    ],
    "dataConnectorsDependencies": [
      "QualysVulnerabilityManagement"
    ],
    "previewImagesFileNames": [
      "QualysVMWhite.png",
      "QualysVMBlack.png"
    ],
    "version": "1.0.0",
    "title": "Qualys Vulnerability Management",
    "templateRelativePath": "QualysVMv2.json",
    "subtitle": "",
    "provider": "Qualys"
  },
  {
    "workbookKey": "GitHubSecurity",
    "logoFileName": "GitHub.svg",
    "description": "Gain insights to GitHub activities that may be interesting for security.",
    "dataTypesDependencies": [
      "Github_CL",
      "GitHubRepoLogs_CL"
    ],
    "dataConnectorsDependencies": [],
    "previewImagesFileNames": [
      "GitHubSecurityWhite.png",
      "GitHubSecurityBlack.png"
    ],
    "version": "1.0.0",
    "title": "GitHub Security",
    "templateRelativePath": "GitHubSecurityWorkbook.json",
    "subtitle": "",
    "provider": "Microsoft Sentinel community"
  },
  {
    "workbookKey": "VisualizationDemo",
    "logoFileName": "Azure_Sentinel.svg",
    "description": "Learn and explore the many ways of displaying information within Microsoft Sentinel workbooks",
    "dataTypesDependencies": [
      "SecurityAlert"
    ],
    "dataConnectorsDependencies": [],
    "previewImagesFileNames": [
      "VisualizationDemoBlack.png",
      "VisualizationDemoWhite.png"
    ],
    "version": "1.0.0",
    "title": "Visualizations Demo",
    "templateRelativePath": "VisualizationDemo.json",
    "subtitle": "",
    "provider": "Microsoft Sentinel Community",
    "support": {
      "tier": "Community"
    },
    "author": {
      "name": "Matt Lowe"
    },
    "source": {
      "kind": "Community"
    },
    "categories": {
      "domains": [
        "Platform"
      ]
    }
  },
  {
    "workbookKey": "SophosXGFirewallWorkbook",
    "logoFileName": "sophos_logo.svg",
    "description": "Gain insight into Sophos XG Firewall by analyzing, collecting and correlating firewall data.\nThis workbook provides visibility into network traffic",
    "dataTypesDependencies": [
      "Syslog"
    ],
    "dataConnectorsDependencies": [
      "SophosXGFirewall"
    ],
    "previewImagesFileNames": [
      "SophosXGFirewallWhite.png",
      "SophosXGFirewallBlack.png"
    ],
    "version": "1.0.0",
    "title": "Sophos XG Firewall",
    "templateRelativePath": "SophosXGFirewall.json",
    "subtitle": "",
    "provider": "Sophos"
  },
  {
    "workbookKey": "SysmonThreatHuntingWorkbook",
    "logoFileName": "sysmonthreathunting_logo.svg",
    "description": "Simplify your threat hunts using Sysmon data mapped to MITRE ATT&CK data. This workbook gives you the ability to drilldown into system activity based on known ATT&CK techniques as well as other threat hunting entry points such as user activity, network connections or virtual machine Sysmon events.\nPlease note that for this workbook to work you must have deployed Sysmon on your virtual machines in line with the instructions at https://github.com/BlueTeamLabs/sentinel-attack/wiki/Onboarding-sysmon-data-to-Azure-Sentinel",
    "dataTypesDependencies": [
      "Event"
    ],
    "dataConnectorsDependencies": [],
    "previewImagesFileNames": [
      "SysmonThreatHuntingWhite1.png",
      "SysmonThreatHuntingBlack1.png"
    ],
    "version": "1.4.0",
    "title": "Sysmon Threat Hunting",
    "templateRelativePath": "SysmonThreatHunting.json",
    "subtitle": "",
    "provider": "Microsoft Sentinel community",
    "support": {
      "tier": "Community"
    },
    "author": {
      "name": "Edoardo Gerosa"
    },
    "source": {
      "kind": "Community"
    },
    "categories": {
      "domains": [
        "Security - Threat Protection",
        "Application"
      ]
    }
  },
  {
    "workbookKey": "WebApplicationFirewallWAFTypeEventsWorkbook",
    "logoFileName": "webapplicationfirewall(WAF)_logo.svg",
    "description": "Gain insights into your organization's Azure web application firewall (WAF) across various services such as Azure Front Door Service and Application Gateway. You can view event triggers, full messages, attacks over time, among other data. Several aspects of the workbook are interactable to allow users to further understand their data",
    "dataTypesDependencies": [
      "AzureDiagnostics"
    ],
    "dataConnectorsDependencies": [
      "WAF"
    ],
    "previewImagesFileNames": [
      "WAFFirewallWAFTypeEventsBlack1.PNG",
      "WAFFirewallWAFTypeEventsBlack2.PNG",
      "WAFFirewallWAFTypeEventsBlack3.PNG",
      "WAFFirewallWAFTypeEventsBlack4.PNG",
      "WAFFirewallWAFTypeEventsWhite1.png",
      "WAFFirewallWAFTypeEventsWhite2.PNG",
      "WAFFirewallWAFTypeEventsWhite3.PNG",
      "WAFFirewallWAFTypeEventsWhite4.PNG"
    ],
    "version": "1.1.0",
    "title": "Microsoft Web Application Firewall (WAF) - Azure WAF",
    "templateRelativePath": "WebApplicationFirewallWAFTypeEvents.json",
    "subtitle": "",
    "provider": "Microsoft"
  },
  {
    "workbookKey": "OrcaAlertsOverviewWorkbook",
    "logoFileName": "Orca_logo.svg",
    "description": "A visualized overview of Orca security alerts.\nExplore, analize and learn about your security posture using Orca alerts Overview",
    "dataTypesDependencies": [
      "OrcaAlerts_CL"
    ],
    "dataConnectorsDependencies": [
      "OrcaSecurityAlerts"
    ],
    "previewImagesFileNames": [
      "OrcaAlertsWhite.png",
      "OrcaAlertsBlack.png"
    ],
    "version": "1.1.0",
    "title": "Orca alerts overview",
    "templateRelativePath": "OrcaAlerts.json",
    "subtitle": "",
    "provider": "Orca Security"
  },
  {
    "workbookKey": "CyberArkWorkbook",
    "logoFileName": "CyberArk_Logo.svg",
    "description": "The CyberArk Syslog connector allows you to easily connect all your CyberArk security solution logs with your Microsoft Sentinel, to view dashboards, create custom alerts, and improve investigation. Integration between CyberArk and Microsoft Sentinel makes use of the CEF Data Connector to properly parse and display CyberArk Syslog messages.",
    "dataTypesDependencies": [
      "CommonSecurityLog"
    ],
    "dataConnectorsDependencies": [
      "CyberArk",
	  "CyberArkAma"
    ],
    "previewImagesFileNames": [
      "CyberArkActivitiesWhite.PNG",
      "CyberArkActivitiesBlack.PNG"
    ],
    "version": "1.1.0",
    "title": "CyberArk EPV Events",
    "templateRelativePath": "CyberArkEPV.json",
    "subtitle": "",
    "provider": "CyberArk"
  },
  {
    "workbookKey": "UserEntityBehaviorAnalyticsWorkbook",
    "logoFileName": "Azure_Sentinel.svg",
    "description": "Identify compromised users and insider threats using User and Entity Behavior Analytics. Gain insights into anomalous user behavior from baselines learned from behavior patterns",
    "dataTypesDependencies": [
      "Anomalies"
    ],
    "dataConnectorsDependencies": [],
    "previewImagesFileNames": [
      "UserEntityBehaviorAnalyticsBlack2.png",
      "UserEntityBehaviorAnalyticsWhite2.png"
    ],
    "version": "2.0",
    "title": "User And Entity Behavior Analytics",
    "templateRelativePath": "UserEntityBehaviorAnalytics.json",
    "subtitle": "",
    "provider": "Microsoft",
    "support": {
      "tier": "Microsoft"
    },
    "author": {
      "name": "Microsoft Corporation"
    },
    "source": {
      "kind": "Community"
    },
    "categories": {
      "domains": [
        "User Behavior (UEBA)"
      ]
    }
  },
  {
    "workbookKey": "CitrixWAF",
    "logoFileName": "citrix_logo.svg",
    "description": "Gain insight into the Citrix WAF logs",
    "dataTypesDependencies": [
      "CommonSecurityLog"
    ],
    "dataConnectorsDependencies": [
      "CitrixWAF",
	  "CitrixWAFAma"
    ],
    "previewImagesFileNames": [
      "CitrixWAFBlack.png",
      "CitrixWAFWhite.png"
    ],
    "version": "1.0.0",
    "title": "Citrix WAF (Web App Firewall)",
    "templateRelativePath": "CitrixWAF.json",
    "subtitle": "",
    "provider": "Citrix Systems Inc."
  },
  {
    "workbookKey": "UnifiSGWorkbook",
    "logoFileName": "Azure_Sentinel.svg",
    "description": "Gain insights into Unifi Security Gateways analyzing traffic and activities.",
    "dataTypesDependencies": [
      "CommonSecurityLog"
    ],
    "dataConnectorsDependencies": [],
    "previewImagesFileNames": [
      "UnifiSGBlack.png",
      "UnifiSGWhite.png"
    ],
    "version": "1.0.0",
    "title": "Unifi Security Gateway",
    "templateRelativePath": "UnifiSG.json",
    "subtitle": "",
    "provider": "Microsoft Sentinel community",
    "support": {
      "tier": "Community"
    },
    "author": {
      "name": "SecurityJedi"
    },
    "source": {
      "kind": "Community"
    },
    "categories": {
      "domains": [
        "Security - Network"
      ]
    }
  },
  {
    "workbookKey": "UnifiSGNetflowWorkbook",
    "logoFileName": "Azure_Sentinel.svg",
    "description": "Gain insights into Unifi Security Gateways analyzing traffic and activities using Netflow.",
    "dataTypesDependencies": [
      "netflow_CL"
    ],
    "dataConnectorsDependencies": [],
    "previewImagesFileNames": [
      "UnifiSGNetflowBlack.png",
      "UnifiSGNetflowWhite.png"
    ],
    "version": "1.0.0",
    "title": "Unifi Security Gateway - NetFlow",
    "templateRelativePath": "UnifiSGNetflow.json",
    "subtitle": "",
    "provider": "Microsoft Sentinel community",
    "support": {
      "tier": "Community"
    },
    "author": {
      "name": "SecurityJedi"
    },
    "source": {
      "kind": "Community"
    },
    "categories": {
      "domains": [
        "Security - Network"
      ]
    }
  },
  {
    "workbookKey": "NormalizedNetworkEventsWorkbook",
    "logoFileName": "Azure_Sentinel.svg",
    "description": "See insights on multiple networking appliances and other network sessions, that have been parsed or mapped to the normalized networking sessions table. Note this requires enabling parsers for the different products - to learn more, visit https://aka.ms/sentinelnormalizationdocs",
    "dataTypesDependencies": [],
    "dataConnectorsDependencies": [],
    "previewImagesFileNames": [
      "NormalizedNetworkEventsWhite.png",
      "NormalizedNetworkEventsBlack.png"
    ],
    "version": "1.0.0",
    "title": "Normalized network events",
    "templateRelativePath": "NormalizedNetworkEvents.json",
    "subtitle": "",
    "provider": "Microsoft",
    "support": {
      "tier": "Community"
    },
    "author": {
      "name": "yoav fransis"
    },
    "source": {
      "kind": "Community"
    },
    "categories": {
      "domains": [
        "Networking"
      ]
    }
  },
  {
    "workbookKey": "WorkspaceAuditingWorkbook",
    "logoFileName": "Azure_Sentinel.svg",
    "description": "Workspace auditing report\r\nUse this report to understand query runs across your workspace.",
    "dataTypesDependencies": [
      "LAQueryLogs"
    ],
    "dataConnectorsDependencies": [],
    "previewImagesFileNames": [
      "WorkspaceAuditingWhite.png",
      "WorkspaceAuditingBlack.png"
    ],
    "version": "1.0.0",
    "title": "Workspace audit",
    "templateRelativePath": "WorkspaceAuditing.json",
    "subtitle": "",
    "provider": "Microsoft Sentinel community",
    "support": {
      "tier": "Community"
    },
    "author": {
      "name": "Sarah Young"
    },
    "source": {
      "kind": "Community"
    },
    "categories": {
      "domains": [
        "IT Operations"
      ]
    }
  },
  {
    "workbookKey": "MITREATTACKWorkbook",
    "logoFileName": "Azure_Sentinel.svg",
    "description": "Workbook to showcase MITRE ATT&CK Coverage for Microsoft Sentinel",
    "dataTypesDependencies": [
      "SecurityAlert"
  ],
    "dataConnectorsDependencies": [],
    "previewImagesFileNames": [
      "MITREATTACKWhite1.PNG",
      "MITREATTACKWhite2.PNG",
      "MITREATTACKBlack1.PNG",
      "MITREATTACKBlack2.PNG"
    ],
    "version": "1.0.1",
    "title": "MITRE ATT&CK Workbook",
    "templateRelativePath": "MITREAttack.json",
    "subtitle": "",
    "provider": "Microsoft Sentinel community"
  },
  {
    "workbookKey": "BETTERMTDWorkbook",
    "logoFileName": "BETTER_MTD_logo.svg",
    "description": "Workbook using the BETTER Mobile Threat Defense (MTD) connector, to give insights into your mobile devices, installed application and overall device security posture.",
    "dataTypesDependencies": [
      "BetterMTDDeviceLog_CL",
      "BetterMTDAppLog_CL",
      "BetterMTDIncidentLog_CL",
      "BetterMTDNetflowLog_CL"
    ],
    "dataConnectorsDependencies": [
      "BetterMTD"
    ],
    "previewImagesFileNames": [
      "BetterMTDWorkbookPreviewWhite1.png",
      "BetterMTDWorkbookPreviewWhite2.png",
      "BetterMTDWorkbookPreviewWhite3.png",
      "BetterMTDWorkbookPreviewBlack1.png",
      "BetterMTDWorkbookPreviewBlack2.png",
      "BetterMTDWorkbookPreviewBlack3.png"
    ],
    "version": "1.1.0",
    "title": "BETTER Mobile Threat Defense (MTD)",
    "templateRelativePath": "BETTER_MTD_Workbook.json",
    "subtitle": "",
    "provider": "BETTER Mobile"
  },
  {
    "workbookKey": "AlsidIoEWorkbook",
    "logoFileName": "Alsid.svg",
    "description": "Workbook showcasing the state and evolution of your Alsid for AD Indicators of Exposures alerts.",
    "dataTypesDependencies": [
      "AlsidForADLog_CL"
    ],
    "dataConnectorsDependencies": [
      "AlsidForAD"
    ],
    "previewImagesFileNames": [
      "AlsidIoEBlack1.png",
      "AlsidIoEBlack2.png",
      "AlsidIoEBlack3.png",
      "AlsidIoEWhite1.png",
      "AlsidIoEWhite2.png",
      "AlsidIoEWhite3.png"
    ],
    "version": "1.0.0",
    "title": "Alsid for AD | Indicators of Exposure",
    "templateRelativePath": "AlsidIoE.json",
    "subtitle": "",
    "provider": "Alsid"
  },
  {
    "workbookKey": "AlsidIoAWorkbook",
    "logoFileName": "Alsid.svg",
    "description": "Workbook showcasing the state and evolution of your Alsid for AD Indicators of Attack alerts.",
    "dataTypesDependencies": [
      "AlsidForADLog_CL"
    ],
    "dataConnectorsDependencies": [
      "AlsidForAD"
    ],
    "previewImagesFileNames": [
      "AlsidIoABlack1.png",
      "AlsidIoABlack2.png",
      "AlsidIoABlack3.png",
      "AlsidIoAWhite1.png",
      "AlsidIoAWhite2.png",
      "AlsidIoAWhite3.png"
    ],
    "version": "1.0.0",
    "title": "Alsid for AD | Indicators of Attack",
    "templateRelativePath": "AlsidIoA.json",
    "subtitle": "",
    "provider": "Alsid"
  },
  {
    "workbookKey": "InvestigationInsightsWorkbook",
    "logoFileName": "Microsoft_logo.svg",
    "description": "Help analysts gain insight into incident, bookmark and entity data through the Investigation Insights Workbook. This workbook provides common queries and detailed visualizations to help an analyst investigate suspicious activities quickly with an easy to use interface. Analysts can start their investigation from a Microsoft Sentinel incident, bookmark, or by simply entering the entity data into the workbook manually.",
    "dataTypesDependencies": [
      "AuditLogs",
      "AzureActivity",
      "CommonSecurityLog",
      "OfficeActivity",
      "SecurityEvent",
      "SigninLogs",
      "ThreatIntelligenceIndicator"
  ],
  "dataConnectorsDependencies": [
      "AzureActivity",
      "SecurityEvents",
      "Office365",
      "AzureActiveDirectory",
      "ThreatIntelligence",
      "ThreatIntelligenceTaxii",
      "WindowsSecurityEvents"
  ],
  "previewImagesFileNames": [
      "InvestigationInsightsWhite1.png",
      "InvestigationInsightsBlack1.png",
      "InvestigationInsightsWhite2.png",
      "InvestigationInsightsBlack2.png"
  ],
  "version": "1.4.1",
  "title": "Investigation Insights",
  "templateRelativePath": "InvestigationInsights.json",
  "subtitle": "",
  "provider": "Microsoft Sentinel community"
  },
  {
    "workbookKey": "AksSecurityWorkbook",
    "logoFileName": "Kubernetes_services.svg",
    "description": "See insights about the security of your AKS clusters. The workbook helps to identify sensitive operations in the clusters and get insights based on Azure Defender alerts.",
    "dataTypesDependencies": [
      "SecurityAlert",
      "AzureDiagnostics"
    ],
    "dataConnectorsDependencies": [
      "AzureSecurityCenter",
      "AzureKubernetes"
    ],
    "previewImagesFileNames": [
      "AksSecurityWhite.png",
      "AksSecurityBlack.png"
    ],
    "version": "1.5.0",
    "title": "Azure Kubernetes Service (AKS) Security",
    "templateRelativePath": "AksSecurity.json",
    "subtitle": "",
    "provider": "Microsoft"
  },
  {
    "workbookKey": "AzureKeyVaultWorkbook",
    "logoFileName": "KeyVault.svg",
    "description": "See insights about the security of your Azure key vaults. The workbook helps to identify sensitive operations in the key vaults and get insights based on Azure Defender alerts.",
    "dataTypesDependencies": [
      "SecurityAlert",
      "AzureDiagnostics"
    ],
    "dataConnectorsDependencies": [
      "AzureSecurityCenter",
      "AzureKeyVault"
    ],
    "previewImagesFileNames": [
      "AkvSecurityWhite.png",
      "AkvSecurityBlack.png"
    ],
    "version": "1.1.0",
    "title": "Azure Key Vault Security",
    "templateRelativePath": "AzureKeyVaultWorkbook.json",
    "subtitle": "",
    "provider": "Microsoft"
  },
  {
    "workbookKey": "IncidentOverview",
    "logoFileName": "Azure_Sentinel.svg",
    "description": "The Incident Overview workbook is designed to assist in triaging and investigation by providing in-depth information about the incident, including:\r\n* General information\r\n* Entity data\r\n* Triage time (time between incident creation and first response)\r\n* Mitigation time (time between incident creation and closing)\r\n* Comments\r\n\r\nCustomize this workbook by saving and editing it. \r\nYou can reach this workbook template from the incidents panel as well. Once you have customized it, the link from the incident panel will open the customized workbook instead of the template.\r\n",
    "dataTypesDependencies": [
      "SecurityAlert",
      "SecurityIncident"
    ],
    "dataConnectorsDependencies": [],
    "previewImagesFileNames": [
      "IncidentOverviewBlack1.png",
      "IncidentOverviewWhite1.png",
      "IncidentOverviewBlack2.png",
      "IncidentOverviewWhite2.png"
    ],
    "version": "2.1.0",
    "title": "Incident overview",
    "templateRelativePath": "IncidentOverview.json",
    "subtitle": "",
    "provider": "Microsoft"
  },
  {
    "workbookKey": "SecurityOperationsEfficiency",
    "logoFileName": "Azure_Sentinel.svg",
    "description": "Security operations center managers can view overall efficiency metrics and measures regarding the performance of their team. They can find operations by multiple indicators over time including severity, MITRE tactics, mean time to triage, mean time to resolve and more. The SOC manager can develop a picture of the performance in both general and specific areas over time and use it to improve efficiency.",
    "dataTypesDependencies": [
      "SecurityAlert",
      "SecurityIncident"
    ],
    "dataConnectorsDependencies": [],
    "previewImagesFileNames": [
      "SecurityEfficiencyWhite1.png",
      "SecurityEfficiencyWhite2.png",
      "SecurityEfficiencyBlack1.png",
      "SecurityEfficiencyBlack2.png"
  ],
  "version": "1.5.1",
  "title": "Security Operations Efficiency",
  "templateRelativePath": "SecurityOperationsEfficiency.json",
  "subtitle": "",
  "provider": "Microsoft"
  },
  {
    "workbookKey": "DataCollectionHealthMonitoring",
    "logoFileName": "Azure_Sentinel.svg",
    "description": "Gain insights into your workspace's data ingestion status. In this workbook, you can view additional monitors and detect anomalies that will help you determine your workspace's data collection health.",
    "dataTypesDependencies": [],
    "dataConnectorsDependencies": [],
    "previewImagesFileNames": [
        "HealthMonitoringWhite1.png",
        "HealthMonitoringWhite2.png",
        "HealthMonitoringWhite3.png",
        "HealthMonitoringBlack1.png",
        "HealthMonitoringBlack2.png",
        "HealthMonitoringBlack3.png"
    ],
    "version": "1.0.0",
    "title": "Data collection health monitoring",
    "templateRelativePath": "DataCollectionHealthMonitoring.json",
    "subtitle": "",
    "provider": "Microsoft",
    "support": { "tier": "Community" },
    "author": { "name": "morshabi" },
    "source": { "kind": "Community" },
    "categories": { "domains": [ "IT Operations", "Platform" ] }
  },
  {
    "workbookKey": "OnapsisAlarmsWorkbook",
    "logoFileName": "onapsis_logo.svg",
    "description": "Gain insights into what is going on in your SAP Systems with this overview of the alarms triggered in the Onapsis Platform. Incidents are enriched with context and next steps to help your Security team respond effectively.",
    "dataTypesDependencies": [
      "CommonSecurityLog"
    ],
    "dataConnectorsDependencies": [
      "OnapsisPlatform"
    ],
    "previewImagesFileNames": [
      "OnapsisWhite1.PNG",
      "OnapsisBlack1.PNG",
      "OnapsisWhite2.PNG",
      "OnapsisBlack2.PNG"
    ],
    "version": "1.0.0",
    "title": "Onapsis Alarms Overview",
    "templateRelativePath": "OnapsisAlarmsOverview.json",
    "subtitle": "",
    "provider": "Onapsis"
  },
  {
    "workbookKey": "DelineaWorkbook",
    "logoFileName": "DelineaLogo.svg",
    "description": "The Delinea Secret Server Syslog connector",
    "dataTypesDependencies": [
      "CommonSecurityLog"
    ],
    "dataConnectorsDependencies": [
      "DelineaSecretServer_CEF",
	  "DelineaSecretServerAma"
    ],
    "previewImagesFileNames": [
      "DelineaWorkbookWhite.PNG",
      "DelineaWorkbookBlack.PNG"
    ],
    "version": "1.0.0",
    "title": "Delinea Secret Server Workbook",
    "templateRelativePath": "DelineaWorkbook.json",
    "subtitle": "",
    "provider": "Delinea"
  },
  {
    "workbookKey": "ForcepointCloudSecurityGatewayWorkbook",
    "logoFileName": "Forcepoint_new_logo.svg",
    "description": "Use this report to understand query runs across your workspace.",
    "dataTypesDependencies": [
      "CommonSecurityLog"
    ],
    "dataConnectorsDependencies": [
      "ForcepointCSG",
	  "ForcepointCSGAma"
    ],
    "previewImagesFileNames": [
      "ForcepointCloudSecurityGatewayWhite.png",
      "ForcepointCloudSecurityGatewayBlack.png"
    ],
    "version": "1.0.0",
    "title": "Forcepoint Cloud Security Gateway Workbook",
    "templateRelativePath": "ForcepointCloudSecuirtyGateway.json",
    "subtitle": "",
    "provider": "Forcepoint"
  },
  {
    "workbookKey": "IntsightsIOCWorkbook",
    "logoFileName": "IntSights_logo.svg",
    "description": "This Microsoft Sentinel workbook provides an overview of Indicators of Compromise (IOCs) and their correlations allowing users to analyze and visualize indicators based on severity, type, and other parameters.",
    "dataTypesDependencies": [
      "ThreatIntelligenceIndicator",
      "SecurityAlert"
  ],
  "dataConnectorsDependencies": [
      "ThreatIntelligenceTaxii"
  ],
  "previewImagesFileNames": [
      "IntsightsIOCWhite.png",
      "IntsightsMatchedWhite.png",
      "IntsightsMatchedBlack.png",
      "IntsightsIOCBlack.png"
  ],
    "version": "2.0.0",
    "title": "IntSights IOC Workbook",
    "templateRelativePath": "IntsightsIOCWorkbook.json",
    "subtitle": "",
    "provider": "IntSights Cyber Intelligence"
  },
  {
    "workbookKey": "DarktraceSummaryWorkbook",
    "logoFileName": "Darktrace.svg",
    "description": "A workbook containing relevant KQL queries to help you visualise the data in model breaches from the Darktrace Connector",
    "dataTypesDependencies": [
      "CommonSecurityLog"
    ],
    "dataConnectorsDependencies": [
      "Darktrace",
	  "DarktraceAma"
    ],
    "previewImagesFileNames": [
      "AIA-DarktraceSummaryWhite.png",
      "AIA-DarktraceSummaryBlack.png"
    ],
    "version": "1.1.0",
    "title": "AI Analyst Darktrace Model Breach Summary",
    "templateRelativePath": "AIA-Darktrace.json",
    "subtitle": "",
    "provider": "Darktrace"
  },
  {
    "workbookKey": "TrendMicroXDR",
    "logoFileName": "trendmicro_logo.svg",
    "description": "Gain insights from Trend Vision One with this overview of the Alerts triggered.",
    "dataTypesDependencies": [
      "TrendMicro_XDR_WORKBENCH_CL"
  ],
  "dataConnectorsDependencies": [
      "TrendMicroXDR"
  ],
  "previewImagesFileNames": [
      "TrendMicroXDROverviewWhite.png",
      "TrendMicroXDROverviewBlack.png"
  ],
  "version": "1.3.0",
    "title": "Trend Vision One Alert Overview",
    "templateRelativePath": "TrendMicroXDROverview.json",
    "subtitle": "",
    "provider": "Trend Micro"
  },
  {
    "workbookKey": "CyberpionOverviewWorkbook",
    "logoFileName": "cyberpion_logo.svg",
    "description": "Use Cyberpion's Security Logs and this workbook, to get an overview of your online assets, gain insights into their current state, and find ways to better secure your ecosystem.",
    "dataTypesDependencies": [
      "CyberpionActionItems_CL"
    ],
    "dataConnectorsDependencies": [
      "CyberpionSecurityLogs"
    ],
    "previewImagesFileNames": [
      "CyberpionActionItemsBlack.png",
      "CyberpionActionItemsWhite.png"
    ],
    "version": "1.0.0",
    "title": "Cyberpion Overview",
    "templateRelativePath": "CyberpionOverviewWorkbook.json",
    "subtitle": "",
    "provider": "Cyberpion"
  },
  {
    "workbookKey": "SolarWindsPostCompromiseHuntingWorkbook",
    "logoFileName": "MSTIC-Logo.svg",
    "description": "This hunting workbook is intended to help identify activity related to the Solorigate compromise and subsequent attacks discovered in December 2020",
    "dataTypesDependencies": [
      "CommonSecurityLog",
      "SigninLogs",
      "AuditLogs",
      "AADServicePrincipalSignInLogs",
      "OfficeActivity",
      "BehaviorAnalytics",
      "SecurityEvent",
      "DeviceProcessEvents",
      "SecurityAlert",
      "DnsEvents"
    ],
    "dataConnectorsDependencies": [
      "AzureActiveDirectory",
      "SecurityEvents",
      "Office365",
      "MicrosoftThreatProtection",
      "DNS",
      "WindowsSecurityEvents"
    ],
    "previewImagesFileNames": [
      "SolarWindsPostCompromiseHuntingWhite.png",
      "SolarWindsPostCompromiseHuntingBlack.png"
    ],
    "version": "1.5.1",
    "title": "SolarWinds Post Compromise Hunting",
    "templateRelativePath": "SolarWindsPostCompromiseHunting.json",
    "subtitle": "",
    "provider": "Microsoft",
	  "support": {
      "tier": "Microsoft"
    },
    "author": {
      "name": "Shain"
    },
    "source": {
      "kind": "Community"
    },
    "categories": {
      "domains": [ "Security - Others" ]
    }
  },
  {
    "workbookKey": "ProofpointPODWorkbook",
    "logoFileName": "proofpointlogo.svg",
    "description": "Gain insights into your Proofpoint on Demand Email Security activities, including maillog and messages data. The Workbook provides users with an executive dashboard showing the reporting capabilities, message traceability and monitoring.",
    "dataTypesDependencies": [
      "ProofpointPOD_maillog_CL",
      "ProofpointPOD_message_CL"
    ],
    "dataConnectorsDependencies": [
      "ProofpointPOD"
    ],
    "previewImagesFileNames": [
      "ProofpointPODMainBlack1.png",
      "ProofpointPODMainBlack2.png",
      "ProofpointPODMainWhite1.png",
      "ProofpointPODMainWhite2.png",
      "ProofpointPODMessageSummaryBlack.png",
      "ProofpointPODMessageSummaryWhite.png",
      "ProofpointPODTLSBlack.png",
      "ProofpointPODTLSWhite.png"
    ],
    "version": "1.0.0",
    "title": "Proofpoint On-Demand Email Security",
    "templateRelativePath": "ProofpointPOD.json",
    "subtitle": "",
    "provider": "Proofpoint"
  },
  {
    "workbookKey": "CiscoUmbrellaWorkbook",
    "logoFileName": "cisco_logo.svg",
    "description": "Gain insights into Cisco Umbrella activities, including the DNS, Proxy and Cloud Firewall data. Workbook shows general information along with threat landscape including categories, blocked destinations and URLs.",
    "dataTypesDependencies": [
      "Cisco_Umbrella_dns_CL",
      "Cisco_Umbrella_proxy_CL",
      "Cisco_Umbrella_ip_CL",
      "Cisco_Umbrella_cloudfirewall_CL"
    ],
    "dataConnectorsDependencies": [
      "CiscoUmbrellaDataConnector"
    ],
    "previewImagesFileNames": [
      "CiscoUmbrellaDNSBlack1.png",
      "CiscoUmbrellaDNSBlack2.png",
      "CiscoUmbrellaDNSWhite1.png",
      "CiscoUmbrellaDNSWhite2.png",
      "CiscoUmbrellaFirewallBlack.png",
      "CiscoUmbrellaFirewallWhite.png",
      "CiscoUmbrellaMainBlack1.png",
      "CiscoUmbrellaMainBlack2.png",
      "CiscoUmbrellaMainWhite1.png",
      "CiscoUmbrellaMainWhite2.png",
      "CiscoUmbrellaProxyBlack1.png",
      "CiscoUmbrellaProxyBlack2.png",
      "CiscoUmbrellaProxyWhite1.png",
      "CiscoUmbrellaProxyWhite2.png"
    ],
    "version": "1.0.0",
    "title": "Cisco Umbrella",
    "templateRelativePath": "CiscoUmbrella.json",
    "subtitle": "",
    "provider": "Cisco"
  },
  {
    "workbookKey": "AnalyticsEfficiencyWorkbook",
    "logoFileName": "Azure_Sentinel.svg",
    "description": "Gain insights into the efficacy of your analytics rules. In this workbook you can analyze and monitor the analytics rules found in your workspace to achieve better performance by your SOC.",
    "dataTypesDependencies": [
      "SecurityAlert",
      "SecurityIncident"
    ],
    "dataConnectorsDependencies": [],
    "previewImagesFileNames": [
      "AnalyticsEfficiencyBlack.png",
      "AnalyticsEfficiencyWhite.png"
    ],
    "version": "1.2.0",
    "title": "Analytics Efficiency",
    "templateRelativePath": "AnalyticsEfficiency.json",
    "subtitle": "",
    "provider": "Microsoft"
  },
  {
    "workbookKey": "WorkspaceUsage",
    "logoFileName": "Azure_Sentinel.svg",
    "description": "Gain insights into your workspace's usage. In this workbook, you can view your workspace's data consumption, latency, recommended tasks and Cost and Usage statistics.",
    "dataTypesDependencies": [],
    "dataConnectorsDependencies": [],
    "previewImagesFileNames": [
      "WorkspaceUsageBlack.png",
      "WorkspaceUsageWhite.png"
    ],
    "version": "1.6.0",
    "title": "Workspace Usage Report",
    "templateRelativePath": "WorkspaceUsage.json",
    "subtitle": "",
    "provider": "Microsoft Sentinel community",
    "support": {
      "tier": "Community"
    },
    "author": {
      "name": "Clive Watson"
    },
    "source": {
      "kind": "Community"
    },
    "categories": {
      "domains": [
        "IT Operations"
      ]
    }
  },
  {
    "workbookKey": "SentinelCentral",
    "logoFileName": "Azure_Sentinel.svg",
    "description": "Use this report to view Incident (and Alert data) across many workspaces, this works with Azure Lighthouse and across any subscription you have access to.",
    "dataTypesDependencies": [
      "SecurityIncident"
  ],
    "dataConnectorsDependencies": [],
    "previewImagesFileNames": [
      "SentinelCentralBlack.png",
      "SentinelCentralWhite.png"
    ],
    "version": "2.1.1",
    "title": "Microsoft Sentinel Central",
    "templateRelativePath": "SentinelCentral.json",
    "subtitle": "",
    "provider": "Microsoft Sentinel community"
  },
  {
    "workbookKey": "CognniIncidentsWorkbook",
    "logoFileName": "cognni-logo.svg",
    "description": "Gain intelligent insights into the risks to your important financial, legal, HR, and governance information. This workbook lets you monitor your at-risk information to determine when and why incidents occurred, as well as who was involved. These incidents are broken into high, medium, and low risk incidents for each information category.",
    "dataTypesDependencies": [
      "CognniIncidents_CL"
    ],
    "dataConnectorsDependencies": [
      "CognniSentinelDataConnector"
    ],
    "previewImagesFileNames": [
      "CognniBlack.PNG",
      "CognniWhite.PNG"
    ],
    "version": "1.0.0",
    "title": "Cognni Important Information Incidents",
    "templateRelativePath": "CognniIncidentsWorkbook.json",
    "subtitle": "",
    "provider": "Cognni"
  },
  {
    "workbookKey": "pfsense",
    "logoFileName": "pfsense_logo.svg",
    "description": "Gain insights into pfsense logs from both filterlog and nginx.",
    "dataTypesDependencies": [
      "CommonSecurityLog"
    ],
    "dataConnectorsDependencies": [],
    "previewImagesFileNames": [
      "pfsenseBlack.png",
      "pfsenseWhite.png"
    ],
    "version": "1.0.0",
    "title": "pfsense",
    "templateRelativePath": "pfsense.json",
    "subtitle": "",
    "provider": "Microsoft Sentinel community",
    "support": {
      "tier": "Community"
    },
    "author": {
      "name": "dicolanl"
    },
    "source": {
      "kind": "Community"
    },
    "categories": {
      "domains": [
        "Security - Network"
      ]
    }
  },
  {
    "workbookKey": "ExchangeCompromiseHunting",
    "logoFileName": "MSTIC-Logo.svg",
    "description": "This workbook is intended to help defenders in responding to the Exchange Server vulnerabilities disclosed in March 2021, as well as hunting for potential compromise activity. More details on these vulnearbilities can be found at: https://aka.ms/exchangevulns",
    "dataTypesDependencies": [
      "SecurityEvent",
      "W3CIISLog"
    ],
    "dataConnectorsDependencies": [
      "SecurityEvents",
      "AzureMonitor(IIS)",
      "WindowsSecurityEvents"
    ],
    "previewImagesFileNames": [
      "ExchangeBlack.png",
      "ExchangeWhite.png"
    ],
    "version": "1.0.0",
    "title": "Exchange Compromise Hunting",
    "templateRelativePath": "ExchangeCompromiseHunting.json",
    "subtitle": "",
    "provider": "Microsoft",
    "support": {
      "tier": "Community"
    },
    "author": {
      "name": "Pete Bryan"
    },
    "source": {
      "kind": "Community"
    },
    "categories": {
      "domains": [
        "Security - Threat Protection"
      ]
    }
  },
  {
    "workbookKey": "SOCProcessFramework",
    "logoFileName": "Azure_Sentinel.svg",
    "description": "Built by Microsoft's Sentinel GBB's - This workbook contains years of SOC Best Practices and is intended to help SOCs mature and leverage industry standards in Operationalizing their SOC in using Microsoft Sentinel. It contains Processes and Procedures every SOC should consider and builds a high level of operational excellence.",
    "dataTypesDependencies": [],
    "dataConnectorsDependencies": [],
    "previewImagesFileNames": [
      "SOCProcessFrameworkCoverImage1White.png",
      "SOCProcessFrameworkCoverImage1Black.png",
      "SOCProcessFrameworkCoverImage2White.png",
      "SOCProcessFrameworkCoverImage2Black.png"
    ],
    "version": "1.1.0",
    "title": "SOC Process Framework",
    "templateRelativePath": "SOCProcessFramework.json",
    "subtitle": "",
    "provider": "Microsoft Sentinel Community"
  },
  {
    "workbookKey": "Building_a_SOCLargeStaffWorkbook",
    "logoFileName": "Azure_Sentinel.svg",
    "description": "Built by Microsoft's Sentinel GBB's - This workbook contains years of SOC Best Practices and is intended to help SOCs mature and leverage industry standards in Operationalizing their SOC in using Microsoft Sentinel. It contains Processes and Procedures every SOC should consider and builds a high level of operational excellence.",
    "dataTypesDependencies": [],
    "dataConnectorsDependencies": [],
    "previewImagesFileNames": [
        "SOCProcessFrameworkCoverImage1White.png",
        "SOCProcessFrameworkCoverImage1Black.png",
        "SOCProcessFrameworkCoverImage2White.png",
        "SOCProcessFrameworkCoverImage2Black.png"
    ],
    "version": "1.1.0",
    "title": "SOC Large Staff",
    "templateRelativePath": "Building_a_SOCLargeStaff.json",
    "subtitle": "",
    "provider": "Microsoft Sentinel Community"
},
{
    "workbookKey": "Building_a_SOCMediumStaffWorkbook",
    "logoFileName": "Azure_Sentinel.svg",
    "description": "Built by Microsoft's Sentinel GBB's - This workbook contains years of SOC Best Practices and is intended to help SOCs mature and leverage industry standards in Operationalizing their SOC in using Microsoft Sentinel. It contains Processes and Procedures every SOC should consider and builds a high level of operational excellence.",
    "dataTypesDependencies": [],
    "dataConnectorsDependencies": [],
    "previewImagesFileNames": [
        "SOCProcessFrameworkCoverImage1White.png",
        "SOCProcessFrameworkCoverImage1Black.png",
        "SOCProcessFrameworkCoverImage2White.png",
        "SOCProcessFrameworkCoverImage2Black.png"
    ],
    "version": "1.1.0",
    "title": "SOC Medium Staff",
    "templateRelativePath": "Building_a_SOCMediumStaff.json",
    "subtitle": "",
    "provider": "Microsoft Sentinel Community"
},
{
    "workbookKey": "Building_a_SOCPartTimeStaffWorkbook",
    "logoFileName": "Azure_Sentinel.svg",
    "description": "Built by Microsoft's Sentinel GBB's - This workbook contains years of SOC Best Practices and is intended to help SOCs mature and leverage industry standards in Operationalizing their SOC in using Microsoft Sentinel. It contains Processes and Procedures every SOC should consider and builds a high level of operational excellence.",
    "dataTypesDependencies": [],
    "dataConnectorsDependencies": [],
    "previewImagesFileNames": [
        "SOCProcessFrameworkCoverImage1White.png",
        "SOCProcessFrameworkCoverImage1Black.png",
        "SOCProcessFrameworkCoverImage2White.png",
        "SOCProcessFrameworkCoverImage2Black.png"
    ],
    "version": "1.1.0",
    "title": "SOC Part Time Staff",
    "templateRelativePath": "Building_a_SOCPartTimeStaff.json",
    "subtitle": "",
    "provider": "Microsoft Sentinel Community"
},
{
    "workbookKey": "Building_a_SOCSmallStaffWorkbook",
    "logoFileName": "Azure_Sentinel.svg",
    "description": "Built by Microsoft's Sentinel GBB's - This workbook contains years of SOC Best Practices and is intended to help SOCs mature and leverage industry standards in Operationalizing their SOC in using Microsoft Sentinel. It contains Processes and Procedures every SOC should consider and builds a high level of operational excellence.",
    "dataTypesDependencies": [],
    "dataConnectorsDependencies": [],
    "previewImagesFileNames": [
        "SOCProcessFrameworkCoverImage1White.png",
        "SOCProcessFrameworkCoverImage1Black.png",
        "SOCProcessFrameworkCoverImage2White.png",
        "SOCProcessFrameworkCoverImage2Black.png"
    ],
    "version": "1.1.0",
    "title": "SOC Small Staff",
    "templateRelativePath": "Building_a_SOCSmallStaff.json",
    "subtitle": "",
    "provider": "Microsoft Sentinel Community"
},
{
    "workbookKey": "SOCIRPlanningWorkbook",
    "logoFileName": "Azure_Sentinel.svg",
    "description": "Built by Microsoft's Sentinel GBB's - This workbook contains years of SOC Best Practices and is intended to help SOCs mature and leverage industry standards in Operationalizing their SOC in using Microsoft Sentinel. It contains Processes and Procedures every SOC should consider and builds a high level of operational excellence.",
    "dataTypesDependencies": [],
    "dataConnectorsDependencies": [],
    "previewImagesFileNames": [
        "SOCProcessFrameworkCoverImage1White.png",
        "SOCProcessFrameworkCoverImage1Black.png",
        "SOCProcessFrameworkCoverImage2White.png",
        "SOCProcessFrameworkCoverImage2Black.png"
    ],
    "version": "1.1.0",
    "title": "SOC IR Planning",
    "templateRelativePath": "SOCIRPlanning.json",
    "subtitle": "",
    "provider": "Microsoft Sentinel Community"
},
{
    "workbookKey": "UpdateSOCMaturityScoreWorkbook",
    "logoFileName": "Azure_Sentinel.svg",
    "description": "Built by Microsoft's Sentinel GBB's - This workbook contains years of SOC Best Practices and is intended to help SOCs mature and leverage industry standards in Operationalizing their SOC in using Microsoft Sentinel. It contains Processes and Procedures every SOC should consider and builds a high level of operational excellence.",
    "dataTypesDependencies": [],
    "dataConnectorsDependencies": [],
    "previewImagesFileNames": [
        "SOCProcessFrameworkCoverImage1White.png",
        "SOCProcessFrameworkCoverImage1Black.png",
        "SOCProcessFrameworkCoverImage2White.png",
        "SOCProcessFrameworkCoverImage2Black.png"
    ],
    "version": "1.1.0",
    "title": "Update SOC Maturity Score",
    "templateRelativePath": "UpdateSOCMaturityScore.json",
    "subtitle": "",
    "provider": "Microsoft Sentinel Community"
},
  {
    "workbookKey": "Microsoft365SecurityPosture",
    "logoFileName": "M365securityposturelogo.svg",
    "description": "This workbook presents security posture data collected from Azure Security Center, M365 Defender, Defender for Endpoint, and Microsoft Cloud App Security. This workbook relies on the M365 Security Posture Playbook in order to bring the data in.",
    "dataTypesDependencies": [
      "M365SecureScore_CL",
      "MDfESecureScore_CL",
      "MDfEExposureScore_CL",
      "MDfERecommendations_CL",
      "MDfEVulnerabilitiesList_CL",
      "McasShadowItReporting"
    ],
    "dataConnectorsDependencies": [],
    "previewImagesFileNames": [
      "M365securitypostureblack.png",
      "M365securityposturewhite.png"
    ],
    "version": "1.0.0",
    "title": "Microsoft 365 Security Posture",
    "templateRelativePath": "M365SecurityPosture.json",
    "subtitle": "",
    "provider": "Microsoft Sentinel Community",
    "support": {
      "tier": "Community"
    },
    "author": {
      "name": "Matt Lowe"
    },
    "source": {
      "kind": "Community"
    },
    "categories": {
      "domains": [
        "Security - Others"
      ]
    }
  },
  {
    "workbookKey": "AzureSentinelCost",
    "logoFileName": "Azure_Sentinel.svg",
    "description": "This workbook provides an estimated cost across the main billed items in Microsoft Sentinel: ingestion, retention and automation. It also provides insight about the possible impact of the Microsoft 365 E5 offer.",
    "dataTypesDependencies": [
      "Usage"
  ],
  "dataConnectorsDependencies": [],
  "previewImagesFileNames": [
      "AzureSentinelCostWhite.png",
      "AzureSentinelCostBlack.png"
  ],
  "version": "1.5.1",
    "title": "Microsoft Sentinel Cost",
    "templateRelativePath": "AzureSentinelCost.json",
    "subtitle": "",
    "provider": "Microsoft Sentinel Community"
  },
  {
    "workbookKey": "ADXvsLA",
    "logoFileName": "Azure_Sentinel.svg",
    "description": "This workbook shows the tables from Microsoft Sentinel which are backed up in ADX. It also provides a comparison between the entries in the Microsoft Sentinel tables and the ADX tables. Lastly some general information about the queries and ingestion on ADX is shown.",
    "dataTypesDependencies": [],
    "dataConnectorsDependencies": [],
    "previewImagesFileNames": [
      "ADXvsLABlack.PNG",
      "ADXvsLAWhite.PNG"
    ],
    "version": "1.0.0",
    "title": "ADXvsLA",
    "templateRelativePath": "ADXvsLA.json",
    "subtitle": "",
    "provider": "Microsoft Sentinel Community",
    "support": {
      "tier": "Community"
    },
    "author": {
      "name": "Naomi"
    },
    "source": {
      "kind": "Community"
    },
    "categories": {
      "domains": [
        "Platform"
      ]
    }
  },
  {
    "workbookKey": "MicrosoftDefenderForOffice365",
    "logoFileName": "office365_logo.svg",
    "description": "Gain insights into your Microsoft Defender for Office 365 raw data logs.  This workbook lets you look at trends in email senders, attachments and embedded URL data to find anomalies. You can also search by, sender, recipient, subject, attachment or embedded URL to find where the related messages have been sent.",
    "dataTypesDependencies": [
      "EmailEvents",
      "EmailUrlInfo",
      "EmailAttachmentInfo"
    ],
    "dataConnectorsDependencies": [],
    "previewImagesFileNames": [
      "MDOWhite1.png",
      "MDOBlack1.png",
      "MDOWhite2.png",
      "MDOBlack2.png"
    ],
    "version": "1.0.0",
    "title": "Microsoft Defender For Office 365",
    "templateRelativePath": "MicrosoftDefenderForOffice365.json",
    "subtitle": "",
    "provider": "Microsoft Sentinel Community",
    "support": {
        "tier": "Community"
      },
      "author": {
        "name": "Brian Delaney"
      },
      "source": {
        "kind": "Community"
      },
      "categories": {
        "domains": [ "Security - Others" ]
      }
  },
  {
    "workbookKey": "ProofPointThreatDashboard",
    "logoFileName": "proofpointlogo.svg",
    "description": "Provides an overview of email threat activity based on log data provided by ProofPoint",
    "dataTypesDependencies": [
      "ProofpointPOD_message_CL",
      "ProofpointPOD_maillog_CL",
      "ProofPointTAPClicksBlocked_CL",
      "ProofPointTAPClicksPermitted_CL",
      "ProofPointTAPMessagesBlocked_CL",
      "ProofPointTAPMessagesDelivered_CL"
    ],
    "dataConnectorsDependencies": [
      "ProofpointTAP",
      "ProofpointPOD"
    ],
    "previewImagesFileNames": [
      "ProofPointThreatDashboardBlack1.png",
      "ProofPointThreatDashboardWhite1.png"
    ],
    "version": "1.0.0",
    "title": "ProofPoint Threat Dashboard",
    "templateRelativePath": "ProofPointThreatDashboard.json",
    "subtitle": "",
    "provider": "Microsoft Sentinel Community",
    "support": {
      "tier": "Community"
    },
    "author": {
      "name": "reprise99"
    },
    "source": {
      "kind": "Community"
    },
    "categories": {
      "domains": [
        "Security - Others"
      ]
    }
  },
  {
    "workbookKey": "AMAmigrationTracker",
    "logoFileName": "Azure_Sentinel.svg",
    "description": "See what Azure and Azure Arc servers have Log Analytics agent or Azure Monitor agent installed. Review what DCR (data collection rules) apply to your machines and whether you are collecting logs from those machines into your selected workspaces.",
    "dataTypesDependencies": [],
    "dataConnectorsDependencies": [],
    "previewImagesFileNames": [
      "AMAtrackingWhite1.png",
      "AMAtrackingWhite2.png",
      "AMAtrackingWhite3.png",
      "AMAtrackingWhite4.png",
      "AMAtrackingBlack1.png",
      "AMAtrackingBlack2.png",
      "AMAtrackingBlack3.png",
      "AMAtrackingBlack4.png"
    ],
    "version": "1.1.0",
    "title": "AMA migration tracker",
    "templateRelativePath": "AMAmigrationTracker.json",
    "subtitle": "",
    "provider": "Microsoft Sentinel Community",
    "support": {
      "tier": "Community"
    },
    "author": {
      "name": "mariavaladas"
    },
    "source": {
      "kind": "Community"
    },
    "categories": {
      "domains": [
        "Platform",
        "Migration"
      ]
    }
  },
  {
    "workbookKey": "AdvancedKQL",
    "logoFileName": "Azure_Sentinel.svg",
    "description": "This interactive Workbook is designed to improve your KQL proficiency by using a use-case driven approach.",
    "dataTypesDependencies": [],
    "dataConnectorsDependencies": [],
    "previewImagesFileNames": [
      "AdvancedKQLWhite.png",
      "AdvancedKQLBlack.png"
    ],
    "version": "1.3.0",
    "title": "Advanced KQL for Microsoft Sentinel",
    "templateRelativePath": "AdvancedKQL.json",
    "subtitle": "",
    "provider": "Microsoft Sentinel Community"
  },
  {
    "workbookKey": "DSTIMWorkbook",
    "logoFileName": "DSTIM.svg",
    "description": "Identify sensitive data blast radius (i.e., who accessed sensitive data, what kinds of sensitive data, from where and when) in a given data security incident investigation or as part of Threat Hunting. Prioritize your investigation based on insights provided with integrations with Watchlists(VIPUsers, TerminatedEmployees and HighValueAssets), Threat Intelligence feed, UEBA baselines and much more.",
    "dataTypesDependencies": [
      "DSMAzureBlobStorageLogs",
      "DSMDataClassificationLogs",
      "DSMDataLabelingLogs",
      "Anomalies",
      "ThreatIntelligenceIndicator",
      "AADManagedIdentitySignInLogs",
      "SecurityAlert",
      "SigninLogs"
    ],
    "dataConnectorsDependencies": [],
    "previewImagesFileNames": [
      "DSTIMWorkbookBlack.png",
      "DSTIMWorkbookWhite.png"
    ],
    "version": "1.9.0",
    "title": "Data Security - Sensitive Data Impact Assessment",
    "templateRelativePath": "DSTIMWorkbook.json",
    "subtitle": "",
    "provider": "Microsoft",
    "featureFlag": "DSTIMWorkbook",
    "support": {
      "tier": "Community"
    },
    "author": {
      "name": "avital-m"
    },
    "source": {
      "kind": "Community"
    },
    "categories": {
      "domains": [
        "Security - Others"
      ]
    }
  },
  {
    "workbookKey": "IntrotoKQLWorkbook",
    "logoFileName": "Azure_Sentinel.svg",
    "description": "Learn and practice the Kusto Query Language. This workbook introduces and provides 100 to 200 level content for new and existing users looking to learn KQL. This workbook will be updated with content over time.",
    "dataTypesDependencies": [],
    "dataConnectorsDependencies": [],
    "previewImagesFileNames": [
      "IntrotoKQL-black.png",
      "IntrotoKQL-white.png"
    ],
    "version": "1.0.0",
    "title": "Intro to KQL",
    "templateRelativePath": "IntrotoKQL.json",
    "subtitle": "",
    "provider": "Microsoft Sentinel Community"
  },
  {
    "workbookKey": "Log4jPostCompromiseHuntingWorkbook",
    "logoFileName": "Log4j.svg",
    "description": "This hunting workbook is intended to help identify activity related to the Log4j compromise discovered in December 2021.",
    "dataTypesDependencies": [
      "SecurityNestedRecommendation",
      "AzureDiagnostics",
      "OfficeActivity",
      "W3CIISLog",
      "AWSCloudTrail",
      "SigninLogs",
      "AADNonInteractiveUserSignInLogs",
      "imWebSessions",
      "imNetworkSession"
    ],
    "dataConnectorsDependencies": [],
    "previewImagesFileNames": [
      "Log4jPostCompromiseHuntingBlack.png",
      "Log4jPostCompromiseHuntingWhite.png"
    ],
    "version": "1.0.0",
    "title": "Log4j Post Compromise Hunting",
    "templateRelativePath": "Log4jPostCompromiseHunting.json",
    "subtitle": "",
    "provider": "Microsoft Sentinel Community"
	},
{
  "workbookKey": "Log4jImpactAssessmentWorkbook",
  "logoFileName": "Log4j.svg",
  "description": "This hunting workbook is intended to help identify activity related to the Log4j compromise discovered in December 2021.",
  "dataTypesDependencies": [
      "SecurityIncident",
      "SecurityAlert",
      "AzureSecurityCenter",
      "MDfESecureScore_CL",
      "MDfEExposureScore_CL",
      "MDfERecommendations_CL",
      "MDfEVulnerabilitiesList_CL"
  ],
  "dataConnectorsDependencies": [],
  "previewImagesFileNames": [
    "Log4jPostCompromiseHuntingBlack.png",
    "Log4jPostCompromiseHuntingWhite.png"
  ],
  "version": "1.0.0",
  "title": "Log4j Impact Assessment",
  "templateRelativePath": "Log4jImpactAssessment.json",
  "subtitle": "",
  "provider": "Microsoft Sentinel Community"
},
  {
    "workbookKey": "UserMap",
    "logoFileName": "Azure_Sentinel.svg",
    "description": "This Workbook shows MaliciousIP, User SigninLog Data (this shows user Signin Locations and distance between as well as order visited) and WAF information.",
    "dataTypesDependencies": [
      "SigninLogs",
      "AzureDiagnostics",
      "WireData",
      "VMconnection",
      "CommonSecurityLog",
      "WindowsFirewall",
      "W3CIISLog",
      "DnsEvents"
    ],
    "dataConnectorsDependencies": [
      "AzureActiveDirectory"
    ],
    "previewImagesFileNames": [
      "UserMapBlack.png",
      "UserMapWhite.png"
    ],
    "version": "1.0.1",
    "title": "User Map information",
    "templateRelativePath": "UserMap.json",
    "subtitle": "",
    "provider": "Microsoft Sentinel Community",
    "support": {
      "tier": "Community"
    },
    "author": {
      "name": "Clive Watson"
    },
    "source": {
      "kind": "Community"
    },
    "categories": {
      "domains": [
        "Security - Threat Protection"
      ]
    }
  },
  {
    "workbookKey": "AWSS3",
    "logoFileName": "amazon_web_services_Logo.svg",
    "description": "This workbook shows quick summary of AWS S3 data (AWSCloudTrail, AWSGuardDuty, AWSVPCFlow). To visulaize the data, make sure you configure AWS S3 connector and data geting ingested into Sentinel",
    "dataTypesDependencies": [
      "AWSCloudTrail",
      "AWSGuardDuty",
      "AWSVPCFlow"
    ],
    "dataConnectorsDependencies": [
      "AWSS3"
    ],
    "previewImagesFileNames": [
      "AWSS3Black.png",
      "AWSS3White.png",
      "AWSS3White1.png"
    ],
    "version": "1.0.0",
    "title": "AWS S3 Workbook",
    "templateRelativePath": "AWSS3.json",
    "subtitle": "",
    "provider": "Microsoft Sentinel Community",
    "support": {
      "tier": "Community"
    },
    "author": {
      "name": "Clive Watson"
    },
    "source": {
      "kind": "Community"
    },
    "categories": {
      "domains": [
        "Security - Cloud Security"
      ]
    }
  },
  {
    "workbookKey": "LogSourcesAndAnalyticRulesCoverageWorkbook",
    "logoFileName": "Azure_Sentinel.svg",
    "description": "This workbook is intended to show how the different tables in a Log Analytics workspace are being used by the different Microsoft Sentinel features, like analytics, hunting queries, playbooks and queries in general.",
    "dataTypesDependencies": [],
    "dataConnectorsDependencies": [],
    "previewImagesFileNames": [
      "LogSourcesAndAnalyticRulesCoverageBlack.png",
      "LogSourcesAndAnalyticRulesCoverageWhite.png"
    ],
    "version": "1.1.0",
    "title": "Log Sources & Analytic Rules Coverage",
    "templateRelativePath": "LogSourcesAndAnalyticRulesCoverage.json",
    "subtitle": "",
    "provider": "Microsoft Sentinel Community",
    "support": {
      "tier": "Community"
    },
    "author": {
      "name": "Eli Forbes"
    },
    "source": {
      "kind": "Community"
    },
    "categories": {
      "domains": [
        "Security - Others"
      ]
    }
  },
  {
    "workbookKey": "CiscoFirepower",
    "logoFileName": "cisco-logo-72px.svg",
    "description": "Gain insights into your Cisco Firepower firewalls. This workbook analyzes Cisco Firepower device logs.",
    "dataTypesDependencies": [
      "CommonSecurityLog"
    ],
    "dataConnectorsDependencies": [],
    "previewImagesFileNames": [
      "CiscoFirepowerBlack.png",
      "CiscoFirepowerWhite.png"
    ],
    "version": "1.0.0",
    "title": "Cisco Firepower",
    "templateRelativePath": "CiscoFirepower.json",
    "subtitle": "",
    "provider": "Microsoft Sentinel Community",
    "support": {
      "tier": "Community"
    },
    "author": {
      "name": "Samik Roy"
    },
    "source": {
      "kind": "Community"
    },
    "categories": {
      "domains": [
        "Security - Network"
      ]
    }
  },
  {
    "workbookKey": "MicrorosftTeams",
    "logoFileName": "microsoftteams.svg",
    "description": "This workbook is intended to identify the activities on Microrsoft Teams.",
    "dataTypesDependencies": [
      "OfficeActivity"
    ],
    "dataConnectorsDependencies": [],
    "previewImagesFileNames": [
      "MicrosoftTeamsBlack.png",
      "MicrosoftTeamsWhite.png"
    ],
    "version": "1.0.0",
    "title": "Microsoft Teams",
    "templateRelativePath": "MicrosoftTeams.json",
    "subtitle": "",
    "provider": "Microsoft Sentinel Community"
  },
  {
    "workbookKey": "ArchivingBasicLogsRetention",
    "logoFileName": "ArchivingBasicLogsRetention.svg",
    "description": "This workbooks shows workspace and table retention periods, basic logs, and search & restore tables. It also allows you to update table retention periods, plans, and delete search or restore tables.",
    "dataTypesDependencies": [],
    "dataConnectorsDependencies": [],
    "previewImagesFileNames": [
      "ArchivingBasicLogsRetentionBlack1.png",
      "ArchivingBasicLogsRetentionWhite1.png"
    ],
    "version": "1.1.0",
    "title": "Archiving, Basic Logs, and Retention",
    "templateRelativePath": "ArchivingBasicLogsRetention.json",
    "subtitle": "",
    "provider": "Microsoft Sentinel Community",
    "support": {
      "tier": "Community"
    },
    "author": {
      "name": "seanstark-ms"
    },
    "source": {
      "kind": "Community"
    },
    "categories": {
      "domains": [
        "Platform",
        "IT Operations"
      ]
    }
  },
{
  "workbookKey": "OktaSingleSignOnWorkbook",
  "logoFileName": "okta_logo.svg",
  "description": "Gain extensive insight into Okta Single Sign-On (SSO) by analyzing, collecting and correlating Audit and Event events.\nThis workbook provides visibility into message and click events that were permitted, delivered, or blocked.",
  "dataTypesDependencies": [
      "Okta_CL",
      "OktaSSO"
  ],
  "dataConnectorsDependencies": [
      "OktaSSO",
      "OktaSSOv2"
  ],
  "previewImagesFileNames": [
      "OktaSingleSignOnWhite.png",
      "OktaSingleSignOnBlack.png"
  ],
  "version": "1.2",
  "title": "Okta Single Sign-On",
  "templateRelativePath": "OktaSingleSignOn.json",
  "subtitle": "",
  "provider": "Okta"
},
{
  "workbookKey": "CiscoMerakiWorkbook",
  "logoFileName": "cisco-logo-72px.svg",
  "description": "Gain insights into the Events from Cisco Meraki Solution and analyzing all the different types of Security Events. This workbook also helps in identifying the Events from affected devices, IPs and the nodes where malware was successfully detected.\nIP data received in Events is correlated with Threat Intelligence to identify if the reported IP address is known bad based on threat intelligence data.",
  "dataTypesDependencies": [
      "meraki_CL",
      "CiscoMerakiNativePoller",
      "ThreatIntelligenceIndicator"
  ],
  "dataConnectorsDependencies": [
      "CiscoMeraki",
      "CiscoMerakiNativePolling",
      "ThreatIntelligence"
  ],
  "previewImagesFileNames": [
      "CiscoMerakiWorkbookWhite.png",
      "CiscoMerakiWorkbookBlack.png"
  ],
  "version": "1.0.0",
  "title": "CiscoMerakiWorkbook",
  "templateRelativePath": "CiscoMerakiWorkbook.json",
  "subtitle": "",
  "provider": "Microsoft"
},
{
  "workbookKey": "SentinelOneWorkbook",
  "logoFileName": "Azure_Sentinel.svg",
  "description": "Sets the time name for analysis.",
  "dataTypesDependencies": [
      "SentinelOne_CL"
  ],
  "dataConnectorsDependencies": [
      "SentinelOne"
  ],
  "previewImagesFileNames": [
      "SentinelOneBlack.png",
      "SentinelOneWhite.png"
  ],
  "version": "1.0.0",
  "title": "SentinelOneWorkbook",
  "templateRelativePath": "SentinelOne.json",
  "subtitle": "",
  "provider": "Microsoft"
},
{
  "workbookKey": "TrendMicroApexOneWorkbook",
  "logoFileName": "trendmicro_logo.svg",
  "description": "Sets the time name for analysis.",
  "dataTypesDependencies": [
      "CommonSecurityLog"
  ],
  "dataConnectorsDependencies": [
      "TrendMicroApexOne",
	  "TrendMicroApexOneAma"
  ],
  "previewImagesFileNames": [
      "TrendMicroApexOneBlack.png",
      "TrendMicroApexOneWhite.png"
  ],
  "version": "1.0.0",
  "title": "Trend Micro Apex One",
  "templateRelativePath": "TrendMicroApexOne.json",
  "subtitle": "",
  "provider": "TrendMicro"
},
{
  "workbookKey": "ContrastProtect",
  "logoFileName": "contrastsecurity_logo.svg",
  "description": "Select the time range for this Overview.",
  "dataTypesDependencies": [
      "CommonSecurityLog"
  ],
  "dataConnectorsDependencies": [
      "ContrastProtect",
	  "ContrastProtectAma"
  ],
  "previewImagesFileNames": [
      "ContrastProtectAllBlack.png",
      "ContrastProtectAllWhite.png",
      "ContrastProtectEffectiveBlack.png",
      "ContrastProtectEffectiveWhite.png",
      "ContrastProtectSummaryBlack.png",
      "ContrastProtectSummaryWhite.png"
  ],
  "version": "1.0.0",
  "title": "Contrast Protect",
  "templateRelativePath": "ContrastProtect.json",
  "subtitle": "",
  "provider": "contrast security"
},
{
  "workbookKey": "ArmorbloxOverview",
  "logoFileName": "armorblox.svg",
  "description": "INCIDENTS FROM SELECTED TIME RANGE",
  "dataTypesDependencies": [
      "Armorblox_CL"
  ],
  "dataConnectorsDependencies": [
      "Armorblox"
  ],
  "previewImagesFileNames": [
      "ArmorbloxOverviewBlack01.png",
      "ArmorbloxOverviewBlack02.png",
      "ArmorbloxOverviewWhite01.png",
      "ArmorbloxOverviewWhite02.png"
  ],
  "version": "1.0.0",
  "title": "Armorblox",
  "templateRelativePath": "ArmorbloxOverview.json",
  "subtitle": "",
  "provider": "Armorblox"
},
{
  "workbookKey": "CiscoETDWorkbook",
  "logoFileName": "cisco-logo-72px.svg",
  "description": "Analyze email threat data seamlessly with the workbook, correlating information from the Secure Email Threat Defense API to identify and mitigate suspicious activities, providing insights into trends and allowing for precise filtering and analysis",
  "dataTypesDependencies": [ 
      "CiscoETD_CL"
  ],
  "dataConnectorsDependencies": [ 
      "CiscoETD"
  ],
  "previewImagesFileNames": [ 
      "CiscoETDBlack01.PNG", 
      "CiscoETDBlack02.PNG",
      "CiscoETDWhite01.PNG",
      "CiscoETDWhite02.PNG"
  ],
  "version": "1.0",
  "title": "Cisco Email Threat Defense",
  "templateRelativePath": "CiscoETD.json",
  "subtitle": "",
  "provider": "Cisco"
},
{
  "workbookKey": "PaloAltoCDL",
  "logoFileName": "paloalto_logo.svg",
  "description": "Sets the time name for analysis",
  "dataTypesDependencies": [
      "CommonSecurityLog"
  ],
  "dataConnectorsDependencies": [
      "PaloAltoCDL",
	  "PaloAltoCDLAma"
  ],
  "previewImagesFileNames": [
      "PaloAltoBlack.png",
      "PaloAltoWhite.png"
  ],
  "version": "1.0.0",
  "title": "Palo Alto Networks Cortex Data Lake",
  "templateRelativePath": "PaloAltoCDL.json",
  "subtitle": "",
  "provider": "Palo Alto Networks"
},
{
  "workbookKey": "VMwareCarbonBlack",
  "logoFileName": "Azure_Sentinel.svg",
  "description": "Sets the time name for analysis",
  "dataTypesDependencies": [
      "CarbonBlackEvents_CL",
      "CarbonBlackAuditLogs_CL",
      "CarbonBlackNotifications_CL"
  ],
  "dataConnectorsDependencies": [
      "VMwareCarbonBlack"
  ],
  "previewImagesFileNames": [
      "VMwareCarbonBlack.png",
      "VMwareCarbonWhite.png"
  ],
  "version": "1.0.0",
  "title": "VMware Carbon Black Cloud",
  "templateRelativePath": "VMwareCarbonBlack.json",
  "subtitle": "",
  "provider": "Microsoft"
},
{
  "workbookKey": "VMwareSDWAN",
  "logoFileName": "vmware_sase_logo.svg",
  "description": "This workbook is intended to provide an overview on security events on VMware SD-WAN and Cloud Web Security.",
  "dataTypesDependencies": [
      "VMware_CWS_Weblogs_CL",
      "VMware_VECO_EventLogs_CL"
  ],
  "dataConnectorsDependencies": [
      "VMwareSDWAN"
  ],
  "previewImagesFileNames": [
    "vmwaresdwan_sentinel_audit_overview_Black.png",
    "vmwaresdwan_sentinel_audit_overview_White.png",
    "vmwaresdwan_sentinel_connectivity_overview_Black.png",
    "vmwaresdwan_sentinel_connectivity_overview_White.png",
    "vmwaresdwan_sentinel_cws_agents_events_Black.png",
    "vmwaresdwan_sentinel_cws_agents_events_White.png",
    "vmwaresdwan_sentinel_cws_casb_Black.png",
    "vmwaresdwan_sentinel_cws_casb_White.png",
    "vmwaresdwan_sentinel_cws_cf_users_policy_Black.png",
    "vmwaresdwan_sentinel_cws_cf_users_policy_White.png",
    "vmwaresdwan_sentinel_cws_overview_Black.png",
    "vmwaresdwan_sentinel_cws_overview_White.png",
    "vmwaresdwan_sentinel_cws_sasepop_urlf_Black.png",
    "vmwaresdwan_sentinel_cws_sasepop_urlf_White.png",
    "vmwaresdwan_sentinel_cws_urlf_Black.png",
    "vmwaresdwan_sentinel_cws_urlf_White.png",
    "vmwaresdwan_sentinel_efs_idps_categories_Black.png",
    "vmwaresdwan_sentinel_efs_idps_categories_White.png",
    "vmwaresdwan_sentinel_idps_activity_Black.png",
    "vmwaresdwan_sentinel_idps_activity_White.png",
    "vmwaresdwan_sentinel_nsd_overview_Black.png",
    "vmwaresdwan_sentinel_nsd_overview_White.png",
    "vmwaresdwan_sentinel_nsd_via_vcg_Black.png",
    "vmwaresdwan_sentinel_nsd_via_vcg_White.png",
    "vmwaresdwan_sentinel_sdwan_efs_statefulfw_Black.png",
    "vmwaresdwan_sentinel_sdwan_efs_statefulfw_White.png"
  ],
  "version": "1.0.0",
  "title": "VMware SD-WAN and SASE",
  "templateRelativePath": "VMwareSASESOCDashboard.json",
  "subtitle": "",
  "provider": "velocloud"
},
{
  "workbookKey": "arista-networks",
  "logoFileName": "AristaAwakeSecurity.svg",
  "description": "Sets the time name for analysis",
  "dataTypesDependencies": [
      "CommonSecurityLog"
  ],
  "dataConnectorsDependencies": [
      "AristaAwakeSecurity"
  ],
  "previewImagesFileNames": [
      "AristaAwakeSecurityDevicesBlack.png",
      "AristaAwakeSecurityDevicesWhite.png",
      "AristaAwakeSecurityModelsBlack.png",
      "AristaAwakeSecurityModelsWhite.png",
      "AristaAwakeSecurityOverviewBlack.png",
      "AristaAwakeSecurityOverviewWhite.png"
  ],
  "version": "1.0.0",
  "title": "Arista Awake",
  "templateRelativePath": "AristaAwakeSecurityWorkbook.json",
  "subtitle": "",
  "provider": "Arista Networks"
},
{
  "workbookKey": "TomcatWorkbook",
  "logoFileName": "Azure_Sentinel.svg",
  "description": "Sets the time name for analysis",
  "dataTypesDependencies": [
      "Tomcat_CL"
  ],
  "dataConnectorsDependencies": [
      "ApacheTomcat"
  ],
  "previewImagesFileNames": [
      "TomcatBlack.png",
      "TomcatWhite.png"
  ],
  "version": "1.0.0",
  "title": "ApacheTomcat",
  "templateRelativePath": "Tomcat.json",
  "subtitle": "",
  "provider": "Apache"
},
{
  "workbookKey": "ClarotyWorkbook",
  "logoFileName": "Azure_Sentinel.svg",
  "description": "Sets the time name for analysis",
  "dataTypesDependencies": [
      "CommonSecurityLog"
  ],
  "dataConnectorsDependencies": [
      "Claroty",
	  "ClarotyAma"
  ],
  "previewImagesFileNames": [
      "ClarotyBlack.png",
      "ClarotyWhite.png"
  ],
  "version": "1.0.0",
  "title": "Claroty",
  "templateRelativePath": "ClarotyOverview.json",
  "subtitle": "",
  "provider": "Claroty"
},
{
  "workbookKey": "ApacheHTTPServerWorkbook",
  "logoFileName": "apache.svg",
  "description": "Sets the time name for analysis",
  "dataTypesDependencies": [
      "ApacheHTTPServer_CL"
  ],
  "dataConnectorsDependencies": [
      "ApacheHTTPServer"
  ],
  "previewImagesFileNames": [
      "ApacheHTTPServerOverviewBlack01.png",
      "ApacheHTTPServerOverviewBlack02.png",
      "ApacheHTTPServerOverviewWhite01.png",
      "ApacheHTTPServerOverviewWhite02.png"
  ],
  "version": "1.0.0",
  "title": "Apache HTTP Server",
  "templateRelativePath": "ApacheHTTPServer.json",
  "subtitle": "",
  "provider": "Apache Software Foundation"
},
{
  "workbookKey": "OCIWorkbook",
  "logoFileName": "Azure_Sentinel.svg",
  "description": "Sets the time name for analysis",
  "dataTypesDependencies": [
      "OCI_Logs_CL"
  ],
  "dataConnectorsDependencies": [
      "OracleCloudInfrastructureLogsConnector"
  ],
  "previewImagesFileNames": [
      "OCIBlack.png",
      "OCIWhite.png"
  ],
  "version": "1.0.0",
  "title": "Oracle Cloud Infrastructure",
  "templateRelativePath": "OracleCloudInfrastructureOCI.json",
  "subtitle": "",
  "provider": "Microsoft"
},
{
  "workbookKey": "OracleWeblogicServerWorkbook",
  "logoFileName": "Azure_Sentinel.svg",
  "description": "Sets the time name for analysis",
  "dataTypesDependencies": [
      "OracleWebLogicServer_CL"
  ],
  "dataConnectorsDependencies": [
      "OracleWebLogicServer"
  ],
  "previewImagesFileNames": [
      "OracleWeblogicServerBlack.png",
      "OracleWeblogicServerWhite.png"
  ],
  "version": "1.0.0",
  "title": "Oracle WebLogic Server",
  "templateRelativePath": "OracleWorkbook.json",
  "subtitle": "",
  "provider": "Oracle"
},
{
  "workbookKey": "BitglassWorkbook",
  "logoFileName": "Azure_Sentinel.svg",
  "description": "Sets the time name for analysis",
  "dataTypesDependencies": [
      "BitglassLogs_CL"
  ],
  "dataConnectorsDependencies": [
      "Bitglass"
  ],
  "previewImagesFileNames": [
      "BitglassBlack.png",
      "BitglassWhite.png"
  ],
  "version": "1.0.0",
  "title": "Bitglass",
  "templateRelativePath": "Bitglass.json",
  "subtitle": "",
  "provider": "Bitglass"
},
{
  "workbookKey": "NGINXWorkbook",
  "logoFileName": "Azure_Sentinel.svg",
  "description": "Sets the time name for analysis",
  "dataTypesDependencies": [
      "NGINX_CL"
  ],
  "dataConnectorsDependencies": [
      "NGINXHTTPServer"
  ],
  "previewImagesFileNames": [
      "NGINXOverviewBlack01.png",
      "NGINXOverviewBlack02.png",
      "NGINXOverviewWhite01.png",
      "NGINXOverviewWhite02.png"
  ],
  "version": "1.0.0",
  "title": "NGINX HTTP Server",
  "templateRelativePath": "NGINX.json",
  "subtitle": "",
  "provider": "Microsoft"
},
{
  "workbookKey": "vArmourAppContollerWorkbook",
  "logoFileName": "varmour-logo.svg",
  "description": "Sets the time name for analysis",
  "dataTypesDependencies": [
      "CommonSecurityLog"
  ],
  "dataConnectorsDependencies": [
      "vArmourAC",
      "vArmourACAma"
  ],
  "previewImagesFileNames": [
      "vArmourAppControllerAppBlack.png",
      "vArmourAppControllerAppBlack-1.png",
      "vArmourAppControllerAppBlack-2.png",
      "vArmourAppControllerAppBlack-3.png",
      "vArmourAppControllerAppBlack-4.png",
      "vArmourAppControllerAppBlack-5.png",
      "vArmourAppControllerAppBlack-6.png",
      "vArmourAppControllerAppBlack-7.png",
      "vArmourAppControllerAppWhite.png",
      "vArmourAppControllerAppWhite-1.png",
      "vArmourAppControllerAppWhite-2.png",
      "vArmourAppControllerAppWhite-3.png",
      "vArmourAppControllerAppWhite-4.png",
      "vArmourAppControllerAppWhite-5.png",
      "vArmourAppControllerAppWhite-6.png",
      "vArmourAppControllerAppWhite-7.png"
  ],
  "version": "1.0.0",
  "title": "vArmour Application Controller",
  "templateRelativePath": "vArmour_AppContoller_Workbook.json",
  "subtitle": "",
  "provider": "vArmour"
},
{
  "workbookKey": "CorelightWorkbook",
  "logoFileName": "corelight.svg",
  "description": "Sets the time name for analysis",
  "dataTypesDependencies": [
      "Corelight_CL"
  ],
  "dataConnectorsDependencies": [
      "Corelight"
  ],
  "previewImagesFileNames": [
      "CorelightConnectionsBlack1.png",
      "CorelightConnectionsBlack2.png",
      "CorelightConnectionsWhite1.png",
      "CorelightConnectionsWhite2.png",
      "CorelightDNSBlack1.png",
      "CorelightDNSWhite1.png",
      "CorelightFileBlack1.png",
      "CorelightFileBlack2.png",
      "CorelightFileWhite1.png",
      "CorelightFileWhite2.png",
      "CorelightMainBlack1.png",
      "CorelightMainWhite1.png",
      "CorelightSoftwareBlack1.png",
      "CorelightSoftwareWhite1.png"
  ],
  "version": "1.0.0",
  "title": "Corelight",
  "templateRelativePath": "Corelight.json",
  "subtitle": "",
  "provider": "Corelight"
},
{
  "workbookKey": "LookoutEvents",
  "logoFileName": "lookout.svg",
  "description": "Sets the time name for analysis",
  "dataTypesDependencies": [
      "Lookout_CL"
  ],
  "dataConnectorsDependencies": [
      "LookoutAPI"
  ],
  "previewImagesFileNames": [
      "SampleLookoutWorkBookBlack.png",
      "SampleLookoutWorkBookWhite.png"
  ],
  "version": "1.0.0",
  "title": "Lookout",
  "templateRelativePath": "LookoutEvents.json",
  "subtitle": "",
  "provider": "Lookout"
},
{
  "workbookKey": "sentinel-MicrosoftPurview",
  "logoFileName": "MicrosoftPurview.svg",
  "description": "Sets the time name for analysis",
  "dataTypesDependencies": [
      "AzureDiagnostics"
  ],
  "dataConnectorsDependencies": [
      "MicrosoftAzurePurview"
  ],
  "previewImagesFileNames": [
      ""
  ],
  "version": "1.0.0",
  "title": "Microsoft Purview",
  "templateRelativePath": "MicrosoftPurview.json",
  "subtitle": "",
  "provider": "Microsoft"
},
{
  "workbookKey": "InfobloxCDCB1TDWorkbook",
  "logoFileName": "infoblox_logo.svg",
  "description": "Get a closer look at your BloxOne DNS Query/Response logs, DHCP logs and Threat Defense security event data. This workbook is intended to help visualize BloxOne query data as part of the Infoblox Cloud solution. Drilldown your data and visualize events, trends, and anomalous changes over time.",
  "dataTypesDependencies": [
      "CommonSecurityLog"
  ],
  "dataConnectorsDependencies": [
      "InfobloxCloudDataConnector",
	  "InfobloxCloudDataConnectorAma"
  ],
  "previewImagesFileNames": [
      "InfobloxCDCB1TDBlack.png",
      "InfobloxCDCB1TDWhite.png"
  ],
  "version": "2.0.0",
  "title": "Infoblox CDC BloxOne DDI & Threat Defense DNS Workbook",
  "templateRelativePath": "InfobloxCDCB1TDWorkbook.json",
  "subtitle": "",
  "provider": "Infoblox"
},
{
  "workbookKey": "InfobloxSOCInsightsWorkbook",
  "logoFileName": "infoblox_logo.svg",
  "description": "Get a closer look at your Infoblox SOC Insights. This workbook is intended to help visualize your BloxOne SOC Insights data as part of the Infoblox SOC Insights Solution. Drilldown your data and visualize events, trends, and anomalous changes over time.",
  "dataTypesDependencies": [
      "InfobloxInsight",
      "InfobloxInsightAssets",
      "InfobloxInsightComments",
      "InfobloxInsightIndicators",
      "InfobloxInsightEvents"
  ],
  "dataConnectorsDependencies": [
      "InfobloxSOCInsightsDataConnector_AMA",
	  "InfobloxSOCInsightsDataConnector_API",
	  "InfobloxSOCInsightsDataConnector_Legacy"
  ],
  "previewImagesFileNames": [
      "InfobloxSOCInsightsBlack.png",
      "InfobloxSOCInsightsWhite.png"
  ],
  "version": "1.0.0",
  "title": "Infoblox SOC Insights Workbook",
  "templateRelativePath": "InfobloxSOCInsightsWorkbook.json",
  "subtitle": "",
  "provider": "Infoblox"
},
{
  "workbookKey": "UbiquitiUniFiWorkbook",
  "logoFileName": "ubiquiti.svg",
  "description": "Sets the time name for analysis",
  "dataTypesDependencies": [
      "Ubiquiti_CL"
  ],
  "dataConnectorsDependencies": [
      "UbiquitiUnifi"
  ],
  "previewImagesFileNames": [
      "UbiquitiOverviewBlack01.png",
      "UbiquitiOverviewBlack02.png",
      "UbiquitiOverviewWhite01.png",
      "UbiquitiOverviewWhite02.png"
  ],
  "version": "1.0.0",
  "title": "Ubiquiti UniFi",
  "templateRelativePath": "Ubiquiti.json",
  "subtitle": "",
  "provider": "Microsoft"
},
{
  "workbookKey": "VMwareESXiWorkbook",
  "logoFileName": "Azure_Sentinel.svg",
  "description": "Sets the time name for analysis",
  "dataTypesDependencies": [
      "Syslog"
  ],
  "dataConnectorsDependencies": [
      "VMwareESXi"
  ],
  "previewImagesFileNames": [
      "VMWareESXiBlack.png",
      "VMWareESXiWhite.png"
  ],
  "version": "1.0.0",
  "title": "VMware ESXi",
  "templateRelativePath": "VMWareESXi.json",
  "subtitle": "",
  "provider": "Microsoft"
},
{
  "workbookKey": "SnowflakeWorkbook",
  "logoFileName": "Azure_Sentinel.svg",
  "description": "Sets the time name for analysis",
  "dataTypesDependencies": [
      "Snowflake_CL"
  ],
  "dataConnectorsDependencies": [
      "SnowflakeDataConnector"
  ],
  "previewImagesFileNames": [
      "SnowflakeBlack.png",
      "SnowflakeWhite.png"
  ],
  "version": "1.0.0",
  "title": "Snowflake",
  "templateRelativePath": "Snowflake.json",
  "subtitle": "",
  "provider": "Snowflake"
},
{
  "workbookKey": "LastPassWorkbook",
  "logoFileName": "LastPass.svg",
  "description": "Sets the time name for analysis",
  "dataTypesDependencies": [
      "LastPassNativePoller_CL"
  ],
  "dataConnectorsDependencies": [
      "LastPassAPIConnector"
  ],
  "previewImagesFileNames": [
      "LastPassBlack.png",
      "LastPassWhite.png"
  ],
  "version": "1.0.0",
  "title": "Lastpass Enterprise Activity Monitoring",
  "templateRelativePath": "LastPassWorkbook.json",
  "subtitle": "",
  "provider": "LastPass"
},
{
  "workbookKey": "SecurityBridgeWorkbook",
  "logoFileName": "SecurityBridgeLogo-Vector-TM_75x75.svg",
  "description": "Sets the time name for analysis",
  "dataTypesDependencies": [
      "SecurityBridgeLogs"
  ],
  "dataConnectorsDependencies": [
      "SecurityBridgeSAP"
  ],
  "previewImagesFileNames": [""],
  "version": "1.0.0",
  "title": "SecurityBridge App",
  "templateRelativePath": "SecurityBridgeThreatDetectionforSAP.json",
  "subtitle": "",
  "provider": "SecurityBridge"
},
{
  "workbookKey": "PaloAltoPrismaCloudWorkbook",
  "logoFileName": "paloalto_logo.svg",
  "description": "Sets the time name for analysis.",
  "dataTypesDependencies": [
      "PaloAltoPrismaCloudAlert_CL",
      "PaloAltoPrismaCloudAudit_CL"
  ],
  "dataConnectorsDependencies": [
      "PaloAltoPrismaCloud"
  ],
  "previewImagesFileNames": [
      "PaloAltoPrismaCloudBlack01.png",
      "PaloAltoPrismaCloudBlack02.png",
      "PaloAltoPrismaCloudWhite01.png",
      "PaloAltoPrismaCloudWhite02.png"
  ],
  "version": "1.0.0",
  "title": "Palo Alto Prisma",
  "templateRelativePath": "PaloAltoPrismaCloudOverview.json",
  "subtitle": "",
  "provider": "Microsoft"
},
{
  "workbookKey": "PingFederateWorkbook",
  "logoFileName": "PingIdentity.svg",
  "description": "Sets the time name for analysis",
  "dataTypesDependencies": [
      "PingFederateEvent"
  ],
  "dataConnectorsDependencies": [
      "PingFederate",
	  "PingFederateAma"
  ],
  "previewImagesFileNames": [
      "PingFederateBlack1.png",
      "PingFederateWhite1.png"
  ],
  "version": "1.0.0",
  "title": "PingFederate",
  "templateRelativePath": "PingFederate.json",
  "subtitle": "",
  "provider": "Microsoft"
},
{
  "workbookKey": "McAfeeePOWorkbook",
  "logoFileName": "mcafee_logo.svg",
  "description": "Sets the time name for analysis",
  "dataTypesDependencies": [
      "McAfeeEPOEvent"
  ],
  "dataConnectorsDependencies": [
      "McAfeeePO"
  ],
  "previewImagesFileNames": [
      "McAfeeePOBlack1.png",
      "McAfeeePOBlack2.png",
      "McAfeeePOWhite1.png",
      "McAfeeePOWhite2.png"
  ],
  "version": "1.0.0",
  "title": "McAfee ePolicy Orchestrator",
  "templateRelativePath": "McAfeeePOOverview.json",
  "subtitle": "",
  "provider": "Microsoft"
},
{
  "workbookKey": "OracleDatabaseAudit",
  "logoFileName": "oracle_logo.svg",
  "description": "Sets the time name for analysis",
  "dataTypesDependencies": [
      "Syslog"
  ],
  "dataConnectorsDependencies": [
      "OracleDatabaseAudit"
  ],
  "previewImagesFileNames": [
      "OracleDatabaseAuditBlack1.png",
      "OracleDatabaseAuditBlack2.png",
      "OracleDatabaseAuditWhite1.png",
      "OracleDatabaseAuditWhite2.png"
  ],
  "version": "1.0.0",
  "title": "Oracle Database Audit",
  "templateRelativePath": "OracleDatabaseAudit.json",
  "subtitle": "",
  "provider": "Oracle"
},
{
  "workbookKey": "SenservaProAnalyticsWorkbook",
  "logoFileName": "SenservaPro_logo.svg",
  "description": "Sets the time name for analysis",
  "dataTypesDependencies": [
      "SenservaPro_CL"
  ],
  "dataConnectorsDependencies": [
      "SenservaPro"
  ],
  "previewImagesFileNames": [
      "SenservaProAnalyticsBlack.png",
      "SenservaProAnalyticsWhite.png"
  ],
  "version": "1.0.0",
  "title": "SenservaProAnalytics",
  "templateRelativePath": "SenservaProAnalyticsWorkbook.json",
  "subtitle": "",
  "provider": "Senserva Pro"
},
{
  "workbookKey": "SenservaProMultipleWorkspaceWorkbook",
  "logoFileName": "SenservaPro_logo.svg",
  "description": "Sets the time name for analysis",
  "dataTypesDependencies": [
      "SenservaPro_CL"
  ],
  "dataConnectorsDependencies": [
      "SenservaPro"
  ],
  "previewImagesFileNames": [
      "SenservaProMultipleWorkspaceWorkbookBlack.png",
      "SenservaProMultipleWorkspaceWorkbookWhite.png"
  ],
  "version": "1.0.0",
  "title": "SenservaProMultipleWorkspace",
  "templateRelativePath": "SenservaProMultipleWorkspaceWorkbook.json",
  "subtitle": "",
  "provider": "Senserva Pro"
},
{
  "workbookKey": "SenservaProSecureScoreMultiTenantWorkbook",
  "logoFileName": "SenservaPro_logo.svg",
  "description": "Sets the time name for analysis",
  "dataTypesDependencies": [
      "SenservaPro_CL"
  ],
  "dataConnectorsDependencies": [
      "SenservaPro"
  ],
  "previewImagesFileNames": [
      "SenservaProSecureScoreMultiTenantBlack.png",
      "SenservaProSecureScoreMultiTenantWhite.png"
  ],
  "version": "1.0.0",
  "title": "SenservaProSecureScoreMultiTenant",
  "templateRelativePath": "SenservaProSecureScoreMultiTenantWorkbook.json",
  "subtitle": "",
  "provider": "Senserva Pro"
},
{
  "workbookKey": "CiscoSecureEndpointOverviewWorkbook",
  "logoFileName": "cisco-logo-72px.svg",
  "description": "Sets the time name for analysis",
  "dataTypesDependencies": [
      "CiscoSecureEndpoint"
  ],
  "dataConnectorsDependencies": [
      "CiscoSecureEndpoint"
  ],
  "previewImagesFileNames": [
      "CiscoSecureEndpointBlack.png",
      "CiscoSecureEndpointWhite.png"
  ],
  "version": "1.0.0",
  "title": "Cisco Secure Endpoint",
  "templateRelativePath": "Cisco Secure Endpoint Overview.json",
  "subtitle": "",
  "provider": "Cisco"
},
{
  "workbookKey": "InfoSecGlobalWorkbook",
  "logoFileName": "infosecglobal.svg",
  "description": "Sets the time name for analysis.",
  "dataTypesDependencies": [
      "InfoSecAnalytics_CL"
  ],
  "dataConnectorsDependencies": [
      "InfoSecDataConnector"
  ],
  "previewImagesFileNames": [
      "InfoSecGlobalWorkbookBlack.png",
      "InfoSecGlobalWorkbookWhite.png"
  ],
  "version": "1.0.0",
  "title": "AgileSec Analytics Connector",
  "templateRelativePath": "InfoSecGlobal.json",
  "subtitle": "",
  "provider": "InfoSecGlobal"
},
{
  "workbookKey": "CrowdStrikeFalconEndpointProtectionWorkbook",
  "logoFileName": "crowdstrike.svg",
  "description": "Sets the time name for analysis",
  "dataTypesDependencies": [
      "CrowdstrikeReplicatorLogs_CL"
  ],
  "dataConnectorsDependencies": [
      "CrowdstrikeReplicator"
  ],
  "previewImagesFileNames": [
      "CrowdStrikeFalconEndpointProtectionBlack.png",
      "CrowdStrikeFalconEndpointProtectionWhite.png"
  ],
  "version": "1.0.0",
  "title": "CrowdStrike Falcon Endpoint Protection",
  "templateRelativePath": "CrowdStrikeFalconEndpointProtection.json",
  "subtitle": "",
  "provider": "Microsoft"
},
{
  "workbookKey": "IronDefenseAlertDashboard",
  "logoFileName": "IronNet.svg",
  "description": "Sets the time name for analysis",
  "dataTypesDependencies": [
      "CommonSecurityLog"
  ],
  "dataConnectorsDependencies": [
      "IronNetIronDefense"
  ],
  "previewImagesFileNames": [
      "IronDefenseDashboardBlack.png",
      "IronDefenseDashboardWhite.png"
  ],
  "version": "1.0.0",
  "title": "IronDefenseAlertDashboard",
  "templateRelativePath": "IronDefenseAlertDashboard.json",
  "subtitle": "",
  "provider": "Microsoft"
},
{
  "workbookKey": "IronDefenseAlertDetails",
  "logoFileName": "IronNet.svg",
  "description": "Sets the time name for analysis",
  "dataTypesDependencies": [
      "CommonSecurityLog"
  ],
  "dataConnectorsDependencies": [
      "IronNetIronDefense"
  ],
  "previewImagesFileNames": [
      "IronDefenseAlertsBlack.png",
      "IronDefenseAlertsWhite.png"
  ],
  "version": "1.0.0",
  "title": "IronDefenseAlertDetails",
  "templateRelativePath": "IronDefenseAlertDetails.json",
  "subtitle": "",
  "provider": "Microsoft"
},
{
  "workbookKey": "CiscoSEGWorkbook",
  "logoFileName": "cisco-logo-72px.svg",
  "description": "Sets the time name for analysis",
  "dataTypesDependencies": [
      "CommonSecurityLog"
  ],
  "dataConnectorsDependencies": [
      "CiscoSEG",
	  "CiscoSEGAma"
  ],
  "previewImagesFileNames": [
      "CiscoSEGBlack.png",
      "CiscoSEGWhite.png"
  ],
  "version": "1.0.0",
  "title": "Cisco Secure Email Gateway",
  "templateRelativePath": "CiscoSEG.json",
  "subtitle": "",
  "provider": "Cisco"
},
{
  "workbookKey": "EatonForeseerHealthAndAccess",
  "logoFileName": "Azure_Sentinel.svg",
  "description": "This workbook gives an insight into the health of all the Windows VMs in this subscription running Eaton Foreseer and       the unauthorized access into the Eaton Foreseer application running on these VMs.",
  "dataTypesDependencies": [
      "SecurityEvent"
  ],
  "dataConnectorsDependencies": [],
  "previewImagesFileNames": [
      "EatonForeseerHealthAndAccessBlack.png",
      "EatonForeseerHealthAndAccessWhite.png"
  ],
  "version": "1.0.0",
  "title": "EatonForeseerHealthAndAccess",
  "templateRelativePath": "EatonForeseerHealthAndAccess.json",
  "subtitle": "",
  "provider": "Eaton"
},
{
  "workbookKey": "PCIDSSComplianceWorkbook",
  "logoFileName": "Azure_Sentinel.svg",
  "description": "Choose your subscription and workspace in which PCI assets are deployed",
  "dataTypesDependencies": [
      "AzureDaignostics",
      "SecurityEvent",
      "SecurityAlert",
      "OracleDatabaseAuditEvent",
      "Syslog",
      "Anomalies"
  ],
  "dataConnectorsDependencies": [],
  "previewImagesFileNames": [
      "PCIDSSComplianceBlack01.PNG",
      "PCIDSSComplianceBlack02.PNG",
      "PCIDSSComplianceWhite01.PNG",
      "PCIDSSComplianceWhite02.PNG"
  ],
  "version": "1.0.0",
  "title": "PCI DSS Compliance",
  "templateRelativePath": "PCIDSSCompliance.json",
  "subtitle": "",
  "provider": "Microsoft"
},
{
  "workbookKey": "SonraiSecurityWorkbook",
  "logoFileName": "Sonrai.svg",
  "description": "Sets the time name for analysis",
  "dataTypesDependencies": [
      "Sonrai_Tickets_CL"
  ],
  "dataConnectorsDependencies": [
      "SonraiDataConnector"
  ],
  "previewImagesFileNames": [
      "SonraiWorkbookBlack.png",
      "SonraiWorkbookWhite.png"
  ],
  "version": "1.0.0",
  "title": "Sonrai",
  "templateRelativePath": "Sonrai.json",
  "subtitle": "",
  "provider": "Sonrai"
},
{
  "workbookKey": "SemperisDSPWorkbook",
  "logoFileName": "Semperis.svg",
  "description": "Specify the time range on which to query the data",
  "dataTypesDependencies": [
      "dsp_parser"
  ],
  "dataConnectorsDependencies": [
      "SemperisDSP"
  ],
  "previewImagesFileNames": [
      "SemperisDSPOverview1Black.png",
      "SemperisDSPOverview1White.png",
      "SemperisDSPOverview2Black.png",
      "SemperisDSPOverview2White.png",
      "SemperisDSPOverview3Black.png",
      "SemperisDSPOverview3White.png"
  ],
  "version": "1.0.0",
  "title": "Semperis Directory Services Protector",
  "templateRelativePath": "SemperisDSPWorkbook.json",
  "subtitle": "",
  "provider": "Semperis"
},
{
  "workbookKey": "BoxWorkbook",
  "logoFileName": "box.svg",
  "description": "Sets the time name for analysis",
  "dataTypesDependencies": [
      "BoxEvents_CL"
  ],
  "dataConnectorsDependencies": [
      "BoxDataConnector"
  ],
  "previewImagesFileNames": [
      "BoxBlack1.png",
      "BoxWhite1.png",
      "BoxBlack2.png",
      "BoxWhite2.png"
  ],
  "version": "1.0.0",
  "title": "Box",
  "templateRelativePath": "Box.json",
  "subtitle": "",
  "provider": "Box"
},
{
  "workbookKey": "SymantecEndpointProtection",
  "logoFileName": "symantec_logo.svg",
  "description": "Sets the time name for analysis",
  "dataTypesDependencies": [
      "SymantecEndpointProtection"
  ],
  "dataConnectorsDependencies": [
      "SymantecEndpointProtection"
  ],
  "previewImagesFileNames": [
      "SymantecEndpointProtectionBlack.png",
      "SymantecEndpointProtectionWhite.png"
  ],
  "version": "1.0.0",
  "title": "Symantec Endpoint Protection",
  "templateRelativePath": "SymantecEndpointProtection.json",
  "subtitle": "",
  "provider": "Symantec"
},
{
  "workbookKey": "DynamicThreatModeling&Response",
  "logoFileName": "Azure_Sentinel.svg",
  "description": "Sets the time name for analysis",
  "dataTypesDependencies": [
      "SecurityAlert"
  ],
  "dataConnectorsDependencies": [],
  "previewImagesFileNames": [
      "DynamicThreatModeling&ResponseWhite.png",
      "DynamicThreatModeling&ResponseBlack.png"
  ],
  "version": "1.0.0",
  "title": "Dynamic Threat Modeling Response",
  "templateRelativePath": "DynamicThreatModeling&Response.json",
  "subtitle": "",
  "provider": "Microsoft"
},
{
  "workbookKey": "ThreatAnalysis&Response",
  "logoFileName": "Azure_Sentinel.svg",
  "description": "The Defenders for IoT workbook provide guided investigations for OT entities based on open incidents, alert notifications, and activities for OT assets. They also provide a hunting experience across the MITRE ATT&CK® framework for ICS, and are designed to enable analysts, security engineers, and MSSPs to gain situational awareness of OT security posture.",
  "dataTypesDependencies": [
      "SecurityAlert"
  ],
  "dataConnectorsDependencies": [],
  "previewImagesFileNames": [
      "ThreatAnalysis&ResponseWhite1.png",
      "ThreatAnalysis&ResponseWhite2.png",
      "ThreatAnalysis&ResponseWhite3.png",
      "ThreatAnalysis&ResponseWhite4.png",
      "ThreatAnalysis&ResponseBlack1.png",
      "ThreatAnalysis&ResponseBlack2.png",
      "ThreatAnalysis&ResponseBlack3.png",
      "ThreatAnalysis&ResponseBlack4.png"
  ],
  "version": "1.0.1",
  "title": "Threat Analysis Response",
  "templateRelativePath": "ThreatAnalysis&Response.json",
  "subtitle": "",
  "provider": "Microsoft"
},
{
  "workbookKey": "TrendMicroCAS",
  "logoFileName": "Trend_Micro_Logo.svg",
  "description": "Sets the time name for analysis",
  "dataTypesDependencies": [
      "TrendMicroCAS_CL"
  ],
  "dataConnectorsDependencies": [
      "TrendMicroCAS"
  ],
  "previewImagesFileNames": [
      "TrendMicroCASBlack.png",
      "TrendMicroCASWhite.png"
  ],
  "version": "1.0.0",
  "title": "TrendMicroCAS",
  "templateRelativePath": "TrendMicroCAS.json",
  "subtitle": "",
  "provider": "TrendMicro"
},
{
  "workbookKey": "GitHubSecurityWorkbook",
  "logoFileName": "GitHub.svg",
  "description": "Gain insights to GitHub activities that may be interesting for security.",
  "dataTypesDependencies": [
      "GitHubAuditLogPolling_CL"
  ],
  "dataConnectorsDependencies": [
      "GitHubEcAuditLogPolling"
  ],
  "previewImagesFileNames": [
    "GitHubSecurityBlack.png",
    "GitHubSecurityWhite.png"
  ],
  "version": "1.0.0",
  "title": "GithubWorkbook",
  "templateRelativePath": "GitHub.json",
  "subtitle": "",
  "provider": "Microsoft"
},
{
  "workbookKey": "GCPDNSWorkbook",
  "logoFileName": "google_logo.svg",
  "description": "Sets the time name for analysis",
  "dataTypesDependencies": [
      "GCPCloudDNS"
  ],
  "dataConnectorsDependencies": [
      "GCPDNSDataConnector"
  ],
  "previewImagesFileNames": [
      "GCPDNSBlack.png",
      "GCPDNSWhite.png"
  ],
  "version": "1.0.0",
  "title": "Google Cloud Platform DNS",
  "templateRelativePath": "GCPDNS.json",
  "subtitle": "",
  "provider": "Microsoft"
},
{
  "workbookKey": "AtlassianJiraAuditWorkbook",
    "logoFileName": "atlassian.svg",
  "description": "Sets the time name for analysis",
  "dataTypesDependencies": [
      "AtlassianJiraNativePoller_CL"
  ],
  "dataConnectorsDependencies": [
      "AtlassianJira"
  ],
  "previewImagesFileNames": [
      "AtlassianJiraAuditWhite.png",
      "AtlassianJiraAuditBlack.png"
  ],
  "version": "1.0.0",
  "title": "AtlassianJiraAudit",
  "templateRelativePath": "AtlassianJiraAudit.json",
  "subtitle": "",
  "provider": "Atlassian"
},
{
  "workbookKey": "DigitalGuardianWorkbook",
  "logoFileName": "Azure_Sentinel.svg",
  "description": "Sets the time name for analysis",
  "dataTypesDependencies": [
      "DigitalGuardianDLPEvent"
  ],
  "dataConnectorsDependencies": [
      "DigitalGuardianDLP"
  ],
  "previewImagesFileNames": [
      "DigitalGuardianBlack.png",
      "DigitalGuardianWhite.png"
  ],
  "version": "1.0.0",
  "title": "DigitalGuardianDLP",
  "templateRelativePath": "DigitalGuardian.json",
  "subtitle": "",
  "provider": "Digital Guardian"
},
{
  "workbookKey": "CiscoDuoWorkbook",
  "logoFileName": "cisco-logo-72px.svg",
  "description": "Sets the time name for analysis",
  "dataTypesDependencies": [
      "CiscoDuo_CL"
  ],
  "dataConnectorsDependencies": [
      "CiscoDuoSecurity"
  ],
  "previewImagesFileNames": [
      "CiscoDuoWhite.png",
      "CiscoDuoBlack.png"
  ],
  "version": "1.0.0",
  "title": "CiscoDuoSecurity",
  "templateRelativePath": "CiscoDuo.json",
  "subtitle": "",
  "provider": "Cisco"
},
{
  "workbookKey": "SlackAudit",
  "logoFileName": "slacklogo.svg",
  "description": "Sets the time name for analysis",
  "dataTypesDependencies": [
      "SlackAudit_CL"
  ],
  "dataConnectorsDependencies": [
      "SlackAuditAPI"
  ],
  "previewImagesFileNames": [
      "SlackAuditApplicationActivityBlack1.png",
      "SlackAuditApplicationActivityWhite1.png"
  ],
  "version": "1.0.0",
  "title": "SlackAudit",
  "templateRelativePath": "SlackAudit.json",
  "subtitle": "",
  "provider": "Slack"
},
{
  "workbookKey": "CiscoWSAWorkbook",
  "logoFileName": "cisco-logo-72px.svg",
  "description": "Sets the time name for analysis",
  "dataTypesDependencies": [
      "Syslog"
  ],
  "dataConnectorsDependencies": [
      "CiscoWSA"
  ],
  "previewImagesFileNames": [
      "CiscoWSAWhite.png",
      "CiscoWSABlack.png"
  ],
  "version": "1.0.0",
  "title": "CiscoWSA",
  "templateRelativePath": "CiscoWSA.json",
  "subtitle": "",
  "provider": "Cisco"
},
{
  "workbookKey": "GCP-IAM-Workbook",
  "logoFileName": "google_logo.svg",
  "description": "Sets the time name for analysis",
  "dataTypesDependencies": [
      "GCP_IAM_CL"
  ],
  "dataConnectorsDependencies": [
      "GCPIAMDataConnector"
  ],
  "previewImagesFileNames": [
      "GCPIAMBlack01.png",
      "GCPIAMBlack02.png",
      "GCPIAMWhite01.png",
      "GCPIAMWhite02.png"
  ],
  "version": "1.0.0",
  "title": "Google Cloud Platform IAM",
  "templateRelativePath": "GCP_IAM.json",
  "subtitle": "",
  "provider": "Google"
},
{
  "workbookKey": "ImpervaWAFCloudWorkbook",
  "logoFileName": "Imperva_DarkGrey_final_75x75.svg",
  "description": "Sets the time name for analysis.",
  "dataTypesDependencies": [
      "ImpervaWAFCloud_CL"
  ],
  "dataConnectorsDependencies": [
      "ImpervaWAFCloudAPI"
  ],
  "previewImagesFileNames": [
      "ImpervaWAFCloudBlack01.png",
      "ImpervaWAFCloudBlack02.png",
      "ImpervaWAFCloudWhite01.png",
      "ImpervaWAFCloudWhite02.png"
  ],
  "version": "1.0.0",
  "title": "Imperva WAF Cloud Overview",
  "templateRelativePath": "Imperva WAF Cloud Overview.json",
  "subtitle": "",
  "provider": "Microsoft"
},
{
  "workbookKey": "ZscalerZPAWorkbook",
  "logoFileName": "ZscalerLogo.svg",
  "description": "Select the time range for this Overview.",
  "dataTypesDependencies": [
      "ZPA_CL"
  ],
  "dataConnectorsDependencies": [
      "ZscalerPrivateAccess"
  ],
  "previewImagesFileNames": [
      "ZscalerZPABlack.png",
      "ZscalerZPAWhite.png"
  ],
  "version": "1.0.0",
  "title": "Zscaler Private Access (ZPA)",
  "templateRelativePath": "ZscalerZPA.json",
  "subtitle": "",
  "provider": "Zscaler"
},
{
  "workbookKey": "GoogleWorkspaceWorkbook",
  "logoFileName": "google_logo.svg",
  "description": "Sets the time name for analysis",
  "dataTypesDependencies": [
      "GWorkspace_ReportsAPI_admin_CL",
      "GWorkspace_ReportsAPI_calendar_CL",
      "GWorkspace_ReportsAPI_drive_CL",
      "GWorkspace_ReportsAPI_login_CL",
      "GWorkspace_ReportsAPI_login_CL",
      "GWorkspace_ReportsAPI_mobile_CL"
  ],
  "dataConnectorsDependencies": [
      "GoogleWorkspaceReportsAPI"
  ],
  "previewImagesFileNames": [
      "GoogleWorkspaceBlack.png",
      "GoogleWorkspaceWhite.png"
  ],
  "version": "1.0.0",
  "title": "GoogleWorkspaceReports",
  "templateRelativePath": "GoogleWorkspace.json",
  "subtitle": "",
  "provider": "Microsoft"
},
{
  "workbookKey": "NCProtectWorkbook",
  "logoFileName": "NCProtectIcon.svg",
  "description": "Sets the time name for analysis",
  "dataTypesDependencies": [
      "NCProtectUAL_CL"
  ],
  "dataConnectorsDependencies": [
      "NucleusCyberNCProtect"
  ],
  "previewImagesFileNames": [""],
  "version": "1.0.0",
  "title": "NucleusCyberProtect",
  "templateRelativePath": "NucleusCyber_NCProtect_Workbook.json",
  "subtitle": "",
  "provider": "archTIS"
},
{
  "workbookKey": "CiscoISEWorkbook",
  "logoFileName": "cisco-logo-72px.svg",
  "description": "Sets the time name for analysis",
  "dataTypesDependencies": [
      "Syslog"
  ],
  "dataConnectorsDependencies": [
      "CiscoISE"
  ],
  "previewImagesFileNames": [
    "CiscoISEBlack1.png",
    "CiscoISEBlack2.png",
    "CiscoISEWhite1.png",
    "CiscoISEWhite2.png"
  ],
  "version": "1.0.0",
  "title": "Cisco ISE",
  "templateRelativePath": "CiscoISE.json",
  "subtitle": "",
  "provider": "Cisco"
},
{
  "workbookKey": "IoTOTThreatMonitoringwithDefenderforIoTWorkbook",
  "logoFileName": "Azure_Sentinel.svg",
  "description": "The OT Threat Monitoring with Defender for IoT Workbook features OT filtering for Security Alerts, Incidents, Vulnerabilities and Asset Inventory. The workbook features a dynamic assessment of the MITRE ATT&CK for ICS matrix across your environment to analyze and respond to OT-based threats. This workbook is designed to enable SecOps Analysts, Security Engineers, and MSSPs to gain situational awareness for IT/OT security posture.",
  "dataTypesDependencies": [
      "SecurityAlert",
      "SecurityIncident"
  ],
  "dataConnectorsDependencies": [],
  "previewImagesFileNames": [
    "IoTOTThreatMonitoringwithDefenderforIoTBlack.png",
    "IoTOTThreatMonitoringwithDefenderforIoTWhite.png"
  ],
  "version": "1.0.0",
  "title": "Microsoft Defender for IoT",
  "templateRelativePath": "IoTOTThreatMonitoringwithDefenderforIoT.json",
  "subtitle": "",
  "provider": "Microsoft"
},
{
  "workbookKey": "ZeroTrust(TIC3.0)Workbook",
  "logoFileName": "Azure_Sentinel.svg",
  "description": "Sets the time name for analysis",
  "dataTypesDependencies": [
      "SecurityRecommendation"
  ],
  "dataConnectorsDependencies": [],
  "previewImagesFileNames": [
      "ZeroTrust(TIC3.0)Black1.PNG",
      "ZeroTrust(TIC3.0)White1.PNG"
  ],
  "version": "1.0.0",
  "title": "ZeroTrust(TIC3.0)",
  "templateRelativePath": "ZeroTrustTIC3.json",
  "subtitle": "",
  "provider": "Microsoft"
},
{
  "workbookKey": "CybersecurityMaturityModelCertification(CMMC)2.0Workbook",
  "logoFileName": "Azure_Sentinel.svg",
  "description": "Sets the time name for analysis.",
  "dataTypesDependencies": [
      "InformationProtectionLogs_CL",
      "AuditLogs",
      "SecurityIncident",
      "SigninLogs",
      "AzureActivity"
  ],
  "dataConnectorsDependencies": [],
  "previewImagesFileNames": [
    "CybersecurityMaturityModelCertificationBlack.png",
    "CybersecurityMaturityModelCertificationWhite.png"
  ],
  "version": "1.0.0",
  "title": "CybersecurityMaturityModelCertification(CMMC)2.0",
  "templateRelativePath": "CybersecurityMaturityModelCertification_CMMCV2.json",
  "subtitle": "",
  "provider": "Microsoft"
},
{
  "workbookKey": "NISTSP80053Workbook",
  "logoFileName": "Azure_Sentinel.svg",
  "description": "Sets the time name for analysis.",
  "dataTypesDependencies": [
      "SigninLogs",
      "AuditLogs",
      "AzureActivity",
      "OfficeActivity",
      "SecurityEvents",
      "CommonSecurityLog",
      "SecurityIncident",
      "SecurityRecommendation"
  ],
  "dataConnectorsDependencies": [
      "SecurityEvents"
  ],
  "previewImagesFileNames": [
    "NISTSP80053Black.png",
    "NISTSP80053White.png"
  ],
  "version": "1.0.0",
  "title": "NISTSP80053workbook",
  "templateRelativePath": "NISTSP80053.json",
  "subtitle": "",
  "provider": "Microsoft"
},
{
  "workbookKey": "DarktraceWorkbook",
  "logoFileName": "Darktrace.svg",
  "description": "The Darktrace Workbook visualises Model Breach and AI Analyst data received by the Darktrace Data Connector and visualises events across the network, SaaS, IaaS and Email.",
  "dataTypesDependencies": [
      "darktrace_model_alerts_CL"
  ],
  "dataConnectorsDependencies": [
      "DarktraceRESTConnector"
  ],
  "previewImagesFileNames": [
      "DarktraceWorkbookBlack01.png",
      "DarktraceWorkbookBlack02.png",
      "DarktraceWorkbookWhite01.png",
      "DarktraceWorkbookWhite02.png"
  ],
  "version": "1.0.1",
  "title": "Darktrace",
  "templateRelativePath": "DarktraceWorkbook.json",
  "subtitle": "",
  "provider": "Darktrace"
},
{
  "workbookKey": "RecordedFutureAlertOverviewWorkbook",
  "logoFileName": "RecordedFuture.svg",
  "description": "Recorded Future Alerts Overview Workbook. This workbook will visualize playbook alerts imported via the RecordedFuture-Alert-Importer.",
  "dataTypesDependencies": [
      "RecordedFuturePortalAlerts_CL"
  ],
  "dataConnectorsDependencies": [],
  "previewImagesFileNames": [
      "RecordedFutureAlertOverviewWhite.png",
      "RecordedFutureAlertOverviewBlack.png"
  ],
  "version": "1.0.1",
  "title": "Recorded Future - Alerts Overview",
  "templateRelativePath": "RecordedFutureAlertOverview.json",
  "subtitle": "",
  "provider": "Recorded Future"
},
{
  "workbookKey": "RecordedFuturePlaybookAlertOverviewWorkbook",
  "logoFileName": "RecordedFuture.svg",
  "description": "Recorded Future Playbook Alerts Overview Workbook. This workbook will visualize playbook alerts imported via the RecordedFuture-Playbook-Alert-Importer.",
  "dataTypesDependencies": [
      "RecordedFuturePlaybookAlerts_CL"
  ],
  "dataConnectorsDependencies": [],
  "previewImagesFileNames": [
      "RecordedFuturePlaybookAlertOverviewWhite1.png",
      "RecordedFuturePlaybookAlertOverviewBlack1.png"
  ],
  "version": "1.0.1",
  "title": "Recorded Future - Playbook Alerts Overview",
  "templateRelativePath": "RecordedFuturePlaybookAlertOverview.json",
  "subtitle": "",
  "provider": "Recorded Future"
},
{
  "workbookKey": "RecordedFutureDomainCorrelationWorkbook",
  "logoFileName": "RecordedFuture.svg",
  "description": "Recorded Future Domain Correlation Workbook. This workbook will visualize Recorded Future threat intelligence data together with infrastructure logs ingested in to Sentinel.",
  "dataTypesDependencies": [
      "ThreatIntelligenceIndicator"
  ],
  "dataConnectorsDependencies": [],
  "previewImagesFileNames": [
      "RecordedFutureDomainCorrelationWhite.png",
      "RecordedFutureDomainCorrelationBlack.png"
  ],
  "version": "1.0.1",
  "title": "Recorded Future - Domain Correlation",
  "templateRelativePath": "RecordedFutureDomainCorrelation.json",
  "subtitle": "",
  "provider": "Recorded Future"
},
{
  "workbookKey": "RecordedFutureHashCorrelationWorkbook",
  "logoFileName": "RecordedFuture.svg",
  "description": "Recorded Future Hash Correlation Workbook. This workbook will visualize Recorded Future threat intelligence data together with infrastructure logs ingested in to Sentinel.",
  "dataTypesDependencies": [
      "ThreatIntelligenceIndicator"
  ],
  "dataConnectorsDependencies": [],
  "previewImagesFileNames": [
      "RecordedFutureHashCorrelationWhite.png",
      "RecordedFutureHashCorrelationBlack.png"
  ],
  "version": "1.0.1",
  "title": "Recorded Future - Hash Correlation",
  "templateRelativePath": "RecordedFutureHashCorrelation.json",
  "subtitle": "",
  "provider": "Recorded Future"
},
{
  "workbookKey": "RecordedFutureIPCorrelationWorkbook",
  "logoFileName": "RecordedFuture.svg",
  "description": "Recorded Future IP Correlation Workbook. This workbook will visualize Recorded Future threat intelligence data together with infrastructure logs ingested in to Sentinel.",
  "dataTypesDependencies": [
      "ThreatIntelligenceIndicator"
  ],
  "dataConnectorsDependencies": [],
  "previewImagesFileNames": [
      "RecordedFutureIPCorrelationWhite.png",
      "RecordedFutureIPCorrelationBlack.png"
  ],
  "version": "1.0.1",
  "title": "Recorded Future - IP Correlation",
  "templateRelativePath": "RecordedFutureIPCorrelation.json",
  "subtitle": "",
  "provider": "Recorded Future"
},
{
  "workbookKey": "RecordedFutureURLCorrelationWorkbook",
  "logoFileName": "RecordedFuture.svg",
  "description": "Recorded Future URL Correlation Workbook. This workbook will visualize Recorded Future threat intelligence data together with infrastructure logs ingested in to Sentinel.",
  "dataTypesDependencies": [
      "ThreatIntelligenceIndicator"
  ],
  "dataConnectorsDependencies": [],
  "previewImagesFileNames": [
      "RecordedFutureUrlCorrelationWhite.png",
      "RecordedFutureUrlCorrelationBlack.png"
  ],
  "version": "1.0.1",
  "title": "Recorded Future - URL Correlation",
  "templateRelativePath": "RecordedFutureURLCorrelation.json",
  "subtitle": "",
  "provider": "Recorded Future"
},
{
  "workbookKey": "RecordedFutureThreatActorHuntingWorkbook",
  "logoFileName": "RecordedFuture.svg",
  "description": "Recorded Future Threat Actor Hunting Workbook. This workbook will visualize Recorded Future threat map and hunting indicators ingested in to Microsoft Sentinel.",
  "dataTypesDependencies": [
      "ThreatIntelligenceIndicator"
  ],
  "dataConnectorsDependencies": [],
  "previewImagesFileNames": [
      "RecordedFutureThreatActorHuntingWhite.png",
      "RecordedFutureThreatActorHuntingBlack.png"
  ],
  "version": "1.0.1",
  "title": "Recorded Future - Threat Actor Hunting",
  "templateRelativePath": "RecordedFutureThreatActorHunting.json",
  "subtitle": "",
  "provider": "Recorded Future"
},
{
  "workbookKey": "RecordedFutureMalwareThreatHuntingWorkbook",
  "logoFileName": "RecordedFuture.svg",
  "description": "Recorded Future Malware Threat Hunting Workbook. This workbook will visualize Recorded Future malware threat map and hunting indicators ingested in to Microsoft Sentinel.",
  "dataTypesDependencies": [
      "ThreatIntelligenceIndicator"
  ],
  "dataConnectorsDependencies": [],
  "previewImagesFileNames": [
      "RecordedFutureMalwareThreatHuntingWhite.png",
      "RecordedFutureMalwareThreatHuntingBlack.png"
  ],
  "version": "1.0.0",
  "title": "Recorded Future - Malware Threat Hunting",
  "templateRelativePath": "RecordedFutureMalwareThreatHunting.json",
  "subtitle": "",
  "provider": "Recorded Future"
},
{
  "workbookKey": "MaturityModelForEventLogManagement_M2131",
  "logoFileName": "contrastsecurity_logo.svg",
  "description": "Select the time range for this Overview.",
  "dataTypesDependencies": [],
  "dataConnectorsDependencies": [],
  "previewImagesFileNames": [
      "MaturityModelForEventLogManagement_M2131Black.png",
      "MaturityModelForEventLogManagement_M2131White.png"
  ],
  "version": "1.0.0",
  "title": "MaturityModelForEventLogManagementM2131",
  "templateRelativePath": "MaturityModelForEventLogManagement_M2131.json",
  "subtitle": "",
  "provider": "Microsoft"
},
{
  "workbookKey": "AzureSQLSecurityWorkbook",
  "logoFileName": "AzureSQL.svg",
  "description": "Sets the time window in days to search around the alert",
  "dataTypesDependencies": [
      "AzureDiagnostics",
      "SecurityAlert",
      "SecurityIncident"
  ],
  "dataConnectorsDependencies": [
      "AzureSql"
  ],
  "previewImagesFileNames": [""],
  "version": "1.0.0",
  "title": "Azure SQL Database Workbook",
  "templateRelativePath": "Workbook-AzureSQLSecurity.json",
  "subtitle": "",
  "provider": "Microsoft"
},
{
  "workbookKey": "ContinuousDiagnostics&Mitigation",
  "logoFileName": "Azure_Sentinel.svg",
  "description": "Select the time range for this Overview.",
  "dataTypesDependencies": [],
  "dataConnectorsDependencies": [],
  "previewImagesFileNames": [
      "ContinuousDiagnostics&MitigationBlack.png",
      "ContinuousDiagnostics&MitigationWhite.png"
  ],
  "version": "1.0.0",
  "title": "ContinuousDiagnostics&Mitigation",
  "templateRelativePath": "ContinuousDiagnostics&Mitigation.json",
  "subtitle": "",
  "provider": "Microsoft"
},
{
  "workbookKey": "AtlasianJiraAuditWorkbook",
  "logoFileName": "atlassian.svg",
  "description": "Select the time range for this Overview.",
  "dataTypesDependencies": [
      "AtlassianJiraNativePoller_CL"
  ],
  "dataConnectorsDependencies": [
      "AtlassianJira"
  ],
  "previewImagesFileNames": [
      "AtlassianJiraAuditBlack.png",
      "AtlassianJiraAuditWhite.png"
  ],
  "version": "1.0.0",
  "title": "AtlasianJiraAuditWorkbook",
  "templateRelativePath": "AtlasianJiraAuditWorkbook.json",
  "subtitle": "",
  "provider": "Microsoft"
},
{
  "workbookKey": "AzureSecurityBenchmark",
  "logoFileName": "Azure_Sentinel.svg",
  "description": "Azure Security Benchmark v3 Workbook provides a mechanism for viewing log queries, azure resource graph, and policies aligned to ASB controls across Microsoft security offerings, Azure, Microsoft 365, 3rd Party, On-Premises, and Multi-cloud workloads. This workbook enables Security Architects, Engineers, SecOps Analysts, Managers, and IT Pros to gain situational awareness visibility for the security posture of cloud workloads. There are also recommendations for selecting, designing, deploying, and configuring Microsoft offerings for alignment with respective ASB requirements and practices.",
  "dataTypesDependencies": [
      "SecurityRegulatoryCompliance",
      "AzureDiagnostics",
      "SecurityIncident",
      "SigninLogs",
      "SecurityAlert"
  ],
  "dataConnectorsDependencies": [],
  "previewImagesFileNames": [
      "AzureSecurityBenchmarkBlack.png",
      "AzureSecurityBenchmarkWhite.png"
  ],
  "version": "1.0.0",
  "title": "Azure Security Benchmark",
  "templateRelativePath": "AzureSecurityBenchmark.json",
  "subtitle": "",
  "provider": "Microsoft"
},
{
  "workbookKey": "ZNAccessOrchestratorAudit",
  "logoFileName": "ZeroNetworks.svg",
  "description": "This workbook provides a summary of ZeroNetworks data.",
  "dataTypesDependencies": [
      "ZNAccessOrchestratorAudit_CL",
      "ZNAccessOrchestratorAuditNativePoller_CL"
  ],
  "dataConnectorsDependencies": [
      "ZeroNetworksAccessOrchestratorAuditFunction",
      "ZeroNetworksAccessOrchestratorAuditNativePoller"
  ],
  "previewImagesFileNames": [""],
  "version": "1.0.0",
  "title": "Zero NetWork",
  "templateRelativePath": "ZNSegmentAudit.json",
  "subtitle": "",
  "provider": "Zero Networks"
},
{
  "workbookKey": "FireworkWorkbook",
  "logoFileName": "Flare.svg",
  "description": "Select the time range for this Overview.",
  "dataTypesDependencies": [
      "Firework_CL"
  ],
  "dataConnectorsDependencies": [
      "FlareSystemsFirework"
  ],
  "previewImagesFileNames": [
      "FireworkOverviewBlack01.png",
      "FireworkOverviewBlack02.png",
      "FireworkOverviewWhite01.png",
      "FireworkOverviewWhite02.png"
  ],
  "version": "1.0.0",
  "title": "FlareSystemsFirework",
  "templateRelativePath": "FlareSystemsFireworkOverview.json",
  "subtitle": "",
  "provider": "Flare Systems"
},
{
  "workbookKey": "TaniumWorkbook",
  "logoFileName": "Tanium.svg",
  "description": "Visualize Tanium endpoint and module data",
  "dataTypesDependencies": [
      "TaniumComplyCompliance_CL",
      "TaniumComplyVulnerabilities_CL",
      "TaniumDefenderHealth_CL",
      "TaniumDiscoverUnmanagedAssets_CL",
      "TaniumHighUptime_CL",
      "TaniumMainAsset_CL",
      "TaniumPatchListApplicability_CL",
      "TaniumPatchListCompliance_CL",
      "TaniumSCCMClientHealth_CL",
      "TaniumThreatResponse_CL"
  ],
  "dataConnectorsDependencies": [],
  "previewImagesFileNames": [
      "TaniumComplyBlack.png",
      "TaniumComplyWhite.png",
      "TaniumDiscoverBlack.png",
      "TaniumDiscoverWhite.png",
      "TaniumMSToolingHealthBlack.png",
      "TaniumMSToolingHealthWhite.png",
      "TaniumPatchBlack.png",
      "TaniumPatchWhite.png",
      "TaniumThreatResponseAlertsBlack.png",
      "TaniumThreatResponseAlertsWhite.png",
      "TaniumThreatResponseBlack.png",
      "TaniumThreatResponseWhite.png"
  ],
  "version": "1.0",
  "title": "Tanium Workbook",
  "templateRelativePath": "TaniumWorkbook.json",
  "subtitle": "",
  "provider": "Tanium"
},
{
  "workbookKey": "ActionableAlertsDashboard",
  "logoFileName": "Cybersixgill.svg",
  "description": "None.",
  "dataTypesDependencies": [
      "CyberSixgill_Alerts_CL"
  ],
  "dataConnectorsDependencies": [
      "CybersixgillActionableAlerts"
  ],
  "previewImagesFileNames": [
    "ActionableAlertsDashboardWhite.PNG",
    "ActionableAlertsDashboardBlack.PNG"
    ],
  "version": "1.0.0",
  "title": "Cybersixgill Actionable Alerts Dashboard",
  "templateRelativePath": "ActionableAlertsDashboard.json",
  "subtitle": "",
  "provider": "Cybersixgill"
},
{
  "workbookKey": "ActionableAlertsList",
  "logoFileName": "Cybersixgill.svg",
  "description": "None.",
  "dataTypesDependencies": [
      "CyberSixgill_Alerts_CL"
  ],
  "dataConnectorsDependencies": [
      "CybersixgillActionableAlerts"
  ],
  "previewImagesFileNames": [
    "ActionableAlertsListBlack.PNG",
    "ActionableAlertsListWhite.PNG"],
  "version": "1.0.0",
  "title": "Cybersixgill Actionable Alerts List",
  "templateRelativePath": "ActionableAlertsList.json",
  "subtitle": "",
  "provider": "Cybersixgill"
},
{
  "workbookKey": "ArgosCloudSecurityWorkbook",
  "logoFileName": "argos-logo.svg",
  "description": "The ARGOS Cloud Security integration for Microsoft Sentinel allows you to have all your important cloud security events in one place.",
  "dataTypesDependencies": [
      "ARGOS_CL"
  ],
  "dataConnectorsDependencies": [
      "ARGOSCloudSecurity"
  ],
  "previewImagesFileNames": [
      "ARGOSCloudSecurityWorkbookBlack.png",
      "ARGOSCloudSecurityWorkbookWhite.png"
  ],
  "version": "1.0.0",
  "title": "ARGOS Cloud Security",
  "templateRelativePath": "ARGOSCloudSecurityWorkbook.json",
  "subtitle": "",
  "provider": "ARGOS Cloud Security"
},
{
  "workbookKey": "JamfProtectWorkbook",
  "logoFileName": "jamf_logo.svg",
  "description": "This Jamf Protect Workbook for Microsoft Sentinel enables you to ingest Jamf Protect events forwarded into Microsoft Sentinel.\n Providing reports into all alerts, device controls and Unfied Logs.",
  "dataTypesDependencies": [
      "jamfprotect_CL"
  ],
  "dataConnectorsDependencies": [],
  "previewImagesFileNames": [
      "JamfProtectDashboardBlack.png",
      "JamfProtectDashboardWhite.png"
  ],
  "version": "2.0.0",
  "title": "Jamf Protect Workbook",
  "templateRelativePath": "JamfProtectDashboard.json",
  "subtitle": "",
  "provider": "Jamf Software, LLC"
},
{
  "workbookKey": "AIVectraStream",
  "logoFileName": "AIVectraDetect.svg",
  "description": "",
  "dataTypesDependencies": [
      "VectraStream_CL"
  ],
  "dataConnectorsDependencies": [
      "AIVectraStream"
  ],
  "previewImagesFileNames": [
    "AIVectraDetectBlack1.png",
    "AIVectraDetectWhite1.png"
    ],
  "version": "1.0.0",
  "title": "AIVectraStreamWorkbook",
  "templateRelativePath": "AIVectraStreamWorkbook.json",
  "subtitle": "",
  "provider": "Vectra AI"
},
{
  "workbookKey": "SecurityScorecardWorkbook",
  "logoFileName": "SecurityScorecard-Cybersecurity-Ratings.svg",
  "description": "This Workbook provides immediate insight into the data coming from SecurityScorecard's three Sentinel data connectors: SecurityScorecard Cybersecurity Ratings, SecurityScorecard Cybersecurity Ratings - Factors, and SecurityScorecard Cybersecurity Ratings - Issues.",
  "dataTypesDependencies": [
      "SecurityScorecardFactor_CL",
      "SecurityScorecardIssues_CL",
      "SecurityScorecardRatings_CL"
  ],
  "dataConnectorsDependencies": [
      "SecurityScorecardFactorAzureFunctions",
      "SecurityScorecardIssueAzureFunctions",
      "SecurityScorecardRatingsAzureFunctions"
  ],
  "previewImagesFileNames": [
      "SecurityScorecardBlack1.png",
      "SecurityScorecardBlack2.png",
      "SecurityScorecardBlack3.png",
      "SecurityScorecardBlack4.png",
      "SecurityScorecardBlack5.png",
      "SecurityScorecardBlack6.png",
      "SecurityScorecardWhite1.png",
      "SecurityScorecardWhite2.png",
      "SecurityScorecardWhite3.png",
      "SecurityScorecardWhite4.png",
      "SecurityScorecardWhite5.png",
      "SecurityScorecardWhite6.png"
  ],
  "version": "1.0.0",
  "title": "SecurityScorecard",
  "templateRelativePath": "SecurityScorecardWorkbook.json",
  "subtitle": "",
  "provider": "SecurityScorecard"
},
{
  "workbookKey": "DigitalShadowsWorkbook",
  "logoFileName": "DigitalShadowsLogo.svg",
  "description": "For gaining insights into Digital Shadows logs.",
  "dataTypesDependencies": [
      "DigitalShadows_CL"
  ],
  "dataConnectorsDependencies": [
      "DigitalShadowsSearchlightAzureFunctions"
  ],
  "previewImagesFileNames": [
      "DigitalShadowsBlack1.png",
      "DigitalShadowsBlack2.png",
      "DigitalShadowsBlack3.png",
      "DigitalShadowsWhite1.png",
      "DigitalShadowsWhite2.png",
      "DigitalShadowsWhite3.png"
  ],
  "version": "1.0.0",
  "title": "Digital Shadows",
  "templateRelativePath": "DigitalShadows.json",
  "subtitle": "",
  "provider": "Digital Shadows"
},
{
  "workbookKey": "SalesforceServiceCloudWorkbook",
  "logoFileName": "salesforce_logo.svg",
  "description": "Sets the time name for analysis.",
  "dataTypesDependencies": [
      "SalesforceServiceCloud"
  ],
  "dataConnectorsDependencies": [
      "SalesforceServiceCloud_CL"
  ],
  "previewImagesFileNames": [""],
  "version": "1.0.0",
  "title": "Salesforce Service Cloud",
  "templateRelativePath": "SalesforceServiceCloud.json",
  "subtitle": "",
  "provider": "Salesforce"
},
{
  "workbookKey": "NetworkSessionSolution",
  "logoFileName": "Azure_Sentinel.svg",
  "description": "This workbook is included as part of Network Session Essentials solution and gives a summary of analyzed traffic, helps with threat analysis and investigating suspicious IP's and traffic analysis. Network Session Essentials Solution also includes playbooks to periodically summarize the logs thus enhancing user experience and improving data search. For the effective usage of workbook, we highly recommend to enable the summarization playbooks that are provided with this solution.",
  "dataTypesDependencies": [
      "AWSVPCFlow",
      "DeviceNetworkEvents",
      "SecurityEvent",
      "WindowsEvent",
      "CommonSecurityLog",
      "Syslog",
      "CommonSecurityLog",
      "VMConnection",
      "AzureDiagnostics",
      "AzureDiagnostics",
      "CommonSecurityLog",
      "Corelight_CL",
      "VectraStream",
      "CommonSecurityLog",
      "CommonSecurityLog",
      "Syslog",
      "CiscoMerakiNativePoller"
  ],
  "dataConnectorsDependencies": [
      "AWSS3",
      "MicrosoftThreatProtection",
      "SecurityEvents",
      "WindowsForwardedEvents",
      "Zscaler",
      "MicrosoftSysmonForLinux",
      "PaloAltoNetworks",
      "AzureMonitor(VMInsights)",
      "AzureFirewall",
      "AzureNSG",
      "CiscoASA",
      "Corelight",
      "AIVectraStream",
      "CheckPoint",
      "Fortinet",
      "CiscoMeraki"
  ],
  "previewImagesFileNames": [""],
  "version": "1.0.0",
  "title": "Network Session Essentials",
  "templateRelativePath": "NetworkSessionEssentials.json",
  "subtitle": "",
  "provider": "Microsoft"
},
{
  "workbookKey": "SAPSODAnalysis",
  "logoFileName": "SAPVMIcon.svg",
  "description": "SAP SOD Analysis",
  "dataTypesDependencies": [
      "SAPAuditLog"
  ],
  "dataConnectorsDependencies": [
      "SAP"
  ],
  "previewImagesFileNames": [""],
  "version": "2.0.0",
  "title": "SAP SOD Analysis",
  "templateRelativePath": "SAP - Segregation of Duties v2.0 (by Aliter Consulting).json",
  "subtitle": "",
  "provider": "Aliter Consulting"
},
{
  "workbookKey": "TheomWorkbook",
  "logoFileName": "theom-logo.svg",
  "description": "Theom Alert Statistics",
  "dataTypesDependencies": [
      "TheomAlerts_CL"
  ],
  "dataConnectorsDependencies": [
      "Theom"
  ],
  "previewImagesFileNames": [
      "TheomWorkbook-black.png",
      "TheomWorkbook-white.png"
  ],
  "version": "1.0.0",
  "title": "Theom",
  "templateRelativePath": "Theom.json",
  "subtitle": "",
  "provider": "Theom"
},
{
  "workbookKey": "DynatraceWorkbooks",
  "logoFileName": "dynatrace.svg",
  "description": "This workbook brings together queries and visualizations to assist you in identifying potential threats surfaced by Dynatrace.",
  "dataTypesDependencies": [
    "DynatraceAttacks",
    "DynatraceAuditLogs",
    "DynatraceProblems",
    "DynatraceRuntimeVulnerabilities"
  ],
  "dataConnectorsDependencies": [
    "DynatraceAttacks",
    "DynatraceAuditLogs",
    "DynatraceProblems",
    "DynatraceRuntimeVulnerabilities"
  ],
  "previewImagesFileNames": [
    "DynatraceWorkbookBlack.png",
    "DynatraceWorkbookWhite.png"
  ],
  "version": "3.0.1",
  "title": "Dynatrace",
  "templateRelativePath": "Dynatrace.json",
  "subtitle": "",
  "provider": "Dynatrace"
},
{
  "workbookKey": "MDOWorkbook",
  "logoFileName": "Azure_Sentinel.svg",
  "description": "Gain extensive insight into your organization's Microsoft Defender for Office Activity by analyzing, and correlating events.\nYou can track malware and phishing detection over time.",
  "dataTypesDependencies": [
      "SecurityAlert"
  ],
  "dataConnectorsDependencies": [
      "MicrosoftThreatProtection"
  ],
  "previewImagesFileNames": [
    "MDOBlack1.png",
    "MDOBlack2.png",
    "MDOWhite1.png",
    "MDOWhite2.png"
  ],
  "version": "1.0.0",
  "title": "Microsoft Defender XDR MDOWorkbook",
  "templateRelativePath": "MDO Insights.json",
  "subtitle": "",
  "provider": "Microsoft"
},
{
  "workbookKey": "AnomaliesVisualizationWorkbook",
  "logoFileName": "Azure_Sentinel.svg",
  "description": "A workbook that provides contextual information to a user for better insight on Anomalies and their impact. The workbook will help with investigation of anomalies as well as identify patterns that can lead to a threat.",
  "dataTypesDependencies": [
      "Anomalies"
  ],
  "dataConnectorsDependencies": [],
  "previewImagesFileNames": [
      "AnomaliesVisualizationWorkbookWhite.png",
      "AnomaliesVisualizationWorkbookBlack.png"
  ],
  "version": "1.0.0",
  "title": "AnomaliesVisulization",
  "templateRelativePath": "AnomaliesVisualization.json",
  "subtitle": "",
  "provider": "Microsoft Sentinel Community"
},
{
  "workbookKey": "AnomalyDataWorkbook",
  "logoFileName": "Azure_Sentinel.svg",
  "description": "A workbook providing details, related Incident, and related Hunting Workbook for a specific Anomaly.",
  "dataTypesDependencies": [
      "Anomalies"
  ],
  "dataConnectorsDependencies": [],
  "previewImagesFileNames": [
      "AnomalyDataWorkbookWhite.png",
      "AnomalyDataWorkbookBlack.png"
  ],
  "version": "1.0.0",
  "title": "AnomalyData",
  "templateRelativePath": "AnomalyData.json",
  "subtitle": "",
  "provider": "Microsoft Sentinel Community"
},
{
  "workbookKey": "MicrosoftExchangeLeastPrivilegewithRBAC-Online",
  "logoFileName": "Azure_Sentinel.svg",
  "description": "This Workbook, dedicated to Exchange Online environments is built to have a simple view of non-standard RBAC delegations on an Exchange Online tenant. This Workbook allow you to go deep dive on custom delegation and roles and also members of each delegation, including the nested level and the group imbrication on your environment.",
  "dataTypesDependencies": [
      "ESIExchangeOnlineConfig_CL"
  ],
  "dataConnectorsDependencies": [
      "ESI-ExchangeOnlineCollector"
  ],
  "previewImagesFileNames": [
      "MicrosoftExchangeLeastPrivilegewithRBAC-OnlineBlack.png",
      "MicrosoftExchangeLeastPrivilegewithRBAC-OnlineWhite.png"
  ],
  "version": "1.1.0",
  "title": "Microsoft Exchange Least Privilege with RBAC - Online",
  "templateRelativePath": "Microsoft Exchange Least Privilege with RBAC - Online.json",
  "subtitle": "",
  "provider": "Microsoft"
},
{
  "workbookKey": "MicrosoftExchangeLeastPrivilegewithRBAC",
  "logoFileName": "Azure_Sentinel.svg",
  "description": "This Workbook, dedicated to On-Premises environments is built to have a simple view of non-standard RBAC delegations on an On-Premises Exchange environment. This Workbook allow you to go deep dive on custom delegation and roles and also members of each delegation, including the nested level and the group imbrication on your environment. Required Data Connector: Exchange Security Insights On-Premises Collector.",
  "dataTypesDependencies": [
      "ESIExchangeConfig_CL"
  ],
  "dataConnectorsDependencies": [
      "ESI-ExchangeOnPremisesCollector",
      "ESI-ExchangeAdminAuditLogEvents"
  ],
  "previewImagesFileNames": [
      "MicrosoftExchangeLeastPrivilegewithRBACBlack.png",
      "MicrosoftExchangeLeastPrivilegewithRBACWhite.png"
  ],
  "version": "1.0.1",
  "title": "Microsoft Exchange Least Privilege with RBAC",
  "templateRelativePath": "Microsoft Exchange Least Privilege with RBAC.json",
  "subtitle": "",
  "provider": "Microsoft"
},
{
  "workbookKey": "MicrosoftExchangeSearchAdminAuditLog",
  "logoFileName": "Azure_Sentinel.svg",
  "description": "This workbook is dedicated to On-Premises Exchange organizations. It uses the MSExchange Management event logs to give you a simple way to view administrators’ activities in your Exchange environment with Cmdlets usage statistics and multiple pivots to understand who and/or what is affected to modifications on your environment. Required Data Connector: Exchange Audit Event logs via Legacy Agent.",
  "dataTypesDependencies": [
      "ESIExchangeConfig_CL"
  ],
  "dataConnectorsDependencies": [
      "ESI-ExchangeOnPremisesCollector",
      "ESI-ExchangeAdminAuditLogEvents"
  ],
  "previewImagesFileNames": [
      "MicrosoftExchangeSearchAdminAuditLogBlack.png",
      "MicrosoftExchangeSearchAdminAuditLogWhite.png"
  ],
  "version": "1.0.1",
  "title": "Microsoft Exchange Search AdminAuditLog",
  "templateRelativePath": "Microsoft Exchange Search AdminAuditLog.json",
  "subtitle": "",
  "provider": "Microsoft"
},
{
  "workbookKey": "MicrosoftExchangeSearchAdminAuditLog-Online",
  "logoFileName": "Azure_Sentinel.svg",
  "description": "This workbook is dedicated to Online Exchange organizations. It uses the Office Activity logs to give you a simple way to view administrators’ activities in your Exchange environment with Cmdlets usage statistics and multiple pivots to understand who and/or what is affected to modifications on your environment. Required Data Connector: Microsoft 365 (Exchange).",
  "dataTypesDependencies": [
      "OfficeActivity"
  ],
  "dataConnectorsDependencies": [
      "Office365"
  ],
  "previewImagesFileNames": [
      "MicrosoftExchangeOnlineSearchAdminAuditLogBlack.png",
      "MicrosoftExchangeOnlineSearchAdminAuditLogWhite.png"
  ],
  "version": "1.0.0",
  "title": "Microsoft Exchange Search AdminAuditLog - Online",
  "templateRelativePath": "Microsoft Exchange Search AdminAuditLog - Online.json",
  "subtitle": "",
  "provider": "Microsoft"
},
{
  "workbookKey": "MicrosoftExchangeSecurityMonitoring",
  "logoFileName": "Azure_Sentinel.svg",
  "description": "This Workbook is dedicated to On-Premises Exchange organizations. It uses the MSExchange Management event logs and Microsoft Exchange Security configuration collected by data connectors. It helps to track admin actions, especially on VIP Users and/or on Sensitive Cmdlets. This workbook allows also to list Exchange Services changes, local account activities and local logon on Exchange Servers. Required Data Connector: Exchange Audit Event logs via Legacy Agent.",
  "dataTypesDependencies": [
      "ESIExchangeConfig_CL"
  ],
  "dataConnectorsDependencies": [
      "ESI-ExchangeOnPremisesCollector",
      "ESI-ExchangeAdminAuditLogEvents"
  ],
  "previewImagesFileNames": [
      "MicrosoftExchangeSecurityMonitoringBlack.png",
      "MicrosoftExchangeSecurityMonitoringWhite.png"
  ],
  "version": "1.0.1",
  "title": "Microsoft Exchange Admin Activity",
  "templateRelativePath": "Microsoft Exchange Admin Activity.json",
  "subtitle": "",
  "provider": "Microsoft"
},
{
  "workbookKey": "MicrosoftExchangeAdminActivity-Online",
  "logoFileName": "Azure_Sentinel.svg",
  "description": "This Workbook is dedicated to Online Exchange organizations. It uses Office Activity logs. It helps to track admin actions, especially on VIP Users and/or on Sensitive Cmdlets. Required Data Connector: Microsoft 365 (Exchange).",
  "dataTypesDependencies": [
      "OfficeActivity"
  ],
  "dataConnectorsDependencies": [
      "Office365"
  ],
  "previewImagesFileNames": [
      "MicrosoftExchangeAdminActivity-OnlineBlack.png",
      "MicrosoftExchangeAdminActivity-OnlineWhite.png"
  ],
  "version": "1.0.0",
  "title": "Microsoft Exchange Online Admin Activity",
  "templateRelativePath": "Microsoft Exchange Admin Activity - Online.json",
  "subtitle": "",
  "provider": "Microsoft"
},
{
  "workbookKey": "MicrosoftExchangeSecurityReview-Online",
  "logoFileName": "Azure_Sentinel.svg",
  "description": "This Workbook is dedicated to Exchange Online tenants. It displays and highlights current Security configuration on various Exchange components specific to Online including delegations, the transport configuration and the linked security risks, and risky protocols.",
  "dataTypesDependencies": [
      "ESIExchangeOnlineConfig_CL"
  ],
  "dataConnectorsDependencies": [
      "ESI-ExchangeOnlineCollector"
  ],
  "previewImagesFileNames": [
    "MicrosoftExchangeSecurityReview-OnlineBlack.png",
    "MicrosoftExchangeSecurityReview-OnlineWhite.png"
  ],
  "version": "1.1.0",
  "title": "Microsoft Exchange Security Review - Online",
  "templateRelativePath": "Microsoft Exchange Security Review - Online.json",
  "subtitle": "",
  "provider": "Microsoft"
},
{
  "workbookKey": "MicrosoftExchangeSecurityReview",
  "logoFileName": "Azure_Sentinel.svg",
  "description": "This Workbook is dedicated to On-Premises Exchange organizations. It displays and highlights current Security configuration on various Exchange components including delegations, rights on databases, Exchange and most important AD Groups with members including nested groups, local administrators of servers. This workbook helps also to understand the transport configuration and the linked security risks. Required Data Connector: Exchange Security Insights On-Premises Collector.",
  "dataTypesDependencies": [
      "ESIExchangeConfig_CL"
  ],
  "dataConnectorsDependencies": [
      "ESI-ExchangeOnPremisesCollector",
      "ESI-ExchangeAdminAuditLogEvents"
  ],
  "previewImagesFileNames": [
      "MicrosoftExchangeSecurityReviewBlack.png",
      "MicrosoftExchangeSecurityReviewWhite.png"
    ],
  "version": "1.0.1",
  "title": "Microsoft Exchange Security Review",
  "templateRelativePath": "Microsoft Exchange Security Review.json",
  "subtitle": "",
  "provider": "Microsoft"
},
{
  "workbookKey": "ibossMalwareAndC2Workbook",
  "logoFileName": "iboss_logo.svg",
  "description": "A workbook providing insights into malware and C2 activity detected by iboss.",
  "dataTypesDependencies": [],
  "dataConnectorsDependencies": [
  "ibossAma"
  ],
  "previewImagesFileNames": [""],
  "version": "1.0.0",
  "title": "iboss Malware and C2",
  "templateRelativePath": "ibossMalwareAndC2.json",
  "subtitle": "",
  "provider": "iboss"
},
{
  "workbookKey": "ibossWebUsageWorkbook",
  "logoFileName": "iboss_logo.svg",
  "description": "A workbook providing insights into web usage activity detected by iboss.",
  "dataTypesDependencies": [],
  "dataConnectorsDependencies": [
  "ibossAma"
  ],
  "previewImagesFileNames": [""],
  "version": "1.0.0",
  "title": "iboss Web Usage",
  "templateRelativePath": "ibossWebUsage.json",
  "subtitle": "",
  "provider": "iboss"
},
{
  "workbookKey": "CynerioOverviewWorkbook",
  "logoFileName": "Cynerio.svg",
  "description": "An overview of Cynerio Security events",
  "dataTypesDependencies": ["CynerioEvent_CL"],
  "dataConnectorsDependencies": ["CynerioSecurityEvents"],
  "previewImagesFileNames": ["CynerioOverviewBlack.png", "CynerioOverviewWhite.png"],
  "version": "1.0.0",
  "title": "Cynerio Overview Workbook",
  "templateRelativePath": "CynerioOverviewWorkbook.json",
  "subtitle": "",
  "provider": "Cynerio"
},
{
  "workbookKey": "ReversingLabs-CapabilitiesOverview",
  "logoFileName": "reversinglabs.svg",
  "description": "The ReversingLabs-CapabilitiesOverview workbook provides a high level look at your threat intelligence capabilities and how they relate to your operations.",
  "dataTypesDependencies": [],
  "dataConnectorsDependencies": [],
  "previewImagesFileNames": [
      "ReversingLabsTiSummary-White.png",
      "ReversingLabsTiSummary-Black.png",
      "ReversingLabsOpsSummary-White.png",
      "ReversingLabsOpsSummary-Black.png"
  ],
  "version": "1.1.1",
  "title": "ReversingLabs-CapabilitiesOverview",
  "templateRelativePath": "ReversingLabs-CapabilitiesOverview.json",
  "subtitle": "",
  "provider": "ReversingLabs"
},
{
  "workbookKey": "vCenter",
  "logoFileName": "Azure_Sentinel.svg",
  "description": "This data connector depends on a parser based on Kusto Function **vCenter** to work as expected. [Follow steps to get this Kusto Function](https://aka.ms/sentinel-vCenter-parser)",
  "dataTypesDependencies": [
      "vCenter_CL"
  ],
  "dataConnectorsDependencies": [
      "VMwarevCenter"
  ],
  "previewImagesFileNames": [""],
  "version": "1.0.0",
  "title": "vCenter",
  "templateRelativePath": "vCenter.json",
  "subtitle": "",
  "provider": "VMware"
},
{
  "workbookKey": "SAP-Monitors-AlertsandPerformance",
  "logoFileName": "SAPVMIcon.svg",
  "description": "SAP -Monitors- Alerts and Performance",
  "dataTypesDependencies": [
      "SAPAuditLog"
  ],
  "dataConnectorsDependencies": [
      "SAP"
  ],
  "previewImagesFileNames": [""],
  "version": "2.0.1",
  "title": "SAP -Monitors- Alerts and Performance",
  "templateRelativePath": "SAP -Monitors- Alerts and Performance.json",
  "subtitle": "",
  "provider": "Microsoft"
},
{
  "workbookKey": "SAP-SecurityAuditlogandInitialAccess",
  "logoFileName": "SAPVMIcon.svg",
  "description": "SAP -Security Audit log and Initial Access",
  "dataTypesDependencies": [
      "SAPAuditLog"
  ],
  "dataConnectorsDependencies": [
      "SAP"
  ],
  "previewImagesFileNames": [""],
  "version": "2.0.1",
  "title": "SAP -Security Audit log and Initial Access",
  "templateRelativePath": "SAP -Security Audit log and Initial Access.json",
  "subtitle": "",
  "provider": "Microsoft"
},
{
  "workbookKey": "DNSSolutionWorkbook",
  "logoFileName": "Azure_Sentinel.svg",
  "description": "This workbook is included as part of the DNS Essentials solution and gives a summary of analyzed DNS traffic. It also helps with threat analysis and investigating suspicious Domains, IPs and DNS traffic. DNS Essentials Solution also includes a playbook to periodically summarize the logs, thus enhancing the user experience and improving data search. For effective usage of workbook, we highly recommend enabling the summarization playbook that is provided with this solution.",
  "dataTypesDependencies": [],
  "dataConnectorsDependencies": [],
  "previewImagesFileNames": [
      "DNSDomainWorkbookWhite.png",
      "DNSDomainWorkbookBlack.png"
  ],
  "version": "1.0.0",
  "title": "DNS Solution Workbook",
  "templateRelativePath": "DNSSolutionWorkbook.json",
  "subtitle": "",
  "provider": "Microsoft"
},
{
  "workbookKey": "MicrosoftPowerBIActivityWorkbook",
  "logoFileName": "PowerBILogo.svg",
  "description": "This workbook provides details on Microsoft PowerBI Activity",
  "dataTypesDependencies": [
      "PowerBIActivity"
  ],
  "dataConnectorsDependencies": [
      "Microsoft PowerBI (Preview)"
  ],
  "previewImagesFileNames": [
      "MicrosoftPowerBIActivityWorkbookBlack.png",
      "MicrosoftPowerBIActivityWorkbookWhite.png"
  ],
  "version": "1.0.0",
  "title": "Microsoft PowerBI Activity Workbook",
  "templateRelativePath": "MicrosoftPowerBIActivityWorkbook.json",
  "subtitle": "",
  "provider": "Microsoft"
},
{
  "workbookKey": "MicrosoftThreatIntelligenceWorkbook",
  "logoFileName": "Azure_Sentinel.svg",
  "description": "Gain insights into threat indicators ingestion and search for indicators at scale across Microsoft 1st Party, 3rd Party, On-Premises, Hybrid, and Multi-Cloud Workloads. Indicators Search facilitates a simple interface for finding IP, File, Hash, Sender and more across your data. Seamless pivots to correlate indicators with Microsoft Sentinel: Incidents to make your threat intelligence actionable.",
  "dataTypesDependencies": [
      "ThreatIntelligenceIndicator",
      "SecurityIncident"
  ],
  "dataConnectorsDependencies": [
      "ThreatIntelligence",
      "ThreatIntelligenceTaxii"
  ],
  "previewImagesFileNames": [
      "ThreatIntelligenceWhite.png",
      "ThreatIntelligenceBlack.png"
  ],
  "version": "1.0.0",
  "title": "Threat Intelligence",
  "templateRelativePath": "MicrosoftThreatIntelligence.json",
  "subtitle": "",
  "provider": "Microsoft"
},
  {
    "workbookKey": "MicrosoftDefenderForEndPoint",
    "logoFileName": "Azure_Sentinel.svg",
    "description": "A wokbook to provide details about Microsoft Defender for Endpoint Advance Hunting to Overview & Analyse data brought through M365 Defender Connector.",
    "dataTypesDependencies": [],
    "dataConnectorsDependencies": [],
    "previewImagesFileNames": [
      "microsoftdefenderforendpointwhite.png",
      "microsoftdefenderforendpointblack.png"
    ],
    "version": "1.0.0",
    "title": "Microsoft Defender For EndPoint",
    "templateRelativePath": "MicrosoftDefenderForEndPoint.json",
    "subtitle": "",
    "provider": "Microsoft Sentinel Community"
  },
  {
    "workbookKey": "MicrosoftSentinelDeploymentandMigrationTracker",
    "logoFileName": "Azure_Sentinel.svg",
    "description": "Use this workbook as a tool to define, track, and complete key deployment/migraiton tasks for Microsoft Sentinel. This workbook serves as a central hub for monitoring and configuring key areas of the product without having to leave the workbook and start over.",
    "dataTypesDependencies": [],
    "dataConnectorsDependencies": [],
    "previewImagesFileNames": [
      "microsoftsentineldeploymentandmigration-black.png",
      "microsoftsentineldeploymentandmigration-white.png"
    ],
    "version": "1.1.2",
    "title": "Microsoft Sentinel Deployment and Migration Tracker",
    "templateRelativePath": "MicrosoftSentinelDeploymentandMigrationTracker.json",
    "subtitle": "",
    "provider": "Microsoft Sentinel Community",
    "support": {
      "tier": "Community"
    },
    "author": {
      "name": "Matt Lowe"
    },
    "source": {
      "kind": "Community"
    },
    "categories": {
      "domains": [
        "Platform"
      ]
    }
  },
  {
    "workbookKey": "MicrosoftDefenderForIdentity",
    "logoFileName": "Azure_Sentinel.svg",
    "description": "Use this workbook to analyse the advance hunting data ingested for Defender For Identity.",
    "dataTypesDependencies": [
      "IdentityLogonEvents",
      "IdentityQueryEvents",
      "IdentityDirectoryEvents",
      "SecurityAlert"
    ],
    "dataConnectorsDependencies": [],
    "previewImagesFileNames": [
        "microsoftdefenderforidentity-black.png",
        "microsoftdefenderforidentity-white.png"
    ],
    "version": "1.0.0",
    "title": "Microsoft Defender For Identity",
    "templateRelativePath": "MicrosoftDefenderForIdentity.json",
    "subtitle": "",
    "provider": "Microsoft Sentinel Community"
 },
{
  "workbookKey": "EsetProtect",
  "logoFileName": "eset-logo.svg",
  "description": "Visualize events and threats from Eset protect.",
  "dataTypesDependencies": [
      "ESETPROTECT"
  ],
  "dataConnectorsDependencies": [
      "ESETPROTECT"
  ],
  "previewImagesFileNames": [
      "ESETPROTECTBlack.png",
      "ESETPROTECTWhite.png"
  ],
  "version": "1.0.0",
  "title": "EsetProtect",
  "templateRelativePath": "ESETPROTECT.json",
  "subtitle": "",
  "provider": "Community"
},
{
  "workbookKey": "CyberArkEPMWorkbook",
  "logoFileName": "CyberArk_Logo.svg",
  "description": "Sets the time name for analysis",
  "dataTypesDependencies": [
      "CyberArkEPM_CL"
  ],
  "dataConnectorsDependencies": [
      "CyberArkEPM"
  ],
  "previewImagesFileNames": [
      "CyberArkEPMBlack.png",
      "CyberArkEPMWhite.png"
  ],
  "version": "1.0.0",
  "title": "CyberArk EPM",
  "templateRelativePath": "CyberArkEPM.json",
  "subtitle": "",
  "provider": "CyberArk"
},
{
  "workbookKey": "IncidentTasksWorkbook",
  "logoFileName": "Azure_Sentinel.svg",
  "description": "Use this workbook to review and modify existing incidents with tasks. This workbook provides views that higlight incident tasks that are open, closed, or deleted, as well as incidents with tasks that are either owned or unassigned. The workbook also provides SOC metrics around incident task performance, such as percentage of incidents without tasks, average time to close tasks, and more.",
  "dataTypesDependencies": [],
  "dataConnectorsDependencies": [],
  "previewImagesFileNames": [
    "Tasks-Black.png",
    "Tasks-White.png"
],
  "version": "1.1.0",
  "title": "Incident Tasks Workbook",
  "templateRelativePath": "IncidentTasksWorkbook.json",
  "subtitle": "",
  "provider": "Microsoft"
},
  {
    "workbookKey": "SentinelWorkspaceReconTools",
    "logoFileName": "Azure_Sentinel.svg",
    "description": "A workbook providing investigation tools for key tables. Good for incident response, tuning, and cost optimizaiton. An attempt to bring the Windows EventViewer experience to the cloud.",
    "dataTypesDependencies": [
      "AzureActivity",
      "AuditLogs",
      "SigninLogs",
      "SecurityIncident",
      "SecurityAlert",
      "CommonSecurityLog",
      "Events",
      "SecurityEvents",
      "Syslog",
      "WindowsSecurityEvents"
    ],
    "dataConnectorsDependencies": [
      "AzureActivity",
      "AzureActiveDirectory",
      "SecurityEvents",
      "WindowsSecurityEvents"
    ],
    "previewImagesFileNames": [
      "SentinelWorkspaceReconToolsWhite.png",
      "SentinelWorkspaceReconToolsBlack.png"
    ],
    "version": "1.0.1",
    "title": "Sentinel Workspace Recon Tools",
    "templateRelativePath": "SentinelWorkspaceReconTools.json",
    "subtitle": "",
    "provider": "Microsoft Sentinel Community",
    "support": {
      "tier": "Community"
    },
    "author": {
      "name": "Andrew Blumhardt"
    },
    "source": {
      "kind": "Community"
    },
    "categories": {
      "domains": [
        "Security - Others"
      ]
    }
  },
  {
    "workbookKey": "SyslogOverview",
    "logoFileName": "Azure_Sentinel.svg",
    "description": "A workbook designed to show an overview about the data ingested through Syslog.",
    "dataTypesDependencies": [
      "Syslog"
    ],
    "dataConnectorsDependencies": [],
    "previewImagesFileNames": [
      "syslogoverview-white.png",
      "syslogoverview-black.png"
    ],
    "version": "1.0.0",
    "title": "Syslog Overview",
    "templateRelativePath": "syslogoverview.json",
    "subtitle": "",
    "provider": "Microsoft Sentinel Community",
    "support": {
      "tier": "Community"
    },
    "author": {
      "name": "Samik Roy"
    },
    "source": {
      "kind": "Community"
    },
    "categories": {
      "domains": [
        "Application"
      ]
    }
  },
  {
    "workbookKey": "SentinelHealth",
    "logoFileName": "Azure_Sentinel.svg",
    "description": "A workbook to show data fo Sentinel Health.",
    "dataTypesDependencies": [
      "SentinelHealth"
    ],
    "dataConnectorsDependencies": [],
    "previewImagesFileNames": [
      "SentinelHealthWhite.png",
      "SentinelHealthBlack.png"
    ],
    "version": "1.0.0",
    "title": "Sentinel Health",
    "templateRelativePath": "SentinelHealth.json",
    "subtitle": "",
    "provider": "Microsoft Sentinel Community",
	  "support": {
      "tier": "Microsoft"
    },
    "author": {
      "name": "Samik Roy"
    },
    "source": {
      "kind": "Community"
    },
    "categories": {
      "domains": [ "Platform" ]
    }
  },
  {
    "workbookKey": "MicrosoftSentinelCostGBP",
    "logoFileName": "Azure_Sentinel.svg",
    "description": "This workbook provides an estimated cost in GBP (£) across the main billed items in Microsoft Sentinel: ingestion, retention and automation. It also provides insight about the possible impact of the Microsoft 365 E5 offer.",
    "dataTypesDependencies": [],
    "dataConnectorsDependencies": [],
    "previewImagesFileNames": [ "MicrosoftSentinelCostGBPWhite.png", "MicrosoftSentinelCostGBPBlack.png"],
    "version": "1.6.1",
    "title": "Microsoft Sentinel Cost (GBP)",
    "templateRelativePath": "MicrosoftSentinelCostGBP.json",
    "subtitle": "",
    "provider": "Microsoft Sentinel Community",
	  "support": {
      "tier": "Microsoft"
    },
    "author": {
      "name": "noodlemctwoodle"
    },
    "source": {
      "kind": "Community"
    },
    "categories": {
      "domains": [ "Platform" ]
    }
  },
  {
    "workbookKey": "SentinelCosts",
    "logoFileName": "Azure_Sentinel.svg",
    "description": "A workbook to demonstrate insights into the costs of Sentinel environment.",
    "dataTypesDependencies": [],
    "dataConnectorsDependencies": [],
    "previewImagesFileNames": [
      "SentinelCostsWhite.png",
      "SentinelCostsBlack.png"
    ],
    "version": "1.5.1",
    "title": "Sentinel Costs",
    "templateRelativePath": "SentinelCosts.json",
    "subtitle": "",
    "provider": "Microsoft Sentinel Community",
	  "support": {
      "tier": "Microsoft"
    },
    "author": {
      "name": "Yahya Abulhaj"
    },
    "source": {
      "kind": "Community"
    },
    "categories": {
      "domains": [ "Platform" ]
    }
  },
  {
    "workbookKey": "AnalyticsHealthAudit",
    "logoFileName": "Azure_Sentinel.svg",
    "description": "This workbook provides visibility on the health and audit of your analytics rules. You will be able to find out whether an analytics rule is running as expected and get a list of changes made to an analytic rule.",
    "dataTypesDependencies": ["SentinelHealth", "SentinelAudit"],
    "dataConnectorsDependencies": [],
    "previewImagesFileNames": [ "AnalyticsHealthAuditWhite.png", "AnalyticsHealthAuditBlack.png" ],
    "version": "1.0.0",
    "title": "Analytics Health & Audit",
    "templateRelativePath": "AnalyticsHealthAudit.json",
    "subtitle": "",
    "provider": "Microsoft Sentinel Community",
    "support": {
      "tier": "Microsoft"
    },
    "author": {
      "name": "Microsoft Corporation"
    },
    "source": {
      "kind": "Community"
    },
    "categories": {
      "domains": [
        "IT Operations",
        "Platform"
      ]
    }
  },
  {
    "workbookKey": "AzureLogCoverage",
    "logoFileName": "Azure_Sentinel.svg",
    "description": "This Workbook pulls the current Azure inventory via Azure Resource Graph explorer and compares it with data written to one or more selected Log Analytics workspaces to determine which resources are sending data and which ones are not. This can be used to expose gaps in your logging coverage and/or identify inactive resources.",
    "dataTypesDependencies": [],
    "dataConnectorsDependencies": [],
    "previewImagesFileNames": [
      "AzureLogCoverageWhite1.png",
      "AzureLogCoverageWhite2.png",
      "AzureLogCoverageBlack1.png",
      "AzureLogCoverageBlack2.png"
    ],
    "version": "1.1.0",
    "title": "Azure Log Coverage",
    "templateRelativePath": "AzureLogCoverage.json",
    "subtitle": "",
    "provider": "Microsoft Sentinel Community",
    "support": {
      "tier": "Community"
    },
    "author": {
      "name": "Alex Anders"
    },
    "source": {
      "kind": "Community"
    }
  },
	{
		"workbookKey": "AzureSensitiveOperationsReview",
		"logoFileName": "Azure_Sentinel.svg",
		"description": "Monitor Sesnitive Operations in Azure Activity using Azure Threat Research Matrix ",
		"dataTypesDependencies": [ "AzureActivity" ],
		"dataConnectorsDependencies": [ "AzureActivity" ],
		"previewImagesFileNames": [ "SensitiveoperationSecurityBlack.png", "SensitiveoperationSecurityWhite.png" ],
		"version": "1.0.0",
		"title": "Azure SensitiveOperations Review Workbook",
		"templateRelativePath": "SensitiveOperationsinAzureActivityLogReview.json",
		"subtitle": "",
		"provider": "Microsoft Sentinel community",
		"support": {
            "tier": "Microsoft"
        },
		"author": {
            "name": "Microsoft Corporation"
        },
		"source": {
            "kind": "Community"
        },
		"categories": {
            "domains": [
                "IT Operations",
                "Platform"
            ]
        }
    },
    {
      "workbookKey": "MicrosoftSentinelCostEUR",
      "logoFileName": "Azure_Sentinel.svg",
      "description": "This workbook provides an estimated cost in EUR (€) across the main billed items in Microsoft Sentinel: ingestion, retention and automation. It also provides insight about the possible impact of the Microsoft 365 E5 offer.",
      "dataTypesDependencies": [],
      "dataConnectorsDependencies": [],
      "previewImagesFileNames": [ "MicrosoftSentinelCostEURWhite.png", "MicrosoftSentinelCostEURBlack.png"],
      "version": "1.1.0",
      "title": "Microsoft Sentinel Cost (EUR)",
      "templateRelativePath": "MicrosoftSentinelCostEUR.json",
      "subtitle": "",
      "provider": "Microsoft Sentinel Community",
	    "support": {
      "tier": "Microsoft"
		},
		"author": {
		  "name": "Marco Passanisi"
		},
		"source": {
		  "kind": "Community"
		},
		"categories": {
		  "domains": [ "Platform" ]
		}
    },
    {
      "workbookKey": "LogAnalyticsQueryAnalysis",
      "logoFileName": "Azure_Sentinel.svg",
      "description": "This workbook provides an analysis on Log Analytics Query Logs.",
      "dataTypesDependencies": [],
      "dataConnectorsDependencies": [],
      "previewImagesFileNames": [ "LogAnalyticsQueryAnalysisBlack.PNG", "LogAnalyticsQueryAnalysisWhite.PNG"],
      "version": "1.0.0",
      "title": "Log Analytics Query Analysis",
      "templateRelativePath": "LogAnalyticsQueryAnalysis.json",
      "subtitle": "",
      "provider": "Microsoft Sentinel Community",
	    "support": {
      "tier": "Microsoft"
		},
		"author": {
		  "name": "Samik Roy"
		},
		"source": {
		  "kind": "Community"
		},
		"categories": {
		  "domains": [ "Platform" ]
		}
    },
    {
      "workbookKey": "AcscEssential8",
      "logoFileName": "ACSClogo.svg",
      "description": "This workbook provides insights on the health state of Azure resources against requirements by the ACSC Essential 8.",
      "dataTypesDependencies": [ "DeviceTvmSecureConfigurationAssessment" ],
      "dataConnectorsDependencies": [],
      "previewImagesFileNames": [ "AcscEssential8Black1.png", "AcscEssential8White1.png", "AcscEssential8Black2.png", "AcscEssential8White2.png" ],
      "version": "2.0.0",
      "title": "ACSC Essential 8",
      "templateRelativePath": "AcscEssential8.json",
      "subtitle": "",
      "provider": "Microsoft",
		  "support": {
            "tier": "Microsoft"
        },
		"author": {
            "name": "Microsoft Corporation"
        },
		"source": {
            "kind": "Community"
        },
		"categories": {
            "domains": [
                "Compliance",
				"IT Operations"
            ]
        }
    } ,
    {
      "workbookKey": "TalonInsights",
      "logoFileName": "Talon.svg",
      "description": "This workbook provides Talon Security Insights on Log Analytics Query Logs",
      "dataTypesDependencies": [],
      "dataConnectorsDependencies": [],
      "previewImagesFileNames": [
        "TalonInsightsBlack.png",
        "TalonInsightsWhite.png"
    ],
    "version": "2.0.0",
      "title": "Talon Insights",
      "templateRelativePath": "TalonInsights.json",
      "subtitle": "",
      "provider": "Talon Cyber Security"
    },
    {
      "workbookKey": "manualincident",
      "logoFileName": "Azure_Sentinel.svg",
      "description": "This workbook gives the ability for efficient incident management by enabling manual creation of Microsoft Sentinel incidents directly from within the workbook.",
      "dataTypesDependencies": [ "" ],
      "dataConnectorsDependencies": [ "" ],
      "previewImagesFileNames": [ "ManualincidentWhite.png", "ManualincidentBlack.png" ],
      "version": "1.0.0",
      "title": "Incident Management with Microsoft Sentinel Manual Creation of Incidents Workbook",
      "templateRelativePath": "ManualSentinelIncident.json",
      "subtitle": "",
      "provider": "Microsoft Sentinel community",
      "support": {
        "tier": "Community"
       },
      "author": {
            "name": "Microsoft Sentinel Community"
           },
      "source": {
            "kind": "Community"
        },
      "categories": {
            "domains": [
                "Security - Others"
            ]
        }
    },
	{
      "workbookKey": "CofenseTriageThreatIndicators",
      "logoFileName": "CofenseTriage.svg",
      "description": "This workbook provides visualization of Cofense Triage threat indicators which are ingested in the Microsoft Sentinel Threat intelligence.",
      "dataTypesDependencies": [
          "ThreatIntelligenceIndicator",
          "Report_links_data_CL"
      ],
      "dataConnectorsDependencies": [
          "CofenseTriageDataConnector"
      ],
      "previewImagesFileNames": [
          "CofenseTriageThreatIndicatorsWhite1.png",
          "CofenseTriageThreatIndicatorsBlack1.png"
      ],
      "version": "1.0",
      "title": "CofenseTriageThreatIndicators",
      "templateRelativePath": "CofenseTriageThreatIndicators.json",
      "subtitle": "",
      "provider": "Cofense"
    },
    {
      "workbookKey": "OptimizationWorkbook",
      "logoFileName": "optimization.svg",
      "description": "This workbook aims to help you gain insights into your current Microsoft Sentinel environment, while also providing recommendations for optimizing costs, improving operational effectiveness, and offering a management overview.",
      "dataTypesDependencies": ["SentinelHealth", "SentinelAudit"],
      "dataConnectorsDependencies": [],
      "previewImagesFileNames": [
        "OptimizationWorkbookBlack.png",
        "OptimizationWorkbookWhite.png"
      ],
      "version": "1.4.0",
      "title": "Microsoft Sentinel Optimization Workbook",
      "templateRelativePath": "OptimizationWorkbook.json",
      "subtitle": "",
      "provider": "Microsoft",
      "support": {
        "tier": "Microsoft"
      },
      "author": {
        "name": "Jeremy Tan, Matthew Lowe, Margaret Mwaura"
      },
      "source": {
        "kind": "Community"
      },
      "categories": {
        "domains": [
          "IT Operations"
        ]
      }
    },
    {
      "workbookKey": "DataCollectionRuleToolkit",
      "logoFileName": "Azure_Sentinel.svg",
      "description": "Use this workbook solution to create, review, and modify data collection rules for Microsoft Sentinel. This workbook provides a click-through experience that centralizes key components from Microsoft Sentinel, Azure Log Analytics, and Azure Monitor to enable users to create new DCRs, modify existing DCRs, and review all DCRs in the environment.",
      "dataTypesDependencies": [],
      "dataConnectorsDependencies": [],
      "previewImagesFileNames": [ "Dcr-toolkit-Black.png", "Dcr-toolkit-White.png"],
      "version": "1.2.0",
      "title": "Data Collection Rule Toolkit",
      "templateRelativePath": "DCR-Toolkit.json",
      "subtitle": "",
      "provider": "Microsoft Sentinel Community",
      "support": {
          "tier": "Community"
      },
      "author": {
              "name": "Microsoft Sentinel Community"
          },
      "source": {
              "kind": "Community"
          },
      "categories": {
              "domains": [
                  "Data Collection"
              ]
          }
  },

  {
        "workbookKey": "NetskopeWorkbook",
        "logoFileName": "Netskope_logo.svg",
        "description": "Gain insights and comprehensive monitoring into Netskope events data by analyzing traffic and user activities.\nThis workbook provides insights into various Netskope events types such as Cloud Firewall, Network Private Access, Applications, Security Alerts as well as Web Transactions.\nYou can use this workbook to get visibility in to your Netskope Security Cloud and quickly identify threats, anamolies, traffic patterns, cloud application useage, blocked URL addresses and more.",
        "dataTypesDependencies": [
          "Netskope_Events_CL",
          "Netskope_Alerts_CL",
          "Netskope_WebTX_CL"
      ],
      "dataConnectorsDependencies": [],
      "previewImagesFileNames": [
          "Netskope-ApplicationEvents-Black.png",
          "Netskope-ApplicationEvents-White.png",
          "Netskope-SecurityAlerts-DLP-Black.png",
          "Netskope-SecurityAlerts-DLP-White.png",
          "Netskope-NetworkEvents-CFW-Black.png",
          "Netskope-NetworkEvents-CFW-White.png",
          "Netskope-SecurityAlerts-Malsite-Black.png",
          "Netskope-SecurityAlerts-Malsite-White.png",
          "Netskope-NetworkEvents-NPA-Black.png",
          "Netskope-NetworkEvents-NPA-White.png",
          "Netskope-SecurityAlerts-Malware-White.png",
          "Netskope-SecurityAlerts-Malware-Black.png",
          "Netskope-SecurityAlerts-BehaviorAnalytics-Black.png",
          "Netskope-SecurityAlerts-BehaviorAnalytics-White.png",
          "Netskope-SecurityAlerts-Overview-Black.png",
          "Netskope-SecurityAlerts-Overview-White.png",
          "Netskope-SecurityAlerts-CompormisedCredentials-Black.png",
          "Netskope-SecurityAlerts-CompromisedCredentials-White.png",
          "Netskope-WebTransactions-Black.png",
          "Netskope-WebTransactions-White.png"
      ],
        "version": "1.0",
        "title": "Netskope",
        "templateRelativePath": "NetskopeEvents.json",
        "subtitle": "",
        "provider": "Netskope"
      },
      {
        "workbookKey": "AIShield",
        "logoFileName": "AIShield_Logo.svg",
        "description": "Visualize events generated by AIShield. This workbook is dependent on a parser AIShield which is a part of the solution deployment.",
        "dataTypesDependencies": [
            "AIShield"
        ],
        "dataConnectorsDependencies": [
            "AIShield"
        ],
        "previewImagesFileNames": [
            "AIShieldBlack.png",
            "AIShieldWhite.png"
        ],
        "version": "1.0.0",
        "title": "AIShield Workbook",
        "templateRelativePath": "AIShield.json",
        "subtitle": "",
        "provider": "Community"
    },
  {
    "workbookKey": "AdvancedWorkbookConcepts",
    "logoFileName": "Azure_Sentinel.svg",
    "description": "Use this workbook to view and learn advanced concepts for workbooks in Azure Monitor and Microsoft Sentinel. Examples are provided in order to teach users how the concepts look, work, and are built.",
    "dataTypesDependencies": [],
    "dataConnectorsDependencies": [],
    "previewImagesFileNames": [ "Advancedworkbookconcepts-Black.png", "Advancedworkbookconcepts-White.png"],
    "version": "1.1.0",
    "title": "Advanced Workbook Concepts",
    "templateRelativePath": "AdvancedWorkbookConcepts.json",
    "subtitle": "",
    "provider": "Microsoft Sentinel Community",
    "support": {
        "tier": "Microsoft"
    },
"author": {
        "name": "Microsoft Sentinel Community"
    },
"source": {
        "kind": "Community"
    },
"categories": {
        "domains": [
            "Workbooks",
            "Reporting",
            "Visualization"
        ]
    }
},
{
  "workbookKey": "NetCleanProActiveWorkbook",
  "logoFileName": "NetCleanImpactLogo.svg",
  "description": "This workbook provides insights on NetClean ProActive Incidents.",
  "dataTypesDependencies": [
      "Netclean_Incidents_CL"
  ],
  "dataConnectorsDependencies": [
      "Netclean_ProActive_Incidents"
  ],
  "previewImagesFileNames": [
      "NetCleanProActiveBlack1.png",
      "NetCleanProActiveBlack2.png",
      "NetCleanProActiveWhite1.png",
      "NetCleanProActiveWhite2.png"
  ],
  "version": "1.0.0",
  "title": "NetClean ProActive",
  "templateRelativePath": "NetCleanProActiveWorkbook.json",
  "subtitle": "",
  "provider": "NetClean"
  },
  {
    "workbookKey": "AutomationHealth",
    "logoFileName": "Azure_Sentinel.svg",
    "description": "Have a holistic overview of your automation health, gain insights about failures, correlate Microsoft Sentinel health with Logic Apps diagnostics logs and deep dive automation details per incident",
    "dataTypesDependencies": [
      "SentinelHealth"
    ],
    "dataConnectorsDependencies": [],
    "previewImagesFileNames": [
      "AutomationHealthBlack.png",
      "AutomationHealthWhite.png"
  ],
    "version": "2.0.0",
    "title": "Automation health",
    "templateRelativePath": "AutomationHealth.json",
    "subtitle": "",
    "provider": "Microsoft Sentinel Community"
  },
{
    "workbookKey": "PlaybooksHealth",
    "logoFileName": "Azure_Sentinel.svg",
    "description": "The workbook will provide you with deeper insights regarding the status, activity, and billing of each playbook. You can use the workbook's logic to monitor the general health of the playbooks.",
    "dataTypesDependencies": [],
    "dataConnectorsDependencies": [],
    "previewImagesFileNames": [
      "PlaybookHealthWhite.PNG",
      "PlaybookHealthBlack.PNG"
    ],
    "version": "1.0.0",
    "title": "Playbooks health monitoring (preview)",
    "templateRelativePath": "PlaybookHealth.json",
    "subtitle": "",
    "provider": "Microsoft Sentinel Community",
    "support": {
      "tier": "Microsoft"
    },
    "author": {
      "name": "Microsoft Corporation"
    },
    "source": {
      "kind": "Community"
    },
    "categories": {
      "domains": [
        "IT Operations",
        "Platform"
      ]
    }
  },
  {
    "workbookKey": "CiscoSDWANWorkbook",
    "logoFileName": "cisco-logo-72px.svg",
    "description": "Cisco SD-WAN Workbook equips administrators with the necessary tools to implement robust security measures and stay ahead of emerging threats.By leveraging the insights and recommendations provided in the workbook, network administrators can effectively protect their SD-WAN infrastructure from potential vulnerabilities and ensure a secure and reliable network connectivity for their organization.",
    "dataTypesDependencies": [
        "Syslog",
        "CiscoSDWANNetflow_CL"
    ],
    "dataConnectorsDependencies": ["CiscoSDWAN"],
    "previewImagesFileNames": [
        "CiscoSDWANWhite1.png",
        "CiscoSDWANWhite2.png",
        "CiscoSDWANWhite3.png",
        "CiscoSDWANBlack1.png",
        "CiscoSDWANBlack2.png",
        "CiscoSDWANBlack3.png"
    ],
    "version": "1.0.0",
    "title": "Cisco SD-WAN",
    "templateRelativePath": "CiscoSDWAN.json",
    "provider": "Cisco"
  },
  {
    "workbookKey": "SAP-AuditControls",
    "logoFileName": "SAPVMIcon.svg",
    "description": "SAP -Audit Controls (Preview)",
    "dataTypesDependencies": [
        "SAPAuditLog"
    ],
    "dataConnectorsDependencies": [
        "SAP"
    ],
    "previewImagesFileNames": [""],
    "version": "1.0.0",
    "title": "SAP -Audit Controls (Preview)",
    "templateRelativePath": "SAP -Audit Controls (Preview).json",
    "subtitle": "",
    "provider": "Microsoft"
},
  {
    "workbookKey": "ZoomReports",
    "logoFileName": "Azure_Sentinel.svg",
    "description": "Visualize various details & visuals on Zoom Report data ingested though the solution. This also have a dependency on the parser which is available as a part of Zoom solution named Zoom",
    "dataTypesDependencies": [ "Zoom" ],
    "dataConnectorsDependencies": ["Zoom Reports"],
    "previewImagesFileNames": [ "ZoomReportsBlack.png", "ZoomReportsWhite.png" ],
    "version": "1.0.0",
    "title": "Zoom Reports",
    "templateRelativePath": "ZoomReports.json",
    "subtitle": "",
    "provider": "Community"
  },
  {
    "workbookKey": "InsiderRiskManagementWorkbook",
    "logoFileName": "Azure_Sentinel.svg",
    "description": "The Microsoft Insider Risk Management Workbook integrates telemetry from 25+ Microsoft security products to provide actionable insights into insider risk management. Reporting tools provide \u201cGo to Alert\u201d links to provide deeper integration between products and a simplified user experience for exploring alerts. ",
    "dataTypesDependencies": [
      "SigninLogsSigninLogs",
      "AuditLogs",
      "AzureActivity",
      "OfficeActivity",
      "InformationProtectionLogs_CL",
      "SecurityIncident"
    ],
    "dataConnectorsDependencies": [],
    "previewImagesFileNames": [
      "InsiderRiskManagementBlack.png",
      "InsiderRiskManagementWhite.png"
    ],
    "version": "1.0.0",
    "title": "Insider Risk Management",
    "templateRelativePath": "InsiderRiskManagement.json",
    "subtitle": "",
    "provider": "Microsoft"
  },
  {
  "workbookKey": "Fortiweb-workbook",
  "logoFileName": "Azure_Sentinel.svg",
  "description": "This workbook depends on a parser based on a Kusto Function to work as expected [**Fortiweb**](https://aka.ms/sentinel-FortiwebDataConnector-parser) which is deployed with the Microsoft Sentinel Solution.",
  "dataTypesDependencies": [
    "CommonSecurityLog"
  ],
  "dataConnectorsDependencies": [
  "FortinetFortiWeb"
  ],
  "previewImagesFileNames": [""],
  "version": "1.0.0",
  "title": "Fortiweb-workbook",
  "templateRelativePath": "Fortiweb-workbook.json",
  "subtitle": "",
  "provider": "Microsoft"
  },
  {
    "workbookKey": "WebSessionEssentialsWorkbook",
    "logoFileName": "Azure_Sentinel.svg",
    "description": "The 'Web Session Essentials' workbook provides real-time insights into activity and potential threats in your network. This workbook is designed for network teams, security architects, analysts, and consultants to monitor, identify and investigate threats on Web servers, Web Proxies and Web Security Gateways assets. This Workbook gives a summary of analysed web traffic and helps with threat analysis and investigating suspicious http traffic.",
    "dataTypesDependencies": [],
    "dataConnectorsDependencies": [],
    "previewImagesFileNames": [
      "WebSessionEssentialsWorkbookWhite.png",
      "WebSessionEssentialsWorkbookBlack.png"
    ],
    "version": "1.0.0",
    "title": "Web Session Essentials Workbook",
    "templateRelativePath": "WebSessionEssentials.json",
    "subtitle": "",
    "provider": "Microsoft"
  },
  {
    "workbookKey": "IslandAdminAuditOverview",
    "logoFileName": "island.svg",
    "description": "This workbook provides a view into the activities of administrators in the Island Management Console.",
    "dataTypesDependencies": [],
    "dataConnectorsDependencies": [],
    "previewImagesFileNames": [""],
    "version": "1.0.0",
    "title": "Island Admin Audit Overview",
    "templateRelativePath": "IslandAdminAuditOverview.json",
    "subtitle": "",
    "provider": "Island"
  },
  {
  "workbookKey": "IslandUserActivityOverview",
  "logoFileName": "island.svg",
  "description": "This workbook provides a view into the activities of users while using the Island Enterprise Browser.",
  "dataTypesDependencies": [],
  "dataConnectorsDependencies": [],
  "previewImagesFileNames": [""],
  "version": "1.0.0",
  "title": "Island User Activity Overview",
  "templateRelativePath": "IslandUserActivityOverview.json",
  "subtitle": "",
  "provider": "Island"
  },
  {
    "workbookKey": "BloodHoundEnterpriseAttackPathWorkbook",
    "logoFileName": "BHE_Logo.svg",
    "description": "Gain insights into BloodHound Enterprise attack paths.",
    "dataTypesDependencies": [ "BloodHoundEnterprise" ],
    "dataConnectorsDependencies": [ "BloodHoundEnterprise" ],
    "previewImagesFileNames": [""],
    "version": "1.0",
    "title": "BloodHound Enterprise Attack Paths",
    "templateRelativePath": "BloodHoundEnterpriseAttackPath.json",
    "subtitle": "",
    "provider": "SpecterOps"
},
{
    "workbookKey": "BloodHoundEnterprisePostureWorkbook",
    "logoFileName": "BHE_Logo.svg",
    "description": "Gain insights into BloodHound Enterprise domain posture.",
    "dataTypesDependencies": [ "BloodHoundEnterprise" ],
    "dataConnectorsDependencies": [ "BloodHoundEnterprise" ],
    "previewImagesFileNames": [""],
    "version": "1.0",
    "title": "BloodHound Enterprise Posture",
    "templateRelativePath": "BloodHoundEnterprisePosture.json",
    "subtitle": "",
    "provider": "SpecterOps"
},
{
  "workbookKey": "BitSightWorkbook",
  "logoFileName": "BitSight.svg",
  "description": "Gain insights into BitSight data.",
  "dataTypesDependencies": ["Alerts_data_CL", "BitsightBreaches_data_CL", "BitsightCompany_details_CL", "BitsightCompany_rating_details_CL", "BitsightDiligence_historical_statistics_CL", "BitsightDiligence_statistics_CL", "BitsightFindings_summary_CL", "BitsightFindings_data_CL", "BitsightGraph_data_CL", "BitsightIndustrial_statistics_CL", "BitsightObservation_statistics_CL"],
  "dataConnectorsDependencies": ["BitSightDatConnector"],
  "previewImagesFileNames": ["BitSightWhite1.png","BitSightBlack1.png"],
  "version": "1.0.0",
  "title": "BitSight",
  "templateRelativePath": "BitSightWorkbook.json",
  "subtitle": "",
  "provider": "BitSight"
},
  {
    "workbookKey": "VectraXDR",
    "logoFileName": "AIVectraDetect.svg",
    "description": "This workbook provides visualization of Audit, Detections, Entity Scoring, Lockdown and Health data.",
    "dataTypesDependencies": [
        "Audits_Data_CL",
        "Detections_Data_CL",
        "Entity_Scoring_Data_CL",
        "Lockdown_Data_CL",
        "Health_Data_CL"
    ],
    "dataConnectorsDependencies": [
        "VectraDataConnector"
    ],
    "previewImagesFileNames": [
        "VectraXDRWhite1.png",
        "VectraXDRWhite2.png",
        "VectraXDRWhite3.png",
        "VectraXDRWhite4.png",
        "VectraXDRWhite5.png",
        "VectraXDRBlack1.png",
        "VectraXDRBlack2.png",
        "VectraXDRBlack3.png",
        "VectraXDRBlack4.png",
        "VectraXDRBlack5.png"
    ],
    "version": "1.0.0",
    "title": "Vectra XDR",
    "templateRelativePath": "VectraXDR.json",
    "subtitle": "",
    "provider": "Vectra"
  },
  {
  "workbookKey": "CloudflareWorkbook",
  "logoFileName": "cloudflare.svg",
  "description": "Gain insights into Cloudflare events. You will get visibility on your Cloudflare web traffic, security, reliability.",
  "dataTypesDependencies": [ "Cloudflare_CL" ],
  "dataConnectorsDependencies": [ "CloudflareDataConnector" ],
  "previewImagesFileNames": ["CloudflareOverviewWhite01.png", "CloudflareOverviewWhite02.png", "CloudflareOverviewBlack01.png", "CloudflareOverviewBlack02.png"],
  "version": "1.0",
  "title": "Cloudflare",
  "templateRelativePath": "Cloudflare.json",
  "subtitle": "",
  "provider": "Cloudflare"
},
{
    "workbookKey": "CofenseIntelligenceWorkbook",
    "logoFileName": "CofenseTriage.svg",
    "description": "This workbook provides visualization of Cofense Intelligence threat indicators which are ingested in the Microsoft Sentinel Threat intelligence.",
    "dataTypesDependencies": [
        "ThreatIntelligenceIndicator",
        "Malware_Data"
    ],
    "dataConnectorsDependencies": [
        "CofenseIntelligenceDataConnector"
    ],
    "previewImagesFileNames": [
        "CofenseIntelligenceWhite1.png",
        "CofenseIntelligenceBlack1.png"
    ],
    "version": "1.0",
    "title": "CofenseIntelligenceThreatIndicators",
    "templateRelativePath": "CofenseIntelligenceThreatIndicators.json",
    "subtitle": "",
    "provider": "Cofense"
},
{
  "workbookKey": "EgressDefendMetricWorkbook",
  "logoFileName": "Egress-logo.svg",
  "description": "A workbook providing insights into Egress Defend.",
  "dataTypesDependencies": ["EgressDefend_CL"],
  "previewImagesFileNames": [ "EgressDefendMetricWorkbookBlack01.png", "EgressDefendMetricWorkbookWhite01.png" ],
  "version": "1.0.0",
  "title": "Egress Defend Insights",
  "templateRelativePath": "DefendMetrics.json",
  "subtitle": "Defend Metrics",
  "provider": "Egress Software Technologies"
  },
  {
    "workbookKey": "UserWorkbook-alexdemichieli-github-update-1",
    "logoFileName": "GitHub.svg",
    "description": "Gain insights to GitHub activities that may be interesting for security.",
    "dataTypesDependencies": [
        "GitHubAuditLogPolling_CL"
    ],
    "dataConnectorsDependencies": [
        "GitHubEcAuditLogPolling"
    ],
    "previewImagesFileNames": [""],
    "version": "1.0.0",
    "title": "GitHub Security",
    "templateRelativePath": "GitHubAdvancedSecurity.json",
    "subtitle": "",
    "provider": "Microsoft"
},
{
    "workbookKey": "SalemDashboard",
    "logoFileName": "salem_logo.svg",
    "description": "Monitor Salem Performance",
    "dataTypesDependencies": [ "SalemAlerts_CL" ],
    "dataConnectorsDependencies": [],
    "previewImagesFileNames": [""],
    "version": "1.0.0",
    "title": "Salem Alerts Workbook",
    "templateRelativePath": "SalemDashboard.json",
    "subtitle": "",
    "provider": "SalemCyber"
},
{
  "workbookKey": "MimecastAuditWorkbook",
  "logoFileName": "Mimecast.svg",
  "description": "A workbook providing insights into Mimecast Audit.",
  "dataTypesDependencies": [
      "MimecastAudit_CL"
  ],
  "previewImagesFileNames": [
      "MimecastAuditBlack1.png",
      "MimecastAuditBlack2.png",
      "MimecastAuditWhite1.png",
      "MimecastAuditWhite2.png"
  ],
  "version": "1.0.0",
  "title": "MimecastAudit",
  "templateRelativePath": "MimecastAudit.json",
  "subtitle": "Mimecast Audit",
  "provider": "Mimecast"
},
{
  "workbookKey": "MailGuard365Workbook",
  "logoFileName": "MailGuard365_logo.svg",
  "description": "MailGuard 365 Workbook",
  "dataTypesDependencies": [
    "MailGuard365_Threats_CL"
  ],
  "dataConnectorsDependencies": [
    "MailGuard365"
  ],
  "previewImagesFileNames": ["MailGuard365WorkbookWhite1.png",
    "MailGuard365WorkbookWhite2.png",
    "MailGuard365WorkbookBlack1.png",
    "MailGuard365WorkbookBlack2.png"
],
  "version": "1.0.0",
  "title": "MailGuard365",
  "templateRelativePath": "MailGuard365Dashboard.json",
  "subtitle": "",
  "provider": "MailGuard 365"
},
{
  "workbookKey": "MimecastTIRegionalWorkbook",
  "logoFileName": "Mimecast.svg",
  "description": "A workbook providing insights into Mimecast Regional Threat indicator.",
  "dataTypesDependencies": ["ThreatIntelligenceIndicator"],
  "dataConnectorsDependencies": [
     "MimecastTIRegionalConnectorAzureFunctions"
  ],
  "previewImagesFileNames": [
      "MimecastTIReginalWhite.png",
      "MimecastTIRegionalBlack.png"
  ],
  "version": "1.0.0",
  "title": "MimecastTIRegional",
  "templateRelativePath": "MimecastTIRegional.json",
  "subtitle": "Mimecast TI Regional",
  "provider": "Mimecast"
},
{
    "workbookKey": "DataminrPulseAlerts",
    "logoFileName": "DataminrPulse.svg",
    "description": "This Workbook provides insight into the data coming from DataminrPulse.",
    "dataTypesDependencies": ["DataminrPulse_Alerts_CL"],
    "dataConnectorsDependencies": ["DataminrPulseAlerts"],
    "previewImagesFileNames": [ "DataminrPulseAlertsBlack1.png",
        "DataminrPulseAlertsBlack2.png",
        "DataminrPulseAlertsBlack3.png",
        "DataminrPulseAlertsBlack4.png",
        "DataminrPulseAlertsBlack5.png",
        "DataminrPulseAlertsWhite1.png",
        "DataminrPulseAlertsWhite2.png",
        "DataminrPulseAlertsWhite3.png",
        "DataminrPulseAlertsWhite4.png",
        "DataminrPulseAlertsWhite5.png"
    ],
    "version": "1.0.0",
    "title": "Dataminr Pulse Alerts",
    "templateRelativePath": "DataminrPulseAlerts.json",
    "provider": "Dataminr"
},
{
    "workbookKey": "DoDZeroTrustWorkbook",
    "logoFileName": "",
    "description": "This workbook solution provides an intuitive, customizable, framework intended to help track/report Zero Trust implementation in accordance with the latest DoD Zero Trust Strategy.",
    "dataTypesDependencies": [],
    "dataConnectorsDependencies": [],
    "previewImagesFileNames": [
      "DoDZeroTrustWorkbook1Black.png",
      "DoDZeroTrustWorkbook2Black.png",
      "DoDZeroTrustWorkbook3Black.png",
      "DoDZeroTrustWorkbook1White.png",
      "DoDZeroTrustWorkbook2White.png",
      "DoDZeroTrustWorkbook3White.png"
    ],
    "version": "1.1.0",
    "title": "DoD Zero Trust Strategy Workbook",
    "templateRelativePath": "DoDZeroTrustWorkbook.json",
    "subtitle": "",
    "provider": "Microsoft",
    "support": {
      "tier": "Microsoft"
    },
    "author": {
      "name": "Lili Davoudian, Chhorn Lim, Jay Pelletier, Michael Crane"
    },
    "source": {
      "kind": "Community"
    },
    "categories": {
      "domains": [
        "IT Operations"
      ]
    }
},
{
    "workbookKey": "GreyNoiseIntellegenceOverviewWorkbook",
    "logoFileName": "greynoise_logomark_black.svg",
    "description": "This workbook provides visualization of GreyNoise Intelligence threat indicators which are ingested in the Microsoft Sentinel Threat intelligence.",
    "dataTypesDependencies": [
        "ThreatIntelligenceIndicator"
    ],
    "dataConnectorsDependencies": [
        "GreyNoise2SentinelAPI"
    ],
    "previewImagesFileNames": [
        "GreyNoiseOverviewWhite.png",
        "GreyNoiseOverviewBlack.png"
    ],
    "version": "1.0",
    "title": "GreyNoise Intelligence Threat Indicators",
    "templateRelativePath": "GreyNoiseOverview.json",
    "subtitle": "",
    "provider": "GreyNoise Intelligence, Inc."
},
{
    "workbookKey": "WizFindingsWorkbook",
    "logoFileName": "Wiz_logo.svg",
    "description": "A visualized overview of Wiz Findings.\nExplore, analize and learn about your security posture using Wiz Findings Overview",
    "dataTypesDependencies": [
      "WizIssues_CL",
      "WizVulnerabilities_CL",
      "WizAuditLogs_CL"
    ],
    "dataConnectorsDependencies": [
      "Wiz"
    ],
    "previewImagesFileNames": [
      "WizFindingsBlack1.png",
      "WizFindingsBlack2.png",
      "WizFindingsBlack3.png",
      "WizFindingsWhite1.png",
      "WizFindingsWhite2.png",
      "WizFindingsWhite3.png"
    ],
    "version": "1.0.0",
    "title": "Wiz Findings overview",
    "templateRelativePath": "WizFindings.json",
    "subtitle": "",
    "provider": "Wiz"
},
{
    "workbookKey": "ThreatConnectOverviewWorkbook",
    "logoFileName": "ThreatConnect.svg",
    "description": "This workbook provides visualization of ThreatConnect threat indicators which are ingested in the Microsoft Sentinel Threat intelligence.",
    "dataTypesDependencies": [
        "ThreatIntelligenceIndicator"
    ],
    "dataConnectorsDependencies": [
        "ThreatIntelligence"
    ],
    "previewImagesFileNames": [
        "ThreatConnectOverviewBlack.png",
        "ThreatConnectOverviewWhite.png"
    ],
    "version": "1.0.0",
    "title": "ThreatConnect Overview Workbook",
    "templateRelativePath": "ThreatConnectOverview.json",
    "subtitle": "",
    "provider": "ThreatConnect, Inc."
},
{
  "workbookKey": "Sentinel_Central",
  "logoFileName": "Azure_Sentinel.svg",
  "description": "Use this report to view Incident (and Alert data) across many workspaces, this works with Azure Lighthouse and across any subscription you have access to.",
  "dataTypesDependencies": ["SecurityEvent"],
  "dataConnectorsDependencies": ["IdentityAndAccessWhite.png", "IdentityAndAccessBlack.png"],
  "previewImagesFileNames": [ "SentinelCentralBlack.png", "SentinelCentralWhite.png"],
  "version": "2.1.2",
  "title": "Sentinel Central",
  "templateRelativePath": "Sentinel_Central.json",
  "subtitle": "",
  "provider": "Microsoft Sentinel community",
  "support": {
    "tier": "Community"
  },
  "author": {
    "name": "Clive Watson"
  },
  "source": {
    "kind": "Community"
  },
  "categories": {
    "domains": [
      "Security"
    ]
 }
},
{
      "workbookKey": "AuthomizeWorkbook",
      "logoFileName": "Authomize.svg",
      "description": "Manage your Authorization Security Lifecycle across all XaaS environments and Private Clouds. Using Authomize AI-based engine continuously monitor the relationships between identities and assets and gain insight into security risks and events.",
      "dataTypesDependencies": [ "Authomize_v2_CL" ],
      "dataConnectorsDependencies": [ "Authomize" ],
      "previewImagesFileNames": [ "AuthomizeITDREventMonitoring-Black.png", "AuthomizeITDREventMonitoring-White.png" ],
      "version": "1.0.0",
      "title": "Authomize ITDR Event Monitoring for Identities",
      "templateRelativePath": "Authomize.json",
      "subtitle": "",
      "provider": "Authomize"
    },
{
  "workbookKey": "GigamonConnector",
  "logoFileName": "gigamon.svg",
  "description": "A visualized overview of Gigamon AMX Data Connector .\nExplore, analize and learn about your security posture using Gigamon AMX data connector Overview.",
  "dataTypesDependencies": [
    "Gigamon_CL"
  ],
  "dataConnectorsDependencies": [
    "GigamonDataConnector"
  ],
  "previewImagesFileNames": [
    "GigamonWorkbookBlack.png",
    "GigamonWorkbookWhite.png"
  ],
  "version": "1.0.0",
  "title": "Gigamon Workbook",
  "templateRelativePath": "Gigamon.json",
  "subtitle": "",
  "provider": "Gigamon"
},
{
  "workbookKey": "PrancerSentinelAnalyticsWorkbook",
  "description": "Monitor and analyze Prancer PAC and CSPM scan results.",
  "logoFileName": "Prancer.svg",
  "dataTypesDependencies": [
     "prancer_CL"
  ],
  "dataConnectorsDependencies": [
     "PrancerLogData"
  ],
  "previewImagesFileNames": [
    "PrancerBlack.png",
    "PrancerWhite.png"
  ],
  "version": "1.0.0",
  "title": "Prancer Microsoft Sentinel Analytics Workbook",
  "templateRelativePath": "PrancerSentinelAnalytics.json",
  "subtitle": "",
  "provider": "Prancer"
},
{
"workbookKey": "ValenceSecurityAlertsWorkbook",
"logoFileName": "ValenceSecurityLogo.svg",
"description": "SaaS security alerts from Valence Security.",
"dataTypesDependencies": [
  "ValenceAlert_CL"
],
"dataConnectorsDependencies": [
  "ValenceSecurity"
],
"previewImagesFileNames": [
  "ValenceAlertsBlack.png",
  "ValenceAlertsWhite.png"
],
"version": "1.0.0",
"title": "Valence Security Alerts Workbook",
"templateRelativePath": "ValenceAlertsWorkbook.json",
"subtitle": "",
"provider": "Valence Security"
},
{
"workbookKey": "MalwareProtectionEssentialsWorkbook",
"logoFileName": "Azure_Sentinel.svg",
"description": "This workbook provides details about Suspicious Malware Activities from File, Process and Registry events generated by EDR (Endpoint Detection and Response) solutions.",
"dataTypesDependencies": ["_ASim_FileEvent", "_ASim_ProcessEvent"],
"previewImagesFileNames": [
	"MalwareProtectionEssentialsWhite.png",
	"MalwareProtectionEssentialsBlack.png"
],
"version": "1.0.0",
"title": "Malware Protection Essentials",
"templateRelativePath": "MalwareProtectionEssentialsWorkbook.json",
"subtitle": "",
"provider": "Microsoft Sentinel community"
},
{
  "workbookKey": "VaronisSaaSWorkbook",
  "logoFileName": "VaronisLogo.svg",
  "description": "Security alerts from Varonis SaaS",
  "dataTypesDependencies": [
    "VaronisAlerts_CL"
  ],
  "dataConnectorsDependencies": [
    "VaronisSaaS"
  ],
  "previewImagesFileNames": [
    "VaronisSaaSAssetsBlack.png",
    "VaronisSaaSAssetsWhite.png",
    "VaronisSaaSDevicesBlack.png",
    "VaronisSaaSDevicesWhite.png",
    "VaronisSaaSMainBlack.png",
    "VaronisSaaSMainWhite.png",
    "VaronisSaaSThreatsBlack.png",
    "VaronisSaaSThreatsWhite.png",
    "VaronisSaaSUsersBlack.png",
    "VaronisSaaSUsersWhite.png"
  ],
  "version": "1.0.0",
  "title": "Varonis SaaS Workbook",
  "templateRelativePath": "VaronisSaaS.json",
  "subtitle": "",
  "provider": "Varonis"
  },
  {
  "workbookKey": "FortinetFortiNdrCloudWorkbook",
  "logoFileName": "fortinet_logo.svg",
  "description": "Gain insights into Fortinet FortiNDR CLoud events, including the Suricata, Observation and Detections data.",
  "dataTypesDependencies": [
    "FncEventsSuricata_CL",
    "FncEventsObservation_CL",
    "FncEventsDetections_CL"
  ],
  "dataConnectorsDependencies": [
    "FortinetFortiNdrCloudDataConnector"
  ],
  "previewImagesFileNames": [
    "FncDetectionDashboardBlack.png",
    "FncDetectionDashboardWhite.png",
    "FncObservationDashboardBlack.png",
    "FncObservationDashboardWhite.png",
    "FncSuricataDashboardBlack.png",
    "FncSuricataDashboardWhite.png",
    "FncMainDashboardBlack.png",
    "FncMainDashboardWhite.png"
  ],
  "version": "1.0.0",
  "title": "FortiNDR Cloud",
  "templateRelativePath": "FortinetFortiNdrCloudWorkbook.json",
  "subtitle": "",
  "provider": "Fortinet"
},
  {
    "workbookKey": "WithSecureTopComputersByInfection",
    "logoFileName": "WithSecure.svg",
    "description": "Top 3 computers by amount of infections.",
    "dataTypesDependencies": [ "WsSecurityEvents_CL" ],
    "dataConnectorsDependencies": ["WithSecureElementsViaFunction"],
    "previewImagesFileNames": ["WithSecureTopComputersByInfectionsBlack.png", "WithSecureTopComputersByInfectionsWhite.png"],
    "version": "1.0",
    "title": "WithSecure - Top computers by infections",
    "templateRelativePath": "WithSecureTopComputersByInfections.json",
    "subtitle": "",
    "provider": "WithSecure"
  },
  {
    "workbookKey": "AzureOpenAIMonitoring",
    "logoFileName": "",
    "description": "Welcome to this Azure OpenAI Monitoring Workbook\n#### This workbook will help to monitor your Azure Open AI Instances\n\n** Please enable diagnostics settings for the Open AI instance to view the workbook.",
    "dataTypesDependencies": [],
    "dataConnectorsDependencies": [],
    "previewImagesFileNames": ["AzureOpenAIMonitoringWhite.PNG", "AzureOpenAIMonitoringBlack.PNG"],
    "version": "1.0",
    "title": "Azure OpenAI Monitoring Workbook",
    "templateRelativePath": "AzureOpenAIMonitoring.json",
    "subtitle": "",
    "provider": "Microsoft Sentinel Community"
  },
  {
    "workbookKey": "SonicWallWorkbook",
    "logoFileName": "sonicwall_logo.svg",
    "description": "A collection of queries to provide visibility into the events reported by your SonicWall firewalls.",
    "dataTypesDependencies": [
      "CommonSecurityLog",
      "ASimNetworkSessionSonicWallFirewall"
    ],
    "dataConnectorsDependencies": [
      "SonicWallFirewall"
    ],
    "previewImagesFileNames": [
      "SonicWallWorkbookWhite.png",
      "SonicWallWorkbookBlack.png"
    ],
    "version": "1.0.0",
    "title": "SonicWall Workbook",
    "templateRelativePath": "SonicWallFirewall.json",
    "subtitle": "",
    "provider": "SonicWall"
  },
  {
    "workbookKey": "AzureServiceHealthWorkbook",
    "logoFileName": "",
    "description": "A collection of queries to provide visibility into Azure Service Health across the subscriptions.",
    "dataTypesDependencies": [
      "AzureActivity"
    ],
    "dataConnectorsDependencies": [
      "AzureActivity"
    ],
    "previewImagesFileNames": [
      "AzureServiceHealthWhite.png",
      "AzureServiceHealthBlack.png"
    ],
    "version": "1.0.0",
    "title": "Azure Service Health Workbook",
    "templateRelativePath": "AzureServiceHealthWorkbook.json",
    "subtitle": "",
    "provider": "Microsoft Sentinel Community"
    },
    {
    "workbookKey": "EgressPreventMetricWorkbook",
    "logoFileName": "Egress-logo.svg",
    "description": "A workbook providing insights into Egress Defend.",
    "dataTypesDependencies": ["EgressEvents_CL"],
    "dataConnectorsDependencies": [],
    "previewImagesFileNames": [
      "EgressPreventWorkbookBlack01.png",
      "EgressPreventWorkbookWhite01.png"
   ],
    "version": "1.0.0",
    "title": "Egress Defend Insights",
    "templateRelativePath": "PreventWorkbook.json",
    "subtitle": "Iris Prevent Metrics",
    "provider": "Egress Software Technologies"

  },
  {
  "workbookKey": "NetskopeDashboard",
  "logoFileName": "Netskope.svg",
  "description": "A workbook providing insights into Netskope Alerts, Events and WebTransactions.",
  "dataConnectorsDependencies": ["NetskopeDataConnector"],
  "dataTypesDependencies": [
      "eventsapplicationdata_CL",
      "alertscompromisedcredentialdata_CL",
      "alertsctepdata_CL",
      "alertsdlpdata_CL",
      "alertsmalsitedata_CL",
      "alertsmalwaredata_CL",
      "alertspolicydata_CL",
      "alertsquarantinedata_CL",
      "alertsremediationdata_CL",
      "alertssecurityassessmentdata_CL",
      "alertsubadata_CL",
      "NetskopeWebtxData_CL"
  ],
  "previewImagesFileNames": [
      "NetskopeDashboardBlack1.png",
      "NetskopeDashboardBlack2.png",
      "NetskopeDashboardBlack3.png",
      "NetskopeDashboardWhite1.png",
      "NetskopeDashboardWhite2.png",
      "NetskopeDashboardWhite3.png"
  ],
  "version": "1.0.0",
  "title": "NetskopeDashboard",
  "templateRelativePath": "NetskopeDashboard.json",
  "subtitle": "Netskope Dashboard for Alerts, Events and WebTransactions",
  "provider": "Netskope"
  },
	{
	"workbookKey": "CodelessConnectorBuilder",
	"logoFileName": "Azure_Sentinel.svg",
	"description": "Create custom codeless connectors on demand with this UI-like workbook. Templates can be generated by going step by step in this workbook while filling out the different values.",
	"dataTypesDependencies": [],
	"previewImagesFileNames": [
		"CodelessConnectorBuilderBlack.png",
		"CodelessConnectorBuilderWhite.png"
	],
	"version": "1.0.0",
	"title": "Codeless Connector Builder",
	"templateRelativePath": "CodelessConnectorBuilder.json",
	"subtitle": "",
	"provider": "Microsoft Sentinel Community"
<<<<<<< HEAD
	},
  {
    "workbookKey": "IllumioAuditableEventsWorkbook",
    "logoFileName": "IllumioLogo.svg",
    "description": "A collection of queries to provide visibility into auditable events reported by Illumio.",
    "dataTypesDependencies": [
      "Illumio_Auditable_Events_CL"
    ],
    "dataConnectorsDependencies": [
      "IllumioSaaSDataConnector"
    ],
    "previewImagesFileNames": [
      "IllumioAuditableEventsBlack.png",
      "IllumioAuditableEventsWhite.png"
    ],
    "version": "1.0.0",
    "title": "Illumio Auditable Events Workbook",
    "templateRelativePath": "IllumioAuditableEvents.json",
    "subtitle": "",
    "provider": "Illumio"
  },
  {
    "workbookKey": "IllumioFlowEventsWorkbook",
    "logoFileName": "IllumioLogo.svg",
    "description": "A collection of queries to provide visibility into the flow events reported by Illumio.",
    "dataTypesDependencies": [
      "Illumio_Flows_Events_CL"
    ],
    "dataConnectorsDependencies": [
      "IllumioSaaSDataConnector"
    ],
    "previewImagesFileNames": [
      "IllumioFlowEventsBlack.png",
      "IllumioFlowEventsWhite.png"
    ],
    "version": "1.0.0",
    "title": "Illumio Flow Data Workbook",
    "templateRelativePath": "IllumioFlowData.json",
    "subtitle": "",
    "provider": "Illumio"
  }
=======
	}
>>>>>>> 91212850
]<|MERGE_RESOLUTION|>--- conflicted
+++ resolved
@@ -7296,7 +7296,6 @@
 	"templateRelativePath": "CodelessConnectorBuilder.json",
 	"subtitle": "",
 	"provider": "Microsoft Sentinel Community"
-<<<<<<< HEAD
 	},
   {
     "workbookKey": "IllumioAuditableEventsWorkbook",
@@ -7338,7 +7337,4 @@
     "subtitle": "",
     "provider": "Illumio"
   }
-=======
-	}
->>>>>>> 91212850
 ]