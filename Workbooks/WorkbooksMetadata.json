[
  {
    "workbookKey": "42CrunchAPIProtectionWorkbook",
    "logoFileName": "42CrunchLogo.svg",
    "description": "Monitor and protect APIs using the 42Crunch API microfirewall",
    "dataTypesDependencies": [
      "apifirewall_log_1_CL"
    ],
    "dataConnectorsDependencies": [
      "42CrunchAPIProtection"
    ],
    "previewImagesFileNames": [
      "42CrunchInstancesBlack.png",
      "42CrunchInstancesWhite.png",
      "42CrunchRequestsBlack.png",
      "42CrunchRequestsWhite.png",
      "42CrunchStatusBlack.png",
      "42CrunchStatusWhite.png"
    ],
    "version": "1.0.0",
    "title": "42Crunch API Protection Workbook",
    "templateRelativePath": "42CrunchAPIProtectionWorkbook.json",
    "subtitle": "",
    "provider": "42Crunch"
  },
  {
    "workbookKey": "AttackSurfaceReduction",
    "logoFileName": "M365securityposturelogo.svg",
    "description": "This workbook helps you implement the ASR rules of Windows/Defender, and to monitor them over time. The workbook can filter on ASR rules in Audit mode and Block mode.",
    "dataTypesDependencies": [
      "DeviceEvents"
    ],
    "dataConnectorsDependencies": [
      "MicrosoftThreatProtection"
    ],
    "previewImagesFileNames": [
      "AttackSurfaceReductionWhite.png",
      "AttackSurfaceReductionBlack.png"
    ],
    "version": "1.0.0",
    "title": "Attack Surface Reduction Dashboard",
    "templateRelativePath": "AttackSurfaceReduction.json",
    "subtitle": "",
    "provider": "Microsoft Sentinel community"
  },
  {
    "workbookKey": "ForcepointNGFWAdvanced",
    "logoFileName": "FPAdvLogo.svg",
    "description": "Gain threat intelligence correlated security and application insights on Forcepoint NGFW (Next Generation Firewall). Monitor Forcepoint logging servers health.",
    "dataTypesDependencies": [
      "CommonSecurityLog",
      "ThreatIntelligenceIndicator"
    ],
    "dataConnectorsDependencies": [
      "ForcepointNgfw",
      "ThreatIntelligence",
      "ForcepointNgfwAma"
    ],
    "previewImagesFileNames": [
      "ForcepointNGFWAdvancedWhite.png",
      "ForcepointNGFWAdvancedBlack.png"
    ],
    "version": "1.0.0",
    "title": "Forcepoint Next Generation Firewall (NGFW) Advanced Workbook",
    "templateRelativePath": "ForcepointNGFWAdvanced.json",
    "subtitle": "",
    "provider": "Forcepoint"
  },
  {
    "workbookKey": "AzureActivityWorkbook",
    "logoFileName": "azureactivity_logo.svg",
    "description": "Gain extensive insight into your organization's Azure Activity by analyzing, and correlating all user operations and events.\nYou can learn about all user operations, trends, and anomalous changes over time.\nThis workbook gives you the ability to drill down into caller activities and summarize detected failure and warning events.",
    "dataTypesDependencies": [
      "AzureActivity"
    ],
    "dataConnectorsDependencies": [
      "AzureActivity"
    ],
    "previewImagesFileNames": [
      "AzureActivityWhite1.png",
      "AzureActivityBlack1.png"
    ],
    "version": "2.0.0",
    "title": "Azure Activity",
    "templateRelativePath": "AzureActivity.json",
    "subtitle": "",
    "provider": "Microsoft"
  },
  {
    "workbookKey": "IdentityAndAccessWorkbook",
    "logoFileName": "Microsoft_logo.svg",
    "description": "Gain insights into Identity and access operations by collecting and analyzing security logs, using the audit and sign-in logs to gather insights into use of Microsoft products.\nYou can view anomalies and trends across login events from all users and machines. This workbook also identifies suspicious entities from login and access events.",
    "dataTypesDependencies": [
      "SecurityEvent"
    ],
    "dataConnectorsDependencies": [
      "SecurityEvents",
      "WindowsSecurityEvents"
    ],
    "previewImagesFileNames": [
      "IdentityAndAccessWhite.png",
      "IdentityAndAccessBlack.png"
    ],
    "version": "1.1.0",
    "title": "Identity & Access",
    "templateRelativePath": "IdentityAndAccess.json",
    "subtitle": "",
    "provider": "Microsoft"
  },
  {
    "workbookKey": "ConditionalAccessTrendsandChangesWorkbook",
    "logoFileName": "Microsoft_logo.svg",
    "description": "Gain insights into Conditional Access Trends and Changes.",
    "dataTypesDependencies": [ "SigninLogs" ],
    "dataConnectorsDependencies": [ "AzureActiveDirectory" ],
    "previewImagesFileNames": [ "catrendsWhite.png", "catrendsBlack.png" ],
    "version": "1.0.0",
    "title": "Conditional Access Trends and Changes",
    "templateRelativePath": "ConditionalAccessTrendsandChanges.json",
    "subtitle": "",
    "provider": "Microsoft",
    "support": {
      "tier": "Community"
    },
    "author": {
      "name": "Microsoft Sentinel Community"
    },
    "source": {
      "kind": "Community"
    },
    "categories": {
      "domains": [ "Identity" ]
    }
  },
  {
    "workbookKey": "CheckPointWorkbook",
    "logoFileName": "checkpoint_logo.svg",
    "description": "Gain insights into Check Point network activities, including number of gateways and servers, security incidents, and identify infected hosts.",
    "dataTypesDependencies": [
      "CommonSecurityLog"
    ],
    "dataConnectorsDependencies": [
      "CheckPoint"
    ],
    "previewImagesFileNames": [
      "CheckPointWhite.png",
      "CheckPointBlack.png"
    ],
    "version": "1.0.0",
    "title": "Check Point Software Technologies",
    "templateRelativePath": "CheckPoint.json",
    "subtitle": "",
    "provider": "Check Point"
  },
  {
    "workbookKey": "CiscoWorkbook",
    "logoFileName": "cisco_logo.svg",
    "description": "Gain insights into your Cisco ASA firewalls by analyzing traffic, events, and firewall operations.\nThis workbook analyzes Cisco ASA threat events and identifies suspicious ports, users, protocols and IP addresses.\nYou can learn about trends across user and data traffic directions, and drill down into the Cisco filter results.\nEasily detect attacks on your organization by monitoring management operations, such as configuration and logins.",
    "dataTypesDependencies": [
      "CommonSecurityLog"
    ],
    "dataConnectorsDependencies": [
      "CiscoASA"
    ],
    "previewImagesFileNames": [
      "CiscoWhite.png",
      "CiscoBlack.png"
    ],
    "version": "1.1.0",
    "title": "Cisco - ASA",
    "templateRelativePath": "Cisco.json",
    "subtitle": "",
    "provider": "Microsoft"
  },

  {
    "workbookKey": "ExchangeOnlineWorkbook",
    "logoFileName": "office365_logo.svg",
    "description": "Gain insights into Microsoft Exchange online by tracing and analyzing all Exchange operations and user activities.\nThis workbook let you monitor user activities, including logins, account operations, permission changes, and mailbox creations to discover suspicious trends among them.",
    "dataTypesDependencies": [
      "OfficeActivity"
    ],
    "dataConnectorsDependencies": [
      "Office365"
    ],
    "previewImagesFileNames": [
      "ExchangeOnlineWhite.png",
      "ExchangeOnlineBlack.png"
    ],
    "version": "2.0.0",
    "title": "Exchange Online",
    "templateRelativePath": "ExchangeOnline.json",
    "subtitle": "",
    "provider": "Microsoft"
  },
  {
    "workbookKey": "CloudNGFW-OverviewWorkbook",
    "logoFileName": "paloalto_logo.svg",
    "description": "Gain insights and comprehensive monitoring into Azure CloudNGFW by Palo Alto Networks by analyzing traffic and activities.\nThis workbook correlates all Palo Alto data with threat events to identify suspicious entities and relationships.\nYou can learn about trends across user and data traffic, and drill down into Palo Alto Wildfire and filter results.",
    "dataTypesDependencies": [
      "fluentbit_CL"
    ],
    "dataConnectorsDependencies": [
      "CloudNgfwByPAN"
    ],
    "previewImagesFileNames": [
      "PaloAltoOverviewWhite1.png",
      "PaloAltoOverviewBlack1.png",
      "PaloAltoOverviewWhite2.png",
      "PaloAltoOverviewBlack2.png",
      "PaloAltoOverviewWhite3.png",
      "PaloAltoOverviewBlack3.png"
    ],
    "version": "1.2.0",
    "title": "Azure CloudNGFW By Palo Alto Networks - Overview",
    "templateRelativePath": "CloudNGFW-Overview.json",
    "subtitle": "",
    "provider": "Palo Alto Networks"
  },
  {
    "workbookKey": "CloudNGFW-NetworkThreatWorkbook",
    "logoFileName": "paloalto_logo.svg",
    "description": "Gain insights into Azure CloudNGFW activities by analyzing threat events.\nYou can extract meaningful security information by correlating data between threats, applications, and time.\nThis workbook makes it easy to track malware, vulnerability, and virus log events.",
    "dataTypesDependencies": [
      "fluentbit_CL"
    ],
    "dataConnectorsDependencies": [
      "CloudNgfwByPAN"
    ],
    "previewImagesFileNames": [
      "PaloAltoNetworkThreatWhite1.png",
      "PaloAltoNetworkThreatBlack1.png",
      "PaloAltoNetworkThreatWhite2.png",
      "PaloAltoNetworkThreatBlack2.png"
    ],
    "version": "1.2.0",
    "title": "Azure CloudNGFW By Palo Alto Networks - Network Threats",
    "templateRelativePath": "CloudNGFW-NetworkThreat.json",
    "subtitle": "",
    "provider": "Palo Alto Networks"
  },
  {
    "workbookKey": "PaloAltoOverviewWorkbook",
    "logoFileName": "paloalto_logo.svg",
    "description": "Gain insights and comprehensive monitoring into Palo Alto firewalls by analyzing traffic and activities.\nThis workbook correlates all Palo Alto data with threat events to identify suspicious entities and relationships.\nYou can learn about trends across user and data traffic, and drill down into Palo Alto Wildfire and filter results.",
    "dataTypesDependencies": [
      "CommonSecurityLog"
    ],
    "dataConnectorsDependencies": [
      "PaloAltoNetworks"
    ],
    "previewImagesFileNames": [
      "PaloAltoOverviewWhite1.png",
      "PaloAltoOverviewBlack1.png",
      "PaloAltoOverviewWhite2.png",
      "PaloAltoOverviewBlack2.png",
      "PaloAltoOverviewWhite3.png",
      "PaloAltoOverviewBlack3.png"
    ],
    "version": "1.2.0",
    "title": "Palo Alto overview",
    "templateRelativePath": "PaloAltoOverview.json",
    "subtitle": "",
    "provider": "Microsoft"
  },
  {
    "workbookKey": "PaloAltoNetworkThreatWorkbook",
    "logoFileName": "paloalto_logo.svg",
    "description": "Gain insights into Palo Alto network activities by analyzing threat events.\nYou can extract meaningful security information by correlating data between threats, applications, and time.\nThis workbook makes it easy to track malware, vulnerability, and virus log events.",
    "dataTypesDependencies": [
      "CommonSecurityLog"
    ],
    "dataConnectorsDependencies": [
      "PaloAltoNetworks"
    ],
    "previewImagesFileNames": [
      "PaloAltoNetworkThreatWhite1.png",
      "PaloAltoNetworkThreatBlack1.png",
      "PaloAltoNetworkThreatWhite2.png",
      "PaloAltoNetworkThreatBlack2.png"
    ],
    "version": "1.1.0",
    "title": "Palo Alto Network Threat",
    "templateRelativePath": "PaloAltoNetworkThreat.json",
    "subtitle": "",
    "provider": "Palo Alto Networks"
  },
  {
    "workbookKey": "EsetSMCWorkbook",
    "logoFileName": "eset-logo.svg",
    "description": "Visualize events and threats from Eset Security Management Center.",
    "dataTypesDependencies": [
      "eset_CL"
    ],
    "dataConnectorsDependencies": [
      "EsetSMC"
    ],
    "previewImagesFileNames": [
      "esetSMCWorkbook-black.png",
      "esetSMCWorkbook-white.png"
    ],
    "version": "1.0.0",
    "title": "Eset Security Management Center Overview",
    "templateRelativePath": "esetSMCWorkbook.json",
    "subtitle": "",
    "provider": "Community",
	  "support": {
      "tier": "Community"
    },
    "author": {
      "name": "Tomáš Kubica"
    },
    "source": {
      "kind": "Community"
    },
    "categories": {
      "domains": [ "Security - Others" ]
    }
  },
  {
    "workbookKey": "FortigateWorkbook",
    "logoFileName": "fortinet_logo.svg",
    "description": "Gain insights into Fortigate firewalls by analyzing traffic and activities.\nThis workbook finds correlations in Fortigate threat events and identifies suspicious ports, users, protocols and IP addresses.\nYou can learn about trends across user and data traffic, and drill down into the Fortigate filter results.\nEasily detect attacks on your organization by monitoring management operations such as configuration and logins.",
    "dataTypesDependencies": [
      "CommonSecurityLog"
    ],
    "dataConnectorsDependencies": [
      "Fortinet"
    ],
    "previewImagesFileNames": [
      "FortigateWhite.png",
      "FortigateBlack.png"
    ],
    "version": "1.1.0",
    "title": "FortiGate",
    "templateRelativePath": "Fortigate.json",
    "subtitle": "",
    "provider": "Microsoft"
  },
  {
    "workbookKey": "DnsWorkbook",
    "logoFileName": "dns_logo.svg",
    "description": "Gain extensive insight into your organization's DNS by analyzing, collecting and correlating all DNS events.\nThis workbook exposes a variety of information about suspicious queries, malicious IP addresses and domain operations.",
    "dataTypesDependencies": [
      "DnsInventory",
      "DnsEvents"
    ],
    "dataConnectorsDependencies": [
      "DNS"
    ],
    "previewImagesFileNames": [
      "DnsWhite.png",
      "DnsBlack.png"
    ],
    "version": "1.3.0",
    "title": "DNS",
    "templateRelativePath": "Dns.json",
    "subtitle": "",
    "provider": "Microsoft"
  },
  {
    "workbookKey": "Office365Workbook",
    "logoFileName": "office365_logo.svg",
    "description": "Gain insights into Office 365 by tracing and analyzing all operations and activities. You can drill down into your SharePoint, OneDrive, and Exchange.\nThis workbook lets you find usage trends across users, files, folders, and mailboxes, making it easier to identify anomalies in your network.",
    "dataTypesDependencies": [
      "OfficeActivity"
    ],
    "dataConnectorsDependencies": [
      "Office365"
    ],
    "previewImagesFileNames": [
       "Office365White1.png",
       "Office365Black1.png",
       "Office365White2.png",
       "Office365Black2.png",
       "Office365White3.png",
       "Office365Black3.png"
      ],
    "version": "2.0.1",
    "title": "Office 365",
    "templateRelativePath": "Office365.json",
    "subtitle": "",
    "provider": "Microsoft"
  },
  {
    "workbookKey": "SharePointAndOneDriveWorkbook",
    "logoFileName": "office365_logo.svg",
    "description": "Gain insights into SharePoint and OneDrive by tracing and analyzing all operations and activities.\nYou can view trends across user operation, find correlations between users and files, and identify interesting information such as user IP addresses.",
    "dataTypesDependencies": [
      "OfficeActivity"
    ],
    "dataConnectorsDependencies": [
      "Office365"
    ],
    "previewImagesFileNames": [
      "SharePointAndOneDriveBlack1.png",
      "SharePointAndOneDriveBlack2.png",
      "SharePointAndOneDriveWhite1.png",
      "SharePointAndOneDriveWhite2.png"
    ],
    "version": "2.0.0",
    "title": "SharePoint & OneDrive",
    "templateRelativePath": "SharePointAndOneDrive.json",
    "subtitle": "",
    "provider": "Microsoft"
  },
  {
    "workbookKey": "AzureActiveDirectorySigninLogsWorkbook",
    "logoFileName": "azureactivedirectory_logo.svg",
    "description": "Gain insights into Microsoft Entra ID by connecting Microsoft Sentinel and using the sign-in logs to gather insights around Microsoft Entra ID scenarios. \nYou can learn about sign-in operations, such as user sign-ins and locations, email addresses, and  IP addresses of your users, as well as failed activities and the errors that triggered the failures.",
    "dataTypesDependencies": [
      "SigninLogs"
    ],
    "dataConnectorsDependencies": [
      "AzureActiveDirectory"
    ],
    "previewImagesFileNames": [
      "AADsigninBlack1.png",
      "AADsigninBlack2.png",
      "AADsigninWhite1.png",
      "AADsigninWhite2.png"
    ],
    "version": "2.4.0",
    "title": "Microsoft Entra ID Sign-in logs",
    "templateRelativePath": "AzureActiveDirectorySignins.json",
    "subtitle": "",
    "provider": "Microsoft"
  },
  {
    "workbookKey": "VirtualMachinesInsightsWorkbook",
    "logoFileName": "azurevirtualmachine_logo.svg",
    "description": "Gain rich insight into your organization's virtual machines from Azure Monitor, which analyzes and correlates data in your VM network. \nYou will get visibility on your VM parameters and behavior, and will be able to trace sent and received data. \nIdentify malicious attackers and their targets, and drill down into the protocols, source and destination IP addresses,  countries, and ports the attacks occur across.",
    "dataTypesDependencies": [
      "VMConnection",
      "ServiceMapComputer_CL",
      "ServiceMapProcess_CL"
    ],
    "dataConnectorsDependencies": [],
    "previewImagesFileNames": [
      "VMInsightBlack1.png",
      "VMInsightWhite1.png"
    ],
    "version": "1.3.0",
    "title": "VM insights",
    "templateRelativePath": "VirtualMachinesInsights.json",
    "subtitle": "",
    "provider": "Microsoft",
    "support": {
      "tier": "Microsoft"
    },
    "author": {
      "name": "Microsoft Corporation"
    },
    "source": {
      "kind": "Community"
    },
    "categories": {
      "domains": [
        "IT Operations",
        "Platform"
      ]
    }
  },
  {
    "workbookKey": "AzureActiveDirectoryAuditLogsWorkbook",
    "logoFileName": "azureactivedirectory_logo.svg",
    "description": "Gain insights into Microsoft Entra ID by connecting Microsoft Sentinel and using the audit logs to gather insights around Microsoft Entra ID scenarios. \nYou can learn about user operations, including password and group management, device activities, and top active users and apps.",
    "dataTypesDependencies": [
      "AuditLogs"
    ],
    "dataConnectorsDependencies": [
      "AzureActiveDirectory"
    ],
    "previewImagesFileNames": [
      "AzureADAuditLogsBlack1.png",
      "AzureADAuditLogsWhite1.png"
    ],
    "version": "1.2.0",
    "title": "Microsoft Entra ID Audit logs",
    "templateRelativePath": "AzureActiveDirectoryAuditLogs.json",
    "subtitle": "",
    "provider": "Microsoft"
  },
  {
    "workbookKey": "ThreatIntelligenceWorkbook",
    "logoFileName": "Azure_Sentinel.svg",
    "description": "Gain insights into threat indicators ingestion and search for indicators at scale across Microsoft 1st Party, 3rd Party, On-Premises, Hybrid, and Multi-Cloud Workloads. Indicators Search facilitates a simple interface for finding IP, File, Hash, Sender and more across your data. Seamless pivots to correlate indicators with Microsoft Sentinel: Incidents to make your threat intelligence actionable.",
    "dataTypesDependencies": [
      "ThreatIntelligenceIndicator",
      "SecurityIncident"
    ],
    "dataConnectorsDependencies": [
      "ThreatIntelligence",
      "ThreatIntelligenceTaxii",
	  "MicrosoftDefenderThreatIntelligence",
	  "ThreatIntelligenceUploadIndicatorsAPI"
    ],
    "previewImagesFileNames": [
      "ThreatIntelligenceWhite.png",
      "ThreatIntelligenceBlack.png"
    ],
    "version": "5.0.0",
    "title": "Threat Intelligence",
    "templateRelativePath": "ThreatIntelligence.json",
    "subtitle": "",
    "provider": "Microsoft"
  },
  {
    "workbookKey": "WebApplicationFirewallOverviewWorkbook",
    "logoFileName": "waf_logo.svg",
    "description": "Gain insights into your organization's Azure web application firewall (WAF). You will get a general overview of your application gateway firewall and application gateway access events.",
    "dataTypesDependencies": [
      "AzureDiagnostics"
    ],
    "dataConnectorsDependencies": [
      "WAF"
    ],
    "previewImagesFileNames": [
      "WAFOverviewBlack.png",
      "WAFOverviewWhite.png"
    ],
    "version": "1.1.0",
    "title": "Microsoft Web Application Firewall (WAF) - overview",
    "templateRelativePath": "WebApplicationFirewallOverview.json",
    "subtitle": "",
    "provider": "Microsoft"
  },
  {
    "workbookKey": "WebApplicationFirewallFirewallEventsWorkbook",
    "logoFileName": "waf_logo.svg",
    "description": "Gain insights into your organization's Azure web application firewall (WAF). You will get visibility in to your application gateway firewall. You can view anomalies and trends across all firewall event triggers, attack events, blocked URL addresses and more.",
    "dataTypesDependencies": [
      "AzureDiagnostics"
    ],
    "dataConnectorsDependencies": [
      "WAF"
    ],
    "previewImagesFileNames": [
      "WAFFirewallEventsBlack1.png",
      "WAFFirewallEventsBlack2.png",
      "WAFFirewallEventsWhite1.png",
      "WAFFirewallEventsWhite2.png"
    ],
    "version": "1.1.0",
    "title": "Microsoft Web Application Firewall (WAF) - firewall events",
    "templateRelativePath": "WebApplicationFirewallFirewallEvents.json",
    "subtitle": "",
    "provider": "Microsoft"
  },
  {
    "workbookKey": "WebApplicationFirewallGatewayAccessEventsWorkbook",
    "logoFileName": "waf_logo.svg",
    "description": "Gain insights into your organization's Azure web application firewall (WAF). You will get visibility in to your application gateway access events. You can view anomalies and trends across received and sent data, client IP addresses, URL addresses and more, and drill down into details.",
    "dataTypesDependencies": [
      "AzureDiagnostics"
    ],
    "dataConnectorsDependencies": [
      "WAF"
    ],
    "previewImagesFileNames": [
      "WAFGatewayAccessEventsBlack1.png",
      "WAFGatewayAccessEventsBlack2.png",
      "WAFGatewayAccessEventsWhite1.png",
      "WAFGatewayAccessEventsWhite2.png"
    ],
    "version": "1.2.0",
    "title": "Microsoft Web Application Firewall (WAF) - gateway access events",
    "templateRelativePath": "WebApplicationFirewallGatewayAccessEvents.json",
    "subtitle": "",
    "provider": "Microsoft"
  },
  {
    "workbookKey": "LinuxMachinesWorkbook",
    "logoFileName": "azurevirtualmachine_logo.svg",
    "description": "Gain insights into your workspaces' Linux machines by connecting Microsoft Sentinel and using the logs to gather insights around Linux events and errors.",
    "dataTypesDependencies": [
      "Syslog"
    ],
    "dataConnectorsDependencies": [
      "Syslog"
    ],
    "previewImagesFileNames": [
      "LinuxMachinesWhite.png",
      "LinuxMachinesBlack.png"
    ],
    "version": "1.1.0",
    "title": "Linux machines",
    "templateRelativePath": "LinuxMachines.json",
    "subtitle": "",
    "provider": "Microsoft"
  },
  {
    "workbookKey": "AzureFirewallWorkbook",
    "logoFileName": "AzFirewalls.svg",
    "description": "Gain insights into Azure Firewall events. You can learn about your application and network rules, see metrics for firewall activities across URLs, ports, and addresses across multiple workspaces.",
    "dataTypesDependencies": [
      "AzureDiagnostics"
    ],
    "dataConnectorsDependencies": [
      "AzureFirewall"
    ],
    "previewImagesFileNames": [
      "AzureFirewallWorkbookWhite1.PNG",
      "AzureFirewallWorkbookBlack1.PNG",
      "AzureFirewallWorkbookWhite2.PNG",
      "AzureFirewallWorkbookBlack2.PNG",
      "AzureFirewallWorkbookWhite3.PNG",
      "AzureFirewallWorkbookBlack3.PNG",
      "AzureFirewallWorkbookWhite4.PNG",
      "AzureFirewallWorkbookBlack4.PNG",
      "AzureFirewallWorkbookWhite5.PNG",
      "AzureFirewallWorkbookBlack5.PNG"
    ],
    "version": "1.3.0",
    "title": "Azure Firewall",
    "templateRelativePath": "AzureFirewallWorkbook.json",
    "subtitle": "",
    "provider": "Microsoft"
  },
  {
      "workbookKey": "AzureFirewallWorkbook-StructuredLogs",
      "logoFileName": "AzFirewalls.svg",
      "description": "Gain insights into Azure Firewall events using the new Structured Logs for Azure Firewall. You can learn about your application and network rules, see metrics for firewall activities across URLs, ports, and addresses across multiple workspaces.",
      "dataTypesDependencies": [
          "AZFWNetworkRule",
          "AZFWApplicationRule",
          "AZFWDnsQuery",
          "AZFWThreatIntel"
      ],
      "dataConnectorsDependencies": [
          "AzureFirewall"
      ],
      "previewImagesFileNames": [
          "AzureFirewallWorkbookWhite1.PNG",
          "AzureFirewallWorkbookBlack1.PNG",
          "AzureFirewallWorkbookWhite2.PNG",
          "AzureFirewallWorkbookBlack2.PNG",
          "AzureFirewallWorkbookWhite3.PNG",
          "AzureFirewallWorkbookBlack3.PNG",
          "AzureFirewallWorkbookWhite4.PNG",
          "AzureFirewallWorkbookBlack4.PNG",
          "AzureFirewallWorkbookWhite5.PNG",
          "AzureFirewallWorkbookBlack5.PNG"
      ],
      "version": "1.0.0",
      "title": "Azure Firewall Structured Logs",
      "templateRelativePath": "AzureFirewallWorkbook-StructuredLogs.json",
      "subtitle": "",
      "provider": "Microsoft"
  },
  {
    "workbookKey": "AzureDDoSStandardProtection",
    "logoFileName": "AzDDoS.svg",
    "description": "This workbook visualizes security-relevant Azure DDoS events across several filterable panels. Offering a summary tab, metrics and a investigate tabs across multiple workspaces.",
    "dataTypesDependencies": [
      "AzureDiagnostics"
    ],
    "dataConnectorsDependencies": [
      "DDOS"
    ],
    "previewImagesFileNames": [
      "AzureDDoSWhite1.PNG",
      "AzureDDoSBlack1.PNG",
      "AzureDDoSWhite2.PNG",
      "AzureDDoSBlack2.PNG",
      "AzureDDoSWhite2.PNG",
      "AzureDDoSBlack2.PNG"
    ],
    "version": "1.0.2",
    "title": "Azure DDoS Protection Workbook",
    "templateRelativePath": "AzDDoSStandardWorkbook.json",
    "subtitle": "",
    "provider": "Microsoft"
  },
  {
    "workbookKey": "MicrosoftCloudAppSecurityWorkbook",
    "logoFileName": "Microsoft_logo.svg",
    "description": "Using this workbook, you can identify which cloud apps are being used in your organization, gain insights from usage trends and drill down to a specific user and application.",
    "dataTypesDependencies": [
      "McasShadowItReporting"
    ],
    "dataConnectorsDependencies": [
      "MicrosoftCloudAppSecurity"
    ],
    "previewImagesFileNames": [
      "McasDiscoveryBlack.png",
      "McasDiscoveryWhite.png"
    ],
    "version": "1.2.0",
    "title": "Microsoft Cloud App Security - discovery logs",
    "templateRelativePath": "MicrosoftCloudAppSecurity.json",
    "subtitle": "",
    "provider": "Microsoft"
  },
  {
    "workbookKey": "F5BIGIPSytemMetricsWorkbook",
    "logoFileName": "f5_logo.svg",
    "description": "Gain insight into F5 BIG-IP health and performance.  This workbook provides visibility of various metrics including CPU, memory, connectivity, throughput and disk utilization.",
    "dataTypesDependencies": [
      "F5Telemetry_system_CL",
      "F5Telemetry_AVR_CL"
    ],
    "dataConnectorsDependencies": [
      "F5BigIp"
    ],
    "previewImagesFileNames": [
      "F5SMBlack.png",
      "F5SMWhite.png"
    ],
    "version": "1.1.0",
    "title": "F5 BIG-IP System Metrics",
    "templateRelativePath": "F5BIGIPSystemMetrics.json",
    "subtitle": "",
    "provider": "F5 Networks"
  },
  {
    "workbookKey": "F5NetworksWorkbook",
    "logoFileName": "f5_logo.svg",
    "description": "Gain insights into F5 BIG-IP Application Security Manager (ASM), by analyzing traffic and activities.\nThis workbook provides insight into F5's web application firewall events and identifies attack traffic patterns across multiple ASM instances as well as overall BIG-IP health.",
    "dataTypesDependencies": [
      "F5Telemetry_LTM_CL",
      "F5Telemetry_system_CL",
      "F5Telemetry_ASM_CL"
    ],
    "dataConnectorsDependencies": [
      "F5BigIp"
    ],
    "previewImagesFileNames": [
      "F5White.png",
      "F5Black.png"
    ],
    "version": "1.1.0",
    "title": "F5 BIG-IP ASM",
    "templateRelativePath": "F5Networks.json",
    "subtitle": "",
    "provider": "F5 Networks"
  },
  {
    "workbookKey": "AzureNetworkWatcherWorkbook",
    "logoFileName": "networkwatcher_logo.svg",
    "description": "Gain deeper understanding of your organization's Azure network traffic by analyzing, and correlating Network Security Group flow logs. \nYou can trace malicious traffic flows, and drill down into their protocols, source and destination IP addresses, machines, countries, and subnets. \nThis workbook also helps you protect your network by identifying weak NSG rules.",
    "dataTypesDependencies": [
      "AzureNetworkAnalytics_CL"
    ],
    "dataConnectorsDependencies": [],
    "previewImagesFileNames": [
      "AzureNetworkWatcherWhite.png",
      "AzureNetworkWatcherBlack.png"
    ],
    "version": "1.1.0",
    "title": "Azure Network Watcher",
    "templateRelativePath": "AzureNetworkWatcher.json",
    "subtitle": "",
    "provider": "Microsoft",
    "support": {
      "tier": "Microsoft"
    },
    "author": {
      "name": "Microsoft Corporation"
    },
    "source": {
      "kind": "Community"
    },
    "categories": {
      "domains": [
        "Security - Network"
      ]
    }
  },
  {
    "workbookKey": "ZscalerFirewallWorkbook",
    "logoFileName": "zscaler_logo.svg",
    "description": "Gain insights into your ZIA cloud firewall logs by connecting to Microsoft Sentinel.\nThe Zscaler firewall overview workbook provides an overview and ability to drill down into all cloud firewall activity in your Zscaler instance including non-web related networking events, security events, firewall rules, and bandwidth consumption",
    "dataTypesDependencies": [
      "CommonSecurityLog"
    ],
    "dataConnectorsDependencies": [
      "Zscaler"
    ],
    "previewImagesFileNames": [
      "ZscalerFirewallWhite1.png",
      "ZscalerFirewallBlack1.png",
      "ZscalerFirewallWhite2.png",
      "ZscalerFirewallBlack2.png"
    ],
    "version": "1.1.0",
    "title": "Zscaler Firewall",
    "templateRelativePath": "ZscalerFirewall.json",
    "subtitle": "",
    "provider": "Zscaler"
  },
  {
    "workbookKey": "ZscalerWebOverviewWorkbook",
    "logoFileName": "zscaler_logo.svg",
    "description": "Gain insights into your ZIA web logs by connecting to Microsoft Sentinel.\nThe Zscaler web overview workbook provides a bird's eye view and ability to drill down into all the security and networking events related to web transactions, types of devices, and bandwidth consumption.",
    "dataTypesDependencies": [
      "CommonSecurityLog"
    ],
    "dataConnectorsDependencies": [
      "Zscaler"
    ],
    "previewImagesFileNames": [
      "ZscalerWebOverviewWhite.png",
      "ZscalerWebOverviewBlack.png"
    ],
    "version": "1.1.0",
    "title": "Zscaler Web Overview",
    "templateRelativePath": "ZscalerWebOverview.json",
    "subtitle": "",
    "provider": "Zscaler"
  },
  {
    "workbookKey": "ZscalerThreatsOverviewWorkbook",
    "logoFileName": "zscaler_logo.svg",
    "description": "Gain insights into threats blocked by Zscaler Internet access on your network.\nThe Zscaler threat overview workbook shows your entire threat landscape including blocked malware, IPS/AV rules, and blocked cloud apps. Threats are displayed by threat categories, filetypes, inbound vs outbound threats, usernames, user location, and more.",
    "dataTypesDependencies": [
      "CommonSecurityLog"
    ],
    "dataConnectorsDependencies": [
      "Zscaler"
    ],
    "previewImagesFileNames": [
      "ZscalerThreatsWhite.png",
      "ZscalerThreatsBlack.png"
    ],
    "version": "1.2.0",
    "title": "Zscaler Threats",
    "templateRelativePath": "ZscalerThreats.json",
    "subtitle": "",
    "provider": "Zscaler"
  },
  {
    "workbookKey": "ZscalerOffice365AppsWorkbook",
    "logoFileName": "zscaler_logo.svg",
    "description": "Gain insights into Office 365 use on your network.\nThe Zscaler Office 365 overview workbook shows you the Microsoft apps running on your network and their individual bandwidth consumption. It also helps identify phishing attempts in which attackers disguised themselves as Microsoft services.",
    "dataTypesDependencies": [
      "CommonSecurityLog"
    ],
    "dataConnectorsDependencies": [
      "Zscaler"
    ],
    "previewImagesFileNames": [
      "ZscalerOffice365White.png",
      "ZscalerOffice365Black.png"
    ],
    "version": "1.1.0",
    "title": "Zscaler Office365 Apps",
    "templateRelativePath": "ZscalerOffice365Apps.json",
    "subtitle": "",
    "provider": "Zscaler"
  },
  {
    "workbookKey": "InsecureProtocolsWorkbook",
    "logoFileName": "Microsoft_logo.svg",
    "description": "Gain insights into insecure protocol traffic by collecting and analyzing security events from Microsoft products.\nYou can view analytics and quickly identify use of weak authentication as well as sources of legacy protocol traffic, like NTLM and SMBv1.\nYou will also have the ability to monitor use of weak ciphers, allowing you to find weak spots in your organization's security.",
    "dataTypesDependencies": [
      "SecurityEvent",
      "Event",
      "SigninLogs"
  ],
  "dataConnectorsDependencies": [
      "SecurityEvents",
      "AzureActiveDirectory",
      "WindowsSecurityEvents"
  ],
  "previewImagesFileNames": [
      "InsecureProtocolsWhite1.png",
      "InsecureProtocolsBlack1.png",
      "InsecureProtocolsWhite2.png",
      "InsecureProtocolsBlack2.png"
  ],
  "version": "2.1.0",
  "title": "Insecure Protocols",
  "templateRelativePath": "InsecureProtocols.json",
  "subtitle": "",
  "provider": "Microsoft",
  "support": {
    "tier": "Microsoft"
  },
  "author": {
    "name": "Microsoft Corporation"
  },
  "source": {
    "kind": "Community"
  },
  "categories": {
    "domains": [
      "Security - Others"
    ]
  }
},
  {
    "workbookKey": "AzureInformationProtectionWorkbook",
    "logoFileName": "informationProtection.svg",
    "description": "The Azure Information Protection Usage report workbook provides information on the volume of labeled and protected documents and emails over time, label distribution of files by label type, along with where the label was applied.",
    "dataTypesDependencies": [
      "SecurityEvent",
      "Event",
      "SigninLogs"
  ],
  "dataConnectorsDependencies": [
      "SecurityEvents",
      "AzureActiveDirectory",
      "WindowsSecurityEvents"
  ],
  "previewImagesFileNames": [
      "InsecureProtocolsWhite1.png",
      "InsecureProtocolsBlack1.png",
      "InsecureProtocolsWhite2.png",
      "InsecureProtocolsBlack2.png"
  ],
  "version": "2.1.0",
  "title": "Insecure Protocols",
  "templateRelativePath": "InsecureProtocols.json",
  "subtitle": "",
  "provider": "Microsoft",
  "support": {
    "tier": "Microsoft"
  },
  "author": {
    "name": "Amit Bergman"
  },
  "source": {
    "kind": "Community"
  },
  "categories": {
    "domains": [ "Security - Others" ]
  }
},
  {
    "workbookKey": "AmazonWebServicesNetworkActivitiesWorkbook",
    "logoFileName": "amazon_web_services_Logo.svg",
    "description": "Gain insights into AWS network related resource activities, including the creation, update, and deletions of security groups, network ACLs and routes, gateways, elastic load balancers, VPCs, subnets, and network interfaces.",
    "dataTypesDependencies": [
      "AWSCloudTrail"
    ],
    "dataConnectorsDependencies": [
      "AWS"
    ],
    "previewImagesFileNames": [
      "AwsNetworkActivitiesWhite.png",
      "AwsNetworkActivitiesBlack.png"
    ],
    "version": "1.0.0",
    "title": "AWS Network Activities",
    "templateRelativePath": "AmazonWebServicesNetworkActivities.json",
    "subtitle": "",
    "provider": "Microsoft"
  },
  {
    "workbookKey": "AmazonWebServicesUserActivitiesWorkbook",
    "logoFileName": "amazon_web_services_Logo.svg",
    "description": "Gain insights into AWS user activities, including failed sign-in attempts, IP addresses, regions, user agents, and identity types, as well as potential malicious user activities with assumed roles.",
    "dataTypesDependencies": [
      "AWSCloudTrail"
    ],
    "dataConnectorsDependencies": [
      "AWS"
    ],
    "previewImagesFileNames": [
      "AwsUserActivitiesWhite.png",
      "AwsUserActivitiesBlack.png"
    ],
    "version": "1.0.0",
    "title": "AWS User Activities",
    "templateRelativePath": "AmazonWebServicesUserActivities.json",
    "subtitle": "",
    "provider": "Microsoft"
  },
  {
    "workbookKey": "TrendMicroDeepSecurityAttackActivityWorkbook",
    "logoFileName": "trendmicro_logo.svg",
    "description": "Visualize and gain insights into the MITRE ATT&CK related activity detected by Trend Micro Deep Security.",
    "dataTypesDependencies": [
      "CommonSecurityLog"
    ],
    "dataConnectorsDependencies": [
      "TrendMicro"
    ],
    "previewImagesFileNames": [
      "TrendMicroDeepSecurityAttackActivityWhite.png",
      "TrendMicroDeepSecurityAttackActivityBlack.png"
    ],
    "version": "1.0.0",
    "title": "Trend Micro Deep Security ATT&CK Related Activity",
    "templateRelativePath": "TrendMicroDeepSecurityAttackActivity.json",
    "subtitle": "",
    "provider": "Trend Micro"
  },
  {
    "workbookKey": "TrendMicroDeepSecurityOverviewWorkbook",
    "logoFileName": "trendmicro_logo.svg",
    "description": "Gain insights into your Trend Micro Deep Security security event data by visualizing your Deep Security Anti-Malware, Firewall, Integrity Monitoring, Intrusion Prevention, Log Inspection, and Web Reputation event data.",
    "dataTypesDependencies": [
      "CommonSecurityLog"
    ],
    "dataConnectorsDependencies": [
      "TrendMicro"
    ],
    "previewImagesFileNames": [
      "TrendMicroDeepSecurityOverviewWhite1.png",
      "TrendMicroDeepSecurityOverviewBlack1.png",
      "TrendMicroDeepSecurityOverviewWhite2.png",
      "TrendMicroDeepSecurityOverviewBlack2.png"
    ],
    "version": "1.0.0",
    "title": "Trend Micro Deep Security Events",
    "templateRelativePath": "TrendMicroDeepSecurityOverview.json",
    "subtitle": "",
    "provider": "Trend Micro"
  },
  {
    "workbookKey": "ExtraHopDetectionSummaryWorkbook",
    "logoFileName": "extrahop_logo.svg",
    "description": "Gain insights into ExtraHop Reveal(x) detections by analyzing traffic and activities.\nThis workbook provides an overview of security detections in your organization's network, including high-risk detections and top participants.",
    "dataTypesDependencies": [
      "CommonSecurityLog"
    ],
    "dataConnectorsDependencies": [
      "ExtraHopNetworks",
	  "ExtraHopNetworksAma"
    ],
    "previewImagesFileNames": [
      "ExtrahopWhite.png",
      "ExtrahopBlack.png"
    ],
    "version": "1.0.0",
    "title": "ExtraHop",
    "templateRelativePath": "ExtraHopDetectionSummary.json",
    "subtitle": "",
    "provider": "ExtraHop Networks"
  },
  {
    "workbookKey": "BarracudaCloudFirewallWorkbook",
    "logoFileName": "barracuda_logo.svg",
    "description": "Gain insights into your Barracuda CloudGen Firewall by analyzing firewall operations and events.\nThis workbook provides insights into rule enforcement, network activities, including number of connections, top users, and helps you identify applications that are popular on your network.",
    "dataTypesDependencies": [
      "CommonSecurityLog",
      "Syslog"
    ],
    "dataConnectorsDependencies": [
      "BarracudaCloudFirewall"
    ],
    "previewImagesFileNames": [
      "BarracudaWhite1.png",
      "BarracudaBlack1.png",
      "BarracudaWhite2.png",
      "BarracudaBlack2.png"
    ],
    "version": "1.0.0",
    "title": "Barracuda CloudGen FW",
    "templateRelativePath": "Barracuda.json",
    "subtitle": "",
    "provider": "Barracuda"
  },
  {
    "workbookKey": "CitrixWorkbook",
    "logoFileName": "citrix_logo.svg",
    "description": "Citrix Analytics for Security aggregates and correlates information across network traffic, users, files and endpoints in Citrix environments. This generates actionable insights that enable Citrix administrators and security teams to remediate user security threats through automation while optimizing IT operations. Machine learning and artificial intelligence empowers Citrix Analytics for Security to identify and take automated action to prevent data exfiltration. While delivered as a cloud service, Citrix Analytics for Security can generate insights from resources located on-premises, in the cloud, or in hybrid architectures. The Citrix Analytics Workbook further enhances the value of both your Citrix Analytics for Security and Microsoft Sentinel. The Workbook enables you to integrate data sources together, helping you gain even richer insights. It also gives Security Operations (SOC) teams the ability to correlate data from disparate logs, helping you identify and proactively remediate security risk quickly. Additionally, valuable dashboards that were unique to the Citrix Analytics for Security can now be implemented in Sentinel. You can also create new custom Workbooks that were not previously available, helping extend the value of both investments.",
    "dataTypesDependencies": [
      "CitrixAnalytics_userProfile_CL",
      "CitrixAnalytics_riskScoreChange_CL",
      "CitrixAnalytics_indicatorSummary_CL",
      "CitrixAnalytics_indicatorEventDetails_CL"
  ],
  "dataConnectorsDependencies": [
      "Citrix"
  ],
  "previewImagesFileNames": [
      "CitrixWhite.png",
      "CitrixBlack.png"
  ],
    "version": "2.1.0",
    "title": "Citrix Analytics",
    "templateRelativePath": "Citrix.json",
    "subtitle": "",
    "provider": "Citrix Systems Inc."
  },
  {
    "workbookKey": "OneIdentityWorkbook",
    "logoFileName": "oneIdentity_logo.svg",
    "description": "This simple workbook gives an overview of sessions going through your SafeGuard for Privileged Sessions device.",
    "dataTypesDependencies": [
      "CommonSecurityLog"
    ],
    "dataConnectorsDependencies": [
      "OneIdentity"
    ],
    "previewImagesFileNames": [
      "OneIdentityWhite.png",
      "OneIdentityBlack.png"
    ],
    "version": "1.0.0",
    "title": "One Identity",
    "templateRelativePath": "OneIdentity.json",
    "subtitle": "",
    "provider": "One Identity LLC.",
	  "support": {
      "tier": "Community"
    },
    "author": {
      "name": "Amit Bergman"
    },
    "source": {
      "kind": "Community"
    },
    "categories": {
      "domains": [ "Identity" ]
    }
  },
  {
    "workbookKey": "SecurityStatusWorkbook",
    "logoFileName": "Azure_Sentinel.svg",
    "description": "This workbook gives an overview of Security Settings for VMs and Azure Arc.",
    "dataTypesDependencies": [
      "CommonSecurityLog",
      "SecurityEvent",
      "Syslog"
    ],
    "dataConnectorsDependencies": [],
    "previewImagesFileNames": [
      "AzureSentinelSecurityStatusBlack.png",
      "AzureSentinelSecurityStatusWhite.png"
    ],
    "version": "1.3.0",
    "title": "Security Status",
    "templateRelativePath": "SecurityStatus.json",
    "subtitle": "",
    "provider": "Microsoft",
    "author": {
      "name": "Microsoft"
    },
    "support": {
      "tier": "Microsoft"
    },
    "categories": {
      "verticals": [],
      "domains": [
        "IT Operations",
        "Security - Others",
        "Compliance"
      ]
    }
  },
  {
    "workbookKey": "AzureSentinelSecurityAlertsWorkbook",
    "logoFileName": "Azure_Sentinel.svg",
    "description": "Security Alerts dashboard for alerts in your Microsoft Sentinel environment.",
    "dataTypesDependencies": [
      "SecurityAlert"
    ],
    "dataConnectorsDependencies": [],
    "previewImagesFileNames": [
      "AzureSentinelSecurityAlertsWhite.png",
      "AzureSentinelSecurityAlertsBlack.png"
    ],
    "version": "1.1.0",
    "title": "Security Alerts",
    "templateRelativePath": "AzureSentinelSecurityAlerts.json",
    "subtitle": "",
    "provider": "Microsoft"
  },
  {
    "workbookKey": "SquadraTechnologiesSecRMMWorkbook",
    "logoFileName": "SquadraTechnologiesLogo.svg",
    "description": "This workbook gives an overview of security data for removable storage activity such as USB thumb drives and USB connected mobile devices.",
    "dataTypesDependencies": [
      "secRMM_CL"
    ],
    "dataConnectorsDependencies": [
      "SquadraTechnologiesSecRmm"
    ],
    "previewImagesFileNames": [
      "SquadraTechnologiesSecRMMWhite.PNG",
      "SquadraTechnologiesSecRMMBlack.PNG"
    ],
    "version": "1.0.0",
    "title": "Squadra Technologies SecRMM - USB removable storage security",
    "templateRelativePath": "SquadraTechnologiesSecRMM.json",
    "subtitle": "",
    "provider": "Squadra Technologies"
  },
  {
    "workbookKey": "IoT-Alerts",
    "logoFileName": "IoTIcon.svg",
    "description": "Gain insights into your IoT data workloads from Azure IoT Hub managed deployments, monitor alerts across all your IoT Hub deployments, detect devices at risk and act upon potential threats.",
    "dataTypesDependencies": [
      "SecurityAlert"
    ],
    "dataConnectorsDependencies": [
      "IoT"
    ],
    "previewImagesFileNames": [
      "IOTBlack1.png",
      "IOTWhite1.png"
    ],
    "version": "1.2.0",
    "title": "Azure Defender for IoT Alerts",
    "templateRelativePath": "IOT_Alerts.json",
    "subtitle": "",
    "provider": "Microsoft",
    "support": {
      "tier": "Community"
    },
    "author": {
      "name": "morshabi"
    },
    "source": {
      "kind": "Community"
    },
    "categories": {
      "domains": [
        "Internet of Things (IoT)"
      ]
    }
  },
  {
    "workbookKey": "IoTAssetDiscovery",
    "logoFileName": "IoTIcon.svg",
    "description": "IoT Devices asset discovery from Firewall logs By Azure Defender for IoT",
    "dataTypesDependencies": [
      "CommonSecurityLog"
    ],
    "dataConnectorsDependencies": [
      "Fortinet"
    ],
    "previewImagesFileNames": [
      "workbook-iotassetdiscovery-screenshot-Black.PNG",
      "workbook-iotassetdiscovery-screenshot-White.PNG"
    ],
    "version": "1.0.0",
    "title": "IoT Asset Discovery",
    "templateRelativePath": "IoTAssetDiscovery.json",
    "subtitle": "",
    "provider": "Microsoft",
    "support": {
      "tier": "Community"
    },
    "author": {
      "name": "jomeczyk"
    },
    "source": {
      "kind": "Community"
    },
    "categories": {
      "domains": [
        "Internet of Things (IoT)"
      ]
    }
   },
  {
    "workbookKey": "ForcepointCASBWorkbook",
    "logoFileName": "FP_Green_Emblem_RGB-01.svg",
    "description": "Get insights on user risk with the Forcepoint CASB (Cloud Access Security Broker) workbook.",
    "dataTypesDependencies": [
      "CommonSecurityLog"
    ],
    "dataConnectorsDependencies": [
      "ForcepointCasb",
	  "ForcepointCasbAma"
    ],
    "previewImagesFileNames": [
      "ForcepointCASBWhite.png",
      "ForcepointCASBBlack.png"
    ],
    "version": "1.0.0",
    "title": "Forcepoint Cloud Access Security Broker (CASB)",
    "templateRelativePath": "ForcepointCASB.json",
    "subtitle": "",
    "provider": "Forcepoint"
  },
  {
    "workbookKey": "ForcepointNGFWWorkbook",
    "logoFileName": "FP_Green_Emblem_RGB-01.svg",
    "description": "Get insights on firewall activities with the Forcepoint NGFW (Next Generation Firewall) workbook.",
    "dataTypesDependencies": [
      "CommonSecurityLog"
    ],
    "dataConnectorsDependencies": [
      "ForcepointNgfw",
	  "ForcepointNgfwAma"
    ],
    "previewImagesFileNames": [
      "ForcepointNGFWWhite.png",
      "ForcepointNGFWBlack.png"
    ],
    "version": "1.0.0",
    "title": "Forcepoint Next Generation Firewall (NGFW)",
    "templateRelativePath": "ForcepointNGFW.json",
    "subtitle": "",
    "provider": "Forcepoint"
  },
  {
    "workbookKey": "ForcepointDLPWorkbook",
    "logoFileName": "FP_Green_Emblem_RGB-01.svg",
    "description": "Get insights on DLP incidents with the Forcepoint DLP (Data Loss Prevention) workbook.",
    "dataTypesDependencies": [
      "ForcepointDLPEvents_CL"
    ],
    "dataConnectorsDependencies": [
      "ForcepointDlp"
    ],
    "previewImagesFileNames": [
      "ForcepointDLPWhite.png",
      "ForcepointDLPBlack.png"
    ],
    "version": "1.0.0",
    "title": "Forcepoint Data Loss Prevention (DLP)",
    "templateRelativePath": "ForcepointDLP.json",
    "subtitle": "",
    "provider": "Forcepoint"
  },
  {
    "workbookKey": "ZimperiumMTDWorkbook",
    "logoFileName": "ZIMPERIUM-logo_square2.svg",
    "description": "This workbook provides insights on Zimperium Mobile Threat Defense (MTD) threats and mitigations.",
    "dataTypesDependencies": [
      "ZimperiumThreatLog_CL",
      "ZimperiumMitigationLog_CL"
    ],
    "dataConnectorsDependencies": [
      "ZimperiumMtdAlerts"
    ],
    "previewImagesFileNames": [
      "ZimperiumWhite.png",
      "ZimperiumBlack.png"
    ],
    "version": "1.0.0",
    "title": "Zimperium Mobile Threat Defense (MTD)",
    "templateRelativePath": "ZimperiumWorkbooks.json",
    "subtitle": "",
    "provider": "Zimperium"
  },
  {
    "workbookKey": "AzureAuditActivityAndSigninWorkbook",
    "logoFileName": "azureactivedirectory_logo.svg",
    "description": "Gain insights into Microsoft Entra ID Audit, Activity and Signins with one workbook. This workbook can be used by Security and Azure administrators.",
    "dataTypesDependencies": [
      "AzureActivity",
      "AuditLogs",
      "SigninLogs"
    ],
    "dataConnectorsDependencies": [
      "AzureActiveDirectory"
    ],
    "previewImagesFileNames": [
      "AzureAuditActivityAndSigninWhite1.png",
      "AzureAuditActivityAndSigninWhite2.png",
      "AzureAuditActivityAndSigninBlack1.png",
      "AzureAuditActivityAndSigninBlack2.png"
    ],
    "version": "1.3.0",
    "title": "Azure AD Audit, Activity and Sign-in logs",
    "templateRelativePath": "AzureAuditActivityAndSignin.json",
    "subtitle": "",
    "provider": "Microsoft Sentinel community",
    "support": {
      "tier": "Community"
    },
    "author": {
      "name": "Sem Tijsseling"
    },
    "source": {
      "kind": "Community"
    },
    "categories": {
      "domains": [
        "Identity"
      ]
    }
    },
  {
    "workbookKey": "WindowsFirewall",
    "logoFileName": "Microsoft_logo.svg",
    "description": "Gain insights into Windows Firewall logs in combination with security and Azure signin logs",
    "dataTypesDependencies": [
      "WindowsFirewall",
      "SecurityEvent",
      "SigninLogs"
    ],
    "dataConnectorsDependencies": [
      "SecurityEvents",
      "WindowsFirewall",
      "WindowsSecurityEvents"
    ],
    "previewImagesFileNames": [
      "WindowsFirewallWhite1.png",
      "WindowsFirewallWhite2.png",
      "WindowsFirewallBlack1.png",
      "WindowsFirewallBlack2.png"
    ],
    "version": "1.0.0",
    "title": "Windows Firewall",
    "templateRelativePath": "WindowsFirewall.json",
    "subtitle": "",
    "provider": "Microsoft Sentinel community"
  },
  {
    "workbookKey": "EventAnalyzerwWorkbook",
    "logoFileName": "Azure_Sentinel.svg",
    "description": "The Event Analyzer workbook allows to explore, audit and speed up analysis of Windows Event Logs, including all event details and attributes, such as security, application, system, setup, directory service, DNS and others.",
    "dataTypesDependencies": [
      "SecurityEvent"
    ],
    "dataConnectorsDependencies": [
      "SecurityEvents",
      "WindowsSecurityEvents"
    ],
    "previewImagesFileNames": [
      "EventAnalyzer-Workbook-White.png",
      "EventAnalyzer-Workbook-Black.png"
    ],
    "version": "1.0.0",
    "title": "Event Analyzer",
    "templateRelativePath": "EventAnalyzer.json",
    "subtitle": "",
    "provider": "Microsoft Sentinel community"
  },
  {
    "workbookKey": "ASC-ComplianceandProtection",
    "logoFileName": "Azure_Sentinel.svg",
    "description": "Gain insight into regulatory compliance, alert trends, security posture, and more with this workbook based on Azure Security Center data.",
    "dataTypesDependencies": [
      "SecurityAlert",
      "ProtectionStatus",
      "SecurityRecommendation",
      "SecurityBaseline",
      "SecurityBaselineSummary",
      "Update",
      "ConfigurationChange"
    ],
    "dataConnectorsDependencies": [
      "AzureSecurityCenter"
    ],
    "previewImagesFileNames": [
      "ASCCaPBlack.png",
      "ASCCaPWhite.png"
    ],
    "version": "1.2.0",
    "title": "ASC Compliance and Protection",
    "templateRelativePath": "ASC-ComplianceandProtection.json",
    "subtitle": "",
    "provider": "Microsoft Sentinel community",
    "support": {
      "tier": "Community"
    },
    "author": {
      "name": "Matt Lowe"
    },
    "source": {
      "kind": "Community"
    },
    "categories": {
      "domains": [
        "Security - Cloud Security"
      ]
    }
  },
  {
    "workbookKey": "AIVectraDetectWorkbook",
    "logoFileName": "AIVectraDetect.svg",
    "description": "Start investigating network attacks surfaced by Vectra Detect directly from Sentinel. View critical hosts, accounts, campaigns and detections. Also monitor Vectra system health and audit logs.",
    "dataTypesDependencies": [
      "CommonSecurityLog"
    ],
    "dataConnectorsDependencies": [
      "AIVectraDetect"
    ],
    "previewImagesFileNames": [
      "AIVectraDetectWhite1.png",
      "AIVectraDetectBlack1.png"
    ],
    "version": "1.1.1",
    "title": "Vectra AI Detect",
    "templateRelativePath": "AIVectraDetectWorkbook.json",
    "subtitle": "",
    "provider": "Vectra AI"
  },
  {
    "workbookKey": "Perimeter81OverviewWorkbook",
    "logoFileName": "Perimeter81_Logo.svg",
    "description": "Gain insights and comprehensive monitoring into your Perimeter 81 account by analyzing activities.",
    "dataTypesDependencies": [
      "Perimeter81_CL"
    ],
    "dataConnectorsDependencies": [
      "Perimeter81ActivityLogs"
    ],
    "previewImagesFileNames": [
      "Perimeter81OverviewWhite1.png",
      "Perimeter81OverviewBlack1.png",
      "Perimeter81OverviewWhite2.png",
      "Perimeter81OverviewBlack2.png"
    ],
    "version": "1.0.0",
    "title": "Perimeter 81 Overview",
    "templateRelativePath": "Perimeter81OverviewWorkbook.json",
    "subtitle": "",
    "provider": "Perimeter 81"
  },
  {
    "workbookKey": "SymantecProxySGWorkbook",
    "logoFileName": "symantec_logo.svg",
    "description": "Gain insight into Symantec ProxySG by analyzing, collecting and correlating proxy data.\nThis workbook provides visibility into ProxySG Access logs",
    "dataTypesDependencies": [
      "Syslog"
    ],
    "dataConnectorsDependencies": [
      "SymantecProxySG"
    ],
    "previewImagesFileNames": [
      "SymantecProxySGWhite.png",
      "SymantecProxySGBlack.png"
    ],
    "version": "1.0.0",
    "title": "Symantec ProxySG",
    "templateRelativePath": "SymantecProxySG.json",
    "subtitle": "",
    "provider": "Symantec"
  },
  {
    "workbookKey": "IllusiveASMWorkbook",
    "logoFileName": "illusive_logo_workbook.svg",
    "description": "Gain insights into your organization's Cyber Hygiene and Attack Surface risk.\nIllusive ASM automates discovery and clean-up of credential violations, allows drill-down inspection of pathways to critical assets, and provides risk insights that inform intelligent decision-making to reduce attacker mobility.",
    "dataTypesDependencies": [
      "CommonSecurityLog"
    ],
    "dataConnectorsDependencies": [
      "illusiveAttackManagementSystem",
	  "illusiveAttackManagementSystemAma"
    ],
    "previewImagesFileNames": [
      "IllusiveASMWhite.png",
      "IllusiveASMBlack.png"
    ],
    "version": "1.0.0",
    "title": "Illusive ASM Dashboard",
    "templateRelativePath": "IllusiveASM.json",
    "subtitle": "",
    "provider": "Illusive"
  },
  {
    "workbookKey": "IllusiveADSWorkbook",
    "logoFileName": "illusive_logo_workbook.svg",
    "description": "Gain insights into unauthorized lateral movement in your organization's network.\nIllusive ADS is designed to paralyzes attackers and eradicates in-network threats by creating a hostile environment for the attackers across all the layers of the attack surface.",
    "dataTypesDependencies": [
      "CommonSecurityLog"
    ],
    "dataConnectorsDependencies": [
      "illusiveAttackManagementSystem",
	  "illusiveAttackManagementSystemAma"
    ],
    "previewImagesFileNames": [
      "IllusiveADSWhite.png",
      "IllusiveADSBlack.png"
    ],
    "version": "1.0.0",
    "title": "Illusive ADS Dashboard",
    "templateRelativePath": "IllusiveADS.json",
    "subtitle": "",
    "provider": "Illusive"
  },
  {
    "workbookKey": "PulseConnectSecureWorkbook",
    "logoFileName": "Azure_Sentinel.svg",
    "description": "Gain insight into Pulse Secure VPN by analyzing, collecting and correlating vulnerability data.\nThis workbook provides visibility into user VPN activities",
    "dataTypesDependencies": [
      "Syslog"
    ],
    "dataConnectorsDependencies": [
      "PulseConnectSecure"
    ],
    "previewImagesFileNames": [
      "PulseConnectSecureWhite.png",
      "PulseConnectSecureBlack.png"
    ],
    "version": "1.0.0",
    "title": "Pulse Connect Secure",
    "templateRelativePath": "PulseConnectSecure.json",
    "subtitle": "",
    "provider": "Pulse Secure"
  },
  {
    "workbookKey": "InfobloxNIOSWorkbook",
    "logoFileName": "infoblox_logo.svg",
    "description": "Gain insight into Infoblox NIOS by analyzing, collecting and correlating DHCP and DNS data.\nThis workbook provides visibility into DHCP and DNS traffic",
    "dataTypesDependencies": [
      "Syslog"
    ],
    "dataConnectorsDependencies": [
      "InfobloxNIOS"
    ],
    "previewImagesFileNames": [
      "InfobloxNIOSWhite.png",
      "InfobloxNIOSBlack.png"
    ],
    "version": "1.1.0",
    "title": "Infoblox NIOS",
    "templateRelativePath": "Infoblox-Workbook-V2.json",
    "subtitle": "",
    "provider": "Infoblox"
  },
  {
    "workbookKey": "SymantecVIPWorkbook",
    "logoFileName": "symantec_logo.svg",
    "description": "Gain insight into Symantec VIP by analyzing, collecting and correlating strong authentication data.\nThis workbook provides visibility into user authentications",
    "dataTypesDependencies": [
      "Syslog"
    ],
    "dataConnectorsDependencies": [
      "SymantecVIP"
    ],
    "previewImagesFileNames": [
      "SymantecVIPWhite.png",
      "SymantecVIPBlack.png"
    ],
    "version": "1.0.0",
    "title": "Symantec VIP",
    "templateRelativePath": "SymantecVIP.json",
    "subtitle": "",
    "provider": "Symantec"
  },
  {
    "workbookKey": "ProofPointTAPWorkbook",
    "logoFileName": "proofpointlogo.svg",
    "description": "Gain extensive insight into Proofpoint Targeted Attack Protection (TAP) by analyzing, collecting and correlating TAP log events.\nThis workbook provides visibility into message and click events that were permitted, delivered, or blocked",
    "dataTypesDependencies": [
      "ProofPointTAPMessagesBlocked_CL",
      "ProofPointTAPMessagesDelivered_CL",
      "ProofPointTAPClicksPermitted_CL",
      "ProofPointTAPClicksBlocked_CL"
    ],
    "dataConnectorsDependencies": [
      "ProofpointTAP"
    ],
    "previewImagesFileNames": [
      "ProofpointTAPWhite.png",
      "ProofpointTAPBlack.png"
    ],
    "version": "1.0.0",
    "title": "Proofpoint TAP",
    "templateRelativePath": "ProofpointTAP.json",
    "subtitle": "",
    "provider": "Proofpoint"
  },
  {
    "workbookKey": "QualysVMWorkbook",
    "logoFileName": "qualys_logo.svg",
    "description": "Gain insight into Qualys Vulnerability Management by analyzing, collecting and correlating vulnerability data.\nThis workbook provides visibility into vulnerabilities detected from vulnerability scans",
    "dataTypesDependencies": [
      "QualysHostDetection_CL"
    ],
    "dataConnectorsDependencies": [
      "QualysVulnerabilityManagement"
    ],
    "previewImagesFileNames": [
      "QualysVMWhite.png",
      "QualysVMBlack.png"
    ],
    "version": "1.0.0",
    "title": "Qualys Vulnerability Management",
    "templateRelativePath": "QualysVM.json",
    "subtitle": "",
    "provider": "Qualys"
  },
  {
    "workbookKey": "QualysVMV2Workbook",
    "logoFileName": "qualys_logo.svg",
    "description": "Gain insight into Qualys Vulnerability Management by analyzing, collecting and correlating vulnerability data.\nThis workbook provides visibility into vulnerabilities detected from vulnerability scans",
    "dataTypesDependencies": [
      "QualysHostDetectionV2_CL"
    ],
    "dataConnectorsDependencies": [
      "QualysVulnerabilityManagement"
    ],
    "previewImagesFileNames": [
      "QualysVMWhite.png",
      "QualysVMBlack.png"
    ],
    "version": "1.0.0",
    "title": "Qualys Vulnerability Management",
    "templateRelativePath": "QualysVMv2.json",
    "subtitle": "",
    "provider": "Qualys"
  },
  {
    "workbookKey": "GitHubSecurity",
    "logoFileName": "GitHub.svg",
    "description": "Gain insights to GitHub activities that may be interesting for security.",
    "dataTypesDependencies": [
      "Github_CL",
      "GitHubRepoLogs_CL"
    ],
    "dataConnectorsDependencies": [],
    "previewImagesFileNames": [
      "GitHubSecurityWhite.png",
      "GitHubSecurityBlack.png"
    ],
    "version": "1.0.0",
    "title": "GitHub Security",
    "templateRelativePath": "GitHubSecurityWorkbook.json",
    "subtitle": "",
    "provider": "Microsoft Sentinel community"
  },
  {
    "workbookKey": "VisualizationDemo",
    "logoFileName": "Azure_Sentinel.svg",
    "description": "Learn and explore the many ways of displaying information within Microsoft Sentinel workbooks",
    "dataTypesDependencies": [
      "SecurityAlert"
    ],
    "dataConnectorsDependencies": [],
    "previewImagesFileNames": [
      "VisualizationDemoBlack.png",
      "VisualizationDemoWhite.png"
    ],
    "version": "1.0.0",
    "title": "Visualizations Demo",
    "templateRelativePath": "VisualizationDemo.json",
    "subtitle": "",
    "provider": "Microsoft Sentinel Community",
    "support": {
      "tier": "Community"
    },
    "author": {
      "name": "Matt Lowe"
    },
    "source": {
      "kind": "Community"
    },
    "categories": {
      "domains": [
        "Platform"
      ]
    }
  },
  {
    "workbookKey": "SophosXGFirewallWorkbook",
    "logoFileName": "sophos_logo.svg",
    "description": "Gain insight into Sophos XG Firewall by analyzing, collecting and correlating firewall data.\nThis workbook provides visibility into network traffic",
    "dataTypesDependencies": [
      "Syslog"
    ],
    "dataConnectorsDependencies": [
      "SophosXGFirewall"
    ],
    "previewImagesFileNames": [
      "SophosXGFirewallWhite.png",
      "SophosXGFirewallBlack.png"
    ],
    "version": "1.0.0",
    "title": "Sophos XG Firewall",
    "templateRelativePath": "SophosXGFirewall.json",
    "subtitle": "",
    "provider": "Sophos"
  },
  {
    "workbookKey": "SysmonThreatHuntingWorkbook",
    "logoFileName": "sysmonthreathunting_logo.svg",
    "description": "Simplify your threat hunts using Sysmon data mapped to MITRE ATT&CK data. This workbook gives you the ability to drilldown into system activity based on known ATT&CK techniques as well as other threat hunting entry points such as user activity, network connections or virtual machine Sysmon events.\nPlease note that for this workbook to work you must have deployed Sysmon on your virtual machines in line with the instructions at https://github.com/BlueTeamLabs/sentinel-attack/wiki/Onboarding-sysmon-data-to-Azure-Sentinel",
    "dataTypesDependencies": [
      "Event"
    ],
    "dataConnectorsDependencies": [],
    "previewImagesFileNames": [
      "SysmonThreatHuntingWhite1.png",
      "SysmonThreatHuntingBlack1.png"
    ],
    "version": "1.4.0",
    "title": "Sysmon Threat Hunting",
    "templateRelativePath": "SysmonThreatHunting.json",
    "subtitle": "",
    "provider": "Microsoft Sentinel community",
    "support": {
      "tier": "Community"
    },
    "author": {
      "name": "Edoardo Gerosa"
    },
    "source": {
      "kind": "Community"
    },
    "categories": {
      "domains": [
        "Security - Threat Protection",
        "Application"
      ]
    }
  },
  {
    "workbookKey": "WebApplicationFirewallWAFTypeEventsWorkbook",
    "logoFileName": "webapplicationfirewall(WAF)_logo.svg",
    "description": "Gain insights into your organization's Azure web application firewall (WAF) across various services such as Azure Front Door Service and Application Gateway. You can view event triggers, full messages, attacks over time, among other data. Several aspects of the workbook are interactable to allow users to further understand their data",
    "dataTypesDependencies": [
      "AzureDiagnostics"
    ],
    "dataConnectorsDependencies": [
      "WAF"
    ],
    "previewImagesFileNames": [
      "WAFFirewallWAFTypeEventsBlack1.PNG",
      "WAFFirewallWAFTypeEventsBlack2.PNG",
      "WAFFirewallWAFTypeEventsBlack3.PNG",
      "WAFFirewallWAFTypeEventsBlack4.PNG",
      "WAFFirewallWAFTypeEventsWhite1.png",
      "WAFFirewallWAFTypeEventsWhite2.PNG",
      "WAFFirewallWAFTypeEventsWhite3.PNG",
      "WAFFirewallWAFTypeEventsWhite4.PNG"
    ],
    "version": "1.1.0",
    "title": "Microsoft Web Application Firewall (WAF) - Azure WAF",
    "templateRelativePath": "WebApplicationFirewallWAFTypeEvents.json",
    "subtitle": "",
    "provider": "Microsoft"
  },
  {
    "workbookKey": "OrcaAlertsOverviewWorkbook",
    "logoFileName": "Orca_logo.svg",
    "description": "A visualized overview of Orca security alerts.\nExplore, analize and learn about your security posture using Orca alerts Overview",
    "dataTypesDependencies": [
      "OrcaAlerts_CL"
    ],
    "dataConnectorsDependencies": [
      "OrcaSecurityAlerts"
    ],
    "previewImagesFileNames": [
      "OrcaAlertsWhite.png",
      "OrcaAlertsBlack.png"
    ],
    "version": "1.1.0",
    "title": "Orca alerts overview",
    "templateRelativePath": "OrcaAlerts.json",
    "subtitle": "",
    "provider": "Orca Security"
  },
  {
    "workbookKey": "CyberArkWorkbook",
    "logoFileName": "CyberArk_Logo.svg",
    "description": "The CyberArk Syslog connector allows you to easily connect all your CyberArk security solution logs with your Microsoft Sentinel, to view dashboards, create custom alerts, and improve investigation. Integration between CyberArk and Microsoft Sentinel makes use of the CEF Data Connector to properly parse and display CyberArk Syslog messages.",
    "dataTypesDependencies": [
      "CommonSecurityLog"
    ],
    "dataConnectorsDependencies": [
      "CyberArk",
	  "CyberArkAma"
    ],
    "previewImagesFileNames": [
      "CyberArkActivitiesWhite.PNG",
      "CyberArkActivitiesBlack.PNG"
    ],
    "version": "1.1.0",
    "title": "CyberArk EPV Events",
    "templateRelativePath": "CyberArkEPV.json",
    "subtitle": "",
    "provider": "CyberArk"
  },
  {
    "workbookKey": "UserEntityBehaviorAnalyticsWorkbook",
    "logoFileName": "Azure_Sentinel.svg",
    "description": "Identify compromised users and insider threats using User and Entity Behavior Analytics. Gain insights into anomalous user behavior from baselines learned from behavior patterns",
    "dataTypesDependencies": [
      "Anomalies"
    ],
    "dataConnectorsDependencies": [],
    "previewImagesFileNames": [
      "UserEntityBehaviorAnalyticsBlack2.png",
      "UserEntityBehaviorAnalyticsWhite2.png"
    ],
    "version": "2.0",
    "title": "User And Entity Behavior Analytics",
    "templateRelativePath": "UserEntityBehaviorAnalytics.json",
    "subtitle": "",
    "provider": "Microsoft",
    "support": {
      "tier": "Microsoft"
    },
    "author": {
      "name": "Microsoft Corporation"
    },
    "source": {
      "kind": "Community"
    },
    "categories": {
      "domains": [
        "User Behavior (UEBA)"
      ]
    }
  },
  {
    "workbookKey": "CitrixWAF",
    "logoFileName": "citrix_logo.svg",
    "description": "Gain insight into the Citrix WAF logs",
    "dataTypesDependencies": [
      "CommonSecurityLog"
    ],
    "dataConnectorsDependencies": [
      "CitrixWAF",
	  "CitrixWAFAma"
    ],
    "previewImagesFileNames": [
      "CitrixWAFBlack.png",
      "CitrixWAFWhite.png"
    ],
    "version": "1.0.0",
    "title": "Citrix WAF (Web App Firewall)",
    "templateRelativePath": "CitrixWAF.json",
    "subtitle": "",
    "provider": "Citrix Systems Inc."
  },
  {
    "workbookKey": "UnifiSGWorkbook",
    "logoFileName": "Azure_Sentinel.svg",
    "description": "Gain insights into Unifi Security Gateways analyzing traffic and activities.",
    "dataTypesDependencies": [
      "CommonSecurityLog"
    ],
    "dataConnectorsDependencies": [],
    "previewImagesFileNames": [
      "UnifiSGBlack.png",
      "UnifiSGWhite.png"
    ],
    "version": "1.0.0",
    "title": "Unifi Security Gateway",
    "templateRelativePath": "UnifiSG.json",
    "subtitle": "",
    "provider": "Microsoft Sentinel community",
    "support": {
      "tier": "Community"
    },
    "author": {
      "name": "SecurityJedi"
    },
    "source": {
      "kind": "Community"
    },
    "categories": {
      "domains": [
        "Security - Network"
      ]
    }
  },
  {
    "workbookKey": "UnifiSGNetflowWorkbook",
    "logoFileName": "Azure_Sentinel.svg",
    "description": "Gain insights into Unifi Security Gateways analyzing traffic and activities using Netflow.",
    "dataTypesDependencies": [
      "netflow_CL"
    ],
    "dataConnectorsDependencies": [],
    "previewImagesFileNames": [
      "UnifiSGNetflowBlack.png",
      "UnifiSGNetflowWhite.png"
    ],
    "version": "1.0.0",
    "title": "Unifi Security Gateway - NetFlow",
    "templateRelativePath": "UnifiSGNetflow.json",
    "subtitle": "",
    "provider": "Microsoft Sentinel community",
    "support": {
      "tier": "Community"
    },
    "author": {
      "name": "SecurityJedi"
    },
    "source": {
      "kind": "Community"
    },
    "categories": {
      "domains": [
        "Security - Network"
      ]
    }
  },
  {
    "workbookKey": "NormalizedNetworkEventsWorkbook",
    "logoFileName": "Azure_Sentinel.svg",
    "description": "See insights on multiple networking appliances and other network sessions, that have been parsed or mapped to the normalized networking sessions table. Note this requires enabling parsers for the different products - to learn more, visit https://aka.ms/sentinelnormalizationdocs",
    "dataTypesDependencies": [],
    "dataConnectorsDependencies": [],
    "previewImagesFileNames": [
      "NormalizedNetworkEventsWhite.png",
      "NormalizedNetworkEventsBlack.png"
    ],
    "version": "1.0.0",
    "title": "Normalized network events",
    "templateRelativePath": "NormalizedNetworkEvents.json",
    "subtitle": "",
    "provider": "Microsoft",
    "support": {
      "tier": "Community"
    },
    "author": {
      "name": "yoav fransis"
    },
    "source": {
      "kind": "Community"
    },
    "categories": {
      "domains": [
        "Networking"
      ]
    }
  },
  {
    "workbookKey": "WorkspaceAuditingWorkbook",
    "logoFileName": "Azure_Sentinel.svg",
    "description": "Workspace auditing report\r\nUse this report to understand query runs across your workspace.",
    "dataTypesDependencies": [
      "LAQueryLogs"
    ],
    "dataConnectorsDependencies": [],
    "previewImagesFileNames": [
      "WorkspaceAuditingWhite.png",
      "WorkspaceAuditingBlack.png"
    ],
    "version": "1.0.0",
    "title": "Workspace audit",
    "templateRelativePath": "WorkspaceAuditing.json",
    "subtitle": "",
    "provider": "Microsoft Sentinel community",
    "support": {
      "tier": "Community"
    },
    "author": {
      "name": "Sarah Young"
    },
    "source": {
      "kind": "Community"
    },
    "categories": {
      "domains": [
        "IT Operations"
      ]
    }
  },
  {
    "workbookKey": "MITREATTACKWorkbook",
    "logoFileName": "Azure_Sentinel.svg",
    "description": "Workbook to showcase MITRE ATT&CK Coverage for Microsoft Sentinel",
    "dataTypesDependencies": [
      "SecurityAlert"
  ],
    "dataConnectorsDependencies": [],
    "previewImagesFileNames": [
      "MITREATTACKWhite1.PNG",
      "MITREATTACKWhite2.PNG",
      "MITREATTACKBlack1.PNG",
      "MITREATTACKBlack2.PNG"
    ],
    "version": "1.0.1",
    "title": "MITRE ATT&CK Workbook",
    "templateRelativePath": "MITREAttack.json",
    "subtitle": "",
    "provider": "Microsoft Sentinel community"
  },
  {
    "workbookKey": "BETTERMTDWorkbook",
    "logoFileName": "BETTER_MTD_logo.svg",
    "description": "Workbook using the BETTER Mobile Threat Defense (MTD) connector, to give insights into your mobile devices, installed application and overall device security posture.",
    "dataTypesDependencies": [
      "BetterMTDDeviceLog_CL",
      "BetterMTDAppLog_CL",
      "BetterMTDIncidentLog_CL",
      "BetterMTDNetflowLog_CL"
    ],
    "dataConnectorsDependencies": [
      "BetterMTD"
    ],
    "previewImagesFileNames": [
      "BetterMTDWorkbookPreviewWhite1.png",
      "BetterMTDWorkbookPreviewWhite2.png",
      "BetterMTDWorkbookPreviewWhite3.png",
      "BetterMTDWorkbookPreviewBlack1.png",
      "BetterMTDWorkbookPreviewBlack2.png",
      "BetterMTDWorkbookPreviewBlack3.png"
    ],
    "version": "1.1.0",
    "title": "BETTER Mobile Threat Defense (MTD)",
    "templateRelativePath": "BETTER_MTD_Workbook.json",
    "subtitle": "",
    "provider": "BETTER Mobile"
  },
  {
    "workbookKey": "AlsidIoEWorkbook",
    "logoFileName": "Alsid.svg",
    "description": "Workbook showcasing the state and evolution of your Alsid for AD Indicators of Exposures alerts.",
    "dataTypesDependencies": [
      "AlsidForADLog_CL"
    ],
    "dataConnectorsDependencies": [
      "AlsidForAD"
    ],
    "previewImagesFileNames": [
      "AlsidIoEBlack1.png",
      "AlsidIoEBlack2.png",
      "AlsidIoEBlack3.png",
      "AlsidIoEWhite1.png",
      "AlsidIoEWhite2.png",
      "AlsidIoEWhite3.png"
    ],
    "version": "1.0.0",
    "title": "Alsid for AD | Indicators of Exposure",
    "templateRelativePath": "AlsidIoE.json",
    "subtitle": "",
    "provider": "Alsid"
  },
  {
    "workbookKey": "AlsidIoAWorkbook",
    "logoFileName": "Alsid.svg",
    "description": "Workbook showcasing the state and evolution of your Alsid for AD Indicators of Attack alerts.",
    "dataTypesDependencies": [
      "AlsidForADLog_CL"
    ],
    "dataConnectorsDependencies": [
      "AlsidForAD"
    ],
    "previewImagesFileNames": [
      "AlsidIoABlack1.png",
      "AlsidIoABlack2.png",
      "AlsidIoABlack3.png",
      "AlsidIoAWhite1.png",
      "AlsidIoAWhite2.png",
      "AlsidIoAWhite3.png"
    ],
    "version": "1.0.0",
    "title": "Alsid for AD | Indicators of Attack",
    "templateRelativePath": "AlsidIoA.json",
    "subtitle": "",
    "provider": "Alsid"
  },
  {
    "workbookKey": "InvestigationInsightsWorkbook",
    "logoFileName": "Microsoft_logo.svg",
    "description": "Help analysts gain insight into incident, bookmark and entity data through the Investigation Insights Workbook. This workbook provides common queries and detailed visualizations to help an analyst investigate suspicious activities quickly with an easy to use interface. Analysts can start their investigation from a Microsoft Sentinel incident, bookmark, or by simply entering the entity data into the workbook manually.",
    "dataTypesDependencies": [
      "AuditLogs",
      "AzureActivity",
      "CommonSecurityLog",
      "OfficeActivity",
      "SecurityEvent",
      "SigninLogs",
      "ThreatIntelligenceIndicator"
  ],
  "dataConnectorsDependencies": [
      "AzureActivity",
      "SecurityEvents",
      "Office365",
      "AzureActiveDirectory",
      "ThreatIntelligence",
      "ThreatIntelligenceTaxii",
      "WindowsSecurityEvents"
  ],
  "previewImagesFileNames": [
      "InvestigationInsightsWhite1.png",
      "InvestigationInsightsBlack1.png",
      "InvestigationInsightsWhite2.png",
      "InvestigationInsightsBlack2.png"
  ],
  "version": "1.4.1",
  "title": "Investigation Insights",
  "templateRelativePath": "InvestigationInsights.json",
  "subtitle": "",
  "provider": "Microsoft Sentinel community"
  },
  {
    "workbookKey": "AksSecurityWorkbook",
    "logoFileName": "Kubernetes_services.svg",
    "description": "See insights about the security of your AKS clusters. The workbook helps to identify sensitive operations in the clusters and get insights based on Azure Defender alerts.",
    "dataTypesDependencies": [
      "SecurityAlert",
      "AzureDiagnostics"
    ],
    "dataConnectorsDependencies": [
      "AzureSecurityCenter",
      "AzureKubernetes"
    ],
    "previewImagesFileNames": [
      "AksSecurityWhite.png",
      "AksSecurityBlack.png"
    ],
    "version": "1.5.0",
    "title": "Azure Kubernetes Service (AKS) Security",
    "templateRelativePath": "AksSecurity.json",
    "subtitle": "",
    "provider": "Microsoft"
  },
  {
    "workbookKey": "AzureKeyVaultWorkbook",
    "logoFileName": "KeyVault.svg",
    "description": "See insights about the security of your Azure key vaults. The workbook helps to identify sensitive operations in the key vaults and get insights based on Azure Defender alerts.",
    "dataTypesDependencies": [
      "SecurityAlert",
      "AzureDiagnostics"
    ],
    "dataConnectorsDependencies": [
      "AzureSecurityCenter",
      "AzureKeyVault"
    ],
    "previewImagesFileNames": [
      "AkvSecurityWhite.png",
      "AkvSecurityBlack.png"
    ],
    "version": "1.1.0",
    "title": "Azure Key Vault Security",
    "templateRelativePath": "AzureKeyVaultWorkbook.json",
    "subtitle": "",
    "provider": "Microsoft"
  },
  {
    "workbookKey": "IncidentOverview",
    "logoFileName": "Azure_Sentinel.svg",
    "description": "The Incident Overview workbook is designed to assist in triaging and investigation by providing in-depth information about the incident, including:\r\n* General information\r\n* Entity data\r\n* Triage time (time between incident creation and first response)\r\n* Mitigation time (time between incident creation and closing)\r\n* Comments\r\n\r\nCustomize this workbook by saving and editing it. \r\nYou can reach this workbook template from the incidents panel as well. Once you have customized it, the link from the incident panel will open the customized workbook instead of the template.\r\n",
    "dataTypesDependencies": [
      "SecurityAlert",
      "SecurityIncident"
    ],
    "dataConnectorsDependencies": [],
    "previewImagesFileNames": [
      "IncidentOverviewBlack1.png",
      "IncidentOverviewWhite1.png",
      "IncidentOverviewBlack2.png",
      "IncidentOverviewWhite2.png"
    ],
    "version": "2.1.0",
    "title": "Incident overview",
    "templateRelativePath": "IncidentOverview.json",
    "subtitle": "",
    "provider": "Microsoft"
  },
  {
    "workbookKey": "SecurityOperationsEfficiency",
    "logoFileName": "Azure_Sentinel.svg",
    "description": "Security operations center managers can view overall efficiency metrics and measures regarding the performance of their team. They can find operations by multiple indicators over time including severity, MITRE tactics, mean time to triage, mean time to resolve and more. The SOC manager can develop a picture of the performance in both general and specific areas over time and use it to improve efficiency.",
    "dataTypesDependencies": [
      "SecurityAlert",
      "SecurityIncident"
    ],
    "dataConnectorsDependencies": [],
    "previewImagesFileNames": [
      "SecurityEfficiencyWhite1.png",
      "SecurityEfficiencyWhite2.png",
      "SecurityEfficiencyBlack1.png",
      "SecurityEfficiencyBlack2.png"
  ],
  "version": "1.5.1",
  "title": "Security Operations Efficiency",
  "templateRelativePath": "SecurityOperationsEfficiency.json",
  "subtitle": "",
  "provider": "Microsoft"
  },
  {
    "workbookKey": "DataCollectionHealthMonitoring",
    "logoFileName": "Azure_Sentinel.svg",
    "description": "Gain insights into your workspace's data ingestion status. In this workbook, you can view additional monitors and detect anomalies that will help you determine your workspace's data collection health.",
    "dataTypesDependencies": [],
    "dataConnectorsDependencies": [],
    "previewImagesFileNames": [
        "HealthMonitoringWhite1.png",
        "HealthMonitoringWhite2.png",
        "HealthMonitoringWhite3.png",
        "HealthMonitoringBlack1.png",
        "HealthMonitoringBlack2.png",
        "HealthMonitoringBlack3.png"
    ],
    "version": "1.0.0",
    "title": "Data collection health monitoring",
    "templateRelativePath": "DataCollectionHealthMonitoring.json",
    "subtitle": "",
    "provider": "Microsoft",
    "support": { "tier": "Community" },
    "author": { "name": "morshabi" },
    "source": { "kind": "Community" },
    "categories": { "domains": [ "IT Operations", "Platform" ] }
  },
  {
    "workbookKey": "OnapsisAlarmsWorkbook",
    "logoFileName": "onapsis_logo.svg",
    "description": "Gain insights into what is going on in your SAP Systems with this overview of the alarms triggered in the Onapsis Platform. Incidents are enriched with context and next steps to help your Security team respond effectively.",
    "dataTypesDependencies": [
      "CommonSecurityLog"
    ],
    "dataConnectorsDependencies": [
      "OnapsisPlatform"
    ],
    "previewImagesFileNames": [
      "OnapsisWhite1.PNG",
      "OnapsisBlack1.PNG",
      "OnapsisWhite2.PNG",
      "OnapsisBlack2.PNG"
    ],
    "version": "1.0.0",
    "title": "Onapsis Alarms Overview",
    "templateRelativePath": "OnapsisAlarmsOverview.json",
    "subtitle": "",
    "provider": "Onapsis"
  },
  {
    "workbookKey": "DelineaWorkbook",
    "logoFileName": "DelineaLogo.svg",
    "description": "The Delinea Secret Server Syslog connector",
    "dataTypesDependencies": [
      "CommonSecurityLog"
    ],
    "dataConnectorsDependencies": [
      "DelineaSecretServer_CEF",
	  "DelineaSecretServerAma"
    ],
    "previewImagesFileNames": [
      "DelineaWorkbookWhite.PNG",
      "DelineaWorkbookBlack.PNG"
    ],
    "version": "1.0.0",
    "title": "Delinea Secret Server Workbook",
    "templateRelativePath": "DelineaWorkbook.json",
    "subtitle": "",
    "provider": "Delinea"
  },
  {
    "workbookKey": "ForcepointCloudSecurityGatewayWorkbook",
    "logoFileName": "Forcepoint_new_logo.svg",
    "description": "Use this report to understand query runs across your workspace.",
    "dataTypesDependencies": [
      "CommonSecurityLog"
    ],
    "dataConnectorsDependencies": [
      "ForcepointCSG",
	  "ForcepointCSGAma"
    ],
    "previewImagesFileNames": [
      "ForcepointCloudSecurityGatewayWhite.png",
      "ForcepointCloudSecurityGatewayBlack.png"
    ],
    "version": "1.0.0",
    "title": "Forcepoint Cloud Security Gateway Workbook",
    "templateRelativePath": "ForcepointCloudSecuirtyGateway.json",
    "subtitle": "",
    "provider": "Forcepoint"
  },
  {
    "workbookKey": "IntsightsIOCWorkbook",
    "logoFileName": "IntSights_logo.svg",
    "description": "This Microsoft Sentinel workbook provides an overview of Indicators of Compromise (IOCs) and their correlations allowing users to analyze and visualize indicators based on severity, type, and other parameters.",
    "dataTypesDependencies": [
      "ThreatIntelligenceIndicator",
      "SecurityAlert"
  ],
  "dataConnectorsDependencies": [
      "ThreatIntelligenceTaxii"
  ],
  "previewImagesFileNames": [
      "IntsightsIOCWhite.png",
      "IntsightsMatchedWhite.png",
      "IntsightsMatchedBlack.png",
      "IntsightsIOCBlack.png"
  ],
    "version": "2.0.0",
    "title": "IntSights IOC Workbook",
    "templateRelativePath": "IntsightsIOCWorkbook.json",
    "subtitle": "",
    "provider": "IntSights Cyber Intelligence"
  },
  {
    "workbookKey": "DarktraceSummaryWorkbook",
    "logoFileName": "Darktrace.svg",
    "description": "A workbook containing relevant KQL queries to help you visualise the data in model breaches from the Darktrace Connector",
    "dataTypesDependencies": [
      "CommonSecurityLog"
    ],
    "dataConnectorsDependencies": [
      "Darktrace",
	  "DarktraceAma"
    ],
    "previewImagesFileNames": [
      "AIA-DarktraceSummaryWhite.png",
      "AIA-DarktraceSummaryBlack.png"
    ],
    "version": "1.1.0",
    "title": "AI Analyst Darktrace Model Breach Summary",
    "templateRelativePath": "AIA-Darktrace.json",
    "subtitle": "",
    "provider": "Darktrace"
  },
  {
    "workbookKey": "TrendMicroXDR",
    "logoFileName": "trendmicro_logo.svg",
    "description": "Gain insights from Trend Vision One with this overview of the Alerts triggered.",
    "dataTypesDependencies": [
      "TrendMicro_XDR_WORKBENCH_CL"
  ],
  "dataConnectorsDependencies": [
      "TrendMicroXDR"
  ],
  "previewImagesFileNames": [
      "TrendMicroXDROverviewWhite.png",
      "TrendMicroXDROverviewBlack.png"
  ],
  "version": "1.3.0",
    "title": "Trend Vision One Alert Overview",
    "templateRelativePath": "TrendMicroXDROverview.json",
    "subtitle": "",
    "provider": "Trend Micro"
  },
  {
    "workbookKey": "CyberpionOverviewWorkbook",
    "logoFileName": "cyberpion_logo.svg",
    "description": "Use Cyberpion's Security Logs and this workbook, to get an overview of your online assets, gain insights into their current state, and find ways to better secure your ecosystem.",
    "dataTypesDependencies": [
      "CyberpionActionItems_CL"
    ],
    "dataConnectorsDependencies": [
      "CyberpionSecurityLogs"
    ],
    "previewImagesFileNames": [
      "CyberpionActionItemsBlack.png",
      "CyberpionActionItemsWhite.png"
    ],
    "version": "1.0.0",
    "title": "Cyberpion Overview",
    "templateRelativePath": "CyberpionOverviewWorkbook.json",
    "subtitle": "",
    "provider": "Cyberpion"
  },
  {
    "workbookKey": "SolarWindsPostCompromiseHuntingWorkbook",
    "logoFileName": "MSTIC-Logo.svg",
    "description": "This hunting workbook is intended to help identify activity related to the Solorigate compromise and subsequent attacks discovered in December 2020",
    "dataTypesDependencies": [
      "CommonSecurityLog",
      "SigninLogs",
      "AuditLogs",
      "AADServicePrincipalSignInLogs",
      "OfficeActivity",
      "BehaviorAnalytics",
      "SecurityEvent",
      "DeviceProcessEvents",
      "SecurityAlert",
      "DnsEvents"
    ],
    "dataConnectorsDependencies": [
      "AzureActiveDirectory",
      "SecurityEvents",
      "Office365",
      "MicrosoftThreatProtection",
      "DNS",
      "WindowsSecurityEvents"
    ],
    "previewImagesFileNames": [
      "SolarWindsPostCompromiseHuntingWhite.png",
      "SolarWindsPostCompromiseHuntingBlack.png"
    ],
    "version": "1.5.1",
    "title": "SolarWinds Post Compromise Hunting",
    "templateRelativePath": "SolarWindsPostCompromiseHunting.json",
    "subtitle": "",
    "provider": "Microsoft",
	  "support": {
      "tier": "Microsoft"
    },
    "author": {
      "name": "Shain"
    },
    "source": {
      "kind": "Community"
    },
    "categories": {
      "domains": [ "Security - Others" ]
    }
  },
  {
    "workbookKey": "ProofpointPODWorkbook",
    "logoFileName": "proofpointlogo.svg",
    "description": "Gain insights into your Proofpoint on Demand Email Security activities, including maillog and messages data. The Workbook provides users with an executive dashboard showing the reporting capabilities, message traceability and monitoring.",
    "dataTypesDependencies": [
      "ProofpointPOD_maillog_CL",
      "ProofpointPOD_message_CL"
    ],
    "dataConnectorsDependencies": [
      "ProofpointPOD"
    ],
    "previewImagesFileNames": [
      "ProofpointPODMainBlack1.png",
      "ProofpointPODMainBlack2.png",
      "ProofpointPODMainWhite1.png",
      "ProofpointPODMainWhite2.png",
      "ProofpointPODMessageSummaryBlack.png",
      "ProofpointPODMessageSummaryWhite.png",
      "ProofpointPODTLSBlack.png",
      "ProofpointPODTLSWhite.png"
    ],
    "version": "1.0.0",
    "title": "Proofpoint On-Demand Email Security",
    "templateRelativePath": "ProofpointPOD.json",
    "subtitle": "",
    "provider": "Proofpoint"
  },
  {
    "workbookKey": "CiscoUmbrellaWorkbook",
    "logoFileName": "cisco_logo.svg",
    "description": "Gain insights into Cisco Umbrella activities, including the DNS, Proxy and Cloud Firewall data. Workbook shows general information along with threat landscape including categories, blocked destinations and URLs.",
    "dataTypesDependencies": [
      "Cisco_Umbrella_dns_CL",
      "Cisco_Umbrella_proxy_CL",
      "Cisco_Umbrella_ip_CL",
      "Cisco_Umbrella_cloudfirewall_CL"
    ],
    "dataConnectorsDependencies": [
      "CiscoUmbrellaDataConnector"
    ],
    "previewImagesFileNames": [
      "CiscoUmbrellaDNSBlack1.png",
      "CiscoUmbrellaDNSBlack2.png",
      "CiscoUmbrellaDNSWhite1.png",
      "CiscoUmbrellaDNSWhite2.png",
      "CiscoUmbrellaFirewallBlack.png",
      "CiscoUmbrellaFirewallWhite.png",
      "CiscoUmbrellaMainBlack1.png",
      "CiscoUmbrellaMainBlack2.png",
      "CiscoUmbrellaMainWhite1.png",
      "CiscoUmbrellaMainWhite2.png",
      "CiscoUmbrellaProxyBlack1.png",
      "CiscoUmbrellaProxyBlack2.png",
      "CiscoUmbrellaProxyWhite1.png",
      "CiscoUmbrellaProxyWhite2.png"
    ],
    "version": "1.0.0",
    "title": "Cisco Umbrella",
    "templateRelativePath": "CiscoUmbrella.json",
    "subtitle": "",
    "provider": "Cisco"
  },
  {
    "workbookKey": "AnalyticsEfficiencyWorkbook",
    "logoFileName": "Azure_Sentinel.svg",
    "description": "Gain insights into the efficacy of your analytics rules. In this workbook you can analyze and monitor the analytics rules found in your workspace to achieve better performance by your SOC.",
    "dataTypesDependencies": [
      "SecurityAlert",
      "SecurityIncident"
    ],
    "dataConnectorsDependencies": [],
    "previewImagesFileNames": [
      "AnalyticsEfficiencyBlack.png",
      "AnalyticsEfficiencyWhite.png"
    ],
    "version": "1.2.0",
    "title": "Analytics Efficiency",
    "templateRelativePath": "AnalyticsEfficiency.json",
    "subtitle": "",
    "provider": "Microsoft"
  },
  {
    "workbookKey": "WorkspaceUsage",
    "logoFileName": "Azure_Sentinel.svg",
    "description": "Gain insights into your workspace's usage. In this workbook, you can view your workspace's data consumption, latency, recommended tasks and Cost and Usage statistics.",
    "dataTypesDependencies": [],
    "dataConnectorsDependencies": [],
    "previewImagesFileNames": [
      "WorkspaceUsageBlack.png",
      "WorkspaceUsageWhite.png"
    ],
    "version": "1.6.0",
    "title": "Workspace Usage Report",
    "templateRelativePath": "WorkspaceUsage.json",
    "subtitle": "",
    "provider": "Microsoft Sentinel community",
    "support": {
      "tier": "Community"
    },
    "author": {
      "name": "Clive Watson"
    },
    "source": {
      "kind": "Community"
    },
    "categories": {
      "domains": [
        "IT Operations"
      ]
    }
  },
  {
    "workbookKey": "SentinelCentral",
    "logoFileName": "Azure_Sentinel.svg",
    "description": "Use this report to view Incident (and Alert data) across many workspaces, this works with Azure Lighthouse and across any subscription you have access to.",
    "dataTypesDependencies": [
      "SecurityIncident"
  ],
    "dataConnectorsDependencies": [],
    "previewImagesFileNames": [
      "SentinelCentralBlack.png",
      "SentinelCentralWhite.png"
    ],
    "version": "2.1.1",
    "title": "Microsoft Sentinel Central",
    "templateRelativePath": "SentinelCentral.json",
    "subtitle": "",
    "provider": "Microsoft Sentinel community"
  },
  {
    "workbookKey": "CognniIncidentsWorkbook",
    "logoFileName": "cognni-logo.svg",
    "description": "Gain intelligent insights into the risks to your important financial, legal, HR, and governance information. This workbook lets you monitor your at-risk information to determine when and why incidents occurred, as well as who was involved. These incidents are broken into high, medium, and low risk incidents for each information category.",
    "dataTypesDependencies": [
      "CognniIncidents_CL"
    ],
    "dataConnectorsDependencies": [
      "CognniSentinelDataConnector"
    ],
    "previewImagesFileNames": [
      "CognniBlack.PNG",
      "CognniWhite.PNG"
    ],
    "version": "1.0.0",
    "title": "Cognni Important Information Incidents",
    "templateRelativePath": "CognniIncidentsWorkbook.json",
    "subtitle": "",
    "provider": "Cognni"
  },
  {
    "workbookKey": "pfsense",
    "logoFileName": "pfsense_logo.svg",
    "description": "Gain insights into pfsense logs from both filterlog and nginx.",
    "dataTypesDependencies": [
      "CommonSecurityLog"
    ],
    "dataConnectorsDependencies": [],
    "previewImagesFileNames": [
      "pfsenseBlack.png",
      "pfsenseWhite.png"
    ],
    "version": "1.0.0",
    "title": "pfsense",
    "templateRelativePath": "pfsense.json",
    "subtitle": "",
    "provider": "Microsoft Sentinel community",
    "support": {
      "tier": "Community"
    },
    "author": {
      "name": "dicolanl"
    },
    "source": {
      "kind": "Community"
    },
    "categories": {
      "domains": [
        "Security - Network"
      ]
    }
  },
  {
    "workbookKey": "ExchangeCompromiseHunting",
    "logoFileName": "MSTIC-Logo.svg",
    "description": "This workbook is intended to help defenders in responding to the Exchange Server vulnerabilities disclosed in March 2021, as well as hunting for potential compromise activity. More details on these vulnearbilities can be found at: https://aka.ms/exchangevulns",
    "dataTypesDependencies": [
      "SecurityEvent",
      "W3CIISLog"
    ],
    "dataConnectorsDependencies": [
      "SecurityEvents",
      "AzureMonitor(IIS)",
      "WindowsSecurityEvents"
    ],
    "previewImagesFileNames": [
      "ExchangeBlack.png",
      "ExchangeWhite.png"
    ],
    "version": "1.0.0",
    "title": "Exchange Compromise Hunting",
    "templateRelativePath": "ExchangeCompromiseHunting.json",
    "subtitle": "",
    "provider": "Microsoft",
    "support": {
      "tier": "Community"
    },
    "author": {
      "name": "Pete Bryan"
    },
    "source": {
      "kind": "Community"
    },
    "categories": {
      "domains": [
        "Security - Threat Protection"
      ]
    }
  },
  {
    "workbookKey": "SOCProcessFramework",
    "logoFileName": "Azure_Sentinel.svg",
    "description": "Built by Microsoft's Sentinel GBB's - This workbook contains years of SOC Best Practices and is intended to help SOCs mature and leverage industry standards in Operationalizing their SOC in using Microsoft Sentinel. It contains Processes and Procedures every SOC should consider and builds a high level of operational excellence.",
    "dataTypesDependencies": [],
    "dataConnectorsDependencies": [],
    "previewImagesFileNames": [
      "SOCProcessFrameworkCoverImage1White.png",
      "SOCProcessFrameworkCoverImage1Black.png",
      "SOCProcessFrameworkCoverImage2White.png",
      "SOCProcessFrameworkCoverImage2Black.png"
    ],
    "version": "1.1.0",
    "title": "SOC Process Framework",
    "templateRelativePath": "SOCProcessFramework.json",
    "subtitle": "",
    "provider": "Microsoft Sentinel Community"
  },
  {
    "workbookKey": "Building_a_SOCLargeStaffWorkbook",
    "logoFileName": "Azure_Sentinel.svg",
    "description": "Built by Microsoft's Sentinel GBB's - This workbook contains years of SOC Best Practices and is intended to help SOCs mature and leverage industry standards in Operationalizing their SOC in using Microsoft Sentinel. It contains Processes and Procedures every SOC should consider and builds a high level of operational excellence.",
    "dataTypesDependencies": [],
    "dataConnectorsDependencies": [],
    "previewImagesFileNames": [
        "SOCProcessFrameworkCoverImage1White.png",
        "SOCProcessFrameworkCoverImage1Black.png",
        "SOCProcessFrameworkCoverImage2White.png",
        "SOCProcessFrameworkCoverImage2Black.png"
    ],
    "version": "1.1.0",
    "title": "SOC Large Staff",
    "templateRelativePath": "Building_a_SOCLargeStaff.json",
    "subtitle": "",
    "provider": "Microsoft Sentinel Community"
},
{
    "workbookKey": "Building_a_SOCMediumStaffWorkbook",
    "logoFileName": "Azure_Sentinel.svg",
    "description": "Built by Microsoft's Sentinel GBB's - This workbook contains years of SOC Best Practices and is intended to help SOCs mature and leverage industry standards in Operationalizing their SOC in using Microsoft Sentinel. It contains Processes and Procedures every SOC should consider and builds a high level of operational excellence.",
    "dataTypesDependencies": [],
    "dataConnectorsDependencies": [],
    "previewImagesFileNames": [
        "SOCProcessFrameworkCoverImage1White.png",
        "SOCProcessFrameworkCoverImage1Black.png",
        "SOCProcessFrameworkCoverImage2White.png",
        "SOCProcessFrameworkCoverImage2Black.png"
    ],
    "version": "1.1.0",
    "title": "SOC Medium Staff",
    "templateRelativePath": "Building_a_SOCMediumStaff.json",
    "subtitle": "",
    "provider": "Microsoft Sentinel Community"
},
{
    "workbookKey": "Building_a_SOCPartTimeStaffWorkbook",
    "logoFileName": "Azure_Sentinel.svg",
    "description": "Built by Microsoft's Sentinel GBB's - This workbook contains years of SOC Best Practices and is intended to help SOCs mature and leverage industry standards in Operationalizing their SOC in using Microsoft Sentinel. It contains Processes and Procedures every SOC should consider and builds a high level of operational excellence.",
    "dataTypesDependencies": [],
    "dataConnectorsDependencies": [],
    "previewImagesFileNames": [
        "SOCProcessFrameworkCoverImage1White.png",
        "SOCProcessFrameworkCoverImage1Black.png",
        "SOCProcessFrameworkCoverImage2White.png",
        "SOCProcessFrameworkCoverImage2Black.png"
    ],
    "version": "1.1.0",
    "title": "SOC Part Time Staff",
    "templateRelativePath": "Building_a_SOCPartTimeStaff.json",
    "subtitle": "",
    "provider": "Microsoft Sentinel Community"
},
{
    "workbookKey": "Building_a_SOCSmallStaffWorkbook",
    "logoFileName": "Azure_Sentinel.svg",
    "description": "Built by Microsoft's Sentinel GBB's - This workbook contains years of SOC Best Practices and is intended to help SOCs mature and leverage industry standards in Operationalizing their SOC in using Microsoft Sentinel. It contains Processes and Procedures every SOC should consider and builds a high level of operational excellence.",
    "dataTypesDependencies": [],
    "dataConnectorsDependencies": [],
    "previewImagesFileNames": [
        "SOCProcessFrameworkCoverImage1White.png",
        "SOCProcessFrameworkCoverImage1Black.png",
        "SOCProcessFrameworkCoverImage2White.png",
        "SOCProcessFrameworkCoverImage2Black.png"
    ],
    "version": "1.1.0",
    "title": "SOC Small Staff",
    "templateRelativePath": "Building_a_SOCSmallStaff.json",
    "subtitle": "",
    "provider": "Microsoft Sentinel Community"
},
{
    "workbookKey": "SOCIRPlanningWorkbook",
    "logoFileName": "Azure_Sentinel.svg",
    "description": "Built by Microsoft's Sentinel GBB's - This workbook contains years of SOC Best Practices and is intended to help SOCs mature and leverage industry standards in Operationalizing their SOC in using Microsoft Sentinel. It contains Processes and Procedures every SOC should consider and builds a high level of operational excellence.",
    "dataTypesDependencies": [],
    "dataConnectorsDependencies": [],
    "previewImagesFileNames": [
        "SOCProcessFrameworkCoverImage1White.png",
        "SOCProcessFrameworkCoverImage1Black.png",
        "SOCProcessFrameworkCoverImage2White.png",
        "SOCProcessFrameworkCoverImage2Black.png"
    ],
    "version": "1.1.0",
    "title": "SOC IR Planning",
    "templateRelativePath": "SOCIRPlanning.json",
    "subtitle": "",
    "provider": "Microsoft Sentinel Community"
},
{
    "workbookKey": "UpdateSOCMaturityScoreWorkbook",
    "logoFileName": "Azure_Sentinel.svg",
    "description": "Built by Microsoft's Sentinel GBB's - This workbook contains years of SOC Best Practices and is intended to help SOCs mature and leverage industry standards in Operationalizing their SOC in using Microsoft Sentinel. It contains Processes and Procedures every SOC should consider and builds a high level of operational excellence.",
    "dataTypesDependencies": [],
    "dataConnectorsDependencies": [],
    "previewImagesFileNames": [
        "SOCProcessFrameworkCoverImage1White.png",
        "SOCProcessFrameworkCoverImage1Black.png",
        "SOCProcessFrameworkCoverImage2White.png",
        "SOCProcessFrameworkCoverImage2Black.png"
    ],
    "version": "1.1.0",
    "title": "Update SOC Maturity Score",
    "templateRelativePath": "UpdateSOCMaturityScore.json",
    "subtitle": "",
    "provider": "Microsoft Sentinel Community"
},
  {
    "workbookKey": "Microsoft365SecurityPosture",
    "logoFileName": "M365securityposturelogo.svg",
    "description": "This workbook presents security posture data collected from Azure Security Center, M365 Defender, Defender for Endpoint, and Microsoft Cloud App Security. This workbook relies on the M365 Security Posture Playbook in order to bring the data in.",
    "dataTypesDependencies": [
      "M365SecureScore_CL",
      "MDfESecureScore_CL",
      "MDfEExposureScore_CL",
      "MDfERecommendations_CL",
      "MDfEVulnerabilitiesList_CL",
      "McasShadowItReporting"
    ],
    "dataConnectorsDependencies": [],
    "previewImagesFileNames": [
      "M365securitypostureblack.png",
      "M365securityposturewhite.png"
    ],
    "version": "1.0.0",
    "title": "Microsoft 365 Security Posture",
    "templateRelativePath": "M365SecurityPosture.json",
    "subtitle": "",
    "provider": "Microsoft Sentinel Community",
    "support": {
      "tier": "Community"
    },
    "author": {
      "name": "Matt Lowe"
    },
    "source": {
      "kind": "Community"
    },
    "categories": {
      "domains": [
        "Security - Others"
      ]
    }
  },
  {
    "workbookKey": "AzureSentinelCost",
    "logoFileName": "Azure_Sentinel.svg",
    "description": "This workbook provides an estimated cost across the main billed items in Microsoft Sentinel: ingestion, retention and automation. It also provides insight about the possible impact of the Microsoft 365 E5 offer.",
    "dataTypesDependencies": [
      "Usage"
  ],
  "dataConnectorsDependencies": [],
  "previewImagesFileNames": [
      "AzureSentinelCostWhite.png",
      "AzureSentinelCostBlack.png"
  ],
  "version": "1.5.1",
    "title": "Microsoft Sentinel Cost",
    "templateRelativePath": "AzureSentinelCost.json",
    "subtitle": "",
    "provider": "Microsoft Sentinel Community"
  },
  {
    "workbookKey": "ADXvsLA",
    "logoFileName": "Azure_Sentinel.svg",
    "description": "This workbook shows the tables from Microsoft Sentinel which are backed up in ADX. It also provides a comparison between the entries in the Microsoft Sentinel tables and the ADX tables. Lastly some general information about the queries and ingestion on ADX is shown.",
    "dataTypesDependencies": [],
    "dataConnectorsDependencies": [],
    "previewImagesFileNames": [
      "ADXvsLABlack.PNG",
      "ADXvsLAWhite.PNG"
    ],
    "version": "1.0.0",
    "title": "ADXvsLA",
    "templateRelativePath": "ADXvsLA.json",
    "subtitle": "",
    "provider": "Microsoft Sentinel Community",
    "support": {
      "tier": "Community"
    },
    "author": {
      "name": "Naomi"
    },
    "source": {
      "kind": "Community"
    },
    "categories": {
      "domains": [
        "Platform"
      ]
    }
  },
  {
    "workbookKey": "MicrosoftDefenderForOffice365",
    "logoFileName": "office365_logo.svg",
    "description": "Gain insights into your Microsoft Defender for Office 365 raw data logs.  This workbook lets you look at trends in email senders, attachments and embedded URL data to find anomalies. You can also search by, sender, recipient, subject, attachment or embedded URL to find where the related messages have been sent.",
    "dataTypesDependencies": [
      "EmailEvents",
      "EmailUrlInfo",
      "EmailAttachmentInfo"
    ],
    "dataConnectorsDependencies": [],
    "previewImagesFileNames": [
      "MDOWhite1.png",
      "MDOBlack1.png",
      "MDOWhite2.png",
      "MDOBlack2.png"
    ],
    "version": "1.0.0",
    "title": "Microsoft Defender For Office 365",
    "templateRelativePath": "MicrosoftDefenderForOffice365.json",
    "subtitle": "",
    "provider": "Microsoft Sentinel Community",
    "support": {
        "tier": "Community"
      },
      "author": {
        "name": "Brian Delaney"
      },
      "source": {
        "kind": "Community"
      },
      "categories": {
        "domains": [ "Security - Others" ]
      }
  },
  {
    "workbookKey": "ProofPointThreatDashboard",
    "logoFileName": "proofpointlogo.svg",
    "description": "Provides an overview of email threat activity based on log data provided by ProofPoint",
    "dataTypesDependencies": [
      "ProofpointPOD_message_CL",
      "ProofpointPOD_maillog_CL",
      "ProofPointTAPClicksBlocked_CL",
      "ProofPointTAPClicksPermitted_CL",
      "ProofPointTAPMessagesBlocked_CL",
      "ProofPointTAPMessagesDelivered_CL"
    ],
    "dataConnectorsDependencies": [
      "ProofpointTAP",
      "ProofpointPOD"
    ],
    "previewImagesFileNames": [
      "ProofPointThreatDashboardBlack1.png",
      "ProofPointThreatDashboardWhite1.png"
    ],
    "version": "1.0.0",
    "title": "ProofPoint Threat Dashboard",
    "templateRelativePath": "ProofPointThreatDashboard.json",
    "subtitle": "",
    "provider": "Microsoft Sentinel Community",
    "support": {
      "tier": "Community"
    },
    "author": {
      "name": "reprise99"
    },
    "source": {
      "kind": "Community"
    },
    "categories": {
      "domains": [
        "Security - Others"
      ]
    }
  },
  {
    "workbookKey": "AMAmigrationTracker",
    "logoFileName": "Azure_Sentinel.svg",
    "description": "See what Azure and Azure Arc servers have Log Analytics agent or Azure Monitor agent installed. Review what DCR (data collection rules) apply to your machines and whether you are collecting logs from those machines into your selected workspaces.",
    "dataTypesDependencies": [],
    "dataConnectorsDependencies": [],
    "previewImagesFileNames": [
      "AMAtrackingWhite1.png",
      "AMAtrackingWhite2.png",
      "AMAtrackingWhite3.png",
      "AMAtrackingWhite4.png",
      "AMAtrackingBlack1.png",
      "AMAtrackingBlack2.png",
      "AMAtrackingBlack3.png",
      "AMAtrackingBlack4.png"
    ],
    "version": "1.1.0",
    "title": "AMA migration tracker",
    "templateRelativePath": "AMAmigrationTracker.json",
    "subtitle": "",
    "provider": "Microsoft Sentinel Community",
    "support": {
      "tier": "Community"
    },
    "author": {
      "name": "mariavaladas"
    },
    "source": {
      "kind": "Community"
    },
    "categories": {
      "domains": [
        "Platform",
        "Migration"
      ]
    }
  },
  {
    "workbookKey": "AdvancedKQL",
    "logoFileName": "Azure_Sentinel.svg",
    "description": "This interactive Workbook is designed to improve your KQL proficiency by using a use-case driven approach.",
    "dataTypesDependencies": [],
    "dataConnectorsDependencies": [],
    "previewImagesFileNames": [
      "AdvancedKQLWhite.png",
      "AdvancedKQLBlack.png"
    ],
    "version": "1.3.0",
    "title": "Advanced KQL for Microsoft Sentinel",
    "templateRelativePath": "AdvancedKQL.json",
    "subtitle": "",
    "provider": "Microsoft Sentinel Community"
  },
  {
    "workbookKey": "DSTIMWorkbook",
    "logoFileName": "DSTIM.svg",
    "description": "Identify sensitive data blast radius (i.e., who accessed sensitive data, what kinds of sensitive data, from where and when) in a given data security incident investigation or as part of Threat Hunting. Prioritize your investigation based on insights provided with integrations with Watchlists(VIPUsers, TerminatedEmployees and HighValueAssets), Threat Intelligence feed, UEBA baselines and much more.",
    "dataTypesDependencies": [
      "DSMAzureBlobStorageLogs",
      "DSMDataClassificationLogs",
      "DSMDataLabelingLogs",
      "Anomalies",
      "ThreatIntelligenceIndicator",
      "AADManagedIdentitySignInLogs",
      "SecurityAlert",
      "SigninLogs"
    ],
    "dataConnectorsDependencies": [],
    "previewImagesFileNames": [
      "DSTIMWorkbookBlack.png",
      "DSTIMWorkbookWhite.png"
    ],
    "version": "1.9.0",
    "title": "Data Security - Sensitive Data Impact Assessment",
    "templateRelativePath": "DSTIMWorkbook.json",
    "subtitle": "",
    "provider": "Microsoft",
    "featureFlag": "DSTIMWorkbook",
    "support": {
      "tier": "Community"
    },
    "author": {
      "name": "avital-m"
    },
    "source": {
      "kind": "Community"
    },
    "categories": {
      "domains": [
        "Security - Others"
      ]
    }
  },
  {
    "workbookKey": "IntrotoKQLWorkbook",
    "logoFileName": "Azure_Sentinel.svg",
    "description": "Learn and practice the Kusto Query Language. This workbook introduces and provides 100 to 200 level content for new and existing users looking to learn KQL. This workbook will be updated with content over time.",
    "dataTypesDependencies": [],
    "dataConnectorsDependencies": [],
    "previewImagesFileNames": [
      "IntrotoKQL-black.png",
      "IntrotoKQL-white.png"
    ],
    "version": "1.0.0",
    "title": "Intro to KQL",
    "templateRelativePath": "IntrotoKQL.json",
    "subtitle": "",
    "provider": "Microsoft Sentinel Community"
  },
  {
    "workbookKey": "Log4jPostCompromiseHuntingWorkbook",
    "logoFileName": "Log4j.svg",
    "description": "This hunting workbook is intended to help identify activity related to the Log4j compromise discovered in December 2021.",
    "dataTypesDependencies": [
      "SecurityNestedRecommendation",
      "AzureDiagnostics",
      "OfficeActivity",
      "W3CIISLog",
      "AWSCloudTrail",
      "SigninLogs",
      "AADNonInteractiveUserSignInLogs",
      "imWebSessions",
      "imNetworkSession"
    ],
    "dataConnectorsDependencies": [],
    "previewImagesFileNames": [
      "Log4jPostCompromiseHuntingBlack.png",
      "Log4jPostCompromiseHuntingWhite.png"
    ],
    "version": "1.0.0",
    "title": "Log4j Post Compromise Hunting",
    "templateRelativePath": "Log4jPostCompromiseHunting.json",
    "subtitle": "",
    "provider": "Microsoft Sentinel Community"
	},
{
  "workbookKey": "Log4jImpactAssessmentWorkbook",
  "logoFileName": "Log4j.svg",
  "description": "This hunting workbook is intended to help identify activity related to the Log4j compromise discovered in December 2021.",
  "dataTypesDependencies": [
      "SecurityIncident",
      "SecurityAlert",
      "AzureSecurityCenter",
      "MDfESecureScore_CL",
      "MDfEExposureScore_CL",
      "MDfERecommendations_CL",
      "MDfEVulnerabilitiesList_CL"
  ],
  "dataConnectorsDependencies": [],
  "previewImagesFileNames": [
    "Log4jPostCompromiseHuntingBlack.png",
    "Log4jPostCompromiseHuntingWhite.png"
  ],
  "version": "1.0.0",
  "title": "Log4j Impact Assessment",
  "templateRelativePath": "Log4jImpactAssessment.json",
  "subtitle": "",
  "provider": "Microsoft Sentinel Community"
},
  {
    "workbookKey": "UserMap",
    "logoFileName": "Azure_Sentinel.svg",
    "description": "This Workbook shows MaliciousIP, User SigninLog Data (this shows user Signin Locations and distance between as well as order visited) and WAF information.",
    "dataTypesDependencies": [
      "SigninLogs",
      "AzureDiagnostics",
      "WireData",
      "VMconnection",
      "CommonSecurityLog",
      "WindowsFirewall",
      "W3CIISLog",
      "DnsEvents"
    ],
    "dataConnectorsDependencies": [
      "AzureActiveDirectory"
    ],
    "previewImagesFileNames": [
      "UserMapBlack.png",
      "UserMapWhite.png"
    ],
    "version": "1.0.1",
    "title": "User Map information",
    "templateRelativePath": "UserMap.json",
    "subtitle": "",
    "provider": "Microsoft Sentinel Community",
    "support": {
      "tier": "Community"
    },
    "author": {
      "name": "Clive Watson"
    },
    "source": {
      "kind": "Community"
    },
    "categories": {
      "domains": [
        "Security - Threat Protection"
      ]
    }
  },
  {
    "workbookKey": "AWSS3",
    "logoFileName": "amazon_web_services_Logo.svg",
    "description": "This workbook shows quick summary of AWS S3 data (AWSCloudTrail, AWSGuardDuty, AWSVPCFlow). To visulaize the data, make sure you configure AWS S3 connector and data geting ingested into Sentinel",
    "dataTypesDependencies": [
      "AWSCloudTrail",
      "AWSGuardDuty",
      "AWSVPCFlow"
    ],
    "dataConnectorsDependencies": [
      "AWSS3"
    ],
    "previewImagesFileNames": [
      "AWSS3Black.png",
      "AWSS3White.png",
      "AWSS3White1.png"
    ],
    "version": "1.0.0",
    "title": "AWS S3 Workbook",
    "templateRelativePath": "AWSS3.json",
    "subtitle": "",
    "provider": "Microsoft Sentinel Community",
    "support": {
      "tier": "Community"
    },
    "author": {
      "name": "Clive Watson"
    },
    "source": {
      "kind": "Community"
    },
    "categories": {
      "domains": [
        "Security - Cloud Security"
      ]
    }
  },
  {
    "workbookKey": "LogSourcesAndAnalyticRulesCoverageWorkbook",
    "logoFileName": "Azure_Sentinel.svg",
    "description": "This workbook is intended to show how the different tables in a Log Analytics workspace are being used by the different Microsoft Sentinel features, like analytics, hunting queries, playbooks and queries in general.",
    "dataTypesDependencies": [],
    "dataConnectorsDependencies": [],
    "previewImagesFileNames": [
      "LogSourcesAndAnalyticRulesCoverageBlack.png",
      "LogSourcesAndAnalyticRulesCoverageWhite.png"
    ],
    "version": "1.1.0",
    "title": "Log Sources & Analytic Rules Coverage",
    "templateRelativePath": "LogSourcesAndAnalyticRulesCoverage.json",
    "subtitle": "",
    "provider": "Microsoft Sentinel Community",
    "support": {
      "tier": "Community"
    },
    "author": {
      "name": "Eli Forbes"
    },
    "source": {
      "kind": "Community"
    },
    "categories": {
      "domains": [
        "Security - Others"
      ]
    }
  },
  {
    "workbookKey": "CiscoFirepower",
    "logoFileName": "cisco-logo-72px.svg",
    "description": "Gain insights into your Cisco Firepower firewalls. This workbook analyzes Cisco Firepower device logs.",
    "dataTypesDependencies": [
      "CommonSecurityLog"
    ],
    "dataConnectorsDependencies": [],
    "previewImagesFileNames": [
      "CiscoFirepowerBlack.png",
      "CiscoFirepowerWhite.png"
    ],
    "version": "1.0.0",
    "title": "Cisco Firepower",
    "templateRelativePath": "CiscoFirepower.json",
    "subtitle": "",
    "provider": "Microsoft Sentinel Community",
    "support": {
      "tier": "Community"
    },
    "author": {
      "name": "Samik Roy"
    },
    "source": {
      "kind": "Community"
    },
    "categories": {
      "domains": [
        "Security - Network"
      ]
    }
  },
  {
    "workbookKey": "MicrorosftTeams",
    "logoFileName": "microsoftteams.svg",
    "description": "This workbook is intended to identify the activities on Microrsoft Teams.",
    "dataTypesDependencies": [
      "OfficeActivity"
    ],
    "dataConnectorsDependencies": [],
    "previewImagesFileNames": [
      "MicrosoftTeamsBlack.png",
      "MicrosoftTeamsWhite.png"
    ],
    "version": "1.0.0",
    "title": "Microsoft Teams",
    "templateRelativePath": "MicrosoftTeams.json",
    "subtitle": "",
    "provider": "Microsoft Sentinel Community"
  },
  {
    "workbookKey": "ArchivingBasicLogsRetention",
    "logoFileName": "ArchivingBasicLogsRetention.svg",
    "description": "This workbooks shows workspace and table retention periods, basic logs, and search & restore tables. It also allows you to update table retention periods, plans, and delete search or restore tables.",
    "dataTypesDependencies": [],
    "dataConnectorsDependencies": [],
    "previewImagesFileNames": [
      "ArchivingBasicLogsRetentionBlack1.png",
      "ArchivingBasicLogsRetentionWhite1.png"
    ],
    "version": "1.1.0",
    "title": "Archiving, Basic Logs, and Retention",
    "templateRelativePath": "ArchivingBasicLogsRetention.json",
    "subtitle": "",
    "provider": "Microsoft Sentinel Community",
    "support": {
      "tier": "Community"
    },
    "author": {
      "name": "seanstark-ms"
    },
    "source": {
      "kind": "Community"
    },
    "categories": {
      "domains": [
        "Platform",
        "IT Operations"
      ]
    }
  },
{
  "workbookKey": "OktaSingleSignOnWorkbook",
  "logoFileName": "okta_logo.svg",
  "description": "Gain extensive insight into Okta Single Sign-On (SSO) by analyzing, collecting and correlating Audit and Event events.\nThis workbook provides visibility into message and click events that were permitted, delivered, or blocked.",
  "dataTypesDependencies": [
      "Okta_CL",
      "OktaSSO"
  ],
  "dataConnectorsDependencies": [
      "OktaSSO",
      "OktaSSOv2"
  ],
  "previewImagesFileNames": [
      "OktaSingleSignOnWhite.png",
      "OktaSingleSignOnBlack.png"
  ],
  "version": "1.2",
  "title": "Okta Single Sign-On",
  "templateRelativePath": "OktaSingleSignOn.json",
  "subtitle": "",
  "provider": "Okta"
},
{
  "workbookKey": "CiscoMerakiWorkbook",
  "logoFileName": "cisco-logo-72px.svg",
  "description": "Gain insights into the Events from Cisco Meraki Solution and analyzing all the different types of Security Events. This workbook also helps in identifying the Events from affected devices, IPs and the nodes where malware was successfully detected.\nIP data received in Events is correlated with Threat Intelligence to identify if the reported IP address is known bad based on threat intelligence data.",
  "dataTypesDependencies": [
      "meraki_CL",
      "CiscoMerakiNativePoller",
      "ThreatIntelligenceIndicator"
  ],
  "dataConnectorsDependencies": [
      "CiscoMeraki",
      "CiscoMerakiNativePolling",
      "ThreatIntelligence"
  ],
  "previewImagesFileNames": [
      "CiscoMerakiWorkbookWhite.png",
      "CiscoMerakiWorkbookBlack.png"
  ],
  "version": "1.0.0",
  "title": "CiscoMerakiWorkbook",
  "templateRelativePath": "CiscoMerakiWorkbook.json",
  "subtitle": "",
  "provider": "Microsoft"
},
{
  "workbookKey": "SentinelOneWorkbook",
  "logoFileName": "Azure_Sentinel.svg",
  "description": "Sets the time name for analysis.",
  "dataTypesDependencies": [
      "SentinelOne_CL"
  ],
  "dataConnectorsDependencies": [
      "SentinelOne"
  ],
  "previewImagesFileNames": [
      "SentinelOneBlack.png",
      "SentinelOneWhite.png"
  ],
  "version": "1.0.0",
  "title": "SentinelOneWorkbook",
  "templateRelativePath": "SentinelOne.json",
  "subtitle": "",
  "provider": "Microsoft"
},
{
  "workbookKey": "TrendMicroApexOneWorkbook",
  "logoFileName": "trendmicro_logo.svg",
  "description": "Sets the time name for analysis.",
  "dataTypesDependencies": [
      "CommonSecurityLog"
  ],
  "dataConnectorsDependencies": [
      "TrendMicroApexOne",
	  "TrendMicroApexOneAma"
  ],
  "previewImagesFileNames": [
      "TrendMicroApexOneBlack.png",
      "TrendMicroApexOneWhite.png"
  ],
  "version": "1.0.0",
  "title": "Trend Micro Apex One",
  "templateRelativePath": "TrendMicroApexOne.json",
  "subtitle": "",
  "provider": "TrendMicro"
},
{
  "workbookKey": "ContrastProtect",
  "logoFileName": "contrastsecurity_logo.svg",
  "description": "Select the time range for this Overview.",
  "dataTypesDependencies": [
      "CommonSecurityLog"
  ],
  "dataConnectorsDependencies": [
      "ContrastProtect",
	  "ContrastProtectAma"
  ],
  "previewImagesFileNames": [
      "ContrastProtectAllBlack.png",
      "ContrastProtectAllWhite.png",
      "ContrastProtectEffectiveBlack.png",
      "ContrastProtectEffectiveWhite.png",
      "ContrastProtectSummaryBlack.png",
      "ContrastProtectSummaryWhite.png"
  ],
  "version": "1.0.0",
  "title": "Contrast Protect",
  "templateRelativePath": "ContrastProtect.json",
  "subtitle": "",
  "provider": "contrast security"
},
{
  "workbookKey": "ArmorbloxOverview",
  "logoFileName": "armorblox.svg",
  "description": "INCIDENTS FROM SELECTED TIME RANGE",
  "dataTypesDependencies": [
      "Armorblox_CL"
  ],
  "dataConnectorsDependencies": [
      "Armorblox"
  ],
  "previewImagesFileNames": [
      "ArmorbloxOverviewBlack01.png",
      "ArmorbloxOverviewBlack02.png",
      "ArmorbloxOverviewWhite01.png",
      "ArmorbloxOverviewWhite02.png"
  ],
  "version": "1.0.0",
  "title": "Armorblox",
  "templateRelativePath": "ArmorbloxOverview.json",
  "subtitle": "",
  "provider": "Armorblox"
},
{
  "workbookKey": "CiscoETDWorkbook",
  "logoFileName": "cisco-logo-72px.svg",
  "description": "Analyze email threat data seamlessly with the workbook, correlating information from the Secure Email Threat Defense API to identify and mitigate suspicious activities, providing insights into trends and allowing for precise filtering and analysis",
  "dataTypesDependencies": [ 
      "CiscoETD_CL"
  ],
  "dataConnectorsDependencies": [ 
      "CiscoETD"
  ],
  "previewImagesFileNames": [ 
      "CiscoETDBlack01.PNG", 
      "CiscoETDBlack02.PNG",
      "CiscoETDWhite01.PNG",
      "CiscoETDWhite02.PNG"
  ],
  "version": "1.0",
  "title": "Cisco Email Threat Defense",
  "templateRelativePath": "CiscoETD.json",
  "subtitle": "",
  "provider": "Cisco"
},
{
  "workbookKey": "PaloAltoCDL",
  "logoFileName": "paloalto_logo.svg",
  "description": "Sets the time name for analysis",
  "dataTypesDependencies": [
      "CommonSecurityLog"
  ],
  "dataConnectorsDependencies": [
      "PaloAltoCDL",
	  "PaloAltoCDLAma"
  ],
  "previewImagesFileNames": [
      "PaloAltoBlack.png",
      "PaloAltoWhite.png"
  ],
  "version": "1.0.0",
  "title": "Palo Alto Networks Cortex Data Lake",
  "templateRelativePath": "PaloAltoCDL.json",
  "subtitle": "",
  "provider": "Palo Alto Networks"
},
{
  "workbookKey": "VMwareCarbonBlack",
  "logoFileName": "Azure_Sentinel.svg",
  "description": "Sets the time name for analysis",
  "dataTypesDependencies": [
      "CarbonBlackEvents_CL",
      "CarbonBlackAuditLogs_CL",
      "CarbonBlackNotifications_CL"
  ],
  "dataConnectorsDependencies": [
      "VMwareCarbonBlack"
  ],
  "previewImagesFileNames": [
      "VMwareCarbonBlack.png",
      "VMwareCarbonWhite.png"
  ],
  "version": "1.0.0",
  "title": "VMware Carbon Black Cloud",
  "templateRelativePath": "VMwareCarbonBlack.json",
  "subtitle": "",
  "provider": "Microsoft"
},
{
  "workbookKey": "VMwareSDWAN",
  "logoFileName": "vmware_sase_logo.svg",
  "description": "This workbook is intended to provide an overview on security events on VMware SD-WAN and Cloud Web Security.",
  "dataTypesDependencies": [
      "VMware_CWS_Weblogs_CL",
      "VMware_VECO_EventLogs_CL"
  ],
  "dataConnectorsDependencies": [
      "VMwareSDWAN"
  ],
  "previewImagesFileNames": [
    "vmwaresdwan_sentinel_audit_overview_Black.png",
    "vmwaresdwan_sentinel_audit_overview_White.png",
    "vmwaresdwan_sentinel_connectivity_overview_Black.png",
    "vmwaresdwan_sentinel_connectivity_overview_White.png",
    "vmwaresdwan_sentinel_cws_agents_events_Black.png",
    "vmwaresdwan_sentinel_cws_agents_events_White.png",
    "vmwaresdwan_sentinel_cws_casb_Black.png",
    "vmwaresdwan_sentinel_cws_casb_White.png",
    "vmwaresdwan_sentinel_cws_cf_users_policy_Black.png",
    "vmwaresdwan_sentinel_cws_cf_users_policy_White.png",
    "vmwaresdwan_sentinel_cws_overview_Black.png",
    "vmwaresdwan_sentinel_cws_overview_White.png",
    "vmwaresdwan_sentinel_cws_sasepop_urlf_Black.png",
    "vmwaresdwan_sentinel_cws_sasepop_urlf_White.png",
    "vmwaresdwan_sentinel_cws_urlf_Black.png",
    "vmwaresdwan_sentinel_cws_urlf_White.png",
    "vmwaresdwan_sentinel_efs_idps_categories_Black.png",
    "vmwaresdwan_sentinel_efs_idps_categories_White.png",
    "vmwaresdwan_sentinel_idps_activity_Black.png",
    "vmwaresdwan_sentinel_idps_activity_White.png",
    "vmwaresdwan_sentinel_nsd_overview_Black.png",
    "vmwaresdwan_sentinel_nsd_overview_White.png",
    "vmwaresdwan_sentinel_nsd_via_vcg_Black.png",
    "vmwaresdwan_sentinel_nsd_via_vcg_White.png",
    "vmwaresdwan_sentinel_sdwan_efs_statefulfw_Black.png",
    "vmwaresdwan_sentinel_sdwan_efs_statefulfw_White.png"
  ],
  "version": "1.0.0",
  "title": "VMware SD-WAN and SASE",
  "templateRelativePath": "VMwareSASESOCDashboard.json",
  "subtitle": "",
  "provider": "velocloud"
},
{
  "workbookKey": "arista-networks",
  "logoFileName": "AristaAwakeSecurity.svg",
  "description": "Sets the time name for analysis",
  "dataTypesDependencies": [
      "CommonSecurityLog"
  ],
  "dataConnectorsDependencies": [
      "AristaAwakeSecurity"
  ],
  "previewImagesFileNames": [
      "AristaAwakeSecurityDevicesBlack.png",
      "AristaAwakeSecurityDevicesWhite.png",
      "AristaAwakeSecurityModelsBlack.png",
      "AristaAwakeSecurityModelsWhite.png",
      "AristaAwakeSecurityOverviewBlack.png",
      "AristaAwakeSecurityOverviewWhite.png"
  ],
  "version": "1.0.0",
  "title": "Arista Awake",
  "templateRelativePath": "AristaAwakeSecurityWorkbook.json",
  "subtitle": "",
  "provider": "Arista Networks"
},
{
  "workbookKey": "TomcatWorkbook",
  "logoFileName": "Azure_Sentinel.svg",
  "description": "Sets the time name for analysis",
  "dataTypesDependencies": [
      "Tomcat_CL"
  ],
  "dataConnectorsDependencies": [
      "ApacheTomcat"
  ],
  "previewImagesFileNames": [
      "TomcatBlack.png",
      "TomcatWhite.png"
  ],
  "version": "1.0.0",
  "title": "ApacheTomcat",
  "templateRelativePath": "Tomcat.json",
  "subtitle": "",
  "provider": "Apache"
},
{
  "workbookKey": "ClarotyWorkbook",
  "logoFileName": "Azure_Sentinel.svg",
  "description": "Sets the time name for analysis",
  "dataTypesDependencies": [
      "CommonSecurityLog"
  ],
  "dataConnectorsDependencies": [
      "Claroty",
	  "ClarotyAma"
  ],
  "previewImagesFileNames": [
      "ClarotyBlack.png",
      "ClarotyWhite.png"
  ],
  "version": "1.0.0",
  "title": "Claroty",
  "templateRelativePath": "ClarotyOverview.json",
  "subtitle": "",
  "provider": "Claroty"
},
{
  "workbookKey": "ApacheHTTPServerWorkbook",
  "logoFileName": "apache.svg",
  "description": "Sets the time name for analysis",
  "dataTypesDependencies": [
      "ApacheHTTPServer_CL"
  ],
  "dataConnectorsDependencies": [
      "ApacheHTTPServer"
  ],
  "previewImagesFileNames": [
      "ApacheHTTPServerOverviewBlack01.png",
      "ApacheHTTPServerOverviewBlack02.png",
      "ApacheHTTPServerOverviewWhite01.png",
      "ApacheHTTPServerOverviewWhite02.png"
  ],
  "version": "1.0.0",
  "title": "Apache HTTP Server",
  "templateRelativePath": "ApacheHTTPServer.json",
  "subtitle": "",
  "provider": "Apache Software Foundation"
},
{
  "workbookKey": "OCIWorkbook",
  "logoFileName": "Azure_Sentinel.svg",
  "description": "Sets the time name for analysis",
  "dataTypesDependencies": [
      "OCI_Logs_CL"
  ],
  "dataConnectorsDependencies": [
      "OracleCloudInfrastructureLogsConnector"
  ],
  "previewImagesFileNames": [
      "OCIBlack.png",
      "OCIWhite.png"
  ],
  "version": "1.0.0",
  "title": "Oracle Cloud Infrastructure",
  "templateRelativePath": "OracleCloudInfrastructureOCI.json",
  "subtitle": "",
  "provider": "Microsoft"
},
{
  "workbookKey": "OracleWeblogicServerWorkbook",
  "logoFileName": "Azure_Sentinel.svg",
  "description": "Sets the time name for analysis",
  "dataTypesDependencies": [
      "OracleWebLogicServer_CL"
  ],
  "dataConnectorsDependencies": [
      "OracleWebLogicServer"
  ],
  "previewImagesFileNames": [
      "OracleWeblogicServerBlack.png",
      "OracleWeblogicServerWhite.png"
  ],
  "version": "1.0.0",
  "title": "Oracle WebLogic Server",
  "templateRelativePath": "OracleWorkbook.json",
  "subtitle": "",
  "provider": "Oracle"
},
{
  "workbookKey": "BitglassWorkbook",
  "logoFileName": "Azure_Sentinel.svg",
  "description": "Sets the time name for analysis",
  "dataTypesDependencies": [
      "BitglassLogs_CL"
  ],
  "dataConnectorsDependencies": [
      "Bitglass"
  ],
  "previewImagesFileNames": [
      "BitglassBlack.png",
      "BitglassWhite.png"
  ],
  "version": "1.0.0",
  "title": "Bitglass",
  "templateRelativePath": "Bitglass.json",
  "subtitle": "",
  "provider": "Bitglass"
},
{
  "workbookKey": "NGINXWorkbook",
  "logoFileName": "Azure_Sentinel.svg",
  "description": "Sets the time name for analysis",
  "dataTypesDependencies": [
      "NGINX_CL"
  ],
  "dataConnectorsDependencies": [
      "NGINXHTTPServer"
  ],
  "previewImagesFileNames": [
      "NGINXOverviewBlack01.png",
      "NGINXOverviewBlack02.png",
      "NGINXOverviewWhite01.png",
      "NGINXOverviewWhite02.png"
  ],
  "version": "1.0.0",
  "title": "NGINX HTTP Server",
  "templateRelativePath": "NGINX.json",
  "subtitle": "",
  "provider": "Microsoft"
},
{
  "workbookKey": "vArmourAppContollerWorkbook",
  "logoFileName": "varmour-logo.svg",
  "description": "Sets the time name for analysis",
  "dataTypesDependencies": [
      "CommonSecurityLog"
  ],
  "dataConnectorsDependencies": [
      "vArmourAC",
      "vArmourACAma"
  ],
  "previewImagesFileNames": [
      "vArmourAppControllerAppBlack.png",
      "vArmourAppControllerAppBlack-1.png",
      "vArmourAppControllerAppBlack-2.png",
      "vArmourAppControllerAppBlack-3.png",
      "vArmourAppControllerAppBlack-4.png",
      "vArmourAppControllerAppBlack-5.png",
      "vArmourAppControllerAppBlack-6.png",
      "vArmourAppControllerAppBlack-7.png",
      "vArmourAppControllerAppWhite.png",
      "vArmourAppControllerAppWhite-1.png",
      "vArmourAppControllerAppWhite-2.png",
      "vArmourAppControllerAppWhite-3.png",
      "vArmourAppControllerAppWhite-4.png",
      "vArmourAppControllerAppWhite-5.png",
      "vArmourAppControllerAppWhite-6.png",
      "vArmourAppControllerAppWhite-7.png"
  ],
  "version": "1.0.0",
  "title": "vArmour Application Controller",
  "templateRelativePath": "vArmour_AppContoller_Workbook.json",
  "subtitle": "",
  "provider": "vArmour"
},
{
  "workbookKey": "CorelightWorkbook",
  "logoFileName": "corelight.svg",
  "description": "Sets the time name for analysis",
  "dataTypesDependencies": [
      "Corelight_CL"
  ],
  "dataConnectorsDependencies": [
      "Corelight"
  ],
  "previewImagesFileNames": [
      "CorelightConnectionsBlack1.png",
      "CorelightConnectionsBlack2.png",
      "CorelightConnectionsWhite1.png",
      "CorelightConnectionsWhite2.png",
      "CorelightDNSBlack1.png",
      "CorelightDNSWhite1.png",
      "CorelightFileBlack1.png",
      "CorelightFileBlack2.png",
      "CorelightFileWhite1.png",
      "CorelightFileWhite2.png",
      "CorelightMainBlack1.png",
      "CorelightMainWhite1.png",
      "CorelightSoftwareBlack1.png",
      "CorelightSoftwareWhite1.png"
  ],
  "version": "1.0.0",
  "title": "Corelight",
  "templateRelativePath": "Corelight.json",
  "subtitle": "",
  "provider": "Corelight"
},
{
  "workbookKey": "LookoutEvents",
  "logoFileName": "lookout.svg",
  "description": "Sets the time name for analysis",
  "dataTypesDependencies": [
      "Lookout_CL"
  ],
  "dataConnectorsDependencies": [
      "LookoutAPI"
  ],
  "previewImagesFileNames": [
      "SampleLookoutWorkBookBlack.png",
      "SampleLookoutWorkBookWhite.png"
  ],
  "version": "1.0.0",
  "title": "Lookout",
  "templateRelativePath": "LookoutEvents.json",
  "subtitle": "",
  "provider": "Lookout"
},
{
  "workbookKey": "sentinel-MicrosoftPurview",
  "logoFileName": "MicrosoftPurview.svg",
  "description": "Sets the time name for analysis",
  "dataTypesDependencies": [
      "AzureDiagnostics"
  ],
  "dataConnectorsDependencies": [
      "MicrosoftAzurePurview"
  ],
  "previewImagesFileNames": [
      ""
  ],
  "version": "1.0.0",
  "title": "Microsoft Purview",
  "templateRelativePath": "MicrosoftPurview.json",
  "subtitle": "",
  "provider": "Microsoft"
},
{
  "workbookKey": "InfobloxCDCB1TDWorkbook",
  "logoFileName": "infoblox_logo.svg",
  "description": "Get a closer look at your BloxOne DNS Query/Response logs, DHCP logs and Threat Defense security event data. This workbook is intended to help visualize BloxOne query data as part of the Infoblox Cloud solution. Drilldown your data and visualize events, trends, and anomalous changes over time.",
  "dataTypesDependencies": [
      "CommonSecurityLog"
  ],
  "dataConnectorsDependencies": [
      "InfobloxCloudDataConnector",
	  "InfobloxCloudDataConnectorAma"
  ],
  "previewImagesFileNames": [
      "InfobloxCDCB1TDBlack.png",
      "InfobloxCDCB1TDWhite.png"
  ],
  "version": "2.0.0",
  "title": "Infoblox CDC BloxOne DDI & Threat Defense DNS Workbook",
  "templateRelativePath": "InfobloxCDCB1TDWorkbook.json",
  "subtitle": "",
  "provider": "Infoblox"
},
{
  "workbookKey": "InfobloxSOCInsightsWorkbook",
  "logoFileName": "infoblox_logo.svg",
  "description": "Get a closer look at your Infoblox SOC Insights. This workbook is intended to help visualize your BloxOne SOC Insights data as part of the Infoblox SOC Insights Solution. Drilldown your data and visualize events, trends, and anomalous changes over time.",
  "dataTypesDependencies": [
      "InfobloxInsight",
      "InfobloxInsightAssets",
      "InfobloxInsightComments",
      "InfobloxInsightIndicators",
      "InfobloxInsightEvents"
  ],
  "dataConnectorsDependencies": [
      "InfobloxSOCInsightsDataConnector_AMA",
	  "InfobloxSOCInsightsDataConnector_API",
	  "InfobloxSOCInsightsDataConnector_Legacy"
  ],
  "previewImagesFileNames": [
      "InfobloxSOCInsightsBlack.png",
      "InfobloxSOCInsightsWhite.png"
  ],
  "version": "1.0.0",
  "title": "Infoblox SOC Insights Workbook",
  "templateRelativePath": "InfobloxSOCInsightsWorkbook.json",
  "subtitle": "",
  "provider": "Infoblox"
},
{
  "workbookKey": "UbiquitiUniFiWorkbook",
  "logoFileName": "ubiquiti.svg",
  "description": "Sets the time name for analysis",
  "dataTypesDependencies": [
      "Ubiquiti_CL"
  ],
  "dataConnectorsDependencies": [
      "UbiquitiUnifi"
  ],
  "previewImagesFileNames": [
      "UbiquitiOverviewBlack01.png",
      "UbiquitiOverviewBlack02.png",
      "UbiquitiOverviewWhite01.png",
      "UbiquitiOverviewWhite02.png"
  ],
  "version": "1.0.0",
  "title": "Ubiquiti UniFi",
  "templateRelativePath": "Ubiquiti.json",
  "subtitle": "",
  "provider": "Microsoft"
},
{
  "workbookKey": "VMwareESXiWorkbook",
  "logoFileName": "Azure_Sentinel.svg",
  "description": "Sets the time name for analysis",
  "dataTypesDependencies": [
      "Syslog"
  ],
  "dataConnectorsDependencies": [
      "VMwareESXi"
  ],
  "previewImagesFileNames": [
      "VMWareESXiBlack.png",
      "VMWareESXiWhite.png"
  ],
  "version": "1.0.0",
  "title": "VMware ESXi",
  "templateRelativePath": "VMWareESXi.json",
  "subtitle": "",
  "provider": "Microsoft"
},
{
  "workbookKey": "SnowflakeWorkbook",
  "logoFileName": "Azure_Sentinel.svg",
  "description": "Sets the time name for analysis",
  "dataTypesDependencies": [
      "Snowflake_CL"
  ],
  "dataConnectorsDependencies": [
      "SnowflakeDataConnector"
  ],
  "previewImagesFileNames": [
      "SnowflakeBlack.png",
      "SnowflakeWhite.png"
  ],
  "version": "1.0.0",
  "title": "Snowflake",
  "templateRelativePath": "Snowflake.json",
  "subtitle": "",
  "provider": "Snowflake"
},
{
  "workbookKey": "LastPassWorkbook",
  "logoFileName": "LastPass.svg",
  "description": "Sets the time name for analysis",
  "dataTypesDependencies": [
      "LastPassNativePoller_CL"
  ],
  "dataConnectorsDependencies": [
      "LastPassAPIConnector"
  ],
  "previewImagesFileNames": [
      "LastPassBlack.png",
      "LastPassWhite.png"
  ],
  "version": "1.0.0",
  "title": "Lastpass Enterprise Activity Monitoring",
  "templateRelativePath": "LastPassWorkbook.json",
  "subtitle": "",
  "provider": "LastPass"
},
{
  "workbookKey": "SecurityBridgeWorkbook",
  "logoFileName": "SecurityBridgeLogo-Vector-TM_75x75.svg",
  "description": "Sets the time name for analysis",
  "dataTypesDependencies": [
      "SecurityBridgeLogs"
  ],
  "dataConnectorsDependencies": [
      "SecurityBridgeSAP"
  ],
  "previewImagesFileNames": [""],
  "version": "1.0.0",
  "title": "SecurityBridge App",
  "templateRelativePath": "SecurityBridgeThreatDetectionforSAP.json",
  "subtitle": "",
  "provider": "SecurityBridge"
},
{
  "workbookKey": "PaloAltoPrismaCloudWorkbook",
  "logoFileName": "paloalto_logo.svg",
  "description": "Sets the time name for analysis.",
  "dataTypesDependencies": [
      "PaloAltoPrismaCloudAlert_CL",
      "PaloAltoPrismaCloudAudit_CL"
  ],
  "dataConnectorsDependencies": [
      "PaloAltoPrismaCloud"
  ],
  "previewImagesFileNames": [
      "PaloAltoPrismaCloudBlack01.png",
      "PaloAltoPrismaCloudBlack02.png",
      "PaloAltoPrismaCloudWhite01.png",
      "PaloAltoPrismaCloudWhite02.png"
  ],
  "version": "1.0.0",
  "title": "Palo Alto Prisma",
  "templateRelativePath": "PaloAltoPrismaCloudOverview.json",
  "subtitle": "",
  "provider": "Microsoft"
},
{
  "workbookKey": "PingFederateWorkbook",
  "logoFileName": "PingIdentity.svg",
  "description": "Sets the time name for analysis",
  "dataTypesDependencies": [
      "PingFederateEvent"
  ],
  "dataConnectorsDependencies": [
      "PingFederate",
	  "PingFederateAma"
  ],
  "previewImagesFileNames": [
      "PingFederateBlack1.png",
      "PingFederateWhite1.png"
  ],
  "version": "1.0.0",
  "title": "PingFederate",
  "templateRelativePath": "PingFederate.json",
  "subtitle": "",
  "provider": "Microsoft"
},
{
  "workbookKey": "McAfeeePOWorkbook",
  "logoFileName": "mcafee_logo.svg",
  "description": "Sets the time name for analysis",
  "dataTypesDependencies": [
      "McAfeeEPOEvent"
  ],
  "dataConnectorsDependencies": [
      "McAfeeePO"
  ],
  "previewImagesFileNames": [
      "McAfeeePOBlack1.png",
      "McAfeeePOBlack2.png",
      "McAfeeePOWhite1.png",
      "McAfeeePOWhite2.png"
  ],
  "version": "1.0.0",
  "title": "McAfee ePolicy Orchestrator",
  "templateRelativePath": "McAfeeePOOverview.json",
  "subtitle": "",
  "provider": "Microsoft"
},
{
  "workbookKey": "OracleDatabaseAudit",
  "logoFileName": "oracle_logo.svg",
  "description": "Sets the time name for analysis",
  "dataTypesDependencies": [
      "Syslog"
  ],
  "dataConnectorsDependencies": [
      "OracleDatabaseAudit"
  ],
  "previewImagesFileNames": [
      "OracleDatabaseAuditBlack1.png",
      "OracleDatabaseAuditBlack2.png",
      "OracleDatabaseAuditWhite1.png",
      "OracleDatabaseAuditWhite2.png"
  ],
  "version": "1.0.0",
  "title": "Oracle Database Audit",
  "templateRelativePath": "OracleDatabaseAudit.json",
  "subtitle": "",
  "provider": "Oracle"
},
{
  "workbookKey": "SenservaProAnalyticsWorkbook",
  "logoFileName": "SenservaPro_logo.svg",
  "description": "Sets the time name for analysis",
  "dataTypesDependencies": [
      "SenservaPro_CL"
  ],
  "dataConnectorsDependencies": [
      "SenservaPro"
  ],
  "previewImagesFileNames": [
      "SenservaProAnalyticsBlack.png",
      "SenservaProAnalyticsWhite.png"
  ],
  "version": "1.0.0",
  "title": "SenservaProAnalytics",
  "templateRelativePath": "SenservaProAnalyticsWorkbook.json",
  "subtitle": "",
  "provider": "Senserva Pro"
},
{
  "workbookKey": "SenservaProMultipleWorkspaceWorkbook",
  "logoFileName": "SenservaPro_logo.svg",
  "description": "Sets the time name for analysis",
  "dataTypesDependencies": [
      "SenservaPro_CL"
  ],
  "dataConnectorsDependencies": [
      "SenservaPro"
  ],
  "previewImagesFileNames": [
      "SenservaProMultipleWorkspaceWorkbookBlack.png",
      "SenservaProMultipleWorkspaceWorkbookWhite.png"
  ],
  "version": "1.0.0",
  "title": "SenservaProMultipleWorkspace",
  "templateRelativePath": "SenservaProMultipleWorkspaceWorkbook.json",
  "subtitle": "",
  "provider": "Senserva Pro"
},
{
  "workbookKey": "SenservaProSecureScoreMultiTenantWorkbook",
  "logoFileName": "SenservaPro_logo.svg",
  "description": "Sets the time name for analysis",
  "dataTypesDependencies": [
      "SenservaPro_CL"
  ],
  "dataConnectorsDependencies": [
      "SenservaPro"
  ],
  "previewImagesFileNames": [
      "SenservaProSecureScoreMultiTenantBlack.png",
      "SenservaProSecureScoreMultiTenantWhite.png"
  ],
  "version": "1.0.0",
  "title": "SenservaProSecureScoreMultiTenant",
  "templateRelativePath": "SenservaProSecureScoreMultiTenantWorkbook.json",
  "subtitle": "",
  "provider": "Senserva Pro"
},
{
  "workbookKey": "CiscoSecureEndpointOverviewWorkbook",
  "logoFileName": "cisco-logo-72px.svg",
  "description": "Sets the time name for analysis",
  "dataTypesDependencies": [
      "CiscoSecureEndpoint"
  ],
  "dataConnectorsDependencies": [
      "CiscoSecureEndpoint"
  ],
  "previewImagesFileNames": [
      "CiscoSecureEndpointBlack.png",
      "CiscoSecureEndpointWhite.png"
  ],
  "version": "1.0.0",
  "title": "Cisco Secure Endpoint",
  "templateRelativePath": "Cisco Secure Endpoint Overview.json",
  "subtitle": "",
  "provider": "Cisco"
},
{
  "workbookKey": "InfoSecGlobalWorkbook",
  "logoFileName": "infosecglobal.svg",
  "description": "Sets the time name for analysis.",
  "dataTypesDependencies": [
      "InfoSecAnalytics_CL"
  ],
  "dataConnectorsDependencies": [
      "InfoSecDataConnector"
  ],
  "previewImagesFileNames": [
      "InfoSecGlobalWorkbookBlack.png",
      "InfoSecGlobalWorkbookWhite.png"
  ],
  "version": "1.0.0",
  "title": "AgileSec Analytics Connector",
  "templateRelativePath": "InfoSecGlobal.json",
  "subtitle": "",
  "provider": "InfoSecGlobal"
},
{
  "workbookKey": "CrowdStrikeFalconEndpointProtectionWorkbook",
  "logoFileName": "crowdstrike.svg",
  "description": "Sets the time name for analysis",
  "dataTypesDependencies": [
      "CrowdstrikeReplicatorLogs_CL"
  ],
  "dataConnectorsDependencies": [
      "CrowdstrikeReplicator"
  ],
  "previewImagesFileNames": [
      "CrowdStrikeFalconEndpointProtectionBlack.png",
      "CrowdStrikeFalconEndpointProtectionWhite.png"
  ],
  "version": "1.0.0",
  "title": "CrowdStrike Falcon Endpoint Protection",
  "templateRelativePath": "CrowdStrikeFalconEndpointProtection.json",
  "subtitle": "",
  "provider": "Microsoft"
},
{
  "workbookKey": "IronDefenseAlertDashboard",
  "logoFileName": "IronNet.svg",
  "description": "Sets the time name for analysis",
  "dataTypesDependencies": [
      "CommonSecurityLog"
  ],
  "dataConnectorsDependencies": [
      "IronNetIronDefense"
  ],
  "previewImagesFileNames": [
      "IronDefenseDashboardBlack.png",
      "IronDefenseDashboardWhite.png"
  ],
  "version": "1.0.0",
  "title": "IronDefenseAlertDashboard",
  "templateRelativePath": "IronDefenseAlertDashboard.json",
  "subtitle": "",
  "provider": "Microsoft"
},
{
  "workbookKey": "IronDefenseAlertDetails",
  "logoFileName": "IronNet.svg",
  "description": "Sets the time name for analysis",
  "dataTypesDependencies": [
      "CommonSecurityLog"
  ],
  "dataConnectorsDependencies": [
      "IronNetIronDefense"
  ],
  "previewImagesFileNames": [
      "IronDefenseAlertsBlack.png",
      "IronDefenseAlertsWhite.png"
  ],
  "version": "1.0.0",
  "title": "IronDefenseAlertDetails",
  "templateRelativePath": "IronDefenseAlertDetails.json",
  "subtitle": "",
  "provider": "Microsoft"
},
{
  "workbookKey": "CiscoSEGWorkbook",
  "logoFileName": "cisco-logo-72px.svg",
  "description": "Sets the time name for analysis",
  "dataTypesDependencies": [
      "CommonSecurityLog"
  ],
  "dataConnectorsDependencies": [
      "CiscoSEG",
	  "CiscoSEGAma"
  ],
  "previewImagesFileNames": [
      "CiscoSEGBlack.png",
      "CiscoSEGWhite.png"
  ],
  "version": "1.0.0",
  "title": "Cisco Secure Email Gateway",
  "templateRelativePath": "CiscoSEG.json",
  "subtitle": "",
  "provider": "Cisco"
},
{
  "workbookKey": "EatonForeseerHealthAndAccess",
  "logoFileName": "Azure_Sentinel.svg",
  "description": "This workbook gives an insight into the health of all the Windows VMs in this subscription running Eaton Foreseer and       the unauthorized access into the Eaton Foreseer application running on these VMs.",
  "dataTypesDependencies": [
      "SecurityEvent"
  ],
  "dataConnectorsDependencies": [],
  "previewImagesFileNames": [
      "EatonForeseerHealthAndAccessBlack.png",
      "EatonForeseerHealthAndAccessWhite.png"
  ],
  "version": "1.0.0",
  "title": "EatonForeseerHealthAndAccess",
  "templateRelativePath": "EatonForeseerHealthAndAccess.json",
  "subtitle": "",
  "provider": "Eaton"
},
{
  "workbookKey": "PCIDSSComplianceWorkbook",
  "logoFileName": "Azure_Sentinel.svg",
  "description": "Choose your subscription and workspace in which PCI assets are deployed",
  "dataTypesDependencies": [
      "AzureDaignostics",
      "SecurityEvent",
      "SecurityAlert",
      "OracleDatabaseAuditEvent",
      "Syslog",
      "Anomalies"
  ],
  "dataConnectorsDependencies": [],
  "previewImagesFileNames": [
      "PCIDSSComplianceBlack01.PNG",
      "PCIDSSComplianceBlack02.PNG",
      "PCIDSSComplianceWhite01.PNG",
      "PCIDSSComplianceWhite02.PNG"
  ],
  "version": "1.0.0",
  "title": "PCI DSS Compliance",
  "templateRelativePath": "PCIDSSCompliance.json",
  "subtitle": "",
  "provider": "Microsoft"
},
{
  "workbookKey": "SonraiSecurityWorkbook",
  "logoFileName": "Sonrai.svg",
  "description": "Sets the time name for analysis",
  "dataTypesDependencies": [
      "Sonrai_Tickets_CL"
  ],
  "dataConnectorsDependencies": [
      "SonraiDataConnector"
  ],
  "previewImagesFileNames": [
      "SonraiWorkbookBlack.png",
      "SonraiWorkbookWhite.png"
  ],
  "version": "1.0.0",
  "title": "Sonrai",
  "templateRelativePath": "Sonrai.json",
  "subtitle": "",
  "provider": "Sonrai"
},
{
  "workbookKey": "SemperisDSPWorkbook",
  "logoFileName": "Semperis.svg",
  "description": "Specify the time range on which to query the data",
  "dataTypesDependencies": [
      "dsp_parser"
  ],
  "dataConnectorsDependencies": [
      "SemperisDSP"
  ],
  "previewImagesFileNames": [
      "SemperisDSPOverview1Black.png",
      "SemperisDSPOverview1White.png",
      "SemperisDSPOverview2Black.png",
      "SemperisDSPOverview2White.png",
      "SemperisDSPOverview3Black.png",
      "SemperisDSPOverview3White.png"
  ],
  "version": "1.0.0",
  "title": "Semperis Directory Services Protector",
  "templateRelativePath": "SemperisDSPWorkbook.json",
  "subtitle": "",
  "provider": "Semperis"
},
{
  "workbookKey": "BoxWorkbook",
  "logoFileName": "box.svg",
  "description": "Sets the time name for analysis",
  "dataTypesDependencies": [
      "BoxEvents_CL"
  ],
  "dataConnectorsDependencies": [
      "BoxDataConnector"
  ],
  "previewImagesFileNames": [
      "BoxBlack1.png",
      "BoxWhite1.png",
      "BoxBlack2.png",
      "BoxWhite2.png"
  ],
  "version": "1.0.0",
  "title": "Box",
  "templateRelativePath": "Box.json",
  "subtitle": "",
  "provider": "Box"
},
{
  "workbookKey": "SymantecEndpointProtection",
  "logoFileName": "symantec_logo.svg",
  "description": "Sets the time name for analysis",
  "dataTypesDependencies": [
      "SymantecEndpointProtection"
  ],
  "dataConnectorsDependencies": [
      "SymantecEndpointProtection"
  ],
  "previewImagesFileNames": [
      "SymantecEndpointProtectionBlack.png",
      "SymantecEndpointProtectionWhite.png"
  ],
  "version": "1.0.0",
  "title": "Symantec Endpoint Protection",
  "templateRelativePath": "SymantecEndpointProtection.json",
  "subtitle": "",
  "provider": "Symantec"
},
{
  "workbookKey": "DynamicThreatModeling&Response",
  "logoFileName": "Azure_Sentinel.svg",
  "description": "Sets the time name for analysis",
  "dataTypesDependencies": [
      "SecurityAlert"
  ],
  "dataConnectorsDependencies": [],
  "previewImagesFileNames": [
      "DynamicThreatModeling&ResponseWhite.png",
      "DynamicThreatModeling&ResponseBlack.png"
  ],
  "version": "1.0.0",
  "title": "Dynamic Threat Modeling Response",
  "templateRelativePath": "DynamicThreatModeling&Response.json",
  "subtitle": "",
  "provider": "Microsoft"
},
{
  "workbookKey": "ThreatAnalysis&Response",
  "logoFileName": "Azure_Sentinel.svg",
  "description": "The Defenders for IoT workbook provide guided investigations for OT entities based on open incidents, alert notifications, and activities for OT assets. They also provide a hunting experience across the MITRE ATT&CK® framework for ICS, and are designed to enable analysts, security engineers, and MSSPs to gain situational awareness of OT security posture.",
  "dataTypesDependencies": [
      "SecurityAlert"
  ],
  "dataConnectorsDependencies": [],
  "previewImagesFileNames": [
      "ThreatAnalysis&ResponseWhite1.png",
      "ThreatAnalysis&ResponseWhite2.png",
      "ThreatAnalysis&ResponseWhite3.png",
      "ThreatAnalysis&ResponseWhite4.png",
      "ThreatAnalysis&ResponseBlack1.png",
      "ThreatAnalysis&ResponseBlack2.png",
      "ThreatAnalysis&ResponseBlack3.png",
      "ThreatAnalysis&ResponseBlack4.png"
  ],
  "version": "1.0.1",
  "title": "Threat Analysis Response",
  "templateRelativePath": "ThreatAnalysis&Response.json",
  "subtitle": "",
  "provider": "Microsoft"
},
{
  "workbookKey": "TrendMicroCAS",
  "logoFileName": "Trend_Micro_Logo.svg",
  "description": "Sets the time name for analysis",
  "dataTypesDependencies": [
      "TrendMicroCAS_CL"
  ],
  "dataConnectorsDependencies": [
      "TrendMicroCAS"
  ],
  "previewImagesFileNames": [
      "TrendMicroCASBlack.png",
      "TrendMicroCASWhite.png"
  ],
  "version": "1.0.0",
  "title": "TrendMicroCAS",
  "templateRelativePath": "TrendMicroCAS.json",
  "subtitle": "",
  "provider": "TrendMicro"
},
{
  "workbookKey": "GitHubSecurityWorkbook",
  "logoFileName": "GitHub.svg",
  "description": "Gain insights to GitHub activities that may be interesting for security.",
  "dataTypesDependencies": [
      "GitHubAuditLogPolling_CL"
  ],
  "dataConnectorsDependencies": [
      "GitHubEcAuditLogPolling"
  ],
  "previewImagesFileNames": [
    "GitHubSecurityBlack.png",
    "GitHubSecurityWhite.png"
  ],
  "version": "1.0.0",
  "title": "GithubWorkbook",
  "templateRelativePath": "GitHub.json",
  "subtitle": "",
  "provider": "Microsoft"
},
{
  "workbookKey": "GCPDNSWorkbook",
  "logoFileName": "google_logo.svg",
  "description": "Sets the time name for analysis",
  "dataTypesDependencies": [
      "GCPCloudDNS"
  ],
  "dataConnectorsDependencies": [
      "GCPDNSDataConnector"
  ],
  "previewImagesFileNames": [
      "GCPDNSBlack.png",
      "GCPDNSWhite.png"
  ],
  "version": "1.0.0",
  "title": "Google Cloud Platform DNS",
  "templateRelativePath": "GCPDNS.json",
  "subtitle": "",
  "provider": "Microsoft"
},
{
  "workbookKey": "AtlassianJiraAuditWorkbook",
    "logoFileName": "atlassian.svg",
  "description": "Sets the time name for analysis",
  "dataTypesDependencies": [
      "AtlassianJiraNativePoller_CL"
  ],
  "dataConnectorsDependencies": [
      "AtlassianJira"
  ],
  "previewImagesFileNames": [
      "AtlassianJiraAuditWhite.png",
      "AtlassianJiraAuditBlack.png"
  ],
  "version": "1.0.0",
  "title": "AtlassianJiraAudit",
  "templateRelativePath": "AtlassianJiraAudit.json",
  "subtitle": "",
  "provider": "Atlassian"
},
{
  "workbookKey": "DigitalGuardianWorkbook",
  "logoFileName": "Azure_Sentinel.svg",
  "description": "Sets the time name for analysis",
  "dataTypesDependencies": [
      "DigitalGuardianDLPEvent"
  ],
  "dataConnectorsDependencies": [
      "DigitalGuardianDLP"
  ],
  "previewImagesFileNames": [
      "DigitalGuardianBlack.png",
      "DigitalGuardianWhite.png"
  ],
  "version": "1.0.0",
  "title": "DigitalGuardianDLP",
  "templateRelativePath": "DigitalGuardian.json",
  "subtitle": "",
  "provider": "Digital Guardian"
},
{
  "workbookKey": "CiscoDuoWorkbook",
  "logoFileName": "cisco-logo-72px.svg",
  "description": "Sets the time name for analysis",
  "dataTypesDependencies": [
      "CiscoDuo_CL"
  ],
  "dataConnectorsDependencies": [
      "CiscoDuoSecurity"
  ],
  "previewImagesFileNames": [
      "CiscoDuoWhite.png",
      "CiscoDuoBlack.png"
  ],
  "version": "1.0.0",
  "title": "CiscoDuoSecurity",
  "templateRelativePath": "CiscoDuo.json",
  "subtitle": "",
  "provider": "Cisco"
},
{
  "workbookKey": "SlackAudit",
  "logoFileName": "slacklogo.svg",
  "description": "Sets the time name for analysis",
  "dataTypesDependencies": [
      "SlackAudit_CL"
  ],
  "dataConnectorsDependencies": [
      "SlackAuditAPI"
  ],
  "previewImagesFileNames": [
      "SlackAuditApplicationActivityBlack1.png",
      "SlackAuditApplicationActivityWhite1.png"
  ],
  "version": "1.0.0",
  "title": "SlackAudit",
  "templateRelativePath": "SlackAudit.json",
  "subtitle": "",
  "provider": "Slack"
},
{
  "workbookKey": "CiscoWSAWorkbook",
  "logoFileName": "cisco-logo-72px.svg",
  "description": "Sets the time name for analysis",
  "dataTypesDependencies": [
      "Syslog"
  ],
  "dataConnectorsDependencies": [
      "CiscoWSA"
  ],
  "previewImagesFileNames": [
      "CiscoWSAWhite.png",
      "CiscoWSABlack.png"
  ],
  "version": "1.0.0",
  "title": "CiscoWSA",
  "templateRelativePath": "CiscoWSA.json",
  "subtitle": "",
  "provider": "Cisco"
},
{
  "workbookKey": "GCP-IAM-Workbook",
  "logoFileName": "google_logo.svg",
  "description": "Sets the time name for analysis",
  "dataTypesDependencies": [
      "GCP_IAM_CL"
  ],
  "dataConnectorsDependencies": [
      "GCPIAMDataConnector"
  ],
  "previewImagesFileNames": [
      "GCPIAMBlack01.png",
      "GCPIAMBlack02.png",
      "GCPIAMWhite01.png",
      "GCPIAMWhite02.png"
  ],
  "version": "1.0.0",
  "title": "Google Cloud Platform IAM",
  "templateRelativePath": "GCP_IAM.json",
  "subtitle": "",
  "provider": "Google"
},
{
  "workbookKey": "ImpervaWAFCloudWorkbook",
  "logoFileName": "Imperva_DarkGrey_final_75x75.svg",
  "description": "Sets the time name for analysis.",
  "dataTypesDependencies": [
      "ImpervaWAFCloud_CL"
  ],
  "dataConnectorsDependencies": [
      "ImpervaWAFCloudAPI"
  ],
  "previewImagesFileNames": [
      "ImpervaWAFCloudBlack01.png",
      "ImpervaWAFCloudBlack02.png",
      "ImpervaWAFCloudWhite01.png",
      "ImpervaWAFCloudWhite02.png"
  ],
  "version": "1.0.0",
  "title": "Imperva WAF Cloud Overview",
  "templateRelativePath": "Imperva WAF Cloud Overview.json",
  "subtitle": "",
  "provider": "Microsoft"
},
{
  "workbookKey": "ZscalerZPAWorkbook",
  "logoFileName": "ZscalerLogo.svg",
  "description": "Select the time range for this Overview.",
  "dataTypesDependencies": [
      "ZPA_CL"
  ],
  "dataConnectorsDependencies": [
      "ZscalerPrivateAccess"
  ],
  "previewImagesFileNames": [
      "ZscalerZPABlack.png",
      "ZscalerZPAWhite.png"
  ],
  "version": "1.0.0",
  "title": "Zscaler Private Access (ZPA)",
  "templateRelativePath": "ZscalerZPA.json",
  "subtitle": "",
  "provider": "Zscaler"
},
{
  "workbookKey": "GoogleWorkspaceWorkbook",
  "logoFileName": "google_logo.svg",
  "description": "Sets the time name for analysis",
  "dataTypesDependencies": [
      "GWorkspace_ReportsAPI_admin_CL",
      "GWorkspace_ReportsAPI_calendar_CL",
      "GWorkspace_ReportsAPI_drive_CL",
      "GWorkspace_ReportsAPI_login_CL",
      "GWorkspace_ReportsAPI_login_CL",
      "GWorkspace_ReportsAPI_mobile_CL"
  ],
  "dataConnectorsDependencies": [
      "GoogleWorkspaceReportsAPI"
  ],
  "previewImagesFileNames": [
      "GoogleWorkspaceBlack.png",
      "GoogleWorkspaceWhite.png"
  ],
  "version": "1.0.0",
  "title": "GoogleWorkspaceReports",
  "templateRelativePath": "GoogleWorkspace.json",
  "subtitle": "",
  "provider": "Microsoft"
},
{
  "workbookKey": "NCProtectWorkbook",
  "logoFileName": "NCProtectIcon.svg",
  "description": "Sets the time name for analysis",
  "dataTypesDependencies": [
      "NCProtectUAL_CL"
  ],
  "dataConnectorsDependencies": [
      "NucleusCyberNCProtect"
  ],
  "previewImagesFileNames": [""],
  "version": "1.0.0",
  "title": "NucleusCyberProtect",
  "templateRelativePath": "NucleusCyber_NCProtect_Workbook.json",
  "subtitle": "",
  "provider": "archTIS"
},
{
  "workbookKey": "CiscoISEWorkbook",
  "logoFileName": "cisco-logo-72px.svg",
  "description": "Sets the time name for analysis",
  "dataTypesDependencies": [
      "Syslog"
  ],
  "dataConnectorsDependencies": [
      "CiscoISE"
  ],
  "previewImagesFileNames": [
    "CiscoISEBlack1.png",
    "CiscoISEBlack2.png",
    "CiscoISEWhite1.png",
    "CiscoISEWhite2.png"
  ],
  "version": "1.0.0",
  "title": "Cisco ISE",
  "templateRelativePath": "CiscoISE.json",
  "subtitle": "",
  "provider": "Cisco"
},
{
  "workbookKey": "IoTOTThreatMonitoringwithDefenderforIoTWorkbook",
  "logoFileName": "Azure_Sentinel.svg",
  "description": "The OT Threat Monitoring with Defender for IoT Workbook features OT filtering for Security Alerts, Incidents, Vulnerabilities and Asset Inventory. The workbook features a dynamic assessment of the MITRE ATT&CK for ICS matrix across your environment to analyze and respond to OT-based threats. This workbook is designed to enable SecOps Analysts, Security Engineers, and MSSPs to gain situational awareness for IT/OT security posture.",
  "dataTypesDependencies": [
      "SecurityAlert",
      "SecurityIncident"
  ],
  "dataConnectorsDependencies": [],
  "previewImagesFileNames": [
    "IoTOTThreatMonitoringwithDefenderforIoTBlack.png",
    "IoTOTThreatMonitoringwithDefenderforIoTWhite.png"
  ],
  "version": "1.0.0",
  "title": "Microsoft Defender for IoT",
  "templateRelativePath": "IoTOTThreatMonitoringwithDefenderforIoT.json",
  "subtitle": "",
  "provider": "Microsoft"
},
{
  "workbookKey": "ZeroTrust(TIC3.0)Workbook",
  "logoFileName": "Azure_Sentinel.svg",
  "description": "Sets the time name for analysis",
  "dataTypesDependencies": [
      "SecurityRecommendation"
  ],
  "dataConnectorsDependencies": [],
  "previewImagesFileNames": [
      "ZeroTrust(TIC3.0)Black1.PNG",
      "ZeroTrust(TIC3.0)White1.PNG"
  ],
  "version": "1.0.0",
  "title": "ZeroTrust(TIC3.0)",
  "templateRelativePath": "ZeroTrustTIC3.json",
  "subtitle": "",
  "provider": "Microsoft"
},
{
  "workbookKey": "CybersecurityMaturityModelCertification(CMMC)2.0Workbook",
  "logoFileName": "Azure_Sentinel.svg",
  "description": "Sets the time name for analysis.",
  "dataTypesDependencies": [
      "InformationProtectionLogs_CL",
      "AuditLogs",
      "SecurityIncident",
      "SigninLogs",
      "AzureActivity"
  ],
  "dataConnectorsDependencies": [],
  "previewImagesFileNames": [
    "CybersecurityMaturityModelCertificationBlack.png",
    "CybersecurityMaturityModelCertificationWhite.png"
  ],
  "version": "1.0.0",
  "title": "CybersecurityMaturityModelCertification(CMMC)2.0",
  "templateRelativePath": "CybersecurityMaturityModelCertification_CMMCV2.json",
  "subtitle": "",
  "provider": "Microsoft"
},
{
  "workbookKey": "NISTSP80053Workbook",
  "logoFileName": "Azure_Sentinel.svg",
  "description": "Sets the time name for analysis.",
  "dataTypesDependencies": [
      "SigninLogs",
      "AuditLogs",
      "AzureActivity",
      "OfficeActivity",
      "SecurityEvents",
      "CommonSecurityLog",
      "SecurityIncident",
      "SecurityRecommendation"
  ],
  "dataConnectorsDependencies": [
      "SecurityEvents"
  ],
  "previewImagesFileNames": [
    "NISTSP80053Black.png",
    "NISTSP80053White.png"
  ],
  "version": "1.0.0",
  "title": "NISTSP80053workbook",
  "templateRelativePath": "NISTSP80053.json",
  "subtitle": "",
  "provider": "Microsoft"
},
{
  "workbookKey": "DarktraceWorkbook",
  "logoFileName": "Darktrace.svg",
  "description": "The Darktrace Workbook visualises Model Breach and AI Analyst data received by the Darktrace Data Connector and visualises events across the network, SaaS, IaaS and Email.",
  "dataTypesDependencies": [
      "darktrace_model_alerts_CL"
  ],
  "dataConnectorsDependencies": [
      "DarktraceRESTConnector"
  ],
  "previewImagesFileNames": [
      "DarktraceWorkbookBlack01.png",
      "DarktraceWorkbookBlack02.png",
      "DarktraceWorkbookWhite01.png",
      "DarktraceWorkbookWhite02.png"
  ],
  "version": "1.0.1",
  "title": "Darktrace",
  "templateRelativePath": "DarktraceWorkbook.json",
  "subtitle": "",
  "provider": "Darktrace"
},
{
  "workbookKey": "RecordedFutureAlertOverviewWorkbook",
  "logoFileName": "RecordedFuture.svg",
  "description": "Recorded Future Alerts Overview Workbook. This workbook will visualize playbook alerts imported via the RecordedFuture-Alert-Importer.",
  "dataTypesDependencies": [
      "RecordedFuturePortalAlerts_CL"
  ],
  "dataConnectorsDependencies": [],
  "previewImagesFileNames": [
      "RecordedFutureAlertOverviewWhite.png",
      "RecordedFutureAlertOverviewBlack.png"
  ],
  "version": "1.0.1",
  "title": "Recorded Future - Alerts Overview",
  "templateRelativePath": "RecordedFutureAlertOverview.json",
  "subtitle": "",
  "provider": "Recorded Future"
},
{
  "workbookKey": "RecordedFuturePlaybookAlertOverviewWorkbook",
  "logoFileName": "RecordedFuture.svg",
  "description": "Recorded Future Playbook Alerts Overview Workbook. This workbook will visualize playbook alerts imported via the RecordedFuture-Playbook-Alert-Importer.",
  "dataTypesDependencies": [
      "RecordedFuturePlaybookAlerts_CL"
  ],
  "dataConnectorsDependencies": [],
  "previewImagesFileNames": [
      "RecordedFuturePlaybookAlertOverviewWhite1.png",
      "RecordedFuturePlaybookAlertOverviewBlack1.png"
  ],
  "version": "1.0.1",
  "title": "Recorded Future - Playbook Alerts Overview",
  "templateRelativePath": "RecordedFuturePlaybookAlertOverview.json",
  "subtitle": "",
  "provider": "Recorded Future"
},
{
  "workbookKey": "RecordedFutureDomainCorrelationWorkbook",
  "logoFileName": "RecordedFuture.svg",
  "description": "Recorded Future Domain Correlation Workbook. This workbook will visualize Recorded Future threat intelligence data together with infrastructure logs ingested in to Sentinel.",
  "dataTypesDependencies": [
      "ThreatIntelligenceIndicator"
  ],
  "dataConnectorsDependencies": [],
  "previewImagesFileNames": [
      "RecordedFutureDomainCorrelationWhite.png",
      "RecordedFutureDomainCorrelationBlack.png"
  ],
  "version": "1.0.1",
  "title": "Recorded Future - Domain Correlation",
  "templateRelativePath": "RecordedFutureDomainCorrelation.json",
  "subtitle": "",
  "provider": "Recorded Future"
},
{
  "workbookKey": "RecordedFutureHashCorrelationWorkbook",
  "logoFileName": "RecordedFuture.svg",
  "description": "Recorded Future Hash Correlation Workbook. This workbook will visualize Recorded Future threat intelligence data together with infrastructure logs ingested in to Sentinel.",
  "dataTypesDependencies": [
      "ThreatIntelligenceIndicator"
  ],
  "dataConnectorsDependencies": [],
  "previewImagesFileNames": [
      "RecordedFutureHashCorrelationWhite.png",
      "RecordedFutureHashCorrelationBlack.png"
  ],
  "version": "1.0.1",
  "title": "Recorded Future - Hash Correlation",
  "templateRelativePath": "RecordedFutureHashCorrelation.json",
  "subtitle": "",
  "provider": "Recorded Future"
},
{
  "workbookKey": "RecordedFutureIPCorrelationWorkbook",
  "logoFileName": "RecordedFuture.svg",
  "description": "Recorded Future IP Correlation Workbook. This workbook will visualize Recorded Future threat intelligence data together with infrastructure logs ingested in to Sentinel.",
  "dataTypesDependencies": [
      "ThreatIntelligenceIndicator"
  ],
  "dataConnectorsDependencies": [],
  "previewImagesFileNames": [
      "RecordedFutureIPCorrelationWhite.png",
      "RecordedFutureIPCorrelationBlack.png"
  ],
  "version": "1.0.1",
  "title": "Recorded Future - IP Correlation",
  "templateRelativePath": "RecordedFutureIPCorrelation.json",
  "subtitle": "",
  "provider": "Recorded Future"
},
{
  "workbookKey": "RecordedFutureURLCorrelationWorkbook",
  "logoFileName": "RecordedFuture.svg",
  "description": "Recorded Future URL Correlation Workbook. This workbook will visualize Recorded Future threat intelligence data together with infrastructure logs ingested in to Sentinel.",
  "dataTypesDependencies": [
      "ThreatIntelligenceIndicator"
  ],
  "dataConnectorsDependencies": [],
  "previewImagesFileNames": [
      "RecordedFutureUrlCorrelationWhite.png",
      "RecordedFutureUrlCorrelationBlack.png"
  ],
  "version": "1.0.1",
  "title": "Recorded Future - URL Correlation",
  "templateRelativePath": "RecordedFutureURLCorrelation.json",
  "subtitle": "",
  "provider": "Recorded Future"
},
{
  "workbookKey": "RecordedFutureThreatActorHuntingWorkbook",
  "logoFileName": "RecordedFuture.svg",
  "description": "Recorded Future Threat Actor Hunting Workbook. This workbook will visualize Recorded Future threat map and hunting indicators ingested in to Microsoft Sentinel.",
  "dataTypesDependencies": [
      "ThreatIntelligenceIndicator"
  ],
  "dataConnectorsDependencies": [],
  "previewImagesFileNames": [
      "RecordedFutureThreatActorHuntingWhite.png",
      "RecordedFutureThreatActorHuntingBlack.png"
  ],
  "version": "1.0.1",
  "title": "Recorded Future - Threat Actor Hunting",
  "templateRelativePath": "RecordedFutureThreatActorHunting.json",
  "subtitle": "",
  "provider": "Recorded Future"
},
{
  "workbookKey": "RecordedFutureMalwareThreatHuntingWorkbook",
  "logoFileName": "RecordedFuture.svg",
  "description": "Recorded Future Malware Threat Hunting Workbook. This workbook will visualize Recorded Future malware threat map and hunting indicators ingested in to Microsoft Sentinel.",
  "dataTypesDependencies": [
      "ThreatIntelligenceIndicator"
  ],
  "dataConnectorsDependencies": [],
  "previewImagesFileNames": [
      "RecordedFutureMalwareThreatHuntingWhite.png",
      "RecordedFutureMalwareThreatHuntingBlack.png"
  ],
  "version": "1.0.0",
  "title": "Recorded Future - Malware Threat Hunting",
  "templateRelativePath": "RecordedFutureMalwareThreatHunting.json",
  "subtitle": "",
  "provider": "Recorded Future"
},
{
  "workbookKey": "MaturityModelForEventLogManagement_M2131",
  "logoFileName": "contrastsecurity_logo.svg",
  "description": "Select the time range for this Overview.",
  "dataTypesDependencies": [],
  "dataConnectorsDependencies": [],
  "previewImagesFileNames": [
      "MaturityModelForEventLogManagement_M2131Black.png",
      "MaturityModelForEventLogManagement_M2131White.png"
  ],
  "version": "1.0.0",
  "title": "MaturityModelForEventLogManagementM2131",
  "templateRelativePath": "MaturityModelForEventLogManagement_M2131.json",
  "subtitle": "",
  "provider": "Microsoft"
},
{
  "workbookKey": "AzureSQLSecurityWorkbook",
  "logoFileName": "AzureSQL.svg",
  "description": "Sets the time window in days to search around the alert",
  "dataTypesDependencies": [
      "AzureDiagnostics",
      "SecurityAlert",
      "SecurityIncident"
  ],
  "dataConnectorsDependencies": [
      "AzureSql"
  ],
  "previewImagesFileNames": [""],
  "version": "1.0.0",
  "title": "Azure SQL Database Workbook",
  "templateRelativePath": "Workbook-AzureSQLSecurity.json",
  "subtitle": "",
  "provider": "Microsoft"
},
{
  "workbookKey": "ContinuousDiagnostics&Mitigation",
  "logoFileName": "Azure_Sentinel.svg",
  "description": "Select the time range for this Overview.",
  "dataTypesDependencies": [],
  "dataConnectorsDependencies": [],
  "previewImagesFileNames": [
      "ContinuousDiagnostics&MitigationBlack.png",
      "ContinuousDiagnostics&MitigationWhite.png"
  ],
  "version": "1.0.0",
  "title": "ContinuousDiagnostics&Mitigation",
  "templateRelativePath": "ContinuousDiagnostics&Mitigation.json",
  "subtitle": "",
  "provider": "Microsoft"
},
{
  "workbookKey": "AtlasianJiraAuditWorkbook",
  "logoFileName": "atlassian.svg",
  "description": "Select the time range for this Overview.",
  "dataTypesDependencies": [
      "AtlassianJiraNativePoller_CL"
  ],
  "dataConnectorsDependencies": [
      "AtlassianJira"
  ],
  "previewImagesFileNames": [
      "AtlassianJiraAuditBlack.png",
      "AtlassianJiraAuditWhite.png"
  ],
  "version": "1.0.0",
  "title": "AtlasianJiraAuditWorkbook",
  "templateRelativePath": "AtlasianJiraAuditWorkbook.json",
  "subtitle": "",
  "provider": "Microsoft"
},
{
  "workbookKey": "AzureSecurityBenchmark",
  "logoFileName": "Azure_Sentinel.svg",
  "description": "Azure Security Benchmark v3 Workbook provides a mechanism for viewing log queries, azure resource graph, and policies aligned to ASB controls across Microsoft security offerings, Azure, Microsoft 365, 3rd Party, On-Premises, and Multi-cloud workloads. This workbook enables Security Architects, Engineers, SecOps Analysts, Managers, and IT Pros to gain situational awareness visibility for the security posture of cloud workloads. There are also recommendations for selecting, designing, deploying, and configuring Microsoft offerings for alignment with respective ASB requirements and practices.",
  "dataTypesDependencies": [
      "SecurityRegulatoryCompliance",
      "AzureDiagnostics",
      "SecurityIncident",
      "SigninLogs",
      "SecurityAlert"
  ],
  "dataConnectorsDependencies": [],
  "previewImagesFileNames": [
      "AzureSecurityBenchmarkBlack.png",
      "AzureSecurityBenchmarkWhite.png"
  ],
  "version": "1.0.0",
  "title": "Azure Security Benchmark",
  "templateRelativePath": "AzureSecurityBenchmark.json",
  "subtitle": "",
  "provider": "Microsoft"
},
{
  "workbookKey": "ZNAccessOrchestratorAudit",
  "logoFileName": "ZeroNetworks.svg",
  "description": "This workbook provides a summary of ZeroNetworks data.",
  "dataTypesDependencies": [
      "ZNAccessOrchestratorAudit_CL",
      "ZNAccessOrchestratorAuditNativePoller_CL"
  ],
  "dataConnectorsDependencies": [
      "ZeroNetworksAccessOrchestratorAuditFunction",
      "ZeroNetworksAccessOrchestratorAuditNativePoller"
  ],
  "previewImagesFileNames": [""],
  "version": "1.0.0",
  "title": "Zero NetWork",
  "templateRelativePath": "ZNSegmentAudit.json",
  "subtitle": "",
  "provider": "Zero Networks"
},
{
  "workbookKey": "FireworkWorkbook",
  "logoFileName": "Flare.svg",
  "description": "Select the time range for this Overview.",
  "dataTypesDependencies": [
      "Firework_CL"
  ],
  "dataConnectorsDependencies": [
      "FlareSystemsFirework"
  ],
  "previewImagesFileNames": [
      "FireworkOverviewBlack01.png",
      "FireworkOverviewBlack02.png",
      "FireworkOverviewWhite01.png",
      "FireworkOverviewWhite02.png"
  ],
  "version": "1.0.0",
  "title": "FlareSystemsFirework",
  "templateRelativePath": "FlareSystemsFireworkOverview.json",
  "subtitle": "",
  "provider": "Flare Systems"
},
{
  "workbookKey": "TaniumWorkbook",
  "logoFileName": "Tanium.svg",
  "description": "Visualize Tanium endpoint and module data",
  "dataTypesDependencies": [
      "TaniumComplyCompliance_CL",
      "TaniumComplyVulnerabilities_CL",
      "TaniumDefenderHealth_CL",
      "TaniumDiscoverUnmanagedAssets_CL",
      "TaniumHighUptime_CL",
      "TaniumMainAsset_CL",
      "TaniumPatchListApplicability_CL",
      "TaniumPatchListCompliance_CL",
      "TaniumSCCMClientHealth_CL",
      "TaniumThreatResponse_CL"
  ],
  "dataConnectorsDependencies": [],
  "previewImagesFileNames": [
      "TaniumComplyBlack.png",
      "TaniumComplyWhite.png",
      "TaniumDiscoverBlack.png",
      "TaniumDiscoverWhite.png",
      "TaniumMSToolingHealthBlack.png",
      "TaniumMSToolingHealthWhite.png",
      "TaniumPatchBlack.png",
      "TaniumPatchWhite.png",
      "TaniumThreatResponseAlertsBlack.png",
      "TaniumThreatResponseAlertsWhite.png",
      "TaniumThreatResponseBlack.png",
      "TaniumThreatResponseWhite.png"
  ],
  "version": "1.0",
  "title": "Tanium Workbook",
  "templateRelativePath": "TaniumWorkbook.json",
  "subtitle": "",
  "provider": "Tanium"
},
{
  "workbookKey": "ActionableAlertsDashboard",
  "logoFileName": "Cybersixgill.svg",
  "description": "None.",
  "dataTypesDependencies": [
      "CyberSixgill_Alerts_CL"
  ],
  "dataConnectorsDependencies": [
      "CybersixgillActionableAlerts"
  ],
  "previewImagesFileNames": [
    "ActionableAlertsDashboardWhite.PNG",
    "ActionableAlertsDashboardBlack.PNG"
    ],
  "version": "1.0.0",
  "title": "Cybersixgill Actionable Alerts Dashboard",
  "templateRelativePath": "ActionableAlertsDashboard.json",
  "subtitle": "",
  "provider": "Cybersixgill"
},
{
  "workbookKey": "ActionableAlertsList",
  "logoFileName": "Cybersixgill.svg",
  "description": "None.",
  "dataTypesDependencies": [
      "CyberSixgill_Alerts_CL"
  ],
  "dataConnectorsDependencies": [
      "CybersixgillActionableAlerts"
  ],
  "previewImagesFileNames": [
    "ActionableAlertsListBlack.PNG",
    "ActionableAlertsListWhite.PNG"],
  "version": "1.0.0",
  "title": "Cybersixgill Actionable Alerts List",
  "templateRelativePath": "ActionableAlertsList.json",
  "subtitle": "",
  "provider": "Cybersixgill"
},
{
  "workbookKey": "ArgosCloudSecurityWorkbook",
  "logoFileName": "argos-logo.svg",
  "description": "The ARGOS Cloud Security integration for Microsoft Sentinel allows you to have all your important cloud security events in one place.",
  "dataTypesDependencies": [
      "ARGOS_CL"
  ],
  "dataConnectorsDependencies": [
      "ARGOSCloudSecurity"
  ],
  "previewImagesFileNames": [
      "ARGOSCloudSecurityWorkbookBlack.png",
      "ARGOSCloudSecurityWorkbookWhite.png"
  ],
  "version": "1.0.0",
  "title": "ARGOS Cloud Security",
  "templateRelativePath": "ARGOSCloudSecurityWorkbook.json",
  "subtitle": "",
  "provider": "ARGOS Cloud Security"
},
{
  "workbookKey": "JamfProtectWorkbook",
  "logoFileName": "jamf_logo.svg",
  "description": "This Jamf Protect Workbook for Microsoft Sentinel enables you to ingest Jamf Protect events forwarded into Microsoft Sentinel.\n Providing reports into all alerts, device controls and Unfied Logs.",
  "dataTypesDependencies": [
      "jamfprotect_CL"
  ],
  "dataConnectorsDependencies": [],
  "previewImagesFileNames": [
      "JamfProtectDashboardBlack.png",
      "JamfProtectDashboardWhite.png"
  ],
  "version": "2.0.0",
  "title": "Jamf Protect Workbook",
  "templateRelativePath": "JamfProtectDashboard.json",
  "subtitle": "",
  "provider": "Jamf Software, LLC"
},
{
  "workbookKey": "AIVectraStream",
  "logoFileName": "AIVectraDetect.svg",
  "description": "",
  "dataTypesDependencies": [
      "VectraStream_CL"
  ],
  "dataConnectorsDependencies": [
      "AIVectraStream"
  ],
  "previewImagesFileNames": [
    "AIVectraDetectBlack1.png",
    "AIVectraDetectWhite1.png"
    ],
  "version": "1.0.0",
  "title": "AIVectraStreamWorkbook",
  "templateRelativePath": "AIVectraStreamWorkbook.json",
  "subtitle": "",
  "provider": "Vectra AI"
},
{
  "workbookKey": "SecurityScorecardWorkbook",
  "logoFileName": "SecurityScorecard-Cybersecurity-Ratings.svg",
  "description": "This Workbook provides immediate insight into the data coming from SecurityScorecard's three Sentinel data connectors: SecurityScorecard Cybersecurity Ratings, SecurityScorecard Cybersecurity Ratings - Factors, and SecurityScorecard Cybersecurity Ratings - Issues.",
  "dataTypesDependencies": [
      "SecurityScorecardFactor_CL",
      "SecurityScorecardIssues_CL",
      "SecurityScorecardRatings_CL"
  ],
  "dataConnectorsDependencies": [
      "SecurityScorecardFactorAzureFunctions",
      "SecurityScorecardIssueAzureFunctions",
      "SecurityScorecardRatingsAzureFunctions"
  ],
  "previewImagesFileNames": [
      "SecurityScorecardBlack1.png",
      "SecurityScorecardBlack2.png",
      "SecurityScorecardBlack3.png",
      "SecurityScorecardBlack4.png",
      "SecurityScorecardBlack5.png",
      "SecurityScorecardBlack6.png",
      "SecurityScorecardWhite1.png",
      "SecurityScorecardWhite2.png",
      "SecurityScorecardWhite3.png",
      "SecurityScorecardWhite4.png",
      "SecurityScorecardWhite5.png",
      "SecurityScorecardWhite6.png"
  ],
  "version": "1.0.0",
  "title": "SecurityScorecard",
  "templateRelativePath": "SecurityScorecardWorkbook.json",
  "subtitle": "",
  "provider": "SecurityScorecard"
},
{
  "workbookKey": "DigitalShadowsWorkbook",
  "logoFileName": "DigitalShadowsLogo.svg",
  "description": "For gaining insights into Digital Shadows logs.",
  "dataTypesDependencies": [
      "DigitalShadows_CL"
  ],
  "dataConnectorsDependencies": [
      "DigitalShadowsSearchlightAzureFunctions"
  ],
  "previewImagesFileNames": [
      "DigitalShadowsBlack1.png",
      "DigitalShadowsBlack2.png",
      "DigitalShadowsBlack3.png",
      "DigitalShadowsWhite1.png",
      "DigitalShadowsWhite2.png",
      "DigitalShadowsWhite3.png"
  ],
  "version": "1.0.0",
  "title": "Digital Shadows",
  "templateRelativePath": "DigitalShadows.json",
  "subtitle": "",
  "provider": "Digital Shadows"
},
{
  "workbookKey": "SalesforceServiceCloudWorkbook",
  "logoFileName": "salesforce_logo.svg",
  "description": "Sets the time name for analysis.",
  "dataTypesDependencies": [
      "SalesforceServiceCloud"
  ],
  "dataConnectorsDependencies": [
      "SalesforceServiceCloud_CL"
  ],
  "previewImagesFileNames": [""],
  "version": "1.0.0",
  "title": "Salesforce Service Cloud",
  "templateRelativePath": "SalesforceServiceCloud.json",
  "subtitle": "",
  "provider": "Salesforce"
},
{
  "workbookKey": "NetworkSessionSolution",
  "logoFileName": "Azure_Sentinel.svg",
  "description": "This workbook is included as part of Network Session Essentials solution and gives a summary of analyzed traffic, helps with threat analysis and investigating suspicious IP's and traffic analysis. Network Session Essentials Solution also includes playbooks to periodically summarize the logs thus enhancing user experience and improving data search. For the effective usage of workbook, we highly recommend to enable the summarization playbooks that are provided with this solution.",
  "dataTypesDependencies": [
      "AWSVPCFlow",
      "DeviceNetworkEvents",
      "SecurityEvent",
      "WindowsEvent",
      "CommonSecurityLog",
      "Syslog",
      "CommonSecurityLog",
      "VMConnection",
      "AzureDiagnostics",
      "AzureDiagnostics",
      "CommonSecurityLog",
      "Corelight_CL",
      "VectraStream",
      "CommonSecurityLog",
      "CommonSecurityLog",
      "Syslog",
      "CiscoMerakiNativePoller"
  ],
  "dataConnectorsDependencies": [
      "AWSS3",
      "MicrosoftThreatProtection",
      "SecurityEvents",
      "WindowsForwardedEvents",
      "Zscaler",
      "MicrosoftSysmonForLinux",
      "PaloAltoNetworks",
      "AzureMonitor(VMInsights)",
      "AzureFirewall",
      "AzureNSG",
      "CiscoASA",
      "Corelight",
      "AIVectraStream",
      "CheckPoint",
      "Fortinet",
      "CiscoMeraki"
  ],
  "previewImagesFileNames": [""],
  "version": "1.0.0",
  "title": "Network Session Essentials",
  "templateRelativePath": "NetworkSessionEssentials.json",
  "subtitle": "",
  "provider": "Microsoft"
},
{
  "workbookKey": "SAPSODAnalysis",
  "logoFileName": "SAPVMIcon.svg",
  "description": "SAP SOD Analysis",
  "dataTypesDependencies": [
      "SAPAuditLog"
  ],
  "dataConnectorsDependencies": [
      "SAP"
  ],
  "previewImagesFileNames": [""],
  "version": "2.0.0",
  "title": "SAP SOD Analysis",
  "templateRelativePath": "SAP - Segregation of Duties v2.0 (by Aliter Consulting).json",
  "subtitle": "",
  "provider": "Aliter Consulting"
},
{
  "workbookKey": "TheomWorkbook",
  "logoFileName": "theom-logo.svg",
  "description": "Theom Alert Statistics",
  "dataTypesDependencies": [
      "TheomAlerts_CL"
  ],
  "dataConnectorsDependencies": [
      "Theom"
  ],
  "previewImagesFileNames": [
      "TheomWorkbook-black.png",
      "TheomWorkbook-white.png"
  ],
  "version": "1.0.0",
  "title": "Theom",
  "templateRelativePath": "Theom.json",
  "subtitle": "",
  "provider": "Theom"
},
{
  "workbookKey": "DynatraceWorkbooks",
  "logoFileName": "dynatrace.svg",
  "description": "This workbook brings together queries and visualizations to assist you in identifying potential threats surfaced by Dynatrace.",
  "dataTypesDependencies": [
    "DynatraceAttacks",
    "DynatraceAuditLogs",
    "DynatraceProblems",
    "DynatraceRuntimeVulnerabilities"
  ],
  "dataConnectorsDependencies": [
    "DynatraceAttacks",
    "DynatraceAuditLogs",
    "DynatraceProblems",
    "DynatraceRuntimeVulnerabilities"
  ],
  "previewImagesFileNames": [
    "DynatraceWorkbookBlack.png",
    "DynatraceWorkbookWhite.png"
  ],
  "version": "3.0.1",
  "title": "Dynatrace",
  "templateRelativePath": "Dynatrace.json",
  "subtitle": "",
  "provider": "Dynatrace"
},
{
  "workbookKey": "MDOWorkbook",
  "logoFileName": "Azure_Sentinel.svg",
  "description": "Gain extensive insight into your organization's Microsoft Defender for Office Activity by analyzing, and correlating events.\nYou can track malware and phishing detection over time.",
  "dataTypesDependencies": [
      "SecurityAlert"
  ],
  "dataConnectorsDependencies": [
      "MicrosoftThreatProtection"
  ],
  "previewImagesFileNames": [
    "MDOBlack1.png",
    "MDOBlack2.png",
    "MDOWhite1.png",
    "MDOWhite2.png"
  ],
  "version": "1.0.0",
  "title": "Microsoft Defender XDR MDOWorkbook",
  "templateRelativePath": "MDO Insights.json",
  "subtitle": "",
  "provider": "Microsoft"
},
{
  "workbookKey": "AnomaliesVisualizationWorkbook",
  "logoFileName": "Azure_Sentinel.svg",
  "description": "A workbook that provides contextual information to a user for better insight on Anomalies and their impact. The workbook will help with investigation of anomalies as well as identify patterns that can lead to a threat.",
  "dataTypesDependencies": [
      "Anomalies"
  ],
  "dataConnectorsDependencies": [],
  "previewImagesFileNames": [
      "AnomaliesVisualizationWorkbookWhite.png",
      "AnomaliesVisualizationWorkbookBlack.png"
  ],
  "version": "1.0.0",
  "title": "AnomaliesVisulization",
  "templateRelativePath": "AnomaliesVisualization.json",
  "subtitle": "",
  "provider": "Microsoft Sentinel Community"
},
{
  "workbookKey": "AnomalyDataWorkbook",
  "logoFileName": "Azure_Sentinel.svg",
  "description": "A workbook providing details, related Incident, and related Hunting Workbook for a specific Anomaly.",
  "dataTypesDependencies": [
      "Anomalies"
  ],
  "dataConnectorsDependencies": [],
  "previewImagesFileNames": [
      "AnomalyDataWorkbookWhite.png",
      "AnomalyDataWorkbookBlack.png"
  ],
  "version": "1.0.0",
  "title": "AnomalyData",
  "templateRelativePath": "AnomalyData.json",
  "subtitle": "",
  "provider": "Microsoft Sentinel Community"
},
{
  "workbookKey": "MicrosoftExchangeLeastPrivilegewithRBAC-Online",
  "logoFileName": "Azure_Sentinel.svg",
  "description": "This Workbook, dedicated to Exchange Online environments is built to have a simple view of non-standard RBAC delegations on an Exchange Online tenant. This Workbook allow you to go deep dive on custom delegation and roles and also members of each delegation, including the nested level and the group imbrication on your environment.",
  "dataTypesDependencies": [
      "ESIExchangeOnlineConfig_CL"
  ],
  "dataConnectorsDependencies": [
      "ESI-ExchangeOnlineCollector"
  ],
  "previewImagesFileNames": [
      "MicrosoftExchangeLeastPrivilegewithRBAC-OnlineBlack.png",
      "MicrosoftExchangeLeastPrivilegewithRBAC-OnlineWhite.png"
  ],
  "version": "1.1.0",
  "title": "Microsoft Exchange Least Privilege with RBAC - Online",
  "templateRelativePath": "Microsoft Exchange Least Privilege with RBAC - Online.json",
  "subtitle": "",
  "provider": "Microsoft"
},
{
  "workbookKey": "MicrosoftExchangeLeastPrivilegewithRBAC",
  "logoFileName": "Azure_Sentinel.svg",
  "description": "This Workbook, dedicated to On-Premises environments is built to have a simple view of non-standard RBAC delegations on an On-Premises Exchange environment. This Workbook allow you to go deep dive on custom delegation and roles and also members of each delegation, including the nested level and the group imbrication on your environment. Required Data Connector: Exchange Security Insights On-Premises Collector.",
  "dataTypesDependencies": [
      "ESIExchangeConfig_CL"
  ],
  "dataConnectorsDependencies": [
      "ESI-ExchangeOnPremisesCollector",
      "ESI-ExchangeAdminAuditLogEvents"
  ],
  "previewImagesFileNames": [
      "MicrosoftExchangeLeastPrivilegewithRBACBlack.png",
      "MicrosoftExchangeLeastPrivilegewithRBACWhite.png"
  ],
  "version": "1.0.1",
  "title": "Microsoft Exchange Least Privilege with RBAC",
  "templateRelativePath": "Microsoft Exchange Least Privilege with RBAC.json",
  "subtitle": "",
  "provider": "Microsoft"
},
{
  "workbookKey": "MicrosoftExchangeSearchAdminAuditLog",
  "logoFileName": "Azure_Sentinel.svg",
  "description": "This workbook is dedicated to On-Premises Exchange organizations. It uses the MSExchange Management event logs to give you a simple way to view administrators’ activities in your Exchange environment with Cmdlets usage statistics and multiple pivots to understand who and/or what is affected to modifications on your environment. Required Data Connector: Exchange Audit Event logs via Legacy Agent.",
  "dataTypesDependencies": [
      "ESIExchangeConfig_CL"
  ],
  "dataConnectorsDependencies": [
      "ESI-ExchangeOnPremisesCollector",
      "ESI-ExchangeAdminAuditLogEvents"
  ],
  "previewImagesFileNames": [
      "MicrosoftExchangeSearchAdminAuditLogBlack.png",
      "MicrosoftExchangeSearchAdminAuditLogWhite.png"
  ],
  "version": "1.0.1",
  "title": "Microsoft Exchange Search AdminAuditLog",
  "templateRelativePath": "Microsoft Exchange Search AdminAuditLog.json",
  "subtitle": "",
  "provider": "Microsoft"
},
{
  "workbookKey": "MicrosoftExchangeSearchAdminAuditLog-Online",
  "logoFileName": "Azure_Sentinel.svg",
  "description": "This workbook is dedicated to Online Exchange organizations. It uses the Office Activity logs to give you a simple way to view administrators’ activities in your Exchange environment with Cmdlets usage statistics and multiple pivots to understand who and/or what is affected to modifications on your environment. Required Data Connector: Microsoft 365 (Exchange).",
  "dataTypesDependencies": [
      "OfficeActivity"
  ],
  "dataConnectorsDependencies": [
      "Office365"
  ],
  "previewImagesFileNames": [
      "MicrosoftExchangeOnlineSearchAdminAuditLogBlack.png",
      "MicrosoftExchangeOnlineSearchAdminAuditLogWhite.png"
  ],
  "version": "1.0.0",
  "title": "Microsoft Exchange Search AdminAuditLog - Online",
  "templateRelativePath": "Microsoft Exchange Search AdminAuditLog - Online.json",
  "subtitle": "",
  "provider": "Microsoft"
},
{
  "workbookKey": "MicrosoftExchangeSecurityMonitoring",
  "logoFileName": "Azure_Sentinel.svg",
  "description": "This Workbook is dedicated to On-Premises Exchange organizations. It uses the MSExchange Management event logs and Microsoft Exchange Security configuration collected by data connectors. It helps to track admin actions, especially on VIP Users and/or on Sensitive Cmdlets. This workbook allows also to list Exchange Services changes, local account activities and local logon on Exchange Servers. Required Data Connector: Exchange Audit Event logs via Legacy Agent.",
  "dataTypesDependencies": [
      "ESIExchangeConfig_CL"
  ],
  "dataConnectorsDependencies": [
      "ESI-ExchangeOnPremisesCollector",
      "ESI-ExchangeAdminAuditLogEvents"
  ],
  "previewImagesFileNames": [
      "MicrosoftExchangeSecurityMonitoringBlack.png",
      "MicrosoftExchangeSecurityMonitoringWhite.png"
  ],
  "version": "1.0.1",
  "title": "Microsoft Exchange Admin Activity",
  "templateRelativePath": "Microsoft Exchange Admin Activity.json",
  "subtitle": "",
  "provider": "Microsoft"
},
{
  "workbookKey": "MicrosoftExchangeAdminActivity-Online",
  "logoFileName": "Azure_Sentinel.svg",
  "description": "This Workbook is dedicated to Online Exchange organizations. It uses Office Activity logs. It helps to track admin actions, especially on VIP Users and/or on Sensitive Cmdlets. Required Data Connector: Microsoft 365 (Exchange).",
  "dataTypesDependencies": [
      "OfficeActivity"
  ],
  "dataConnectorsDependencies": [
      "Office365"
  ],
  "previewImagesFileNames": [
      "MicrosoftExchangeAdminActivity-OnlineBlack.png",
      "MicrosoftExchangeAdminActivity-OnlineWhite.png"
  ],
  "version": "1.0.0",
  "title": "Microsoft Exchange Online Admin Activity",
  "templateRelativePath": "Microsoft Exchange Admin Activity - Online.json",
  "subtitle": "",
  "provider": "Microsoft"
},
{
  "workbookKey": "MicrosoftExchangeSecurityReview-Online",
  "logoFileName": "Azure_Sentinel.svg",
  "description": "This Workbook is dedicated to Exchange Online tenants. It displays and highlights current Security configuration on various Exchange components specific to Online including delegations, the transport configuration and the linked security risks, and risky protocols.",
  "dataTypesDependencies": [
      "ESIExchangeOnlineConfig_CL"
  ],
  "dataConnectorsDependencies": [
      "ESI-ExchangeOnlineCollector"
  ],
  "previewImagesFileNames": [
    "MicrosoftExchangeSecurityReview-OnlineBlack.png",
    "MicrosoftExchangeSecurityReview-OnlineWhite.png"
  ],
  "version": "1.1.0",
  "title": "Microsoft Exchange Security Review - Online",
  "templateRelativePath": "Microsoft Exchange Security Review - Online.json",
  "subtitle": "",
  "provider": "Microsoft"
},
{
  "workbookKey": "MicrosoftExchangeSecurityReview",
  "logoFileName": "Azure_Sentinel.svg",
  "description": "This Workbook is dedicated to On-Premises Exchange organizations. It displays and highlights current Security configuration on various Exchange components including delegations, rights on databases, Exchange and most important AD Groups with members including nested groups, local administrators of servers. This workbook helps also to understand the transport configuration and the linked security risks. Required Data Connector: Exchange Security Insights On-Premises Collector.",
  "dataTypesDependencies": [
      "ESIExchangeConfig_CL"
  ],
  "dataConnectorsDependencies": [
      "ESI-ExchangeOnPremisesCollector",
      "ESI-ExchangeAdminAuditLogEvents"
  ],
  "previewImagesFileNames": [
      "MicrosoftExchangeSecurityReviewBlack.png",
      "MicrosoftExchangeSecurityReviewWhite.png"
    ],
  "version": "1.0.1",
  "title": "Microsoft Exchange Security Review",
  "templateRelativePath": "Microsoft Exchange Security Review.json",
  "subtitle": "",
  "provider": "Microsoft"
},
{
  "workbookKey": "ibossMalwareAndC2Workbook",
  "logoFileName": "iboss_logo.svg",
  "description": "A workbook providing insights into malware and C2 activity detected by iboss.",
  "dataTypesDependencies": [],
  "dataConnectorsDependencies": [
  "ibossAma"
  ],
  "previewImagesFileNames": [""],
  "version": "1.0.0",
  "title": "iboss Malware and C2",
  "templateRelativePath": "ibossMalwareAndC2.json",
  "subtitle": "",
  "provider": "iboss"
},
{
  "workbookKey": "ibossWebUsageWorkbook",
  "logoFileName": "iboss_logo.svg",
  "description": "A workbook providing insights into web usage activity detected by iboss.",
  "dataTypesDependencies": [],
  "dataConnectorsDependencies": [
  "ibossAma"
  ],
  "previewImagesFileNames": [""],
  "version": "1.0.0",
  "title": "iboss Web Usage",
  "templateRelativePath": "ibossWebUsage.json",
  "subtitle": "",
  "provider": "iboss"
},
{
  "workbookKey": "CynerioOverviewWorkbook",
  "logoFileName": "Cynerio.svg",
  "description": "An overview of Cynerio Security events",
  "dataTypesDependencies": ["CynerioEvent_CL"],
  "dataConnectorsDependencies": ["CynerioSecurityEvents"],
  "previewImagesFileNames": ["CynerioOverviewBlack.png", "CynerioOverviewWhite.png"],
  "version": "1.0.0",
  "title": "Cynerio Overview Workbook",
  "templateRelativePath": "CynerioOverviewWorkbook.json",
  "subtitle": "",
  "provider": "Cynerio"
},
{
  "workbookKey": "ReversingLabs-CapabilitiesOverview",
  "logoFileName": "reversinglabs.svg",
  "description": "The ReversingLabs-CapabilitiesOverview workbook provides a high level look at your threat intelligence capabilities and how they relate to your operations.",
  "dataTypesDependencies": [],
  "dataConnectorsDependencies": [],
  "previewImagesFileNames": [
      "ReversingLabsTiSummary-White.png",
      "ReversingLabsTiSummary-Black.png",
      "ReversingLabsOpsSummary-White.png",
      "ReversingLabsOpsSummary-Black.png"
  ],
  "version": "1.1.1",
  "title": "ReversingLabs-CapabilitiesOverview",
  "templateRelativePath": "ReversingLabs-CapabilitiesOverview.json",
  "subtitle": "",
  "provider": "ReversingLabs"
},
{
  "workbookKey": "vCenter",
  "logoFileName": "Azure_Sentinel.svg",
  "description": "This data connector depends on a parser based on Kusto Function **vCenter** to work as expected. [Follow steps to get this Kusto Function](https://aka.ms/sentinel-vCenter-parser)",
  "dataTypesDependencies": [
      "vCenter_CL"
  ],
  "dataConnectorsDependencies": [
      "VMwarevCenter"
  ],
  "previewImagesFileNames": [""],
  "version": "1.0.0",
  "title": "vCenter",
  "templateRelativePath": "vCenter.json",
  "subtitle": "",
  "provider": "VMware"
},
{
  "workbookKey": "SAP-Monitors-AlertsandPerformance",
  "logoFileName": "SAPVMIcon.svg",
  "description": "SAP -Monitors- Alerts and Performance",
  "dataTypesDependencies": [
      "SAPAuditLog"
  ],
  "dataConnectorsDependencies": [
      "SAP"
  ],
  "previewImagesFileNames": [""],
  "version": "2.0.1",
  "title": "SAP -Monitors- Alerts and Performance",
  "templateRelativePath": "SAP -Monitors- Alerts and Performance.json",
  "subtitle": "",
  "provider": "Microsoft"
},
{
  "workbookKey": "SAP-SecurityAuditlogandInitialAccess",
  "logoFileName": "SAPVMIcon.svg",
  "description": "SAP -Security Audit log and Initial Access",
  "dataTypesDependencies": [
      "SAPAuditLog"
  ],
  "dataConnectorsDependencies": [
      "SAP"
  ],
  "previewImagesFileNames": [""],
  "version": "2.0.1",
  "title": "SAP -Security Audit log and Initial Access",
  "templateRelativePath": "SAP -Security Audit log and Initial Access.json",
  "subtitle": "",
  "provider": "Microsoft"
},
{
  "workbookKey": "DNSSolutionWorkbook",
  "logoFileName": "Azure_Sentinel.svg",
  "description": "This workbook is included as part of the DNS Essentials solution and gives a summary of analyzed DNS traffic. It also helps with threat analysis and investigating suspicious Domains, IPs and DNS traffic. DNS Essentials Solution also includes a playbook to periodically summarize the logs, thus enhancing the user experience and improving data search. For effective usage of workbook, we highly recommend enabling the summarization playbook that is provided with this solution.",
  "dataTypesDependencies": [],
  "dataConnectorsDependencies": [],
  "previewImagesFileNames": [
      "DNSDomainWorkbookWhite.png",
      "DNSDomainWorkbookBlack.png"
  ],
  "version": "1.0.0",
  "title": "DNS Solution Workbook",
  "templateRelativePath": "DNSSolutionWorkbook.json",
  "subtitle": "",
  "provider": "Microsoft"
},
{
  "workbookKey": "MicrosoftPowerBIActivityWorkbook",
  "logoFileName": "PowerBILogo.svg",
  "description": "This workbook provides details on Microsoft PowerBI Activity",
  "dataTypesDependencies": [
      "PowerBIActivity"
  ],
  "dataConnectorsDependencies": [
      "Microsoft PowerBI (Preview)"
  ],
  "previewImagesFileNames": [
      "MicrosoftPowerBIActivityWorkbookBlack.png",
      "MicrosoftPowerBIActivityWorkbookWhite.png"
  ],
  "version": "1.0.0",
  "title": "Microsoft PowerBI Activity Workbook",
  "templateRelativePath": "MicrosoftPowerBIActivityWorkbook.json",
  "subtitle": "",
  "provider": "Microsoft"
},
{
  "workbookKey": "MicrosoftThreatIntelligenceWorkbook",
  "logoFileName": "Azure_Sentinel.svg",
  "description": "Gain insights into threat indicators ingestion and search for indicators at scale across Microsoft 1st Party, 3rd Party, On-Premises, Hybrid, and Multi-Cloud Workloads. Indicators Search facilitates a simple interface for finding IP, File, Hash, Sender and more across your data. Seamless pivots to correlate indicators with Microsoft Sentinel: Incidents to make your threat intelligence actionable.",
  "dataTypesDependencies": [
      "ThreatIntelligenceIndicator",
      "SecurityIncident"
  ],
  "dataConnectorsDependencies": [
      "ThreatIntelligence",
      "ThreatIntelligenceTaxii"
  ],
  "previewImagesFileNames": [
      "ThreatIntelligenceWhite.png",
      "ThreatIntelligenceBlack.png"
  ],
  "version": "1.0.0",
  "title": "Threat Intelligence",
  "templateRelativePath": "MicrosoftThreatIntelligence.json",
  "subtitle": "",
  "provider": "Microsoft"
},
  {
    "workbookKey": "MicrosoftDefenderForEndPoint",
    "logoFileName": "Azure_Sentinel.svg",
    "description": "A wokbook to provide details about Microsoft Defender for Endpoint Advance Hunting to Overview & Analyse data brought through M365 Defender Connector.",
    "dataTypesDependencies": [],
    "dataConnectorsDependencies": [],
    "previewImagesFileNames": [
      "microsoftdefenderforendpointwhite.png",
      "microsoftdefenderforendpointblack.png"
    ],
    "version": "1.0.0",
    "title": "Microsoft Defender For EndPoint",
    "templateRelativePath": "MicrosoftDefenderForEndPoint.json",
    "subtitle": "",
    "provider": "Microsoft Sentinel Community"
  },
  {
    "workbookKey": "MicrosoftSentinelDeploymentandMigrationTracker",
    "logoFileName": "Azure_Sentinel.svg",
    "description": "Use this workbook as a tool to define, track, and complete key deployment/migraiton tasks for Microsoft Sentinel. This workbook serves as a central hub for monitoring and configuring key areas of the product without having to leave the workbook and start over.",
    "dataTypesDependencies": [],
    "dataConnectorsDependencies": [],
    "previewImagesFileNames": [
      "microsoftsentineldeploymentandmigration-black.png",
      "microsoftsentineldeploymentandmigration-white.png"
    ],
    "version": "1.1.2",
    "title": "Microsoft Sentinel Deployment and Migration Tracker",
    "templateRelativePath": "MicrosoftSentinelDeploymentandMigrationTracker.json",
    "subtitle": "",
    "provider": "Microsoft Sentinel Community",
    "support": {
      "tier": "Community"
    },
    "author": {
      "name": "Matt Lowe"
    },
    "source": {
      "kind": "Community"
    },
    "categories": {
      "domains": [
        "Platform"
      ]
    }
  },
  {
    "workbookKey": "MicrosoftDefenderForIdentity",
    "logoFileName": "Azure_Sentinel.svg",
    "description": "Use this workbook to analyse the advance hunting data ingested for Defender For Identity.",
    "dataTypesDependencies": [
      "IdentityLogonEvents",
      "IdentityQueryEvents",
      "IdentityDirectoryEvents",
      "SecurityAlert"
    ],
    "dataConnectorsDependencies": [],
    "previewImagesFileNames": [
        "microsoftdefenderforidentity-black.png",
        "microsoftdefenderforidentity-white.png"
    ],
    "version": "1.0.0",
    "title": "Microsoft Defender For Identity",
    "templateRelativePath": "MicrosoftDefenderForIdentity.json",
    "subtitle": "",
    "provider": "Microsoft Sentinel Community"
 },
{
  "workbookKey": "EsetProtect",
  "logoFileName": "eset-logo.svg",
  "description": "Visualize events and threats from Eset protect.",
  "dataTypesDependencies": [
      "ESETPROTECT"
  ],
  "dataConnectorsDependencies": [
      "ESETPROTECT"
  ],
  "previewImagesFileNames": [
      "ESETPROTECTBlack.png",
      "ESETPROTECTWhite.png"
  ],
  "version": "1.0.0",
  "title": "EsetProtect",
  "templateRelativePath": "ESETPROTECT.json",
  "subtitle": "",
  "provider": "Community"
},
{
  "workbookKey": "CyberArkEPMWorkbook",
  "logoFileName": "CyberArk_Logo.svg",
  "description": "Sets the time name for analysis",
  "dataTypesDependencies": [
      "CyberArkEPM_CL"
  ],
  "dataConnectorsDependencies": [
      "CyberArkEPM"
  ],
  "previewImagesFileNames": [
      "CyberArkEPMBlack.png",
      "CyberArkEPMWhite.png"
  ],
  "version": "1.0.0",
  "title": "CyberArk EPM",
  "templateRelativePath": "CyberArkEPM.json",
  "subtitle": "",
  "provider": "CyberArk"
},
{
  "workbookKey": "IncidentTasksWorkbook",
  "logoFileName": "Azure_Sentinel.svg",
  "description": "Use this workbook to review and modify existing incidents with tasks. This workbook provides views that higlight incident tasks that are open, closed, or deleted, as well as incidents with tasks that are either owned or unassigned. The workbook also provides SOC metrics around incident task performance, such as percentage of incidents without tasks, average time to close tasks, and more.",
  "dataTypesDependencies": [],
  "dataConnectorsDependencies": [],
  "previewImagesFileNames": [
    "Tasks-Black.png",
    "Tasks-White.png"
],
  "version": "1.1.0",
  "title": "Incident Tasks Workbook",
  "templateRelativePath": "IncidentTasksWorkbook.json",
  "subtitle": "",
  "provider": "Microsoft"
},
  {
    "workbookKey": "SentinelWorkspaceReconTools",
    "logoFileName": "Azure_Sentinel.svg",
    "description": "A workbook providing investigation tools for key tables. Good for incident response, tuning, and cost optimizaiton. An attempt to bring the Windows EventViewer experience to the cloud.",
    "dataTypesDependencies": [
      "AzureActivity",
      "AuditLogs",
      "SigninLogs",
      "SecurityIncident",
      "SecurityAlert",
      "CommonSecurityLog",
      "Events",
      "SecurityEvents",
      "Syslog",
      "WindowsSecurityEvents"
    ],
    "dataConnectorsDependencies": [
      "AzureActivity",
      "AzureActiveDirectory",
      "SecurityEvents",
      "WindowsSecurityEvents"
    ],
    "previewImagesFileNames": [
      "SentinelWorkspaceReconToolsWhite.png",
      "SentinelWorkspaceReconToolsBlack.png"
    ],
    "version": "1.0.1",
    "title": "Sentinel Workspace Recon Tools",
    "templateRelativePath": "SentinelWorkspaceReconTools.json",
    "subtitle": "",
    "provider": "Microsoft Sentinel Community",
    "support": {
      "tier": "Community"
    },
    "author": {
      "name": "Andrew Blumhardt"
    },
    "source": {
      "kind": "Community"
    },
    "categories": {
      "domains": [
        "Security - Others"
      ]
    }
  },
  {
    "workbookKey": "SyslogOverview",
    "logoFileName": "Azure_Sentinel.svg",
    "description": "A workbook designed to show an overview about the data ingested through Syslog.",
    "dataTypesDependencies": [
      "Syslog"
    ],
    "dataConnectorsDependencies": [],
    "previewImagesFileNames": [
      "syslogoverview-white.png",
      "syslogoverview-black.png"
    ],
    "version": "1.0.0",
    "title": "Syslog Overview",
    "templateRelativePath": "syslogoverview.json",
    "subtitle": "",
    "provider": "Microsoft Sentinel Community",
    "support": {
      "tier": "Community"
    },
    "author": {
      "name": "Samik Roy"
    },
    "source": {
      "kind": "Community"
    },
    "categories": {
      "domains": [
        "Application"
      ]
    }
  },
  {
    "workbookKey": "SentinelHealth",
    "logoFileName": "Azure_Sentinel.svg",
    "description": "A workbook to show data fo Sentinel Health.",
    "dataTypesDependencies": [
      "SentinelHealth"
    ],
    "dataConnectorsDependencies": [],
    "previewImagesFileNames": [
      "SentinelHealthWhite.png",
      "SentinelHealthBlack.png"
    ],
    "version": "1.0.0",
    "title": "Sentinel Health",
    "templateRelativePath": "SentinelHealth.json",
    "subtitle": "",
    "provider": "Microsoft Sentinel Community",
	  "support": {
      "tier": "Microsoft"
    },
    "author": {
      "name": "Samik Roy"
    },
    "source": {
      "kind": "Community"
    },
    "categories": {
      "domains": [ "Platform" ]
    }
  },
  {
    "workbookKey": "MicrosoftSentinelCostGBP",
    "logoFileName": "Azure_Sentinel.svg",
    "description": "This workbook provides an estimated cost in GBP (£) across the main billed items in Microsoft Sentinel: ingestion, retention and automation. It also provides insight about the possible impact of the Microsoft 365 E5 offer.",
    "dataTypesDependencies": [],
    "dataConnectorsDependencies": [],
    "previewImagesFileNames": [ "MicrosoftSentinelCostGBPWhite.png", "MicrosoftSentinelCostGBPBlack.png"],
    "version": "1.6.1",
    "title": "Microsoft Sentinel Cost (GBP)",
    "templateRelativePath": "MicrosoftSentinelCostGBP.json",
    "subtitle": "",
    "provider": "Microsoft Sentinel Community",
	  "support": {
      "tier": "Microsoft"
    },
    "author": {
      "name": "noodlemctwoodle"
    },
    "source": {
      "kind": "Community"
    },
    "categories": {
      "domains": [ "Platform" ]
    }
  },
  {
    "workbookKey": "SentinelCosts",
    "logoFileName": "Azure_Sentinel.svg",
    "description": "A workbook to demonstrate insights into the costs of Sentinel environment.",
    "dataTypesDependencies": [],
    "dataConnectorsDependencies": [],
    "previewImagesFileNames": [
      "SentinelCostsWhite.png",
      "SentinelCostsBlack.png"
    ],
    "version": "1.5.1",
    "title": "Sentinel Costs",
    "templateRelativePath": "SentinelCosts.json",
    "subtitle": "",
    "provider": "Microsoft Sentinel Community",
	  "support": {
      "tier": "Microsoft"
    },
    "author": {
      "name": "Yahya Abulhaj"
    },
    "source": {
      "kind": "Community"
    },
    "categories": {
      "domains": [ "Platform" ]
    }
  },
  {
    "workbookKey": "AnalyticsHealthAudit",
    "logoFileName": "Azure_Sentinel.svg",
    "description": "This workbook provides visibility on the health and audit of your analytics rules. You will be able to find out whether an analytics rule is running as expected and get a list of changes made to an analytic rule.",
    "dataTypesDependencies": ["SentinelHealth", "SentinelAudit"],
    "dataConnectorsDependencies": [],
    "previewImagesFileNames": [ "AnalyticsHealthAuditWhite.png", "AnalyticsHealthAuditBlack.png" ],
    "version": "1.0.0",
    "title": "Analytics Health & Audit",
    "templateRelativePath": "AnalyticsHealthAudit.json",
    "subtitle": "",
    "provider": "Microsoft Sentinel Community",
    "support": {
      "tier": "Microsoft"
    },
    "author": {
      "name": "Microsoft Corporation"
    },
    "source": {
      "kind": "Community"
    },
    "categories": {
      "domains": [
        "IT Operations",
        "Platform"
      ]
    }
  },
  {
    "workbookKey": "AzureLogCoverage",
    "logoFileName": "Azure_Sentinel.svg",
    "description": "This Workbook pulls the current Azure inventory via Azure Resource Graph explorer and compares it with data written to one or more selected Log Analytics workspaces to determine which resources are sending data and which ones are not. This can be used to expose gaps in your logging coverage and/or identify inactive resources.",
    "dataTypesDependencies": [],
    "dataConnectorsDependencies": [],
    "previewImagesFileNames": [
      "AzureLogCoverageWhite1.png",
      "AzureLogCoverageWhite2.png",
      "AzureLogCoverageBlack1.png",
      "AzureLogCoverageBlack2.png"
    ],
    "version": "1.1.0",
    "title": "Azure Log Coverage",
    "templateRelativePath": "AzureLogCoverage.json",
    "subtitle": "",
    "provider": "Microsoft Sentinel Community",
    "support": {
      "tier": "Community"
    },
    "author": {
      "name": "Alex Anders"
    },
    "source": {
      "kind": "Community"
    }
  },
	{
		"workbookKey": "AzureSensitiveOperationsReview",
		"logoFileName": "Azure_Sentinel.svg",
		"description": "Monitor Sesnitive Operations in Azure Activity using Azure Threat Research Matrix ",
		"dataTypesDependencies": [ "AzureActivity" ],
		"dataConnectorsDependencies": [ "AzureActivity" ],
		"previewImagesFileNames": [ "SensitiveoperationSecurityBlack.png", "SensitiveoperationSecurityWhite.png" ],
		"version": "1.0.0",
		"title": "Azure SensitiveOperations Review Workbook",
		"templateRelativePath": "SensitiveOperationsinAzureActivityLogReview.json",
		"subtitle": "",
		"provider": "Microsoft Sentinel community",
		"support": {
            "tier": "Microsoft"
        },
		"author": {
            "name": "Microsoft Corporation"
        },
		"source": {
            "kind": "Community"
        },
		"categories": {
            "domains": [
                "IT Operations",
                "Platform"
            ]
        }
    },
    {
      "workbookKey": "MicrosoftSentinelCostEUR",
      "logoFileName": "Azure_Sentinel.svg",
      "description": "This workbook provides an estimated cost in EUR (€) across the main billed items in Microsoft Sentinel: ingestion, retention and automation. It also provides insight about the possible impact of the Microsoft 365 E5 offer.",
      "dataTypesDependencies": [],
      "dataConnectorsDependencies": [],
      "previewImagesFileNames": [ "MicrosoftSentinelCostEURWhite.png", "MicrosoftSentinelCostEURBlack.png"],
      "version": "1.1.0",
      "title": "Microsoft Sentinel Cost (EUR)",
      "templateRelativePath": "MicrosoftSentinelCostEUR.json",
      "subtitle": "",
      "provider": "Microsoft Sentinel Community",
	    "support": {
      "tier": "Microsoft"
		},
		"author": {
		  "name": "Marco Passanisi"
		},
		"source": {
		  "kind": "Community"
		},
		"categories": {
		  "domains": [ "Platform" ]
		}
    },
    {
      "workbookKey": "LogAnalyticsQueryAnalysis",
      "logoFileName": "Azure_Sentinel.svg",
      "description": "This workbook provides an analysis on Log Analytics Query Logs.",
      "dataTypesDependencies": [],
      "dataConnectorsDependencies": [],
      "previewImagesFileNames": [ "LogAnalyticsQueryAnalysisBlack.PNG", "LogAnalyticsQueryAnalysisWhite.PNG"],
      "version": "1.0.0",
      "title": "Log Analytics Query Analysis",
      "templateRelativePath": "LogAnalyticsQueryAnalysis.json",
      "subtitle": "",
      "provider": "Microsoft Sentinel Community",
	    "support": {
      "tier": "Microsoft"
		},
		"author": {
		  "name": "Samik Roy"
		},
		"source": {
		  "kind": "Community"
		},
		"categories": {
		  "domains": [ "Platform" ]
		}
    },
    {
      "workbookKey": "AcscEssential8",
      "logoFileName": "ACSClogo.svg",
      "description": "This workbook provides insights on the health state of Azure resources against requirements by the ACSC Essential 8.",
      "dataTypesDependencies": [ "DeviceTvmSecureConfigurationAssessment" ],
      "dataConnectorsDependencies": [],
      "previewImagesFileNames": [ "AcscEssential8Black1.png", "AcscEssential8White1.png", "AcscEssential8Black2.png", "AcscEssential8White2.png" ],
      "version": "2.0.0",
      "title": "ACSC Essential 8",
      "templateRelativePath": "AcscEssential8.json",
      "subtitle": "",
      "provider": "Microsoft",
		  "support": {
            "tier": "Microsoft"
        },
		"author": {
            "name": "Microsoft Corporation"
        },
		"source": {
            "kind": "Community"
        },
		"categories": {
            "domains": [
                "Compliance",
				"IT Operations"
            ]
        }
    } ,
    {
      "workbookKey": "TalonInsights",
      "logoFileName": "Talon.svg",
      "description": "This workbook provides Talon Security Insights on Log Analytics Query Logs",
      "dataTypesDependencies": [],
      "dataConnectorsDependencies": [],
      "previewImagesFileNames": [
        "TalonInsightsBlack.png",
        "TalonInsightsWhite.png"
    ],
    "version": "2.0.0",
      "title": "Talon Insights",
      "templateRelativePath": "TalonInsights.json",
      "subtitle": "",
      "provider": "Talon Cyber Security"
    },
    {
      "workbookKey": "manualincident",
      "logoFileName": "Azure_Sentinel.svg",
      "description": "This workbook gives the ability for efficient incident management by enabling manual creation of Microsoft Sentinel incidents directly from within the workbook.",
      "dataTypesDependencies": [ "" ],
      "dataConnectorsDependencies": [ "" ],
      "previewImagesFileNames": [ "ManualincidentWhite.png", "ManualincidentBlack.png" ],
      "version": "1.0.0",
      "title": "Incident Management with Microsoft Sentinel Manual Creation of Incidents Workbook",
      "templateRelativePath": "ManualSentinelIncident.json",
      "subtitle": "",
      "provider": "Microsoft Sentinel community",
      "support": {
        "tier": "Community"
       },
      "author": {
            "name": "Microsoft Sentinel Community"
           },
      "source": {
            "kind": "Community"
        },
      "categories": {
            "domains": [
                "Security - Others"
            ]
        }
    },
	{
      "workbookKey": "CofenseTriageThreatIndicators",
      "logoFileName": "CofenseTriage.svg",
      "description": "This workbook provides visualization of Cofense Triage threat indicators which are ingested in the Microsoft Sentinel Threat intelligence.",
      "dataTypesDependencies": [
          "ThreatIntelligenceIndicator",
          "Report_links_data_CL"
      ],
      "dataConnectorsDependencies": [
          "CofenseTriageDataConnector"
      ],
      "previewImagesFileNames": [
          "CofenseTriageThreatIndicatorsWhite1.png",
          "CofenseTriageThreatIndicatorsBlack1.png"
      ],
      "version": "1.0",
      "title": "CofenseTriageThreatIndicators",
      "templateRelativePath": "CofenseTriageThreatIndicators.json",
      "subtitle": "",
      "provider": "Cofense"
    },
    {
      "workbookKey": "OptimizationWorkbook",
      "logoFileName": "optimization.svg",
      "description": "This workbook aims to help you gain insights into your current Microsoft Sentinel environment, while also providing recommendations for optimizing costs, improving operational effectiveness, and offering a management overview.",
      "dataTypesDependencies": ["SentinelHealth", "SentinelAudit"],
      "dataConnectorsDependencies": [],
      "previewImagesFileNames": [
        "OptimizationWorkbookBlack.png",
        "OptimizationWorkbookWhite.png"
      ],
      "version": "1.3.0",
      "title": "Microsoft Sentinel Optimization Workbook",
      "templateRelativePath": "OptimizationWorkbook.json",
      "subtitle": "",
      "provider": "Microsoft",
      "support": {
        "tier": "Microsoft"
      },
      "author": {
        "name": "Jeremy Tan, Matthew Lowe, Margaret Mwaura"
      },
      "source": {
        "kind": "Community"
      },
      "categories": {
        "domains": [
          "IT Operations"
        ]
      }
    },
    {
      "workbookKey": "DataCollectionRuleToolkit",
      "logoFileName": "Azure_Sentinel.svg",
      "description": "Use this workbook solution to create, review, and modify data collection rules for Microsoft Sentinel. This workbook provides a click-through experience that centralizes key components from Microsoft Sentinel, Azure Log Analytics, and Azure Monitor to enable users to create new DCRs, modify existing DCRs, and review all DCRs in the environment.",
      "dataTypesDependencies": [],
      "dataConnectorsDependencies": [],
      "previewImagesFileNames": [ "Dcr-toolkit-Black.png", "Dcr-toolkit-White.png"],
      "version": "1.2.0",
      "title": "Data Collection Rule Toolkit",
      "templateRelativePath": "DCR-Toolkit.json",
      "subtitle": "",
      "provider": "Microsoft Sentinel Community",
      "support": {
          "tier": "Community"
      },
      "author": {
              "name": "Microsoft Sentinel Community"
          },
      "source": {
              "kind": "Community"
          },
      "categories": {
              "domains": [
                  "Data Collection"
              ]
          }
  },

  {
        "workbookKey": "NetskopeWorkbook",
        "logoFileName": "Netskope_logo.svg",
        "description": "Gain insights and comprehensive monitoring into Netskope events data by analyzing traffic and user activities.\nThis workbook provides insights into various Netskope events types such as Cloud Firewall, Network Private Access, Applications, Security Alerts as well as Web Transactions.\nYou can use this workbook to get visibility in to your Netskope Security Cloud and quickly identify threats, anamolies, traffic patterns, cloud application useage, blocked URL addresses and more.",
        "dataTypesDependencies": [
          "Netskope_Events_CL",
          "Netskope_Alerts_CL",
          "Netskope_WebTX_CL"
      ],
      "dataConnectorsDependencies": [],
      "previewImagesFileNames": [
          "Netskope-ApplicationEvents-Black.png",
          "Netskope-ApplicationEvents-White.png",
          "Netskope-SecurityAlerts-DLP-Black.png",
          "Netskope-SecurityAlerts-DLP-White.png",
          "Netskope-NetworkEvents-CFW-Black.png",
          "Netskope-NetworkEvents-CFW-White.png",
          "Netskope-SecurityAlerts-Malsite-Black.png",
          "Netskope-SecurityAlerts-Malsite-White.png",
          "Netskope-NetworkEvents-NPA-Black.png",
          "Netskope-NetworkEvents-NPA-White.png",
          "Netskope-SecurityAlerts-Malware-White.png",
          "Netskope-SecurityAlerts-Malware-Black.png",
          "Netskope-SecurityAlerts-BehaviorAnalytics-Black.png",
          "Netskope-SecurityAlerts-BehaviorAnalytics-White.png",
          "Netskope-SecurityAlerts-Overview-Black.png",
          "Netskope-SecurityAlerts-Overview-White.png",
          "Netskope-SecurityAlerts-CompormisedCredentials-Black.png",
          "Netskope-SecurityAlerts-CompromisedCredentials-White.png",
          "Netskope-WebTransactions-Black.png",
          "Netskope-WebTransactions-White.png"
      ],
        "version": "1.0",
        "title": "Netskope",
        "templateRelativePath": "NetskopeEvents.json",
        "subtitle": "",
        "provider": "Netskope"
      },
      {
        "workbookKey": "AIShield",
        "logoFileName": "AIShield_Logo.svg",
        "description": "Visualize events generated by AIShield. This workbook is dependent on a parser AIShield which is a part of the solution deployment.",
        "dataTypesDependencies": [
            "AIShield"
        ],
        "dataConnectorsDependencies": [
            "AIShield"
        ],
        "previewImagesFileNames": [
            "AIShieldBlack.png",
            "AIShieldWhite.png"
        ],
        "version": "1.0.0",
        "title": "AIShield Workbook",
        "templateRelativePath": "AIShield.json",
        "subtitle": "",
        "provider": "Community"
    },
  {
    "workbookKey": "AdvancedWorkbookConcepts",
    "logoFileName": "Azure_Sentinel.svg",
    "description": "Use this workbook to view and learn advanced concepts for workbooks in Azure Monitor and Microsoft Sentinel. Examples are provided in order to teach users how the concepts look, work, and are built.",
    "dataTypesDependencies": [],
    "dataConnectorsDependencies": [],
    "previewImagesFileNames": [ "Advancedworkbookconcepts-Black.png", "Advancedworkbookconcepts-White.png"],
    "version": "1.1.0",
    "title": "Advanced Workbook Concepts",
    "templateRelativePath": "AdvancedWorkbookConcepts.json",
    "subtitle": "",
    "provider": "Microsoft Sentinel Community",
    "support": {
        "tier": "Microsoft"
    },
"author": {
        "name": "Microsoft Sentinel Community"
    },
"source": {
        "kind": "Community"
    },
"categories": {
        "domains": [
            "Workbooks",
            "Reporting",
            "Visualization"
        ]
    }
},
{
  "workbookKey": "NetCleanProActiveWorkbook",
  "logoFileName": "NetCleanImpactLogo.svg",
  "description": "This workbook provides insights on NetClean ProActive Incidents.",
  "dataTypesDependencies": [
      "Netclean_Incidents_CL"
  ],
  "dataConnectorsDependencies": [
      "Netclean_ProActive_Incidents"
  ],
  "previewImagesFileNames": [
      "NetCleanProActiveBlack1.png",
      "NetCleanProActiveBlack2.png",
      "NetCleanProActiveWhite1.png",
      "NetCleanProActiveWhite2.png"
  ],
  "version": "1.0.0",
  "title": "NetClean ProActive",
  "templateRelativePath": "NetCleanProActiveWorkbook.json",
  "subtitle": "",
  "provider": "NetClean"
  },
  {
    "workbookKey": "AutomationHealth",
    "logoFileName": "Azure_Sentinel.svg",
    "description": "Have a holistic overview of your automation health, gain insights about failures, correlate Microsoft Sentinel health with Logic Apps diagnostics logs and deep dive automation details per incident",
    "dataTypesDependencies": [
      "SentinelHealth"
    ],
    "dataConnectorsDependencies": [],
    "previewImagesFileNames": [
      "AutomationHealthBlack.png",
      "AutomationHealthWhite.png"
  ],
    "version": "2.0.0",
    "title": "Automation health",
    "templateRelativePath": "AutomationHealth.json",
    "subtitle": "",
    "provider": "Microsoft Sentinel Community"
  },
{
    "workbookKey": "PlaybooksHealth",
    "logoFileName": "Azure_Sentinel.svg",
    "description": "The workbook will provide you with deeper insights regarding the status, activity, and billing of each playbook. You can use the workbook's logic to monitor the general health of the playbooks.",
    "dataTypesDependencies": [],
    "dataConnectorsDependencies": [],
    "previewImagesFileNames": [
      "PlaybookHealthWhite.PNG",
      "PlaybookHealthBlack.PNG"
    ],
    "version": "1.0.0",
    "title": "Playbooks health monitoring (preview)",
    "templateRelativePath": "PlaybookHealth.json",
    "subtitle": "",
    "provider": "Microsoft Sentinel Community",
    "support": {
      "tier": "Microsoft"
    },
    "author": {
      "name": "Microsoft Corporation"
    },
    "source": {
      "kind": "Community"
    },
    "categories": {
      "domains": [
        "IT Operations",
        "Platform"
      ]
    }
  },
  {
    "workbookKey": "CiscoSDWANWorkbook",
    "logoFileName": "cisco-logo-72px.svg",
    "description": "Cisco SD-WAN Workbook equips administrators with the necessary tools to implement robust security measures and stay ahead of emerging threats.By leveraging the insights and recommendations provided in the workbook, network administrators can effectively protect their SD-WAN infrastructure from potential vulnerabilities and ensure a secure and reliable network connectivity for their organization.",
    "dataTypesDependencies": [
        "Syslog",
        "CiscoSDWANNetflow_CL"
    ],
    "dataConnectorsDependencies": ["CiscoSDWAN"],
    "previewImagesFileNames": [
        "CiscoSDWANWhite1.png",
        "CiscoSDWANWhite2.png",
        "CiscoSDWANWhite3.png",
        "CiscoSDWANBlack1.png",
        "CiscoSDWANBlack2.png",
        "CiscoSDWANBlack3.png"
    ],
    "version": "1.0.0",
    "title": "Cisco SD-WAN",
    "templateRelativePath": "CiscoSDWAN.json",
    "provider": "Cisco"
  },
  {
    "workbookKey": "SAP-AuditControls",
    "logoFileName": "SAPVMIcon.svg",
    "description": "SAP -Audit Controls (Preview)",
    "dataTypesDependencies": [
        "SAPAuditLog"
    ],
    "dataConnectorsDependencies": [
        "SAP"
    ],
    "previewImagesFileNames": [""],
    "version": "1.0.0",
    "title": "SAP -Audit Controls (Preview)",
    "templateRelativePath": "SAP -Audit Controls (Preview).json",
    "subtitle": "",
    "provider": "Microsoft"
},
  {
    "workbookKey": "ZoomReports",
    "logoFileName": "Azure_Sentinel.svg",
    "description": "Visualize various details & visuals on Zoom Report data ingested though the solution. This also have a dependency on the parser which is available as a part of Zoom solution named Zoom",
    "dataTypesDependencies": [ "Zoom" ],
    "dataConnectorsDependencies": ["Zoom Reports"],
    "previewImagesFileNames": [ "ZoomReportsBlack.png", "ZoomReportsWhite.png" ],
    "version": "1.0.0",
    "title": "Zoom Reports",
    "templateRelativePath": "ZoomReports.json",
    "subtitle": "",
    "provider": "Community"
  },
  {
    "workbookKey": "InsiderRiskManagementWorkbook",
    "logoFileName": "Azure_Sentinel.svg",
    "description": "The Microsoft Insider Risk Management Workbook integrates telemetry from 25+ Microsoft security products to provide actionable insights into insider risk management. Reporting tools provide \u201cGo to Alert\u201d links to provide deeper integration between products and a simplified user experience for exploring alerts. ",
    "dataTypesDependencies": [
      "SigninLogsSigninLogs",
      "AuditLogs",
      "AzureActivity",
      "OfficeActivity",
      "InformationProtectionLogs_CL",
      "SecurityIncident"
    ],
    "dataConnectorsDependencies": [],
    "previewImagesFileNames": [
      "InsiderRiskManagementBlack.png",
      "InsiderRiskManagementWhite.png"
    ],
    "version": "1.0.0",
    "title": "Insider Risk Management",
    "templateRelativePath": "InsiderRiskManagement.json",
    "subtitle": "",
    "provider": "Microsoft"
  },
  {
  "workbookKey": "Fortiweb-workbook",
  "logoFileName": "Azure_Sentinel.svg",
  "description": "This workbook depends on a parser based on a Kusto Function to work as expected [**Fortiweb**](https://aka.ms/sentinel-FortiwebDataConnector-parser) which is deployed with the Microsoft Sentinel Solution.",
  "dataTypesDependencies": [
    "CommonSecurityLog"
  ],
  "dataConnectorsDependencies": [
  "FortinetFortiWeb"
  ],
  "previewImagesFileNames": [""],
  "version": "1.0.0",
  "title": "Fortiweb-workbook",
  "templateRelativePath": "Fortiweb-workbook.json",
  "subtitle": "",
  "provider": "Microsoft"
  },
  {
    "workbookKey": "WebSessionEssentialsWorkbook",
    "logoFileName": "Azure_Sentinel.svg",
    "description": "The 'Web Session Essentials' workbook provides real-time insights into activity and potential threats in your network. This workbook is designed for network teams, security architects, analysts, and consultants to monitor, identify and investigate threats on Web servers, Web Proxies and Web Security Gateways assets. This Workbook gives a summary of analysed web traffic and helps with threat analysis and investigating suspicious http traffic.",
    "dataTypesDependencies": [],
    "dataConnectorsDependencies": [],
    "previewImagesFileNames": [
      "WebSessionEssentialsWorkbookWhite.png",
      "WebSessionEssentialsWorkbookBlack.png"
    ],
    "version": "1.0.0",
    "title": "Web Session Essentials Workbook",
    "templateRelativePath": "WebSessionEssentials.json",
    "subtitle": "",
    "provider": "Microsoft"
  },
  {
    "workbookKey": "IslandAdminAuditOverview",
    "logoFileName": "island.svg",
    "description": "This workbook provides a view into the activities of administrators in the Island Management Console.",
    "dataTypesDependencies": [],
    "dataConnectorsDependencies": [],
    "previewImagesFileNames": [""],
    "version": "1.0.0",
    "title": "Island Admin Audit Overview",
    "templateRelativePath": "IslandAdminAuditOverview.json",
    "subtitle": "",
    "provider": "Island"
  },
  {
  "workbookKey": "IslandUserActivityOverview",
  "logoFileName": "island.svg",
  "description": "This workbook provides a view into the activities of users while using the Island Enterprise Browser.",
  "dataTypesDependencies": [],
  "dataConnectorsDependencies": [],
  "previewImagesFileNames": [""],
  "version": "1.0.0",
  "title": "Island User Activity Overview",
  "templateRelativePath": "IslandUserActivityOverview.json",
  "subtitle": "",
  "provider": "Island"
  },
  {
    "workbookKey": "BloodHoundEnterpriseAttackPathWorkbook",
    "logoFileName": "BHE_Logo.svg",
    "description": "Gain insights into BloodHound Enterprise attack paths.",
    "dataTypesDependencies": [ "BloodHoundEnterprise" ],
    "dataConnectorsDependencies": [ "BloodHoundEnterprise" ],
    "previewImagesFileNames": [""],
    "version": "1.0",
    "title": "BloodHound Enterprise Attack Paths",
    "templateRelativePath": "BloodHoundEnterpriseAttackPath.json",
    "subtitle": "",
    "provider": "SpecterOps"
},
{
    "workbookKey": "BloodHoundEnterprisePostureWorkbook",
    "logoFileName": "BHE_Logo.svg",
    "description": "Gain insights into BloodHound Enterprise domain posture.",
    "dataTypesDependencies": [ "BloodHoundEnterprise" ],
    "dataConnectorsDependencies": [ "BloodHoundEnterprise" ],
    "previewImagesFileNames": [""],
    "version": "1.0",
    "title": "BloodHound Enterprise Posture",
    "templateRelativePath": "BloodHoundEnterprisePosture.json",
    "subtitle": "",
    "provider": "SpecterOps"
},
{
  "workbookKey": "BitSightWorkbook",
  "logoFileName": "BitSight.svg",
  "description": "Gain insights into BitSight data.",
  "dataTypesDependencies": ["Alerts_data_CL", "BitsightBreaches_data_CL", "BitsightCompany_details_CL", "BitsightCompany_rating_details_CL", "BitsightDiligence_historical_statistics_CL", "BitsightDiligence_statistics_CL", "BitsightFindings_summary_CL", "BitsightFindings_data_CL", "BitsightGraph_data_CL", "BitsightIndustrial_statistics_CL", "BitsightObservation_statistics_CL"],
  "dataConnectorsDependencies": ["BitSightDatConnector"],
  "previewImagesFileNames": ["BitSightWhite1.png","BitSightBlack1.png"],
  "version": "1.0.0",
  "title": "BitSight",
  "templateRelativePath": "BitSightWorkbook.json",
  "subtitle": "",
  "provider": "BitSight"
},
  {
    "workbookKey": "VectraXDR",
    "logoFileName": "AIVectraDetect.svg",
    "description": "This workbook provides visualization of Audit, Detections, Entity Scoring, Lockdown and Health data.",
    "dataTypesDependencies": [
        "Audits_Data_CL",
        "Detections_Data_CL",
        "Entity_Scoring_Data_CL",
        "Lockdown_Data_CL",
        "Health_Data_CL"
    ],
    "dataConnectorsDependencies": [
        "VectraDataConnector"
    ],
    "previewImagesFileNames": [
        "VectraXDRWhite1.png",
        "VectraXDRWhite2.png",
        "VectraXDRWhite3.png",
        "VectraXDRWhite4.png",
        "VectraXDRWhite5.png",
        "VectraXDRBlack1.png",
        "VectraXDRBlack2.png",
        "VectraXDRBlack3.png",
        "VectraXDRBlack4.png",
        "VectraXDRBlack5.png"
    ],
    "version": "1.0.0",
    "title": "Vectra XDR",
    "templateRelativePath": "VectraXDR.json",
    "subtitle": "",
    "provider": "Vectra"
  },
  {
  "workbookKey": "CloudflareWorkbook",
  "logoFileName": "cloudflare.svg",
  "description": "Gain insights into Cloudflare events. You will get visibility on your Cloudflare web traffic, security, reliability.",
  "dataTypesDependencies": [ "Cloudflare_CL" ],
  "dataConnectorsDependencies": [ "CloudflareDataConnector" ],
  "previewImagesFileNames": ["CloudflareOverviewWhite01.png", "CloudflareOverviewWhite02.png", "CloudflareOverviewBlack01.png", "CloudflareOverviewBlack02.png"],
  "version": "1.0",
  "title": "Cloudflare",
  "templateRelativePath": "Cloudflare.json",
  "subtitle": "",
  "provider": "Cloudflare"
},
{
    "workbookKey": "CofenseIntelligenceWorkbook",
    "logoFileName": "CofenseTriage.svg",
    "description": "This workbook provides visualization of Cofense Intelligence threat indicators which are ingested in the Microsoft Sentinel Threat intelligence.",
    "dataTypesDependencies": [
        "ThreatIntelligenceIndicator",
        "Malware_Data"
    ],
    "dataConnectorsDependencies": [
        "CofenseIntelligenceDataConnector"
    ],
    "previewImagesFileNames": [
        "CofenseIntelligenceWhite1.png",
        "CofenseIntelligenceBlack1.png"
    ],
    "version": "1.0",
    "title": "CofenseIntelligenceThreatIndicators",
    "templateRelativePath": "CofenseIntelligenceThreatIndicators.json",
    "subtitle": "",
    "provider": "Cofense"
},
{
  "workbookKey": "EgressDefendMetricWorkbook",
  "logoFileName": "Egress-logo.svg",
  "description": "A workbook providing insights into Egress Defend.",
  "dataTypesDependencies": ["EgressDefend_CL"],
  "previewImagesFileNames": [ "EgressDefendMetricWorkbookBlack01.png", "EgressDefendMetricWorkbookWhite01.png" ],
  "version": "1.0.0",
  "title": "Egress Defend Insights",
  "templateRelativePath": "DefendMetrics.json",
  "subtitle": "Defend Metrics",
  "provider": "Egress Software Technologies"
  },
  {
    "workbookKey": "UserWorkbook-alexdemichieli-github-update-1",
    "logoFileName": "GitHub.svg",
    "description": "Gain insights to GitHub activities that may be interesting for security.",
    "dataTypesDependencies": [
        "GitHubAuditLogPolling_CL"
    ],
    "dataConnectorsDependencies": [
        "GitHubEcAuditLogPolling"
    ],
    "previewImagesFileNames": [""],
    "version": "1.0.0",
    "title": "GitHub Security",
    "templateRelativePath": "GitHubAdvancedSecurity.json",
    "subtitle": "",
    "provider": "Microsoft"
},
{
    "workbookKey": "SalemDashboard",
    "logoFileName": "salem_logo.svg",
    "description": "Monitor Salem Performance",
    "dataTypesDependencies": [ "SalemAlerts_CL" ],
    "dataConnectorsDependencies": [],
    "previewImagesFileNames": [""],
    "version": "1.0.0",
    "title": "Salem Alerts Workbook",
    "templateRelativePath": "SalemDashboard.json",
    "subtitle": "",
    "provider": "SalemCyber"
},
{
  "workbookKey": "MimecastAuditWorkbook",
  "logoFileName": "Mimecast.svg",
  "description": "A workbook providing insights into Mimecast Audit.",
  "dataTypesDependencies": [
      "MimecastAudit_CL"
  ],
  "previewImagesFileNames": [
      "MimecastAuditBlack1.png",
      "MimecastAuditBlack2.png",
      "MimecastAuditWhite1.png",
      "MimecastAuditWhite2.png"
  ],
  "version": "1.0.0",
  "title": "MimecastAudit",
  "templateRelativePath": "MimecastAudit.json",
  "subtitle": "Mimecast Audit",
  "provider": "Mimecast"
},
{
  "workbookKey": "MailGuard365Workbook",
  "logoFileName": "MailGuard365_logo.svg",
  "description": "MailGuard 365 Workbook",
  "dataTypesDependencies": [
    "MailGuard365_Threats_CL"
  ],
  "dataConnectorsDependencies": [
    "MailGuard365"
  ],
  "previewImagesFileNames": ["MailGuard365WorkbookWhite1.png",
    "MailGuard365WorkbookWhite2.png",
    "MailGuard365WorkbookBlack1.png",
    "MailGuard365WorkbookBlack2.png"
],
  "version": "1.0.0",
  "title": "MailGuard365",
  "templateRelativePath": "MailGuard365Dashboard.json",
  "subtitle": "",
  "provider": "MailGuard 365"
},
{
  "workbookKey": "MimecastTIRegionalWorkbook",
  "logoFileName": "Mimecast.svg",
  "description": "A workbook providing insights into Mimecast Regional Threat indicator.",
  "dataTypesDependencies": ["ThreatIntelligenceIndicator"],
  "dataConnectorsDependencies": [
     "MimecastTIRegionalConnectorAzureFunctions"
  ],
  "previewImagesFileNames": [
      "MimecastTIReginalWhite.png",
      "MimecastTIRegionalBlack.png"
  ],
  "version": "1.0.0",
  "title": "MimecastTIRegional",
  "templateRelativePath": "MimecastTIRegional.json",
  "subtitle": "Mimecast TI Regional",
  "provider": "Mimecast"
},
{
    "workbookKey": "DataminrPulseAlerts",
    "logoFileName": "DataminrPulse.svg",
    "description": "This Workbook provides insight into the data coming from DataminrPulse.",
    "dataTypesDependencies": ["DataminrPulse_Alerts_CL"],
    "dataConnectorsDependencies": ["DataminrPulseAlerts"],
    "previewImagesFileNames": [ "DataminrPulseAlertsBlack1.png",
        "DataminrPulseAlertsBlack2.png",
        "DataminrPulseAlertsBlack3.png",
        "DataminrPulseAlertsBlack4.png",
        "DataminrPulseAlertsBlack5.png",
        "DataminrPulseAlertsWhite1.png",
        "DataminrPulseAlertsWhite2.png",
        "DataminrPulseAlertsWhite3.png",
        "DataminrPulseAlertsWhite4.png",
        "DataminrPulseAlertsWhite5.png"
    ],
    "version": "1.0.0",
    "title": "Dataminr Pulse Alerts",
    "templateRelativePath": "DataminrPulseAlerts.json",
    "provider": "Dataminr"
},
{
    "workbookKey": "DoDZeroTrustWorkbook",
    "logoFileName": "",
    "description": "This workbook solution provides an intuitive, customizable, framework intended to help track/report Zero Trust implementation in accordance with the latest DoD Zero Trust Strategy.",
    "dataTypesDependencies": [],
    "dataConnectorsDependencies": [],
    "previewImagesFileNames": [
      "DoDZeroTrustWorkbook1Black.png",
      "DoDZeroTrustWorkbook2Black.png",
      "DoDZeroTrustWorkbook3Black.png",
      "DoDZeroTrustWorkbook1White.png",
      "DoDZeroTrustWorkbook2White.png",
      "DoDZeroTrustWorkbook3White.png"
    ],
    "version": "1.1.0",
    "title": "DoD Zero Trust Strategy Workbook",
    "templateRelativePath": "DoDZeroTrustWorkbook.json",
    "subtitle": "",
    "provider": "Microsoft",
    "support": {
      "tier": "Microsoft"
    },
    "author": {
      "name": "Lili Davoudian, Chhorn Lim, Jay Pelletier, Michael Crane"
    },
    "source": {
      "kind": "Community"
    },
    "categories": {
      "domains": [
        "IT Operations"
      ]
    }
},
{
    "workbookKey": "GreyNoiseIntellegenceOverviewWorkbook",
    "logoFileName": "greynoise_logomark_black.svg",
    "description": "This workbook provides visualization of GreyNoise Intelligence threat indicators which are ingested in the Microsoft Sentinel Threat intelligence.",
    "dataTypesDependencies": [
        "ThreatIntelligenceIndicator"
    ],
    "dataConnectorsDependencies": [
        "GreyNoise2SentinelAPI"
    ],
    "previewImagesFileNames": [
        "GreyNoiseOverviewWhite.png",
        "GreyNoiseOverviewBlack.png"
    ],
    "version": "1.0",
    "title": "GreyNoise Intelligence Threat Indicators",
    "templateRelativePath": "GreyNoiseOverview.json",
    "subtitle": "",
    "provider": "GreyNoise Intelligence, Inc."
},
{
    "workbookKey": "WizFindingsWorkbook",
    "logoFileName": "Wiz_logo.svg",
    "description": "A visualized overview of Wiz Findings.\nExplore, analize and learn about your security posture using Wiz Findings Overview",
    "dataTypesDependencies": [
      "WizIssues_CL",
      "WizVulnerabilities_CL",
      "WizAuditLogs_CL"
    ],
    "dataConnectorsDependencies": [
      "Wiz"
    ],
    "previewImagesFileNames": [
      "WizFindingsBlack1.png",
      "WizFindingsBlack2.png",
      "WizFindingsBlack3.png",
      "WizFindingsWhite1.png",
      "WizFindingsWhite2.png",
      "WizFindingsWhite3.png"
    ],
    "version": "1.0.0",
    "title": "Wiz Findings overview",
    "templateRelativePath": "WizFindings.json",
    "subtitle": "",
    "provider": "Wiz"
},
{
    "workbookKey": "ThreatConnectOverviewWorkbook",
    "logoFileName": "ThreatConnect.svg",
    "description": "This workbook provides visualization of ThreatConnect threat indicators which are ingested in the Microsoft Sentinel Threat intelligence.",
    "dataTypesDependencies": [
        "ThreatIntelligenceIndicator"
    ],
    "dataConnectorsDependencies": [
        "ThreatIntelligence"
    ],
    "previewImagesFileNames": [
        "ThreatConnectOverviewBlack.png",
        "ThreatConnectOverviewWhite.png"
    ],
    "version": "1.0.0",
    "title": "ThreatConnect Overview Workbook",
    "templateRelativePath": "ThreatConnectOverview.json",
    "subtitle": "",
    "provider": "ThreatConnect, Inc."
},
{
  "workbookKey": "Sentinel_Central",
  "logoFileName": "Azure_Sentinel.svg",
  "description": "Use this report to view Incident (and Alert data) across many workspaces, this works with Azure Lighthouse and across any subscription you have access to.",
  "dataTypesDependencies": ["SecurityEvent"],
  "dataConnectorsDependencies": ["IdentityAndAccessWhite.png", "IdentityAndAccessBlack.png"],
  "previewImagesFileNames": [ "SentinelCentralBlack.png", "SentinelCentralWhite.png"],
  "version": "2.1.2",
  "title": "Sentinel Central",
  "templateRelativePath": "Sentinel_Central.json",
  "subtitle": "",
  "provider": "Microsoft Sentinel community",
  "support": {
    "tier": "Community"
  },
  "author": {
    "name": "Clive Watson"
  },
  "source": {
    "kind": "Community"
  },
  "categories": {
    "domains": [
      "Security"
    ]
 }
},
{
      "workbookKey": "AuthomizeWorkbook",
      "logoFileName": "Authomize.svg",
      "description": "Manage your Authorization Security Lifecycle across all XaaS environments and Private Clouds. Using Authomize AI-based engine continuously monitor the relationships between identities and assets and gain insight into security risks and events.",
      "dataTypesDependencies": [ "Authomize_v2_CL" ],
      "dataConnectorsDependencies": [ "Authomize" ],
      "previewImagesFileNames": [ "AuthomizeITDREventMonitoring-Black.png", "AuthomizeITDREventMonitoring-White.png" ],
      "version": "1.0.0",
      "title": "Authomize ITDR Event Monitoring for Identities",
      "templateRelativePath": "Authomize.json",
      "subtitle": "",
      "provider": "Authomize"
    },
{
  "workbookKey": "GigamonConnector",
  "logoFileName": "gigamon.svg",
  "description": "A visualized overview of Gigamon AMX Data Connector .\nExplore, analize and learn about your security posture using Gigamon AMX data connector Overview.",
  "dataTypesDependencies": [
    "Gigamon_CL"
  ],
  "dataConnectorsDependencies": [
    "GigamonDataConnector"
  ],
  "previewImagesFileNames": [
    "GigamonWorkbookBlack.png",
    "GigamonWorkbookWhite.png"
  ],
  "version": "1.0.0",
  "title": "Gigamon Workbook",
  "templateRelativePath": "Gigamon.json",
  "subtitle": "",
  "provider": "Gigamon"
},
{
  "workbookKey": "PrancerSentinelAnalyticsWorkbook",
  "description": "Monitor and analyze Prancer PAC and CSPM scan results.",
  "logoFileName": "Prancer.svg",
  "dataTypesDependencies": [
     "prancer_CL"
  ],
  "dataConnectorsDependencies": [
     "PrancerLogData"
  ],
  "previewImagesFileNames": [
    "PrancerBlack.png",
    "PrancerWhite.png"
  ],
  "version": "1.0.0",
  "title": "Prancer Microsoft Sentinel Analytics Workbook",
  "templateRelativePath": "PrancerSentinelAnalytics.json",
  "subtitle": "",
  "provider": "Prancer"
},
{
"workbookKey": "ValenceSecurityAlertsWorkbook",
"logoFileName": "ValenceSecurityLogo.svg",
"description": "SaaS security alerts from Valence Security.",
"dataTypesDependencies": [
  "ValenceAlert_CL"
],
"dataConnectorsDependencies": [
  "ValenceSecurity"
],
"previewImagesFileNames": [
  "ValenceAlertsBlack.png",
  "ValenceAlertsWhite.png"
],
"version": "1.0.0",
"title": "Valence Security Alerts Workbook",
"templateRelativePath": "ValenceAlertsWorkbook.json",
"subtitle": "",
"provider": "Valence Security"
},
{
"workbookKey": "MalwareProtectionEssentialsWorkbook",
"logoFileName": "Azure_Sentinel.svg",
"description": "This workbook provides details about Suspicious Malware Activities from File, Process and Registry events generated by EDR (Endpoint Detection and Response) solutions.",
"dataTypesDependencies": ["_ASim_FileEvent", "_ASim_ProcessEvent"],
"previewImagesFileNames": [
	"MalwareProtectionEssentialsWhite.png",
	"MalwareProtectionEssentialsBlack.png"
],
"version": "1.0.0",
"title": "Malware Protection Essentials",
"templateRelativePath": "MalwareProtectionEssentialsWorkbook.json",
"subtitle": "",
"provider": "Microsoft Sentinel community"
},
{
  "workbookKey": "VaronisSaaSWorkbook",
  "logoFileName": "VaronisLogo.svg",
  "description": "Security alerts from Varonis SaaS",
  "dataTypesDependencies": [
    "VaronisAlerts_CL"
  ],
  "dataConnectorsDependencies": [
    "VaronisSaaS"
  ],
  "previewImagesFileNames": [
    "VaronisSaaSAssetsBlack.png",
    "VaronisSaaSAssetsWhite.png",
    "VaronisSaaSDevicesBlack.png",
    "VaronisSaaSDevicesWhite.png",
    "VaronisSaaSMainBlack.png",
    "VaronisSaaSMainWhite.png",
    "VaronisSaaSThreatsBlack.png",
    "VaronisSaaSThreatsWhite.png",
    "VaronisSaaSUsersBlack.png",
    "VaronisSaaSUsersWhite.png"
  ],
  "version": "1.0.0",
  "title": "Varonis SaaS Workbook",
  "templateRelativePath": "VaronisSaaS.json",
  "subtitle": "",
  "provider": "Varonis"
  },
  {
  "workbookKey": "FortinetFortiNdrCloudWorkbook",
  "logoFileName": "fortinet_logo.svg",
  "description": "Gain insights into Fortinet FortiNDR CLoud events, including the Suricata, Observation and Detections data.",
  "dataTypesDependencies": [
    "FncEventsSuricata_CL",
    "FncEventsObservation_CL",
    "FncEventsDetections_CL"
  ],
  "dataConnectorsDependencies": [
    "FortinetFortiNdrCloudDataConnector"
  ],
  "previewImagesFileNames": [
    "FncDetectionDashboardBlack.png",
    "FncDetectionDashboardWhite.png",
    "FncObservationDashboardBlack.png",
    "FncObservationDashboardWhite.png",
    "FncSuricataDashboardBlack.png",
    "FncSuricataDashboardWhite.png",
    "FncMainDashboardBlack.png",
    "FncMainDashboardWhite.png"
  ],
  "version": "1.0.0",
  "title": "FortiNDR Cloud",
  "templateRelativePath": "FortinetFortiNdrCloudWorkbook.json",
  "subtitle": "",
  "provider": "Fortinet"
},
  {
    "workbookKey": "WithSecureTopComputersByInfection",
    "logoFileName": "WithSecure.svg",
    "description": "Top 3 computers by amount of infections.",
    "dataTypesDependencies": [ "WsSecurityEvents_CL" ],
    "dataConnectorsDependencies": ["WithSecureElementsViaFunction"],
    "previewImagesFileNames": ["WithSecureTopComputersByInfectionsBlack.png", "WithSecureTopComputersByInfectionsWhite.png"],
    "version": "1.0",
    "title": "WithSecure - Top computers by infections",
    "templateRelativePath": "WithSecureTopComputersByInfections.json",
    "subtitle": "",
    "provider": "WithSecure"
  },
  {
    "workbookKey": "AzureOpenAIMonitoring",
    "logoFileName": "",
    "description": "Welcome to this Azure OpenAI Monitoring Workbook\n#### This workbook will help to monitor your Azure Open AI Instances\n\n** Please enable diagnostics settings for the Open AI instance to view the workbook.",
    "dataTypesDependencies": [],
    "dataConnectorsDependencies": [],
    "previewImagesFileNames": ["AzureOpenAIMonitoringWhite.PNG", "AzureOpenAIMonitoringBlack.PNG"],
    "version": "1.0",
    "title": "Azure OpenAI Monitoring Workbook",
    "templateRelativePath": "AzureOpenAIMonitoring.json",
    "subtitle": "",
    "provider": "Microsoft Sentinel Community"
  },
  {
    "workbookKey": "SonicWallWorkbook",
    "logoFileName": "sonicwall_logo.svg",
    "description": "A collection of queries to provide visibility into the events reported by your SonicWall firewalls.",
    "dataTypesDependencies": [
      "CommonSecurityLog",
      "ASimNetworkSessionSonicWallFirewall"
    ],
    "dataConnectorsDependencies": [
      "SonicWallFirewall"
    ],
    "previewImagesFileNames": [
      "SonicWallWorkbookWhite.png",
      "SonicWallWorkbookBlack.png"
    ],
    "version": "1.0.0",
    "title": "SonicWall Workbook",
    "templateRelativePath": "SonicWallFirewall.json",
    "subtitle": "",
    "provider": "SonicWall"
  },
  {
<<<<<<< HEAD
    "workbookKey": "AzureServiceHealthWorkbook",
    "logoFileName": "",
    "description": "A collection of queries to provide visibility into Azure Service Health across the subscriptions.",
    "dataTypesDependencies": [
      "AzureActivity"
    ],
    "dataConnectorsDependencies": [
      "AzureActivity"
    ],
    "previewImagesFileNames": [
      "AzureServiceHealthWhite.png",
      "AzureServiceHealthBlack.png"
    ],
    "version": "1.0.0",
    "title": "Azure Service Health Workbook",
    "templateRelativePath": "AzureServiceHealthWorkbook.json",
    "subtitle": "",
    "provider": "Microsoft Sentinel Community"
=======
    "workbookKey": "EgressPreventMetricWorkbook",
    "logoFileName": "Egress-logo.svg",
    "description": "A workbook providing insights into Egress Defend.",
    "dataTypesDependencies": ["EgressEvents_CL"],
    "dataConnectorsDependencies": [],
    "previewImagesFileNames": [
      "EgressPreventWorkbookBlack01.png",
      "EgressPreventWorkbookWhite01.png"
   ],
    "version": "1.0.0",
    "title": "Egress Defend Insights",
    "templateRelativePath": "PreventWorkbook.json",
    "subtitle": "Iris Prevent Metrics",
    "provider": "Egress Software Technologies"
>>>>>>> e3fe0b1f
  }
]<|MERGE_RESOLUTION|>--- conflicted
+++ resolved
@@ -7213,7 +7213,6 @@
     "provider": "SonicWall"
   },
   {
-<<<<<<< HEAD
     "workbookKey": "AzureServiceHealthWorkbook",
     "logoFileName": "",
     "description": "A collection of queries to provide visibility into Azure Service Health across the subscriptions.",
@@ -7232,7 +7231,8 @@
     "templateRelativePath": "AzureServiceHealthWorkbook.json",
     "subtitle": "",
     "provider": "Microsoft Sentinel Community"
-=======
+    },
+    {
     "workbookKey": "EgressPreventMetricWorkbook",
     "logoFileName": "Egress-logo.svg",
     "description": "A workbook providing insights into Egress Defend.",
@@ -7247,6 +7247,5 @@
     "templateRelativePath": "PreventWorkbook.json",
     "subtitle": "Iris Prevent Metrics",
     "provider": "Egress Software Technologies"
->>>>>>> e3fe0b1f
   }
 ]