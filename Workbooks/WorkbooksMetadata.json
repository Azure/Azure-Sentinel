--- conflicted
+++ resolved
@@ -650,7 +650,19 @@
     "provider": "Azure Sentinel community"
   },
   {
-<<<<<<< HEAD
+    "workbookKey": "AIVectraDetectWorkbook",
+    "logoFileName": "AIVectraDetect.svg",
+    "description": "Start investigating network attacks surfaced by Vectra Detect directly from Sentinel. View critical hosts, accounts, campaigns and detections. Also monitor Vectra system health and audit logs.",
+    "dataTypesDependencies": ["CommonSecurityLog"],
+    "dataConnectorsDependencies": ["AIVectraDetect"],
+    "previewImagesFileNames": ["AIVectraDetectWhite1.png", "AIVectraDetectBlack1.png"],
+    "version": "1.0",
+    "title": "AI Vectra Detect",
+    "templateRelativePath": "AIVectraDetectWorkbook.json",
+    "subtitle": "",
+    "provider": "Vectra AI"
+  },
+  {
     "workbookKey": "Perimeter81OverviewWorkbook",
     "logoFileName": "Perimeter81_Logo.svg",
     "description": "Gain insights and comprehensive monitoring into your Perimeter 81 account by analyzing activities.",
@@ -662,19 +674,6 @@
     "templateRelativePath": "Perimeter81OverviewWorkbook.json",
     "subtitle": "",
     "provider": "Perimeter 81"
-=======
-    "workbookKey": "AIVectraDetectWorkbook",
-    "logoFileName": "AIVectraDetect.svg",
-    "description": "Start investigating network attacks surfaced by Vectra Detect directly from Sentinel. View critical hosts, accounts, campaigns and detections. Also monitor Vectra system health and audit logs.",
-    "dataTypesDependencies": ["CommonSecurityLog"],
-    "dataConnectorsDependencies": ["AIVectraDetect"],
-    "previewImagesFileNames": ["AIVectraDetectWhite1.png", "AIVectraDetectBlack1.png"],
-    "version": "1.0",
-    "title": "AI Vectra Detect",
-    "templateRelativePath": "AIVectraDetectWorkbook.json",
-    "subtitle": "",
-    "provider": "Vectra AI"
->>>>>>> 37668040
   }
 
 ]