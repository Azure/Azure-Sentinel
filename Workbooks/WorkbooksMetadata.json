--- conflicted
+++ resolved
@@ -6647,9 +6647,8 @@
       "domains": [
         "IT Operations"
       ]
-<<<<<<< HEAD
-    }
-},{
+},
+{
     "workbookKey": "GreyNoiseIntellegenceOverviewWorkbook",
     "logoFileName": "greynoise_logomark_black.svg",
     "description": "This workbook provides visualization of GreyNoise Intelligence threat indicators which are ingested in the Microsoft Sentinel Threat intelligence.",
@@ -6668,8 +6667,6 @@
     "templateRelativePath": "GreyNoiseOverview.json",
     "subtitle": "",
     "provider": "GreyNoise Intelligence, Inc."
-=======
-}
 },
 {
     "workbookKey": "WizFindingsWorkbook",
@@ -6696,6 +6693,5 @@
     "templateRelativePath": "WizFindings.json",
     "subtitle": "",
     "provider": "Wiz"
->>>>>>> 834420af
 }
 ]