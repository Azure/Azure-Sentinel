--- conflicted
+++ resolved
@@ -6645,29 +6645,6 @@
     "title": "DoD Zero Trust Strategy Workbook",
     "templateRelativePath": "DoDZeroTrustWorkbook.json",
     "subtitle": "",
-<<<<<<< HEAD
-    "provider": "Microsoft"
-},
-{
-  "workbookKey": "GreyNoiseIntellegenceOverviewWorkbook",
-  "logoFileName": "greynoise_logomark_black.svg",
-  "description": "This workbook provides visualization of GreyNoise Intelligence threat indicators which are ingested in the Microsoft Sentinel Threat intelligence.",
-  "dataTypesDependencies": [
-      "ThreatIntelligenceIndicator"
-  ],
-  "dataConnectorsDependencies": [
-      "GreyNoise2SentinelAPI"
-  ],
-  "previewImagesFileNames": [
-      "GreyNoiseOverviewWhite.png",
-      "GreyNoiseOverviewBlack.png"
-  ],
-  "version": "1.0",
-  "title": "GreyNoise Intelligence Threat Indicators",
-  "templateRelativePath": "GreyNoiseOverview.json",
-  "subtitle": "",
-  "provider": "GreyNoise Intelligence, Inc."
-=======
     "provider": "Microsoft",
     "support": {
       "tier": "Microsoft"
@@ -6682,7 +6659,25 @@
       "domains": [
         "IT Operations"
       ]
-}
->>>>>>> d6b46269
+    }
+},{
+    "workbookKey": "GreyNoiseIntellegenceOverviewWorkbook",
+    "logoFileName": "greynoise_logomark_black.svg",
+    "description": "This workbook provides visualization of GreyNoise Intelligence threat indicators which are ingested in the Microsoft Sentinel Threat intelligence.",
+    "dataTypesDependencies": [
+        "ThreatIntelligenceIndicator"
+    ],
+    "dataConnectorsDependencies": [
+        "GreyNoise2SentinelAPI"
+    ],
+    "previewImagesFileNames": [
+        "GreyNoiseOverviewWhite.png",
+        "GreyNoiseOverviewBlack.png"
+    ],
+    "version": "1.0",
+    "title": "GreyNoise Intelligence Threat Indicators",
+    "templateRelativePath": "GreyNoiseOverview.json",
+    "subtitle": "",
+    "provider": "GreyNoise Intelligence, Inc."
 }
 ]