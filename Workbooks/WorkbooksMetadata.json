--- conflicted
+++ resolved
@@ -3684,27 +3684,6 @@
     }
   },
   {
-<<<<<<< HEAD
-    "workbookKey": "CofenseIntelligenceWorkbook",
-    "logoFileName": "CofenseTriage.svg",
-    "description": "This workbook provides visualization of Cofense Intelligence threat indicators which are ingested in the Microsoft Sentinel Threat intelligence.",
-    "dataTypesDependencies": [
-        "ThreatIntelligenceIndicator",
-        "Malware_Data"
-    ],
-    "dataConnectorsDependencies": [
-        "CofenseIntelligenceDataConnector"
-    ],
-    "previewImagesFileNames": [
-        "CofenseIntelligenceWhite1.png",
-        "CofenseIntelligenceBlack1.png"
-    ],
-    "version": "1.0",
-    "title": "CofenseIntelligenceThreatIndicators",
-    "templateRelativePath": "CofenseIntelligenceThreatIntelligenceWorkbook.json",
-    "subtitle": "",
-    "provider": "Cofense"
-=======
     "workbookKey": "CiscoSDWANWorkbook",
     "logoFileName": "cisco-logo-72px.svg",
     "description": "Cisco SD-WAN Workbook equips administrators with the necessary tools to implement robust security measures and stay ahead of emerging threats.By leveraging the insights and recommendations provided in the workbook, network administrators can effectively protect their SD-WAN infrastructure from potential vulnerabilities and ensure a secure and reliable network connectivity for their organization.",
@@ -3725,6 +3704,26 @@
     "title": "Cisco SD-WAN",
     "templateRelativePath": "CiscoSDWAN.json",
     "provider": "Cisco"
->>>>>>> 8fab757a
+  },
+  {
+    "workbookKey": "CofenseIntelligenceWorkbook",
+    "logoFileName": "CofenseTriage.svg",
+    "description": "This workbook provides visualization of Cofense Intelligence threat indicators which are ingested in the Microsoft Sentinel Threat intelligence.",
+    "dataTypesDependencies": [
+        "ThreatIntelligenceIndicator",
+        "Malware_Data"
+    ],
+    "dataConnectorsDependencies": [
+        "CofenseIntelligenceDataConnector"
+    ],
+    "previewImagesFileNames": [
+        "CofenseIntelligenceWhite1.png",
+        "CofenseIntelligenceBlack1.png"
+    ],
+    "version": "1.0",
+    "title": "CofenseIntelligenceThreatIndicators",
+    "templateRelativePath": "CofenseIntelligenceThreatIntelligenceWorkbook.json",
+    "subtitle": "",
+    "provider": "Cofense"
   }
 ]