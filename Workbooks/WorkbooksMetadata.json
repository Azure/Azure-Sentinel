[
  {
    "workbookKey": "42CrunchAPIProtectionWorkbook",
    "logoFileName": "42CrunchLogo.svg",
    "description": "Monitor and protect APIs using the 42Crunch API microfirewall",
    "dataTypesDependencies": [
      "apifirewall_log_1_CL"
    ],
    "dataConnectorsDependencies": [
      "42CrunchAPIProtection"
    ],
    "previewImagesFileNames": [
      "42CrunchInstancesBlack.png",
      "42CrunchInstancesWhite.png",
      "42CrunchRequestsBlack.png",
      "42CrunchRequestsWhite.png",
      "42CrunchStatusBlack.png",
      "42CrunchStatusWhite.png"
    ],
    "version": "1.0.0",
    "title": "42Crunch API Protection Workbook",
    "templateRelativePath": "42CrunchAPIProtectionWorkbook.json",
    "subtitle": "",
    "provider": "42Crunch"
  },
  {
    "workbookKey": "AttackSurfaceReduction",
    "logoFileName": "M365securityposturelogo.svg",
    "description": "This workbook helps you implement the ASR rules of Windows/Defender, and to monitor them over time. The workbook can filter on ASR rules in Audit mode and Block mode.",
    "dataTypesDependencies": [
      "DeviceEvents"
    ],
    "dataConnectorsDependencies": [
      "MicrosoftThreatProtection"
    ],
    "previewImagesFileNames": [
      "AttackSurfaceReductionWhite.png",
      "AttackSurfaceReductionBlack.png"
    ],
    "version": "1.0.0",
    "title": "Attack Surface Reduction Dashboard",
    "templateRelativePath": "AttackSurfaceReduction.json",
    "subtitle": "",
    "provider": "Microsoft Sentinel community"
  },
  {
    "workbookKey": "ForcepointNGFWAdvanced",
    "logoFileName": "FPAdvLogo.svg",
    "description": "Gain threat intelligence correlated security and application insights on Forcepoint NGFW (Next Generation Firewall). Monitor Forcepoint logging servers health.",
    "dataTypesDependencies": [
      "CommonSecurityLog",
      "ThreatIntelligenceIndicator"
    ],
    "dataConnectorsDependencies": [
      "ForcepointNgfw",
      "ThreatIntelligence",
      "ForcepointNgfwAma"
    ],
    "previewImagesFileNames": [
      "ForcepointNGFWAdvancedWhite.png",
      "ForcepointNGFWAdvancedBlack.png"
    ],
    "version": "1.0.0",
    "title": "Forcepoint Next Generation Firewall (NGFW) Advanced Workbook",
    "templateRelativePath": "ForcepointNGFWAdvanced.json",
    "subtitle": "",
    "provider": "Forcepoint"
  },
  {
    "workbookKey": "AzureActivityWorkbook",
    "logoFileName": "azureactivity_logo.svg",
    "description": "Gain extensive insight into your organization's Azure Activity by analyzing, and correlating all user operations and events.\nYou can learn about all user operations, trends, and anomalous changes over time.\nThis workbook gives you the ability to drill down into caller activities and summarize detected failure and warning events.",
    "dataTypesDependencies": [
      "AzureActivity"
    ],
    "dataConnectorsDependencies": [
      "AzureActivity"
    ],
    "previewImagesFileNames": [
      "AzureActivityWhite1.png",
      "AzureActivityBlack1.png"
    ],
    "version": "2.0.0",
    "title": "Azure Activity",
    "templateRelativePath": "AzureActivity.json",
    "subtitle": "",
    "provider": "Microsoft"
  },
  {
    "workbookKey": "IdentityAndAccessWorkbook",
    "logoFileName": "Microsoft_logo.svg",
    "description": "Gain insights into Identity and access operations by collecting and analyzing security logs, using the audit and sign-in logs to gather insights into use of Microsoft products.\nYou can view anomalies and trends across login events from all users and machines. This workbook also identifies suspicious entities from login and access events.",
    "dataTypesDependencies": [
      "SecurityEvent"
    ],
    "dataConnectorsDependencies": [
      "SecurityEvents",
      "WindowsSecurityEvents"
    ],
    "previewImagesFileNames": [
      "IdentityAndAccessWhite.png",
      "IdentityAndAccessBlack.png"
    ],
    "version": "1.1.0",
    "title": "Identity & Access",
    "templateRelativePath": "IdentityAndAccess.json",
    "subtitle": "",
    "provider": "Microsoft"
  },
  {
    "workbookKey": "ConditionalAccessTrendsandChangesWorkbook",
    "logoFileName": "Microsoft_logo.svg",
    "description": "Gain insights into Conditional Access Trends and Changes.",
    "dataTypesDependencies": [ "SigninLogs" ],
    "dataConnectorsDependencies": [ "AzureActiveDirectory" ],
    "previewImagesFileNames": [ "catrendsWhite.png", "catrendsBlack.png" ],
    "version": "1.0.0",
    "title": "Conditional Access Trends and Changes",
    "templateRelativePath": "ConditionalAccessTrendsandChanges.json",
    "subtitle": "",
    "provider": "Microsoft",
    "support": {
      "tier": "Community"
    },
    "author": {
      "name": "Microsoft Sentinel Community"
    },
    "source": {
      "kind": "Community"
    },
    "categories": {
      "domains": [ "Identity" ]
    }
  },
  {
    "workbookKey": "CheckPointWorkbook",
    "logoFileName": "checkpoint_logo.svg",
    "description": "Gain insights into Check Point network activities, including number of gateways and servers, security incidents, and identify infected hosts.",
    "dataTypesDependencies": [
      "CommonSecurityLog"
    ],
    "dataConnectorsDependencies": [
      "CheckPoint"
    ],
    "previewImagesFileNames": [
      "CheckPointWhite.png",
      "CheckPointBlack.png"
    ],
    "version": "1.0.0",
    "title": "Check Point Software Technologies",
    "templateRelativePath": "CheckPoint.json",
    "subtitle": "",
    "provider": "Check Point"
  },
  {
    "workbookKey": "CiscoWorkbook",
    "logoFileName": "cisco_logo.svg",
    "description": "Gain insights into your Cisco ASA firewalls by analyzing traffic, events, and firewall operations.\nThis workbook analyzes Cisco ASA threat events and identifies suspicious ports, users, protocols and IP addresses.\nYou can learn about trends across user and data traffic directions, and drill down into the Cisco filter results.\nEasily detect attacks on your organization by monitoring management operations, such as configuration and logins.",
    "dataTypesDependencies": [
      "CommonSecurityLog"
    ],
    "dataConnectorsDependencies": [
      "CiscoASA"
    ],
    "previewImagesFileNames": [
      "CiscoWhite.png",
      "CiscoBlack.png"
    ],
    "version": "1.1.0",
    "title": "Cisco - ASA",
    "templateRelativePath": "Cisco.json",
    "subtitle": "",
    "provider": "Microsoft"
  },
  {
    "workbookKey": "ExchangeOnlineWorkbook",
    "logoFileName": "office365_logo.svg",
    "description": "Gain insights into Microsoft Exchange online by tracing and analyzing all Exchange operations and user activities.\nThis workbook let you monitor user activities, including logins, account operations, permission changes, and mailbox creations to discover suspicious trends among them.",
    "dataTypesDependencies": [
      "OfficeActivity"
    ],
    "dataConnectorsDependencies": [
      "Office365"
    ],
    "previewImagesFileNames": [
      "ExchangeOnlineWhite.png",
      "ExchangeOnlineBlack.png"
    ],
    "version": "2.0.0",
    "title": "Exchange Online",
    "templateRelativePath": "ExchangeOnline.json",
    "subtitle": "",
    "provider": "Microsoft"
  },
  {
    "workbookKey": "PaloAltoOverviewWorkbook",
    "logoFileName": "paloalto_logo.svg",
    "description": "Gain insights and comprehensive monitoring into Palo Alto firewalls by analyzing traffic and activities.\nThis workbook correlates all Palo Alto data with threat events to identify suspicious entities and relationships.\nYou can learn about trends across user and data traffic, and drill down into Palo Alto Wildfire and filter results.",
    "dataTypesDependencies": [
      "CommonSecurityLog"
    ],
    "dataConnectorsDependencies": [
      "PaloAltoNetworks"
    ],
    "previewImagesFileNames": [
      "PaloAltoOverviewWhite1.png",
      "PaloAltoOverviewBlack1.png",
      "PaloAltoOverviewWhite2.png",
      "PaloAltoOverviewBlack2.png",
      "PaloAltoOverviewWhite3.png",
      "PaloAltoOverviewBlack3.png"
    ],
    "version": "1.2.0",
    "title": "Palo Alto overview",
    "templateRelativePath": "PaloAltoOverview.json",
    "subtitle": "",
    "provider": "Microsoft"
  },
  {
    "workbookKey": "PaloAltoNetworkThreatWorkbook",
    "logoFileName": "paloalto_logo.svg",
    "description": "Gain insights into Palo Alto network activities by analyzing threat events.\nYou can extract meaningful security information by correlating data between threats, applications, and time.\nThis workbook makes it easy to track malware, vulnerability, and virus log events.",
    "dataTypesDependencies": [
      "CommonSecurityLog"
    ],
    "dataConnectorsDependencies": [
      "PaloAltoNetworks"
    ],
    "previewImagesFileNames": [
      "PaloAltoNetworkThreatWhite1.png",
      "PaloAltoNetworkThreatBlack1.png",
      "PaloAltoNetworkThreatWhite2.png",
      "PaloAltoNetworkThreatBlack2.png"
    ],
    "version": "1.1.0",
    "title": "Palo Alto Network Threat",
    "templateRelativePath": "PaloAltoNetworkThreat.json",
    "subtitle": "",
    "provider": "Palo Alto Networks"
  },
  {
    "workbookKey": "EsetSMCWorkbook",
    "logoFileName": "eset-logo.svg",
    "description": "Visualize events and threats from Eset Security Management Center.",
    "dataTypesDependencies": [
      "eset_CL"
    ],
    "dataConnectorsDependencies": [
      "EsetSMC"
    ],
    "previewImagesFileNames": [
      "esetSMCWorkbook-black.png",
      "esetSMCWorkbook-white.png"
    ],
    "version": "1.0.0",
    "title": "Eset Security Management Center Overview",
    "templateRelativePath": "esetSMCWorkbook.json",
    "subtitle": "",
    "provider": "Community",
	  "support": {
      "tier": "Community"
    },
    "author": {
      "name": "Tomáš Kubica"
    },
    "source": {
      "kind": "Community"
    },
    "categories": {
      "domains": [ "Security - Others" ]
    }
  },
  {
    "workbookKey": "FortigateWorkbook",
    "logoFileName": "fortinet_logo.svg",
    "description": "Gain insights into Fortigate firewalls by analyzing traffic and activities.\nThis workbook finds correlations in Fortigate threat events and identifies suspicious ports, users, protocols and IP addresses.\nYou can learn about trends across user and data traffic, and drill down into the Fortigate filter results.\nEasily detect attacks on your organization by monitoring management operations such as configuration and logins.",
    "dataTypesDependencies": [
      "CommonSecurityLog"
    ],
    "dataConnectorsDependencies": [
      "Fortinet"
    ],
    "previewImagesFileNames": [
      "FortigateWhite.png",
      "FortigateBlack.png"
    ],
    "version": "1.1.0",
    "title": "FortiGate",
    "templateRelativePath": "Fortigate.json",
    "subtitle": "",
    "provider": "Microsoft"
  },
  {
    "workbookKey": "DnsWorkbook",
    "logoFileName": "dns_logo.svg",
    "description": "Gain extensive insight into your organization's DNS by analyzing, collecting and correlating all DNS events.\nThis workbook exposes a variety of information about suspicious queries, malicious IP addresses and domain operations.",
    "dataTypesDependencies": [
      "DnsInventory",
      "DnsEvents"
    ],
    "dataConnectorsDependencies": [
      "DNS"
    ],
    "previewImagesFileNames": [
      "DnsWhite.png",
      "DnsBlack.png"
    ],
    "version": "1.3.0",
    "title": "DNS",
    "templateRelativePath": "Dns.json",
    "subtitle": "",
    "provider": "Microsoft"
  },
  {
    "workbookKey": "Office365Workbook",
    "logoFileName": "office365_logo.svg",
    "description": "Gain insights into Office 365 by tracing and analyzing all operations and activities. You can drill down into your SharePoint, OneDrive, and Exchange.\nThis workbook lets you find usage trends across users, files, folders, and mailboxes, making it easier to identify anomalies in your network.",
    "dataTypesDependencies": [ 
      "OfficeActivity" 
    ],
    "dataConnectorsDependencies": [ 
      "Office365" 
    ],
    "previewImagesFileNames": [
       "Office365White1.png",
       "Office365Black1.png", 
       "Office365White2.png", 
       "Office365Black2.png", 
       "Office365White3.png", 
       "Office365Black3.png" 
      ],
    "version": "2.0.1",
    "title": "Office 365",
    "templateRelativePath": "Office365.json",
    "subtitle": "",
    "provider": "Microsoft"
  },
  {
    "workbookKey": "SharePointAndOneDriveWorkbook",
    "logoFileName": "office365_logo.svg",
    "description": "Gain insights into SharePoint and OneDrive by tracing and analyzing all operations and activities.\nYou can view trends across user operation, find correlations between users and files, and identify interesting information such as user IP addresses.",
    "dataTypesDependencies": [
      "OfficeActivity"
    ],
    "dataConnectorsDependencies": [
      "Office365"
    ],
    "previewImagesFileNames": [
      "SharePointAndOneDriveBlack1.png",
      "SharePointAndOneDriveBlack2.png",
      "SharePointAndOneDriveWhite1.png",
      "SharePointAndOneDriveWhite2.png"
    ],
    "version": "2.0.0",
    "title": "SharePoint & OneDrive",
    "templateRelativePath": "SharePointAndOneDrive.json",
    "subtitle": "",
    "provider": "Microsoft"
  },
  {
    "workbookKey": "AzureActiveDirectorySigninLogsWorkbook",
    "logoFileName": "azureactivedirectory_logo.svg",
    "description": "Gain insights into Microsoft Entra ID by connecting Microsoft Sentinel and using the sign-in logs to gather insights around Microsoft Entra ID scenarios. \nYou can learn about sign-in operations, such as user sign-ins and locations, email addresses, and  IP addresses of your users, as well as failed activities and the errors that triggered the failures.",
    "dataTypesDependencies": [
      "SigninLogs"
    ],
    "dataConnectorsDependencies": [
      "AzureActiveDirectory"
    ],
    "previewImagesFileNames": [
      "AADsigninBlack1.png",
      "AADsigninBlack2.png",
      "AADsigninWhite1.png",
      "AADsigninWhite2.png"
    ],
    "version": "2.4.0",
    "title": "Microsoft Entra ID Sign-in logs",
    "templateRelativePath": "AzureActiveDirectorySignins.json",
    "subtitle": "",
    "provider": "Microsoft"
  },
  {
    "workbookKey": "VirtualMachinesInsightsWorkbook",
    "logoFileName": "azurevirtualmachine_logo.svg",
    "description": "Gain rich insight into your organization's virtual machines from Azure Monitor, which analyzes and correlates data in your VM network. \nYou will get visibility on your VM parameters and behavior, and will be able to trace sent and received data. \nIdentify malicious attackers and their targets, and drill down into the protocols, source and destination IP addresses,  countries, and ports the attacks occur across.",
    "dataTypesDependencies": [
      "VMConnection",
      "ServiceMapComputer_CL",
      "ServiceMapProcess_CL"
    ],
    "dataConnectorsDependencies": [],
    "previewImagesFileNames": [
      "VMInsightBlack1.png",
      "VMInsightWhite1.png"
    ],
    "version": "1.3.0",
    "title": "VM insights",
    "templateRelativePath": "VirtualMachinesInsights.json",
    "subtitle": "",
    "provider": "Microsoft",
    "support": {
      "tier": "Microsoft"
    },
    "author": {
      "name": "Microsoft Corporation"
    },
    "source": {
      "kind": "Community"
    },
    "categories": {
      "domains": [
        "IT Operations",
        "Platform"
      ]
    }
  },
  {
    "workbookKey": "AzureActiveDirectoryAuditLogsWorkbook",
    "logoFileName": "azureactivedirectory_logo.svg",
    "description": "Gain insights into Microsoft Entra ID by connecting Microsoft Sentinel and using the audit logs to gather insights around Microsoft Entra ID scenarios. \nYou can learn about user operations, including password and group management, device activities, and top active users and apps.",
    "dataTypesDependencies": [
      "AuditLogs"
    ],
    "dataConnectorsDependencies": [
      "AzureActiveDirectory"
    ],
    "previewImagesFileNames": [
      "AzureADAuditLogsBlack1.png",
      "AzureADAuditLogsWhite1.png"
    ],
    "version": "1.2.0",
    "title": "Microsoft Entra ID Audit logs",
    "templateRelativePath": "AzureActiveDirectoryAuditLogs.json",
    "subtitle": "",
    "provider": "Microsoft"
  },
  {
    "workbookKey": "ThreatIntelligenceWorkbook",
    "logoFileName": "Azure_Sentinel.svg",
    "description": "Gain insights into threat indicators ingestion and search for indicators at scale across Microsoft 1st Party, 3rd Party, On-Premises, Hybrid, and Multi-Cloud Workloads. Indicators Search facilitates a simple interface for finding IP, File, Hash, Sender and more across your data. Seamless pivots to correlate indicators with Microsoft Sentinel: Incidents to make your threat intelligence actionable.",
    "dataTypesDependencies": [
      "ThreatIntelligenceIndicator",
      "SecurityIncident"
    ],
    "dataConnectorsDependencies": [
      "ThreatIntelligence",
      "ThreatIntelligenceTaxii",
	  "MicrosoftDefenderThreatIntelligence",
	  "ThreatIntelligenceUploadIndicatorsAPI"
    ],
    "previewImagesFileNames": [
      "ThreatIntelligenceWhite.png",
      "ThreatIntelligenceBlack.png"
    ],
    "version": "5.0.0",
    "title": "Threat Intelligence",
    "templateRelativePath": "ThreatIntelligence.json",
    "subtitle": "",
    "provider": "Microsoft"
  },
  {
    "workbookKey": "WebApplicationFirewallOverviewWorkbook",
    "logoFileName": "waf_logo.svg",
    "description": "Gain insights into your organization's Azure web application firewall (WAF). You will get a general overview of your application gateway firewall and application gateway access events.",
    "dataTypesDependencies": [
      "AzureDiagnostics"
    ],
    "dataConnectorsDependencies": [
      "WAF"
    ],
    "previewImagesFileNames": [
      "WAFOverviewBlack.png",
      "WAFOverviewWhite.png"
    ],
    "version": "1.1.0",
    "title": "Microsoft Web Application Firewall (WAF) - overview",
    "templateRelativePath": "WebApplicationFirewallOverview.json",
    "subtitle": "",
    "provider": "Microsoft"
  },
  {
    "workbookKey": "WebApplicationFirewallFirewallEventsWorkbook",
    "logoFileName": "waf_logo.svg",
    "description": "Gain insights into your organization's Azure web application firewall (WAF). You will get visibility in to your application gateway firewall. You can view anomalies and trends across all firewall event triggers, attack events, blocked URL addresses and more.",
    "dataTypesDependencies": [
      "AzureDiagnostics"
    ],
    "dataConnectorsDependencies": [
      "WAF"
    ],
    "previewImagesFileNames": [
      "WAFFirewallEventsBlack1.png",
      "WAFFirewallEventsBlack2.png",
      "WAFFirewallEventsWhite1.png",
      "WAFFirewallEventsWhite2.png"
    ],
    "version": "1.1.0",
    "title": "Microsoft Web Application Firewall (WAF) - firewall events",
    "templateRelativePath": "WebApplicationFirewallFirewallEvents.json",
    "subtitle": "",
    "provider": "Microsoft"
  },
  {
    "workbookKey": "WebApplicationFirewallGatewayAccessEventsWorkbook",
    "logoFileName": "waf_logo.svg",
    "description": "Gain insights into your organization's Azure web application firewall (WAF). You will get visibility in to your application gateway access events. You can view anomalies and trends across received and sent data, client IP addresses, URL addresses and more, and drill down into details.",
    "dataTypesDependencies": [
      "AzureDiagnostics"
    ],
    "dataConnectorsDependencies": [
      "WAF"
    ],
    "previewImagesFileNames": [
      "WAFGatewayAccessEventsBlack1.png",
      "WAFGatewayAccessEventsBlack2.png",
      "WAFGatewayAccessEventsWhite1.png",
      "WAFGatewayAccessEventsWhite2.png"
    ],
    "version": "1.2.0",
    "title": "Microsoft Web Application Firewall (WAF) - gateway access events",
    "templateRelativePath": "WebApplicationFirewallGatewayAccessEvents.json",
    "subtitle": "",
    "provider": "Microsoft"
  },
  {
    "workbookKey": "LinuxMachinesWorkbook",
    "logoFileName": "azurevirtualmachine_logo.svg",
    "description": "Gain insights into your workspaces' Linux machines by connecting Microsoft Sentinel and using the logs to gather insights around Linux events and errors.",
    "dataTypesDependencies": [
      "Syslog"
    ],
    "dataConnectorsDependencies": [
      "Syslog"
    ],
    "previewImagesFileNames": [
      "LinuxMachinesWhite.png",
      "LinuxMachinesBlack.png"
    ],
    "version": "1.1.0",
    "title": "Linux machines",
    "templateRelativePath": "LinuxMachines.json",
    "subtitle": "",
    "provider": "Microsoft"
  },
  {
    "workbookKey": "AzureFirewallWorkbook",
    "logoFileName": "AzFirewalls.svg",
    "description": "Gain insights into Azure Firewall events. You can learn about your application and network rules, see metrics for firewall activities across URLs, ports, and addresses across multiple workspaces.",
    "dataTypesDependencies": [
      "AzureDiagnostics"
    ],
    "dataConnectorsDependencies": [
      "AzureFirewall"
    ],
    "previewImagesFileNames": [
      "AzureFirewallWorkbookWhite1.PNG",
      "AzureFirewallWorkbookBlack1.PNG",
      "AzureFirewallWorkbookWhite2.PNG",
      "AzureFirewallWorkbookBlack2.PNG",
      "AzureFirewallWorkbookWhite3.PNG",
      "AzureFirewallWorkbookBlack3.PNG",
      "AzureFirewallWorkbookWhite4.PNG",
      "AzureFirewallWorkbookBlack4.PNG",
      "AzureFirewallWorkbookWhite5.PNG",
      "AzureFirewallWorkbookBlack5.PNG"
    ],
    "version": "1.3.0",
    "title": "Azure Firewall",
    "templateRelativePath": "AzureFirewallWorkbook.json",
    "subtitle": "",
    "provider": "Microsoft"
  },
  {
      "workbookKey": "AzureFirewallWorkbook-StructuredLogs",
      "logoFileName": "AzFirewalls.svg",
      "description": "Gain insights into Azure Firewall events using the new Structured Logs for Azure Firewall. You can learn about your application and network rules, see metrics for firewall activities across URLs, ports, and addresses across multiple workspaces.",
      "dataTypesDependencies": [
          "AZFWNetworkRule",
          "AZFWApplicationRule",
          "AZFWDnsQuery",
          "AZFWThreatIntel"
      ],
      "dataConnectorsDependencies": [
          "AzureFirewall"
      ],
      "previewImagesFileNames": [
          "AzureFirewallWorkbookWhite1.PNG",
          "AzureFirewallWorkbookBlack1.PNG",
          "AzureFirewallWorkbookWhite2.PNG",
          "AzureFirewallWorkbookBlack2.PNG",
          "AzureFirewallWorkbookWhite3.PNG",
          "AzureFirewallWorkbookBlack3.PNG",
          "AzureFirewallWorkbookWhite4.PNG",
          "AzureFirewallWorkbookBlack4.PNG",
          "AzureFirewallWorkbookWhite5.PNG",
          "AzureFirewallWorkbookBlack5.PNG"
      ],
      "version": "1.0.0",
      "title": "Azure Firewall Structured Logs",
      "templateRelativePath": "AzureFirewallWorkbook-StructuredLogs.json",
      "subtitle": "",
      "provider": "Microsoft"
  },
  {
    "workbookKey": "AzureDDoSStandardProtection",
    "logoFileName": "AzDDoS.svg",
    "description": "This workbook visualizes security-relevant Azure DDoS events across several filterable panels. Offering a summary tab, metrics and a investigate tabs across multiple workspaces.",
    "dataTypesDependencies": [
      "AzureDiagnostics"
    ],
    "dataConnectorsDependencies": [
      "DDOS"
    ],
    "previewImagesFileNames": [
      "AzureDDoSWhite1.PNG",
      "AzureDDoSBlack1.PNG",
      "AzureDDoSWhite2.PNG",
      "AzureDDoSBlack2.PNG",
      "AzureDDoSWhite2.PNG",
      "AzureDDoSBlack2.PNG"
    ],
    "version": "1.0.2",
    "title": "Azure DDoS Protection Workbook",
    "templateRelativePath": "AzDDoSStandardWorkbook.json",
    "subtitle": "",
    "provider": "Microsoft"
  },
  {
    "workbookKey": "MicrosoftCloudAppSecurityWorkbook",
    "logoFileName": "Microsoft_logo.svg",
    "description": "Using this workbook, you can identify which cloud apps are being used in your organization, gain insights from usage trends and drill down to a specific user and application.",
    "dataTypesDependencies": [
      "McasShadowItReporting"
    ],
    "dataConnectorsDependencies": [
      "MicrosoftCloudAppSecurity"
    ],
    "previewImagesFileNames": [
      "McasDiscoveryBlack.png",
      "McasDiscoveryWhite.png"
    ],
    "version": "1.2.0",
    "title": "Microsoft Cloud App Security - discovery logs",
    "templateRelativePath": "MicrosoftCloudAppSecurity.json",
    "subtitle": "",
    "provider": "Microsoft"
  },
  {
    "workbookKey": "F5BIGIPSytemMetricsWorkbook",
    "logoFileName": "f5_logo.svg",
    "description": "Gain insight into F5 BIG-IP health and performance.  This workbook provides visibility of various metrics including CPU, memory, connectivity, throughput and disk utilization.",
    "dataTypesDependencies": [
      "F5Telemetry_system_CL",
      "F5Telemetry_AVR_CL"
    ],
    "dataConnectorsDependencies": [
      "F5BigIp"
    ],
    "previewImagesFileNames": [
      "F5SMBlack.png",
      "F5SMWhite.png"
    ],
    "version": "1.1.0",
    "title": "F5 BIG-IP System Metrics",
    "templateRelativePath": "F5BIGIPSystemMetrics.json",
    "subtitle": "",
    "provider": "F5 Networks"
  },
  {
    "workbookKey": "F5NetworksWorkbook",
    "logoFileName": "f5_logo.svg",
    "description": "Gain insights into F5 BIG-IP Application Security Manager (ASM), by analyzing traffic and activities.\nThis workbook provides insight into F5's web application firewall events and identifies attack traffic patterns across multiple ASM instances as well as overall BIG-IP health.",
    "dataTypesDependencies": [
      "F5Telemetry_LTM_CL",
      "F5Telemetry_system_CL",
      "F5Telemetry_ASM_CL"
    ],
    "dataConnectorsDependencies": [
      "F5BigIp"
    ],
    "previewImagesFileNames": [
      "F5White.png",
      "F5Black.png"
    ],
    "version": "1.1.0",
    "title": "F5 BIG-IP ASM",
    "templateRelativePath": "F5Networks.json",
    "subtitle": "",
    "provider": "F5 Networks"
  },
  {
    "workbookKey": "AzureNetworkWatcherWorkbook",
    "logoFileName": "networkwatcher_logo.svg",
    "description": "Gain deeper understanding of your organization's Azure network traffic by analyzing, and correlating Network Security Group flow logs. \nYou can trace malicious traffic flows, and drill down into their protocols, source and destination IP addresses, machines, countries, and subnets. \nThis workbook also helps you protect your network by identifying weak NSG rules.",
    "dataTypesDependencies": [
      "AzureNetworkAnalytics_CL"
    ],
    "dataConnectorsDependencies": [],
    "previewImagesFileNames": [
      "AzureNetworkWatcherWhite.png",
      "AzureNetworkWatcherBlack.png"
    ],
    "version": "1.1.0",
    "title": "Azure Network Watcher",
    "templateRelativePath": "AzureNetworkWatcher.json",
    "subtitle": "",
    "provider": "Microsoft",
    "support": {
      "tier": "Microsoft"
    },
    "author": {
      "name": "Microsoft Corporation"
    },
    "source": {
      "kind": "Community"
    },
    "categories": {
      "domains": [
        "Security - Network"
      ]
    }
  },
  {
    "workbookKey": "ZscalerFirewallWorkbook",
    "logoFileName": "zscaler_logo.svg",
    "description": "Gain insights into your ZIA cloud firewall logs by connecting to Microsoft Sentinel.\nThe Zscaler firewall overview workbook provides an overview and ability to drill down into all cloud firewall activity in your Zscaler instance including non-web related networking events, security events, firewall rules, and bandwidth consumption",
    "dataTypesDependencies": [
      "CommonSecurityLog"
    ],
    "dataConnectorsDependencies": [
      "Zscaler"
    ],
    "previewImagesFileNames": [
      "ZscalerFirewallWhite1.png",
      "ZscalerFirewallBlack1.png",
      "ZscalerFirewallWhite2.png",
      "ZscalerFirewallBlack2.png"
    ],
    "version": "1.1.0",
    "title": "Zscaler Firewall",
    "templateRelativePath": "ZscalerFirewall.json",
    "subtitle": "",
    "provider": "Zscaler"
  },
  {
    "workbookKey": "ZscalerWebOverviewWorkbook",
    "logoFileName": "zscaler_logo.svg",
    "description": "Gain insights into your ZIA web logs by connecting to Microsoft Sentinel.\nThe Zscaler web overview workbook provides a bird's eye view and ability to drill down into all the security and networking events related to web transactions, types of devices, and bandwidth consumption.",
    "dataTypesDependencies": [
      "CommonSecurityLog"
    ],
    "dataConnectorsDependencies": [
      "Zscaler"
    ],
    "previewImagesFileNames": [
      "ZscalerWebOverviewWhite.png",
      "ZscalerWebOverviewBlack.png"
    ],
    "version": "1.1.0",
    "title": "Zscaler Web Overview",
    "templateRelativePath": "ZscalerWebOverview.json",
    "subtitle": "",
    "provider": "Zscaler"
  },
  {
    "workbookKey": "ZscalerThreatsOverviewWorkbook",
    "logoFileName": "zscaler_logo.svg",
    "description": "Gain insights into threats blocked by Zscaler Internet access on your network.\nThe Zscaler threat overview workbook shows your entire threat landscape including blocked malware, IPS/AV rules, and blocked cloud apps. Threats are displayed by threat categories, filetypes, inbound vs outbound threats, usernames, user location, and more.",
    "dataTypesDependencies": [
      "CommonSecurityLog"
    ],
    "dataConnectorsDependencies": [
      "Zscaler"
    ],
    "previewImagesFileNames": [
      "ZscalerThreatsWhite.png",
      "ZscalerThreatsBlack.png"
    ],
    "version": "1.2.0",
    "title": "Zscaler Threats",
    "templateRelativePath": "ZscalerThreats.json",
    "subtitle": "",
    "provider": "Zscaler"
  },
  {
    "workbookKey": "ZscalerOffice365AppsWorkbook",
    "logoFileName": "zscaler_logo.svg",
    "description": "Gain insights into Office 365 use on your network.\nThe Zscaler Office 365 overview workbook shows you the Microsoft apps running on your network and their individual bandwidth consumption. It also helps identify phishing attempts in which attackers disguised themselves as Microsoft services.",
    "dataTypesDependencies": [
      "CommonSecurityLog"
    ],
    "dataConnectorsDependencies": [
      "Zscaler"
    ],
    "previewImagesFileNames": [
      "ZscalerOffice365White.png",
      "ZscalerOffice365Black.png"
    ],
    "version": "1.1.0",
    "title": "Zscaler Office365 Apps",
    "templateRelativePath": "ZscalerOffice365Apps.json",
    "subtitle": "",
    "provider": "Zscaler"
  },
  {
    "workbookKey": "InsecureProtocolsWorkbook",
    "logoFileName": "Microsoft_logo.svg",
    "description": "Gain insights into insecure protocol traffic by collecting and analyzing security events from Microsoft products.\nYou can view analytics and quickly identify use of weak authentication as well as sources of legacy protocol traffic, like NTLM and SMBv1.\nYou will also have the ability to monitor use of weak ciphers, allowing you to find weak spots in your organization's security.",
    "dataTypesDependencies": [
      "SecurityEvent",
      "Event",
      "SigninLogs"
  ],
  "dataConnectorsDependencies": [
      "SecurityEvents",
      "AzureActiveDirectory",
      "WindowsSecurityEvents"
  ],
  "previewImagesFileNames": [
      "InsecureProtocolsWhite1.png",
      "InsecureProtocolsBlack1.png",
      "InsecureProtocolsWhite2.png",
      "InsecureProtocolsBlack2.png"
  ],
  "version": "2.1.0",
  "title": "Insecure Protocols",
  "templateRelativePath": "InsecureProtocols.json",
  "subtitle": "",
  "provider": "Microsoft",
  "support": {
    "tier": "Microsoft"
  },
  "author": {
    "name": "Microsoft Corporation"
  },
  "source": {
    "kind": "Community"
  },
  "categories": {
    "domains": [
      "Security - Others"
    ]
  }
},
  {
    "workbookKey": "AzureInformationProtectionWorkbook",
    "logoFileName": "informationProtection.svg",
    "description": "The Azure Information Protection Usage report workbook provides information on the volume of labeled and protected documents and emails over time, label distribution of files by label type, along with where the label was applied.",
    "dataTypesDependencies": [
      "SecurityEvent",
      "Event",
      "SigninLogs"
  ],
  "dataConnectorsDependencies": [
      "SecurityEvents",
      "AzureActiveDirectory",
      "WindowsSecurityEvents"
  ],
  "previewImagesFileNames": [
      "InsecureProtocolsWhite1.png",
      "InsecureProtocolsBlack1.png",
      "InsecureProtocolsWhite2.png",
      "InsecureProtocolsBlack2.png"
  ],
  "version": "2.1.0",
  "title": "Insecure Protocols",
  "templateRelativePath": "InsecureProtocols.json",
  "subtitle": "",
  "provider": "Microsoft",
  "support": {
    "tier": "Microsoft"
  },
  "author": {
    "name": "Amit Bergman"
  },
  "source": {
    "kind": "Community"
  },
  "categories": {
    "domains": [ "Security - Others" ]
  }
},
  {
    "workbookKey": "AmazonWebServicesNetworkActivitiesWorkbook",
    "logoFileName": "amazon_web_services_Logo.svg",
    "description": "Gain insights into AWS network related resource activities, including the creation, update, and deletions of security groups, network ACLs and routes, gateways, elastic load balancers, VPCs, subnets, and network interfaces.",
    "dataTypesDependencies": [
      "AWSCloudTrail"
    ],
    "dataConnectorsDependencies": [
      "AWS"
    ],
    "previewImagesFileNames": [
      "AwsNetworkActivitiesWhite.png",
      "AwsNetworkActivitiesBlack.png"
    ],
    "version": "1.0.0",
    "title": "AWS Network Activities",
    "templateRelativePath": "AmazonWebServicesNetworkActivities.json",
    "subtitle": "",
    "provider": "Microsoft"
  },
  {
    "workbookKey": "AmazonWebServicesUserActivitiesWorkbook",
    "logoFileName": "amazon_web_services_Logo.svg",
    "description": "Gain insights into AWS user activities, including failed sign-in attempts, IP addresses, regions, user agents, and identity types, as well as potential malicious user activities with assumed roles.",
    "dataTypesDependencies": [
      "AWSCloudTrail"
    ],
    "dataConnectorsDependencies": [
      "AWS"
    ],
    "previewImagesFileNames": [
      "AwsUserActivitiesWhite.png",
      "AwsUserActivitiesBlack.png"
    ],
    "version": "1.0.0",
    "title": "AWS User Activities",
    "templateRelativePath": "AmazonWebServicesUserActivities.json",
    "subtitle": "",
    "provider": "Microsoft"
  },
  {
    "workbookKey": "TrendMicroDeepSecurityAttackActivityWorkbook",
    "logoFileName": "trendmicro_logo.svg",
    "description": "Visualize and gain insights into the MITRE ATT&CK related activity detected by Trend Micro Deep Security.",
    "dataTypesDependencies": [
      "CommonSecurityLog"
    ],
    "dataConnectorsDependencies": [
      "TrendMicro"
    ],
    "previewImagesFileNames": [
      "TrendMicroDeepSecurityAttackActivityWhite.png",
      "TrendMicroDeepSecurityAttackActivityBlack.png"
    ],
    "version": "1.0.0",
    "title": "Trend Micro Deep Security ATT&CK Related Activity",
    "templateRelativePath": "TrendMicroDeepSecurityAttackActivity.json",
    "subtitle": "",
    "provider": "Trend Micro"
  },
  {
    "workbookKey": "TrendMicroDeepSecurityOverviewWorkbook",
    "logoFileName": "trendmicro_logo.svg",
    "description": "Gain insights into your Trend Micro Deep Security security event data by visualizing your Deep Security Anti-Malware, Firewall, Integrity Monitoring, Intrusion Prevention, Log Inspection, and Web Reputation event data.",
    "dataTypesDependencies": [
      "CommonSecurityLog"
    ],
    "dataConnectorsDependencies": [
      "TrendMicro"
    ],
    "previewImagesFileNames": [
      "TrendMicroDeepSecurityOverviewWhite1.png",
      "TrendMicroDeepSecurityOverviewBlack1.png",
      "TrendMicroDeepSecurityOverviewWhite2.png",
      "TrendMicroDeepSecurityOverviewBlack2.png"
    ],
    "version": "1.0.0",
    "title": "Trend Micro Deep Security Events",
    "templateRelativePath": "TrendMicroDeepSecurityOverview.json",
    "subtitle": "",
    "provider": "Trend Micro"
  },
  {
    "workbookKey": "ExtraHopDetectionSummaryWorkbook",
    "logoFileName": "extrahop_logo.svg",
    "description": "Gain insights into ExtraHop Reveal(x) detections by analyzing traffic and activities.\nThis workbook provides an overview of security detections in your organization's network, including high-risk detections and top participants.",
    "dataTypesDependencies": [
      "CommonSecurityLog"
    ],
    "dataConnectorsDependencies": [
      "ExtraHopNetworks",
	  "ExtraHopNetworksAma"
    ],
    "previewImagesFileNames": [
      "ExtrahopWhite.png",
      "ExtrahopBlack.png"
    ],
    "version": "1.0.0",
    "title": "ExtraHop",
    "templateRelativePath": "ExtraHopDetectionSummary.json",
    "subtitle": "",
    "provider": "ExtraHop Networks"
  },
  {
    "workbookKey": "BarracudaCloudFirewallWorkbook",
    "logoFileName": "barracuda_logo.svg",
    "description": "Gain insights into your Barracuda CloudGen Firewall by analyzing firewall operations and events.\nThis workbook provides insights into rule enforcement, network activities, including number of connections, top users, and helps you identify applications that are popular on your network.",
    "dataTypesDependencies": [
      "CommonSecurityLog",
      "Syslog"
    ],
    "dataConnectorsDependencies": [
      "BarracudaCloudFirewall"
    ],
    "previewImagesFileNames": [
      "BarracudaWhite1.png",
      "BarracudaBlack1.png",
      "BarracudaWhite2.png",
      "BarracudaBlack2.png"
    ],
    "version": "1.0.0",
    "title": "Barracuda CloudGen FW",
    "templateRelativePath": "Barracuda.json",
    "subtitle": "",
    "provider": "Barracuda"
  },
  {
    "workbookKey": "CitrixWorkbook",
    "logoFileName": "citrix_logo.svg",
    "description": "Citrix Analytics for Security aggregates and correlates information across network traffic, users, files and endpoints in Citrix environments. This generates actionable insights that enable Citrix administrators and security teams to remediate user security threats through automation while optimizing IT operations. Machine learning and artificial intelligence empowers Citrix Analytics for Security to identify and take automated action to prevent data exfiltration. While delivered as a cloud service, Citrix Analytics for Security can generate insights from resources located on-premises, in the cloud, or in hybrid architectures. The Citrix Analytics Workbook further enhances the value of both your Citrix Analytics for Security and Microsoft Sentinel. The Workbook enables you to integrate data sources together, helping you gain even richer insights. It also gives Security Operations (SOC) teams the ability to correlate data from disparate logs, helping you identify and proactively remediate security risk quickly. Additionally, valuable dashboards that were unique to the Citrix Analytics for Security can now be implemented in Sentinel. You can also create new custom Workbooks that were not previously available, helping extend the value of both investments.",
    "dataTypesDependencies": [
      "CitrixAnalytics_userProfile_CL",
      "CitrixAnalytics_riskScoreChange_CL",
      "CitrixAnalytics_indicatorSummary_CL",
      "CitrixAnalytics_indicatorEventDetails_CL"
  ],
  "dataConnectorsDependencies": [
      "Citrix"
  ],
  "previewImagesFileNames": [
      "CitrixWhite.png",
      "CitrixBlack.png"
  ],
    "version": "2.1.0",
    "title": "Citrix Analytics",
    "templateRelativePath": "Citrix.json",
    "subtitle": "",
    "provider": "Citrix Systems Inc."
  },
  {
    "workbookKey": "OneIdentityWorkbook",
    "logoFileName": "oneIdentity_logo.svg",
    "description": "This simple workbook gives an overview of sessions going through your SafeGuard for Privileged Sessions device.",
    "dataTypesDependencies": [
      "CommonSecurityLog"
    ],
    "dataConnectorsDependencies": [
      "OneIdentity"
    ],
    "previewImagesFileNames": [
      "OneIdentityWhite.png",
      "OneIdentityBlack.png"
    ],
    "version": "1.0.0",
    "title": "One Identity",
    "templateRelativePath": "OneIdentity.json",
    "subtitle": "",
    "provider": "One Identity LLC.",
	  "support": {
      "tier": "Community"
    },
    "author": {
      "name": "Amit Bergman"
    },
    "source": {
      "kind": "Community"
    },
    "categories": {
      "domains": [ "Identity" ]
    }
  },
  {
    "workbookKey": "SecurityStatusWorkbook",
    "logoFileName": "Azure_Sentinel.svg",
    "description": "This workbook gives an overview of Security Settings for VMs and Azure Arc.",
    "dataTypesDependencies": [
      "CommonSecurityLog",
      "SecurityEvent",
      "Syslog"
    ],
    "dataConnectorsDependencies": [],
    "previewImagesFileNames": [
      "AzureSentinelSecurityStatusBlack.png",
      "AzureSentinelSecurityStatusWhite.png"
    ],
    "version": "1.3.0",
    "title": "Security Status",
    "templateRelativePath": "SecurityStatus.json",
    "subtitle": "",
    "provider": "Microsoft",
    "author": {
      "name": "Microsoft"
    },
    "support": {
      "tier": "Microsoft"
    },
    "categories": {
      "verticals": [],
      "domains": [
        "IT Operations",
        "Security - Others",
        "Compliance"
      ]
    }
  },
  {
    "workbookKey": "AzureSentinelSecurityAlertsWorkbook",
    "logoFileName": "Azure_Sentinel.svg",
    "description": "Security Alerts dashboard for alerts in your Microsoft Sentinel environment.",
    "dataTypesDependencies": [
      "SecurityAlert"
    ],
    "dataConnectorsDependencies": [],
    "previewImagesFileNames": [
      "AzureSentinelSecurityAlertsWhite.png",
      "AzureSentinelSecurityAlertsBlack.png"
    ],
    "version": "1.1.0",
    "title": "Security Alerts",
    "templateRelativePath": "AzureSentinelSecurityAlerts.json",
    "subtitle": "",
    "provider": "Microsoft"
  },
  {
    "workbookKey": "SquadraTechnologiesSecRMMWorkbook",
    "logoFileName": "SquadraTechnologiesLogo.svg",
    "description": "This workbook gives an overview of security data for removable storage activity such as USB thumb drives and USB connected mobile devices.",
    "dataTypesDependencies": [
      "secRMM_CL"
    ],
    "dataConnectorsDependencies": [
      "SquadraTechnologiesSecRmm"
    ],
    "previewImagesFileNames": [
      "SquadraTechnologiesSecRMMWhite.PNG",
      "SquadraTechnologiesSecRMMBlack.PNG"
    ],
    "version": "1.0.0",
    "title": "Squadra Technologies SecRMM - USB removable storage security",
    "templateRelativePath": "SquadraTechnologiesSecRMM.json",
    "subtitle": "",
    "provider": "Squadra Technologies"
  },
  {
    "workbookKey": "IoT-Alerts",
    "logoFileName": "IoTIcon.svg",
    "description": "Gain insights into your IoT data workloads from Azure IoT Hub managed deployments, monitor alerts across all your IoT Hub deployments, detect devices at risk and act upon potential threats.",
    "dataTypesDependencies": [
      "SecurityAlert"
    ],
    "dataConnectorsDependencies": [
      "IoT"
    ],
    "previewImagesFileNames": [
      "IOTBlack1.png",
      "IOTWhite1.png"
    ],
    "version": "1.2.0",
    "title": "Azure Defender for IoT Alerts",
    "templateRelativePath": "IOT_Alerts.json",
    "subtitle": "",
    "provider": "Microsoft",
    "support": {
      "tier": "Community"
    },
    "author": {
      "name": "morshabi"
    },
    "source": {
      "kind": "Community"
    },
    "categories": {
      "domains": [
        "Internet of Things (IoT)"
      ]
    }
  },
  {
    "workbookKey": "IoTAssetDiscovery",
    "logoFileName": "IoTIcon.svg",
    "description": "IoT Devices asset discovery from Firewall logs By Azure Defender for IoT",
    "dataTypesDependencies": [
      "CommonSecurityLog"
    ],
    "dataConnectorsDependencies": [
      "Fortinet"
    ],
    "previewImagesFileNames": [
      "workbook-iotassetdiscovery-screenshot-Black.PNG",
      "workbook-iotassetdiscovery-screenshot-White.PNG"
    ],
    "version": "1.0.0",
    "title": "IoT Asset Discovery",
    "templateRelativePath": "IoTAssetDiscovery.json",
    "subtitle": "",
    "provider": "Microsoft",
    "support": {
      "tier": "Community"
    },
    "author": {
      "name": "jomeczyk"
    },
    "source": {
      "kind": "Community"
    },
    "categories": {
      "domains": [
        "Internet of Things (IoT)"
      ]
    } 
   },
  {
    "workbookKey": "ForcepointCASBWorkbook",
    "logoFileName": "FP_Green_Emblem_RGB-01.svg",
    "description": "Get insights on user risk with the Forcepoint CASB (Cloud Access Security Broker) workbook.",
    "dataTypesDependencies": [
      "CommonSecurityLog"
    ],
    "dataConnectorsDependencies": [
      "ForcepointCasb",
	  "ForcepointCasbAma"
    ],
    "previewImagesFileNames": [
      "ForcepointCASBWhite.png",
      "ForcepointCASBBlack.png"
    ],
    "version": "1.0.0",
    "title": "Forcepoint Cloud Access Security Broker (CASB)",
    "templateRelativePath": "ForcepointCASB.json",
    "subtitle": "",
    "provider": "Forcepoint"
  },
  {
    "workbookKey": "ForcepointNGFWWorkbook",
    "logoFileName": "FP_Green_Emblem_RGB-01.svg",
    "description": "Get insights on firewall activities with the Forcepoint NGFW (Next Generation Firewall) workbook.",
    "dataTypesDependencies": [
      "CommonSecurityLog"
    ],
    "dataConnectorsDependencies": [
      "ForcepointNgfw",
	  "ForcepointNgfwAma"
    ],
    "previewImagesFileNames": [
      "ForcepointNGFWWhite.png",
      "ForcepointNGFWBlack.png"
    ],
    "version": "1.0.0",
    "title": "Forcepoint Next Generation Firewall (NGFW)",
    "templateRelativePath": "ForcepointNGFW.json",
    "subtitle": "",
    "provider": "Forcepoint"
  },
  {
    "workbookKey": "ForcepointDLPWorkbook",
    "logoFileName": "FP_Green_Emblem_RGB-01.svg",
    "description": "Get insights on DLP incidents with the Forcepoint DLP (Data Loss Prevention) workbook.",
    "dataTypesDependencies": [
      "ForcepointDLPEvents_CL"
    ],
    "dataConnectorsDependencies": [
      "ForcepointDlp"
    ],
    "previewImagesFileNames": [
      "ForcepointDLPWhite.png",
      "ForcepointDLPBlack.png"
    ],
    "version": "1.0.0",
    "title": "Forcepoint Data Loss Prevention (DLP)",
    "templateRelativePath": "ForcepointDLP.json",
    "subtitle": "",
    "provider": "Forcepoint"
  },
  {
    "workbookKey": "ZimperiumMTDWorkbook",
    "logoFileName": "ZIMPERIUM-logo_square2.svg",
    "description": "This workbook provides insights on Zimperium Mobile Threat Defense (MTD) threats and mitigations.",
    "dataTypesDependencies": [
      "ZimperiumThreatLog_CL",
      "ZimperiumMitigationLog_CL"
    ],
    "dataConnectorsDependencies": [
      "ZimperiumMtdAlerts"
    ],
    "previewImagesFileNames": [
      "ZimperiumWhite.png",
      "ZimperiumBlack.png"
    ],
    "version": "1.0.0",
    "title": "Zimperium Mobile Threat Defense (MTD)",
    "templateRelativePath": "ZimperiumWorkbooks.json",
    "subtitle": "",
    "provider": "Zimperium"
  },
  {
    "workbookKey": "AzureAuditActivityAndSigninWorkbook",
    "logoFileName": "azureactivedirectory_logo.svg",
    "description": "Gain insights into Microsoft Entra ID Audit, Activity and Signins with one workbook. This workbook can be used by Security and Azure administrators.",
    "dataTypesDependencies": [
      "AzureActivity",
      "AuditLogs",
      "SigninLogs"
    ],
    "dataConnectorsDependencies": [
      "AzureActiveDirectory"
    ],
    "previewImagesFileNames": [
      "AzureAuditActivityAndSigninWhite1.png",
      "AzureAuditActivityAndSigninWhite2.png",
      "AzureAuditActivityAndSigninBlack1.png",
      "AzureAuditActivityAndSigninBlack2.png"
    ],
    "version": "1.3.0",
    "title": "Azure AD Audit, Activity and Sign-in logs",
    "templateRelativePath": "AzureAuditActivityAndSignin.json",
    "subtitle": "",
    "provider": "Microsoft Sentinel community",
    "support": {
      "tier": "Community"
    },
    "author": {
      "name": "Sem Tijsseling"
    },
    "source": {
      "kind": "Community"
    },
    "categories": {
      "domains": [
        "Identity"
      ]
    }
    },
  {
    "workbookKey": "WindowsFirewall",
    "logoFileName": "Microsoft_logo.svg",
    "description": "Gain insights into Windows Firewall logs in combination with security and Azure signin logs",
    "dataTypesDependencies": [
      "WindowsFirewall",
      "SecurityEvent",
      "SigninLogs"
    ],
    "dataConnectorsDependencies": [
      "SecurityEvents",
      "WindowsFirewall",
      "WindowsSecurityEvents"
    ],
    "previewImagesFileNames": [
      "WindowsFirewallWhite1.png",
      "WindowsFirewallWhite2.png",
      "WindowsFirewallBlack1.png",
      "WindowsFirewallBlack2.png"
    ],
    "version": "1.0.0",
    "title": "Windows Firewall",
    "templateRelativePath": "WindowsFirewall.json",
    "subtitle": "",
    "provider": "Microsoft Sentinel community"
  },
  {
    "workbookKey": "EventAnalyzerwWorkbook",
    "logoFileName": "Azure_Sentinel.svg",
    "description": "The Event Analyzer workbook allows to explore, audit and speed up analysis of Windows Event Logs, including all event details and attributes, such as security, application, system, setup, directory service, DNS and others.",
    "dataTypesDependencies": [
      "SecurityEvent"
    ],
    "dataConnectorsDependencies": [
      "SecurityEvents",
      "WindowsSecurityEvents"
    ],
    "previewImagesFileNames": [
      "EventAnalyzer-Workbook-White.png",
      "EventAnalyzer-Workbook-Black.png"
    ],
    "version": "1.0.0",
    "title": "Event Analyzer",
    "templateRelativePath": "EventAnalyzer.json",
    "subtitle": "",
    "provider": "Microsoft Sentinel community"
  },
  {
    "workbookKey": "ASC-ComplianceandProtection",
    "logoFileName": "Azure_Sentinel.svg",
    "description": "Gain insight into regulatory compliance, alert trends, security posture, and more with this workbook based on Azure Security Center data.",
    "dataTypesDependencies": [
      "SecurityAlert",
      "ProtectionStatus",
      "SecurityRecommendation",
      "SecurityBaseline",
      "SecurityBaselineSummary",
      "Update",
      "ConfigurationChange"
    ],
    "dataConnectorsDependencies": [
      "AzureSecurityCenter"
    ],
    "previewImagesFileNames": [
      "ASCCaPBlack.png",
      "ASCCaPWhite.png"
    ],
    "version": "1.2.0",
    "title": "ASC Compliance and Protection",
    "templateRelativePath": "ASC-ComplianceandProtection.json",
    "subtitle": "",
    "provider": "Microsoft Sentinel community",
    "support": {
      "tier": "Community"
    },
    "author": {
      "name": "Matt Lowe"
    },
    "source": {
      "kind": "Community"
    },
    "categories": {
      "domains": [
        "Security - Cloud Security"
      ]
    }  
  },
  {
    "workbookKey": "AIVectraDetectWorkbook",
    "logoFileName": "AIVectraDetect.svg",
    "description": "Start investigating network attacks surfaced by Vectra Detect directly from Sentinel. View critical hosts, accounts, campaigns and detections. Also monitor Vectra system health and audit logs.",
    "dataTypesDependencies": [
      "CommonSecurityLog"
    ],
    "dataConnectorsDependencies": [
      "AIVectraDetect"
    ],
    "previewImagesFileNames": [
      "AIVectraDetectWhite1.png",
      "AIVectraDetectBlack1.png"
    ],
    "version": "1.1.1",
    "title": "Vectra AI Detect",
    "templateRelativePath": "AIVectraDetectWorkbook.json",
    "subtitle": "",
    "provider": "Vectra AI"
  },
  {
    "workbookKey": "Perimeter81OverviewWorkbook",
    "logoFileName": "Perimeter81_Logo.svg",
    "description": "Gain insights and comprehensive monitoring into your Perimeter 81 account by analyzing activities.",
    "dataTypesDependencies": [
      "Perimeter81_CL"
    ],
    "dataConnectorsDependencies": [
      "Perimeter81ActivityLogs"
    ],
    "previewImagesFileNames": [
      "Perimeter81OverviewWhite1.png",
      "Perimeter81OverviewBlack1.png",
      "Perimeter81OverviewWhite2.png",
      "Perimeter81OverviewBlack2.png"
    ],
    "version": "1.0.0",
    "title": "Perimeter 81 Overview",
    "templateRelativePath": "Perimeter81OverviewWorkbook.json",
    "subtitle": "",
    "provider": "Perimeter 81"
  },
  {
    "workbookKey": "SymantecProxySGWorkbook",
    "logoFileName": "symantec_logo.svg",
    "description": "Gain insight into Symantec ProxySG by analyzing, collecting and correlating proxy data.\nThis workbook provides visibility into ProxySG Access logs",
    "dataTypesDependencies": [
      "Syslog"
    ],
    "dataConnectorsDependencies": [
      "SymantecProxySG"
    ],
    "previewImagesFileNames": [
      "SymantecProxySGWhite.png",
      "SymantecProxySGBlack.png"
    ],
    "version": "1.0.0",
    "title": "Symantec ProxySG",
    "templateRelativePath": "SymantecProxySG.json",
    "subtitle": "",
    "provider": "Symantec"
  },
  {
    "workbookKey": "IllusiveASMWorkbook",
    "logoFileName": "illusive_logo_workbook.svg",
    "description": "Gain insights into your organization's Cyber Hygiene and Attack Surface risk.\nIllusive ASM automates discovery and clean-up of credential violations, allows drill-down inspection of pathways to critical assets, and provides risk insights that inform intelligent decision-making to reduce attacker mobility.",
    "dataTypesDependencies": [
      "CommonSecurityLog"
    ],
    "dataConnectorsDependencies": [
      "illusiveAttackManagementSystem",
	  "illusiveAttackManagementSystemAma"
    ],
    "previewImagesFileNames": [
      "IllusiveASMWhite.png",
      "IllusiveASMBlack.png"
    ],
    "version": "1.0.0",
    "title": "Illusive ASM Dashboard",
    "templateRelativePath": "IllusiveASM.json",
    "subtitle": "",
    "provider": "Illusive"
  },
  {
    "workbookKey": "IllusiveADSWorkbook",
    "logoFileName": "illusive_logo_workbook.svg",
    "description": "Gain insights into unauthorized lateral movement in your organization's network.\nIllusive ADS is designed to paralyzes attackers and eradicates in-network threats by creating a hostile environment for the attackers across all the layers of the attack surface.",
    "dataTypesDependencies": [
      "CommonSecurityLog"
    ],
    "dataConnectorsDependencies": [
      "illusiveAttackManagementSystem",
	  "illusiveAttackManagementSystemAma"
    ],
    "previewImagesFileNames": [
      "IllusiveADSWhite.png",
      "IllusiveADSBlack.png"
    ],
    "version": "1.0.0",
    "title": "Illusive ADS Dashboard",
    "templateRelativePath": "IllusiveADS.json",
    "subtitle": "",
    "provider": "Illusive"
  },
  {
    "workbookKey": "PulseConnectSecureWorkbook",
    "logoFileName": "Azure_Sentinel.svg",
    "description": "Gain insight into Pulse Secure VPN by analyzing, collecting and correlating vulnerability data.\nThis workbook provides visibility into user VPN activities",
    "dataTypesDependencies": [
      "Syslog"
    ],
    "dataConnectorsDependencies": [
      "PulseConnectSecure"
    ],
    "previewImagesFileNames": [
      "PulseConnectSecureWhite.png",
      "PulseConnectSecureBlack.png"
    ],
    "version": "1.0.0",
    "title": "Pulse Connect Secure",
    "templateRelativePath": "PulseConnectSecure.json",
    "subtitle": "",
    "provider": "Pulse Secure"
  },
  {
    "workbookKey": "InfobloxNIOSWorkbook",
    "logoFileName": "infoblox_logo.svg",
    "description": "Gain insight into Infoblox NIOS by analyzing, collecting and correlating DHCP and DNS data.\nThis workbook provides visibility into DHCP and DNS traffic",
    "dataTypesDependencies": [
      "Syslog"
    ],
    "dataConnectorsDependencies": [
      "InfobloxNIOS"
    ],
    "previewImagesFileNames": [
      "InfobloxNIOSWhite.png",
      "InfobloxNIOSBlack.png"
    ],
    "version": "1.1.0",
    "title": "Infoblox NIOS",
    "templateRelativePath": "Infoblox-Workbook-V2.json",
    "subtitle": "",
    "provider": "Infoblox"
  },
  {
    "workbookKey": "SymantecVIPWorkbook",
    "logoFileName": "symantec_logo.svg",
    "description": "Gain insight into Symantec VIP by analyzing, collecting and correlating strong authentication data.\nThis workbook provides visibility into user authentications",
    "dataTypesDependencies": [
      "Syslog"
    ],
    "dataConnectorsDependencies": [
      "SymantecVIP"
    ],
    "previewImagesFileNames": [
      "SymantecVIPWhite.png",
      "SymantecVIPBlack.png"
    ],
    "version": "1.0.0",
    "title": "Symantec VIP",
    "templateRelativePath": "SymantecVIP.json",
    "subtitle": "",
    "provider": "Symantec"
  },
  {
    "workbookKey": "ProofPointTAPWorkbook",
    "logoFileName": "proofpointlogo.svg",
    "description": "Gain extensive insight into Proofpoint Targeted Attack Protection (TAP) by analyzing, collecting and correlating TAP log events.\nThis workbook provides visibility into message and click events that were permitted, delivered, or blocked",
    "dataTypesDependencies": [
      "ProofPointTAPMessagesBlocked_CL",
      "ProofPointTAPMessagesDelivered_CL",
      "ProofPointTAPClicksPermitted_CL",
      "ProofPointTAPClicksBlocked_CL"
    ],
    "dataConnectorsDependencies": [
      "ProofpointTAP"
    ],
    "previewImagesFileNames": [
      "ProofpointTAPWhite.png",
      "ProofpointTAPBlack.png"
    ],
    "version": "1.0.0",
    "title": "Proofpoint TAP",
    "templateRelativePath": "ProofpointTAP.json",
    "subtitle": "",
    "provider": "Proofpoint"
  },
  {
    "workbookKey": "QualysVMWorkbook",
    "logoFileName": "qualys_logo.svg",
    "description": "Gain insight into Qualys Vulnerability Management by analyzing, collecting and correlating vulnerability data.\nThis workbook provides visibility into vulnerabilities detected from vulnerability scans",
    "dataTypesDependencies": [
      "QualysHostDetection_CL"
    ],
    "dataConnectorsDependencies": [
      "QualysVulnerabilityManagement"
    ],
    "previewImagesFileNames": [
      "QualysVMWhite.png",
      "QualysVMBlack.png"
    ],
    "version": "1.0.0",
    "title": "Qualys Vulnerability Management",
    "templateRelativePath": "QualysVM.json",
    "subtitle": "",
    "provider": "Qualys"
  },
  {
    "workbookKey": "QualysVMV2Workbook",
    "logoFileName": "qualys_logo.svg",
    "description": "Gain insight into Qualys Vulnerability Management by analyzing, collecting and correlating vulnerability data.\nThis workbook provides visibility into vulnerabilities detected from vulnerability scans",
    "dataTypesDependencies": [
      "QualysHostDetectionV2_CL"
    ],
    "dataConnectorsDependencies": [
      "QualysVulnerabilityManagement"
    ],
    "previewImagesFileNames": [
      "QualysVMWhite.png",
      "QualysVMBlack.png"
    ],
    "version": "1.0.0",
    "title": "Qualys Vulnerability Management",
    "templateRelativePath": "QualysVMv2.json",
    "subtitle": "",
    "provider": "Qualys"
  },
  {
    "workbookKey": "GitHubSecurity",
    "logoFileName": "GitHub.svg",
    "description": "Gain insights to GitHub activities that may be interesting for security.",
    "dataTypesDependencies": [
      "Github_CL",
      "GitHubRepoLogs_CL"
    ],
    "dataConnectorsDependencies": [],
    "previewImagesFileNames": [
      "GitHubSecurityWhite.png",
      "GitHubSecurityBlack.png"
    ],
    "version": "1.0.0",
    "title": "GitHub Security",
    "templateRelativePath": "GitHubSecurityWorkbook.json",
    "subtitle": "",
    "provider": "Microsoft Sentinel community"
  },
  {
    "workbookKey": "VisualizationDemo",
    "logoFileName": "Azure_Sentinel.svg",
    "description": "Learn and explore the many ways of displaying information within Microsoft Sentinel workbooks",
    "dataTypesDependencies": [
      "SecurityAlert"
    ],
    "dataConnectorsDependencies": [],
    "previewImagesFileNames": [
      "VisualizationDemoBlack.png",
      "VisualizationDemoWhite.png"
    ],
    "version": "1.0.0",
    "title": "Visualizations Demo",
    "templateRelativePath": "VisualizationDemo.json",
    "subtitle": "",
    "provider": "Microsoft Sentinel Community",
    "support": {
      "tier": "Community"
    },
    "author": {
      "name": "Matt Lowe"
    },
    "source": {
      "kind": "Community"
    },
    "categories": {
      "domains": [
        "Platform"
      ]
    }
  },
  {
    "workbookKey": "SophosXGFirewallWorkbook",
    "logoFileName": "sophos_logo.svg",
    "description": "Gain insight into Sophos XG Firewall by analyzing, collecting and correlating firewall data.\nThis workbook provides visibility into network traffic",
    "dataTypesDependencies": [
      "Syslog"
    ],
    "dataConnectorsDependencies": [
      "SophosXGFirewall"
    ],
    "previewImagesFileNames": [
      "SophosXGFirewallWhite.png",
      "SophosXGFirewallBlack.png"
    ],
    "version": "1.0.0",
    "title": "Sophos XG Firewall",
    "templateRelativePath": "SophosXGFirewall.json",
    "subtitle": "",
    "provider": "Sophos"
  },
  {
    "workbookKey": "SysmonThreatHuntingWorkbook",
    "logoFileName": "sysmonthreathunting_logo.svg",
    "description": "Simplify your threat hunts using Sysmon data mapped to MITRE ATT&CK data. This workbook gives you the ability to drilldown into system activity based on known ATT&CK techniques as well as other threat hunting entry points such as user activity, network connections or virtual machine Sysmon events.\nPlease note that for this workbook to work you must have deployed Sysmon on your virtual machines in line with the instructions at https://github.com/BlueTeamLabs/sentinel-attack/wiki/Onboarding-sysmon-data-to-Azure-Sentinel",
    "dataTypesDependencies": [
      "Event"
    ],
    "dataConnectorsDependencies": [],
    "previewImagesFileNames": [
      "SysmonThreatHuntingWhite1.png",
      "SysmonThreatHuntingBlack1.png"
    ],
    "version": "1.4.0",
    "title": "Sysmon Threat Hunting",
    "templateRelativePath": "SysmonThreatHunting.json",
    "subtitle": "",
    "provider": "Microsoft Sentinel community",
    "support": {
      "tier": "Community"
    },
    "author": {
      "name": "Edoardo Gerosa"
    },
    "source": {
      "kind": "Community"
    },
    "categories": {
      "domains": [
        "Security - Threat Protection",
        "Application"
      ]
    }
  },
  {
    "workbookKey": "WebApplicationFirewallWAFTypeEventsWorkbook",
    "logoFileName": "webapplicationfirewall(WAF)_logo.svg",
    "description": "Gain insights into your organization's Azure web application firewall (WAF) across various services such as Azure Front Door Service and Application Gateway. You can view event triggers, full messages, attacks over time, among other data. Several aspects of the workbook are interactable to allow users to further understand their data",
    "dataTypesDependencies": [
      "AzureDiagnostics"
    ],
    "dataConnectorsDependencies": [
      "WAF"
    ],
    "previewImagesFileNames": [
      "WAFFirewallWAFTypeEventsBlack1.PNG",
      "WAFFirewallWAFTypeEventsBlack2.PNG",
      "WAFFirewallWAFTypeEventsBlack3.PNG",
      "WAFFirewallWAFTypeEventsBlack4.PNG",
      "WAFFirewallWAFTypeEventsWhite1.png",
      "WAFFirewallWAFTypeEventsWhite2.PNG",
      "WAFFirewallWAFTypeEventsWhite3.PNG",
      "WAFFirewallWAFTypeEventsWhite4.PNG"
    ],
    "version": "1.1.0",
    "title": "Microsoft Web Application Firewall (WAF) - Azure WAF",
    "templateRelativePath": "WebApplicationFirewallWAFTypeEvents.json",
    "subtitle": "",
    "provider": "Microsoft"
  },
  {
    "workbookKey": "OrcaAlertsOverviewWorkbook",
    "logoFileName": "Orca_logo.svg",
    "description": "A visualized overview of Orca security alerts.\nExplore, analize and learn about your security posture using Orca alerts Overview",
    "dataTypesDependencies": [
      "OrcaAlerts_CL"
    ],
    "dataConnectorsDependencies": [
      "OrcaSecurityAlerts"
    ],
    "previewImagesFileNames": [
      "OrcaAlertsWhite.png",
      "OrcaAlertsBlack.png"
    ],
    "version": "1.1.0",
    "title": "Orca alerts overview",
    "templateRelativePath": "OrcaAlerts.json",
    "subtitle": "",
    "provider": "Orca Security"
  },
  {
    "workbookKey": "CyberArkWorkbook",
    "logoFileName": "CyberArk_Logo.svg",
    "description": "The CyberArk Syslog connector allows you to easily connect all your CyberArk security solution logs with your Microsoft Sentinel, to view dashboards, create custom alerts, and improve investigation. Integration between CyberArk and Microsoft Sentinel makes use of the CEF Data Connector to properly parse and display CyberArk Syslog messages.",
    "dataTypesDependencies": [
      "CommonSecurityLog"
    ],
    "dataConnectorsDependencies": [
      "CyberArk",
	  "CyberArkAma"
    ],
    "previewImagesFileNames": [
      "CyberArkActivitiesWhite.PNG",
      "CyberArkActivitiesBlack.PNG"
    ],
    "version": "1.1.0",
    "title": "CyberArk EPV Events",
    "templateRelativePath": "CyberArkEPV.json",
    "subtitle": "",
    "provider": "CyberArk"
  },
  {
    "workbookKey": "UserEntityBehaviorAnalyticsWorkbook",
    "logoFileName": "Azure_Sentinel.svg",
    "description": "Identify compromised users and insider threats using User and Entity Behavior Analytics. Gain insights into anomalous user behavior from baselines learned from behavior patterns",
    "dataTypesDependencies": [
      "Anomalies"
    ],
    "dataConnectorsDependencies": [],
    "previewImagesFileNames": [
      "UserEntityBehaviorAnalyticsBlack2.png",
      "UserEntityBehaviorAnalyticsWhite2.png"
    ],
    "version": "2.0",
    "title": "User And Entity Behavior Analytics",
    "templateRelativePath": "UserEntityBehaviorAnalytics.json",
    "subtitle": "",
    "provider": "Microsoft",
    "support": {
      "tier": "Microsoft"
    },
    "author": {
      "name": "Microsoft Corporation"
    },
    "source": {
      "kind": "Community"
    },
    "categories": {
      "domains": [
        "User Behavior (UEBA)"
      ]
    }
  },
  {
    "workbookKey": "CitrixWAF",
    "logoFileName": "citrix_logo.svg",
    "description": "Gain insight into the Citrix WAF logs",
    "dataTypesDependencies": [
      "CommonSecurityLog"
    ],
    "dataConnectorsDependencies": [
      "CitrixWAF",
	  "CitrixWAFAma"
    ],
    "previewImagesFileNames": [
      "CitrixWAFBlack.png",
      "CitrixWAFWhite.png"
    ],
    "version": "1.0.0",
    "title": "Citrix WAF (Web App Firewall)",
    "templateRelativePath": "CitrixWAF.json",
    "subtitle": "",
    "provider": "Citrix Systems Inc."
  },
  {
    "workbookKey": "UnifiSGWorkbook",
    "logoFileName": "Azure_Sentinel.svg",
    "description": "Gain insights into Unifi Security Gateways analyzing traffic and activities.",
    "dataTypesDependencies": [
      "CommonSecurityLog"
    ],
    "dataConnectorsDependencies": [],
    "previewImagesFileNames": [
      "UnifiSGBlack.png",
      "UnifiSGWhite.png"
    ],
    "version": "1.0.0",
    "title": "Unifi Security Gateway",
    "templateRelativePath": "UnifiSG.json",
    "subtitle": "",
    "provider": "Microsoft Sentinel community",
    "support": {
      "tier": "Community"
    },
    "author": {
      "name": "SecurityJedi"
    },
    "source": {
      "kind": "Community"
    },
    "categories": {
      "domains": [
        "Security - Network"
      ]
    }
  },
  {
    "workbookKey": "UnifiSGNetflowWorkbook",
    "logoFileName": "Azure_Sentinel.svg",
    "description": "Gain insights into Unifi Security Gateways analyzing traffic and activities using Netflow.",
    "dataTypesDependencies": [
      "netflow_CL"
    ],
    "dataConnectorsDependencies": [],
    "previewImagesFileNames": [
      "UnifiSGNetflowBlack.png",
      "UnifiSGNetflowWhite.png"
    ],
    "version": "1.0.0",
    "title": "Unifi Security Gateway - NetFlow",
    "templateRelativePath": "UnifiSGNetflow.json",
    "subtitle": "",
    "provider": "Microsoft Sentinel community",
    "support": {
      "tier": "Community"
    },
    "author": {
      "name": "SecurityJedi"
    },
    "source": {
      "kind": "Community"
    },
    "categories": {
      "domains": [
        "Security - Network"
      ]
    }
  },
  {
    "workbookKey": "NormalizedNetworkEventsWorkbook",
    "logoFileName": "Azure_Sentinel.svg",
    "description": "See insights on multiple networking appliances and other network sessions, that have been parsed or mapped to the normalized networking sessions table. Note this requires enabling parsers for the different products - to learn more, visit https://aka.ms/sentinelnormalizationdocs",
    "dataTypesDependencies": [],
    "dataConnectorsDependencies": [],
    "previewImagesFileNames": [
      "NormalizedNetworkEventsWhite.png",
      "NormalizedNetworkEventsBlack.png"
    ],
    "version": "1.0.0",
    "title": "Normalized network events",
    "templateRelativePath": "NormalizedNetworkEvents.json",
    "subtitle": "",
    "provider": "Microsoft",
    "support": {
      "tier": "Community"
    },
    "author": {
      "name": "yoav fransis"
    },
    "source": {
      "kind": "Community"
    },
    "categories": {
      "domains": [
        "Networking"
      ]
    }
  },
  {
    "workbookKey": "WorkspaceAuditingWorkbook",
    "logoFileName": "Azure_Sentinel.svg",
    "description": "Workspace auditing report\r\nUse this report to understand query runs across your workspace.",
    "dataTypesDependencies": [
      "LAQueryLogs"
    ],
    "dataConnectorsDependencies": [],
    "previewImagesFileNames": [
      "WorkspaceAuditingWhite.png",
      "WorkspaceAuditingBlack.png"
    ],
    "version": "1.0.0",
    "title": "Workspace audit",
    "templateRelativePath": "WorkspaceAuditing.json",
    "subtitle": "",
    "provider": "Microsoft Sentinel community",
    "support": {
      "tier": "Community"
    },
    "author": {
      "name": "Sarah Young"
    },
    "source": {
      "kind": "Community"
    },
    "categories": {
      "domains": [
        "IT Operations"
      ]
    }
  },
  {
    "workbookKey": "MITREATTACKWorkbook",
    "logoFileName": "Azure_Sentinel.svg",
    "description": "Workbook to showcase MITRE ATT&CK Coverage for Microsoft Sentinel",
    "dataTypesDependencies": [
      "SecurityAlert"
  ],
    "dataConnectorsDependencies": [],
    "previewImagesFileNames": [
      "MITREATTACKWhite1.PNG",
      "MITREATTACKWhite2.PNG",
      "MITREATTACKBlack1.PNG",
      "MITREATTACKBlack2.PNG"
    ],
    "version": "1.0.1",
    "title": "MITRE ATT&CK Workbook",
    "templateRelativePath": "MITREAttack.json",
    "subtitle": "",
    "provider": "Microsoft Sentinel community"
  },
  {
    "workbookKey": "BETTERMTDWorkbook",
    "logoFileName": "BETTER_MTD_logo.svg",
    "description": "Workbook using the BETTER Mobile Threat Defense (MTD) connector, to give insights into your mobile devices, installed application and overall device security posture.",
    "dataTypesDependencies": [
      "BetterMTDDeviceLog_CL",
      "BetterMTDAppLog_CL",
      "BetterMTDIncidentLog_CL",
      "BetterMTDNetflowLog_CL"
    ],
    "dataConnectorsDependencies": [
      "BetterMTD"
    ],
    "previewImagesFileNames": [
      "BetterMTDWorkbookPreviewWhite1.png",
      "BetterMTDWorkbookPreviewWhite2.png",
      "BetterMTDWorkbookPreviewWhite3.png",
      "BetterMTDWorkbookPreviewBlack1.png",
      "BetterMTDWorkbookPreviewBlack2.png",
      "BetterMTDWorkbookPreviewBlack3.png"
    ],
    "version": "1.1.0",
    "title": "BETTER Mobile Threat Defense (MTD)",
    "templateRelativePath": "BETTER_MTD_Workbook.json",
    "subtitle": "",
    "provider": "BETTER Mobile"
  },
  {
    "workbookKey": "AlsidIoEWorkbook",
    "logoFileName": "Alsid.svg",
    "description": "Workbook showcasing the state and evolution of your Alsid for AD Indicators of Exposures alerts.",
    "dataTypesDependencies": [
      "AlsidForADLog_CL"
    ],
    "dataConnectorsDependencies": [
      "AlsidForAD"
    ],
    "previewImagesFileNames": [
      "AlsidIoEBlack1.png",
      "AlsidIoEBlack2.png",
      "AlsidIoEBlack3.png",
      "AlsidIoEWhite1.png",
      "AlsidIoEWhite2.png",
      "AlsidIoEWhite3.png"
    ],
    "version": "1.0.0",
    "title": "Alsid for AD | Indicators of Exposure",
    "templateRelativePath": "AlsidIoE.json",
    "subtitle": "",
    "provider": "Alsid"
  },
  {
    "workbookKey": "AlsidIoAWorkbook",
    "logoFileName": "Alsid.svg",
    "description": "Workbook showcasing the state and evolution of your Alsid for AD Indicators of Attack alerts.",
    "dataTypesDependencies": [
      "AlsidForADLog_CL"
    ],
    "dataConnectorsDependencies": [
      "AlsidForAD"
    ],
    "previewImagesFileNames": [
      "AlsidIoABlack1.png",
      "AlsidIoABlack2.png",
      "AlsidIoABlack3.png",
      "AlsidIoAWhite1.png",
      "AlsidIoAWhite2.png",
      "AlsidIoAWhite3.png"
    ],
    "version": "1.0.0",
    "title": "Alsid for AD | Indicators of Attack",
    "templateRelativePath": "AlsidIoA.json",
    "subtitle": "",
    "provider": "Alsid"
  },
  {
    "workbookKey": "InvestigationInsightsWorkbook",
    "logoFileName": "Microsoft_logo.svg",
    "description": "Help analysts gain insight into incident, bookmark and entity data through the Investigation Insights Workbook. This workbook provides common queries and detailed visualizations to help an analyst investigate suspicious activities quickly with an easy to use interface. Analysts can start their investigation from a Microsoft Sentinel incident, bookmark, or by simply entering the entity data into the workbook manually.",
    "dataTypesDependencies": [
      "AuditLogs",
      "AzureActivity",
      "CommonSecurityLog",
      "OfficeActivity",
      "SecurityEvent",
      "SigninLogs",
      "ThreatIntelligenceIndicator"
  ],
  "dataConnectorsDependencies": [
      "AzureActivity",
      "SecurityEvents",
      "Office365",
      "AzureActiveDirectory",
      "ThreatIntelligence",
      "ThreatIntelligenceTaxii",
      "WindowsSecurityEvents"
  ],
  "previewImagesFileNames": [
      "InvestigationInsightsWhite1.png",
      "InvestigationInsightsBlack1.png",
      "InvestigationInsightsWhite2.png",
      "InvestigationInsightsBlack2.png"
  ],
  "version": "1.4.1",
  "title": "Investigation Insights",
  "templateRelativePath": "InvestigationInsights.json",
  "subtitle": "",
  "provider": "Microsoft Sentinel community"
  },
  {
    "workbookKey": "AksSecurityWorkbook",
    "logoFileName": "Kubernetes_services.svg",
    "description": "See insights about the security of your AKS clusters. The workbook helps to identify sensitive operations in the clusters and get insights based on Azure Defender alerts.",
    "dataTypesDependencies": [
      "SecurityAlert",
      "AzureDiagnostics"
    ],
    "dataConnectorsDependencies": [
      "AzureSecurityCenter",
      "AzureKubernetes"
    ],
    "previewImagesFileNames": [
      "AksSecurityWhite.png",
      "AksSecurityBlack.png"
    ],
    "version": "1.5.0",
    "title": "Azure Kubernetes Service (AKS) Security",
    "templateRelativePath": "AksSecurity.json",
    "subtitle": "",
    "provider": "Microsoft"
  },
  {
    "workbookKey": "AzureKeyVaultWorkbook",
    "logoFileName": "KeyVault.svg",
    "description": "See insights about the security of your Azure key vaults. The workbook helps to identify sensitive operations in the key vaults and get insights based on Azure Defender alerts.",
    "dataTypesDependencies": [
      "SecurityAlert",
      "AzureDiagnostics"
    ],
    "dataConnectorsDependencies": [
      "AzureSecurityCenter",
      "AzureKeyVault"
    ],
    "previewImagesFileNames": [
      "AkvSecurityWhite.png",
      "AkvSecurityBlack.png"
    ],
    "version": "1.1.0",
    "title": "Azure Key Vault Security",
    "templateRelativePath": "AzureKeyVaultWorkbook.json",
    "subtitle": "",
    "provider": "Microsoft"
  },
  {
    "workbookKey": "IncidentOverview",
    "logoFileName": "Azure_Sentinel.svg",
    "description": "The Incident Overview workbook is designed to assist in triaging and investigation by providing in-depth information about the incident, including:\r\n* General information\r\n* Entity data\r\n* Triage time (time between incident creation and first response)\r\n* Mitigation time (time between incident creation and closing)\r\n* Comments\r\n\r\nCustomize this workbook by saving and editing it. \r\nYou can reach this workbook template from the incidents panel as well. Once you have customized it, the link from the incident panel will open the customized workbook instead of the template.\r\n",
    "dataTypesDependencies": [
      "SecurityAlert",
      "SecurityIncident"
    ],
    "dataConnectorsDependencies": [],
    "previewImagesFileNames": [
      "IncidentOverviewBlack1.png",
      "IncidentOverviewWhite1.png",
      "IncidentOverviewBlack2.png",
      "IncidentOverviewWhite2.png"
    ],
    "version": "2.1.0",
    "title": "Incident overview",
    "templateRelativePath": "IncidentOverview.json",
    "subtitle": "",
    "provider": "Microsoft"
  },
  {
    "workbookKey": "SecurityOperationsEfficiency",
    "logoFileName": "Azure_Sentinel.svg",
    "description": "Security operations center managers can view overall efficiency metrics and measures regarding the performance of their team. They can find operations by multiple indicators over time including severity, MITRE tactics, mean time to triage, mean time to resolve and more. The SOC manager can develop a picture of the performance in both general and specific areas over time and use it to improve efficiency.",
    "dataTypesDependencies": [
      "SecurityAlert",
      "SecurityIncident"
    ],
    "dataConnectorsDependencies": [],
    "previewImagesFileNames": [
      "SecurityEfficiencyWhite1.png",
      "SecurityEfficiencyWhite2.png",
      "SecurityEfficiencyBlack1.png",
      "SecurityEfficiencyBlack2.png"
  ],
  "version": "1.5.1",
  "title": "Security Operations Efficiency",
  "templateRelativePath": "SecurityOperationsEfficiency.json",
  "subtitle": "",
  "provider": "Microsoft"
  },
  {
    "workbookKey": "DataCollectionHealthMonitoring",
    "logoFileName": "Azure_Sentinel.svg",
    "description": "Gain insights into your workspace's data ingestion status. In this workbook, you can view additional monitors and detect anomalies that will help you determine your workspace's data collection health.",
    "dataTypesDependencies": [],
    "dataConnectorsDependencies": [],
    "previewImagesFileNames": [
        "HealthMonitoringWhite1.png",
        "HealthMonitoringWhite2.png",
        "HealthMonitoringWhite3.png",
        "HealthMonitoringBlack1.png",
        "HealthMonitoringBlack2.png",
        "HealthMonitoringBlack3.png"
    ],
    "version": "1.0.0",
    "title": "Data collection health monitoring",
    "templateRelativePath": "DataCollectionHealthMonitoring.json",
    "subtitle": "",
    "provider": "Microsoft",
    "support": { "tier": "Community" },
    "author": { "name": "morshabi" },
    "source": { "kind": "Community" },
    "categories": { "domains": [ "IT Operations", "Platform" ] }
  },
  {
    "workbookKey": "OnapsisAlarmsWorkbook",
    "logoFileName": "onapsis_logo.svg",
    "description": "Gain insights into what is going on in your SAP Systems with this overview of the alarms triggered in the Onapsis Platform. Incidents are enriched with context and next steps to help your Security team respond effectively.",
    "dataTypesDependencies": [
      "CommonSecurityLog"
    ],
    "dataConnectorsDependencies": [
      "OnapsisPlatform"
    ],
    "previewImagesFileNames": [
      "OnapsisWhite1.PNG",
      "OnapsisBlack1.PNG",
      "OnapsisWhite2.PNG",
      "OnapsisBlack2.PNG"
    ],
    "version": "1.0.0",
    "title": "Onapsis Alarms Overview",
    "templateRelativePath": "OnapsisAlarmsOverview.json",
    "subtitle": "",
    "provider": "Onapsis"
  },
  {
    "workbookKey": "DelineaWorkbook",
    "logoFileName": "DelineaLogo.svg",
    "description": "The Delinea Secret Server Syslog connector",
    "dataTypesDependencies": [
      "CommonSecurityLog"
    ],
    "dataConnectorsDependencies": [
      "DelineaSecretServer_CEF",
	  "DelineaSecretServerAma"
    ],
    "previewImagesFileNames": [
      "DelineaWorkbookWhite.PNG",
      "DelineaWorkbookBlack.PNG"
    ],
    "version": "1.0.0",
    "title": "Delinea Secret Server Workbook",
    "templateRelativePath": "DelineaWorkbook.json",
    "subtitle": "",
    "provider": "Delinea"
  },
  {
    "workbookKey": "ForcepointCloudSecurityGatewayWorkbook",
    "logoFileName": "Forcepoint_new_logo.svg",
    "description": "Use this report to understand query runs across your workspace.",
    "dataTypesDependencies": [
      "CommonSecurityLog"
    ],
    "dataConnectorsDependencies": [
      "ForcepointCSG",
	  "ForcepointCSGAma"
    ],
    "previewImagesFileNames": [
      "ForcepointCloudSecurityGatewayWhite.png",
      "ForcepointCloudSecurityGatewayBlack.png"
    ],
    "version": "1.0.0",
    "title": "Forcepoint Cloud Security Gateway Workbook",
    "templateRelativePath": "ForcepointCloudSecuirtyGateway.json",
    "subtitle": "",
    "provider": "Forcepoint"
  },
  {
    "workbookKey": "IntsightsIOCWorkbook",
    "logoFileName": "IntSights_logo.svg",
    "description": "This Microsoft Sentinel workbook provides an overview of Indicators of Compromise (IOCs) and their correlations allowing users to analyze and visualize indicators based on severity, type, and other parameters.",
    "dataTypesDependencies": [
      "ThreatIntelligenceIndicator",
      "SecurityAlert"
  ],
  "dataConnectorsDependencies": [
      "ThreatIntelligenceTaxii"
  ],
  "previewImagesFileNames": [
      "IntsightsIOCWhite.png",
      "IntsightsMatchedWhite.png",
      "IntsightsMatchedBlack.png",
      "IntsightsIOCBlack.png"
  ],
    "version": "2.0.0",
    "title": "IntSights IOC Workbook",
    "templateRelativePath": "IntsightsIOCWorkbook.json",
    "subtitle": "",
    "provider": "IntSights Cyber Intelligence"
  },
  {
    "workbookKey": "DarktraceSummaryWorkbook",
    "logoFileName": "Darktrace.svg",
    "description": "A workbook containing relevant KQL queries to help you visualise the data in model breaches from the Darktrace Connector",
    "dataTypesDependencies": [
      "CommonSecurityLog"
    ],
    "dataConnectorsDependencies": [
      "Darktrace",
	  "DarktraceAma"
    ],
    "previewImagesFileNames": [
      "AIA-DarktraceSummaryWhite.png",
      "AIA-DarktraceSummaryBlack.png"
    ],
    "version": "1.1.0",
    "title": "AI Analyst Darktrace Model Breach Summary",
    "templateRelativePath": "AIA-Darktrace.json",
    "subtitle": "",
    "provider": "Darktrace"
  },
  {
    "workbookKey": "TrendMicroXDR",
    "logoFileName": "trendmicro_logo.svg",
    "description": "Gain insights from Trend Vision One with this overview of the Alerts triggered.",
    "dataTypesDependencies": [
      "TrendMicro_XDR_WORKBENCH_CL"
  ],
  "dataConnectorsDependencies": [
      "TrendMicroXDR"
  ],
  "previewImagesFileNames": [
      "TrendMicroXDROverviewWhite.png",
      "TrendMicroXDROverviewBlack.png"
  ],
  "version": "1.3.0",
    "title": "Trend Vision One Alert Overview",
    "templateRelativePath": "TrendMicroXDROverview.json",
    "subtitle": "",
    "provider": "Trend Micro"
  },
  {
    "workbookKey": "CyberpionOverviewWorkbook",
    "logoFileName": "cyberpion_logo.svg",
    "description": "Use Cyberpion's Security Logs and this workbook, to get an overview of your online assets, gain insights into their current state, and find ways to better secure your ecosystem.",
    "dataTypesDependencies": [
      "CyberpionActionItems_CL"
    ],
    "dataConnectorsDependencies": [
      "CyberpionSecurityLogs"
    ],
    "previewImagesFileNames": [
      "CyberpionActionItemsBlack.png",
      "CyberpionActionItemsWhite.png"
    ],
    "version": "1.0.0",
    "title": "Cyberpion Overview",
    "templateRelativePath": "CyberpionOverviewWorkbook.json",
    "subtitle": "",
    "provider": "Cyberpion"
  },
  {
    "workbookKey": "SolarWindsPostCompromiseHuntingWorkbook",
    "logoFileName": "MSTIC-Logo.svg",
    "description": "This hunting workbook is intended to help identify activity related to the Solorigate compromise and subsequent attacks discovered in December 2020",
    "dataTypesDependencies": [
      "CommonSecurityLog",
      "SigninLogs",
      "AuditLogs",
      "AADServicePrincipalSignInLogs",
      "OfficeActivity",
      "BehaviorAnalytics",
      "SecurityEvent",
      "DeviceProcessEvents",
      "SecurityAlert",
      "DnsEvents"
    ],
    "dataConnectorsDependencies": [
      "AzureActiveDirectory",
      "SecurityEvents",
      "Office365",
      "MicrosoftThreatProtection",
      "DNS",
      "WindowsSecurityEvents"
    ],
    "previewImagesFileNames": [
      "SolarWindsPostCompromiseHuntingWhite.png",
      "SolarWindsPostCompromiseHuntingBlack.png"
    ],
    "version": "1.5.1",
    "title": "SolarWinds Post Compromise Hunting",
    "templateRelativePath": "SolarWindsPostCompromiseHunting.json",
    "subtitle": "",
    "provider": "Microsoft",
	  "support": {
      "tier": "Microsoft"
    },
    "author": {
      "name": "Shain"
    },
    "source": {
      "kind": "Community"
    },
    "categories": {
      "domains": [ "Security - Others" ]
    }
  },
  {
    "workbookKey": "ProofpointPODWorkbook",
    "logoFileName": "proofpointlogo.svg",
    "description": "Gain insights into your Proofpoint on Demand Email Security activities, including maillog and messages data. The Workbook provides users with an executive dashboard showing the reporting capabilities, message traceability and monitoring.",
    "dataTypesDependencies": [
      "ProofpointPOD_maillog_CL",
      "ProofpointPOD_message_CL"
    ],
    "dataConnectorsDependencies": [
      "ProofpointPOD"
    ],
    "previewImagesFileNames": [
      "ProofpointPODMainBlack1.png",
      "ProofpointPODMainBlack2.png",
      "ProofpointPODMainWhite1.png",
      "ProofpointPODMainWhite2.png",
      "ProofpointPODMessageSummaryBlack.png",
      "ProofpointPODMessageSummaryWhite.png",
      "ProofpointPODTLSBlack.png",
      "ProofpointPODTLSWhite.png"
    ],
    "version": "1.0.0",
    "title": "Proofpoint On-Demand Email Security",
    "templateRelativePath": "ProofpointPOD.json",
    "subtitle": "",
    "provider": "Proofpoint"
  },
  {
    "workbookKey": "CiscoUmbrellaWorkbook",
    "logoFileName": "cisco_logo.svg",
    "description": "Gain insights into Cisco Umbrella activities, including the DNS, Proxy and Cloud Firewall data. Workbook shows general information along with threat landscape including categories, blocked destinations and URLs.",
    "dataTypesDependencies": [
      "Cisco_Umbrella_dns_CL",
      "Cisco_Umbrella_proxy_CL",
      "Cisco_Umbrella_ip_CL",
      "Cisco_Umbrella_cloudfirewall_CL"
    ],
    "dataConnectorsDependencies": [
      "CiscoUmbrellaDataConnector"
    ],
    "previewImagesFileNames": [
      "CiscoUmbrellaDNSBlack1.png",
      "CiscoUmbrellaDNSBlack2.png",
      "CiscoUmbrellaDNSWhite1.png",
      "CiscoUmbrellaDNSWhite2.png",
      "CiscoUmbrellaFirewallBlack.png",
      "CiscoUmbrellaFirewallWhite.png",
      "CiscoUmbrellaMainBlack1.png",
      "CiscoUmbrellaMainBlack2.png",
      "CiscoUmbrellaMainWhite1.png",
      "CiscoUmbrellaMainWhite2.png",
      "CiscoUmbrellaProxyBlack1.png",
      "CiscoUmbrellaProxyBlack2.png",
      "CiscoUmbrellaProxyWhite1.png",
      "CiscoUmbrellaProxyWhite2.png"
    ],
    "version": "1.0.0",
    "title": "Cisco Umbrella",
    "templateRelativePath": "CiscoUmbrella.json",
    "subtitle": "",
    "provider": "Cisco"
  },
  {
    "workbookKey": "AnalyticsEfficiencyWorkbook",
    "logoFileName": "Azure_Sentinel.svg",
    "description": "Gain insights into the efficacy of your analytics rules. In this workbook you can analyze and monitor the analytics rules found in your workspace to achieve better performance by your SOC.",
    "dataTypesDependencies": [
      "SecurityAlert",
      "SecurityIncident"
    ],
    "dataConnectorsDependencies": [],
    "previewImagesFileNames": [
      "AnalyticsEfficiencyBlack.png",
      "AnalyticsEfficiencyWhite.png"
    ],
    "version": "1.2.0",
    "title": "Analytics Efficiency",
    "templateRelativePath": "AnalyticsEfficiency.json",
    "subtitle": "",
    "provider": "Microsoft"
  },
  {
    "workbookKey": "WorkspaceUsage",
    "logoFileName": "Azure_Sentinel.svg",
    "description": "Gain insights into your workspace's usage. In this workbook, you can view your workspace's data consumption, latency, recommended tasks and Cost and Usage statistics.",
    "dataTypesDependencies": [],
    "dataConnectorsDependencies": [],
    "previewImagesFileNames": [
      "WorkspaceUsageBlack.png",
      "WorkspaceUsageWhite.png"
    ],
    "version": "1.6.0",
    "title": "Workspace Usage Report",
    "templateRelativePath": "WorkspaceUsage.json",
    "subtitle": "",
    "provider": "Microsoft Sentinel community",
    "support": {
      "tier": "Community"
    },
    "author": {
      "name": "Clive Watson"
    },
    "source": {
      "kind": "Community"
    },
    "categories": {
      "domains": [
        "IT Operations"
      ]
    }
  },
  {
    "workbookKey": "SentinelCentral",
    "logoFileName": "Azure_Sentinel.svg",
    "description": "Use this report to view Incident (and Alert data) across many workspaces, this works with Azure Lighthouse and across any subscription you have access to.",
    "dataTypesDependencies": [
      "SecurityIncident"
  ],
    "dataConnectorsDependencies": [],
    "previewImagesFileNames": [
      "SentinelCentralBlack.png",
      "SentinelCentralWhite.png"
    ],
    "version": "2.1.1",
    "title": "Microsoft Sentinel Central",
    "templateRelativePath": "SentinelCentral.json",
    "subtitle": "",
    "provider": "Microsoft Sentinel community"
  },
  {
    "workbookKey": "CognniIncidentsWorkbook",
    "logoFileName": "cognni-logo.svg",
    "description": "Gain intelligent insights into the risks to your important financial, legal, HR, and governance information. This workbook lets you monitor your at-risk information to determine when and why incidents occurred, as well as who was involved. These incidents are broken into high, medium, and low risk incidents for each information category.",
    "dataTypesDependencies": [
      "CognniIncidents_CL"
    ],
    "dataConnectorsDependencies": [
      "CognniSentinelDataConnector"
    ],
    "previewImagesFileNames": [
      "CognniBlack.PNG",
      "CognniWhite.PNG"
    ],
    "version": "1.0.0",
    "title": "Cognni Important Information Incidents",
    "templateRelativePath": "CognniIncidentsWorkbook.json",
    "subtitle": "",
    "provider": "Cognni"
  },
  {
    "workbookKey": "pfsense",
    "logoFileName": "pfsense_logo.svg",
    "description": "Gain insights into pfsense logs from both filterlog and nginx.",
    "dataTypesDependencies": [
      "CommonSecurityLog"
    ],
    "dataConnectorsDependencies": [],
    "previewImagesFileNames": [
      "pfsenseBlack.png",
      "pfsenseWhite.png"
    ],
    "version": "1.0.0",
    "title": "pfsense",
    "templateRelativePath": "pfsense.json",
    "subtitle": "",
    "provider": "Microsoft Sentinel community",
    "support": {
      "tier": "Community"
    },
    "author": {
      "name": "dicolanl"
    },
    "source": {
      "kind": "Community"
    },
    "categories": {
      "domains": [
        "Security - Network"
      ]
    }
  },
  {
    "workbookKey": "ExchangeCompromiseHunting",
    "logoFileName": "MSTIC-Logo.svg",
    "description": "This workbook is intended to help defenders in responding to the Exchange Server vulnerabilities disclosed in March 2021, as well as hunting for potential compromise activity. More details on these vulnearbilities can be found at: https://aka.ms/exchangevulns",
    "dataTypesDependencies": [
      "SecurityEvent",
      "W3CIISLog"
    ],
    "dataConnectorsDependencies": [
      "SecurityEvents",
      "AzureMonitor(IIS)",
      "WindowsSecurityEvents"
    ],
    "previewImagesFileNames": [
      "ExchangeBlack.png",
      "ExchangeWhite.png"
    ],
    "version": "1.0.0",
    "title": "Exchange Compromise Hunting",
    "templateRelativePath": "ExchangeCompromiseHunting.json",
    "subtitle": "",
    "provider": "Microsoft",
    "support": {
      "tier": "Community"
    },
    "author": {
      "name": "Pete Bryan"
    },
    "source": {
      "kind": "Community"
    },
    "categories": {
      "domains": [
        "Security - Threat Protection"
      ]
    }
  },
  {
    "workbookKey": "SOCProcessFramework",
    "logoFileName": "Azure_Sentinel.svg",
    "description": "Built by Microsoft's Sentinel GBB's - This workbook contains years of SOC Best Practices and is intended to help SOCs mature and leverage industry standards in Operationalizing their SOC in using Microsoft Sentinel. It contains Processes and Procedures every SOC should consider and builds a high level of operational excellence.",
    "dataTypesDependencies": [],
    "dataConnectorsDependencies": [],
    "previewImagesFileNames": [
      "SOCProcessFrameworkCoverImage1White.png",
      "SOCProcessFrameworkCoverImage1Black.png",
      "SOCProcessFrameworkCoverImage2White.png",
      "SOCProcessFrameworkCoverImage2Black.png"
    ],
    "version": "1.1.0",
    "title": "SOC Process Framework",
    "templateRelativePath": "SOCProcessFramework.json",
    "subtitle": "",
    "provider": "Microsoft Sentinel Community"
  },
  {
    "workbookKey": "Building_a_SOCLargeStaffWorkbook",
    "logoFileName": "Azure_Sentinel.svg",
    "description": "Built by Microsoft's Sentinel GBB's - This workbook contains years of SOC Best Practices and is intended to help SOCs mature and leverage industry standards in Operationalizing their SOC in using Microsoft Sentinel. It contains Processes and Procedures every SOC should consider and builds a high level of operational excellence.",
    "dataTypesDependencies": [],
    "dataConnectorsDependencies": [],
    "previewImagesFileNames": [
        "SOCProcessFrameworkCoverImage1White.png",
        "SOCProcessFrameworkCoverImage1Black.png",
        "SOCProcessFrameworkCoverImage2White.png",
        "SOCProcessFrameworkCoverImage2Black.png"
    ],
    "version": "1.1.0",
    "title": "SOC Large Staff",
    "templateRelativePath": "Building_a_SOCLargeStaff.json",
    "subtitle": "",
    "provider": "Microsoft Sentinel Community"
},
{
    "workbookKey": "Building_a_SOCMediumStaffWorkbook",
    "logoFileName": "Azure_Sentinel.svg",
    "description": "Built by Microsoft's Sentinel GBB's - This workbook contains years of SOC Best Practices and is intended to help SOCs mature and leverage industry standards in Operationalizing their SOC in using Microsoft Sentinel. It contains Processes and Procedures every SOC should consider and builds a high level of operational excellence.",
    "dataTypesDependencies": [],
    "dataConnectorsDependencies": [],
    "previewImagesFileNames": [
        "SOCProcessFrameworkCoverImage1White.png",
        "SOCProcessFrameworkCoverImage1Black.png",
        "SOCProcessFrameworkCoverImage2White.png",
        "SOCProcessFrameworkCoverImage2Black.png"
    ],
    "version": "1.1.0",
    "title": "SOC Medium Staff",
    "templateRelativePath": "Building_a_SOCMediumStaff.json",
    "subtitle": "",
    "provider": "Microsoft Sentinel Community"
},
{
    "workbookKey": "Building_a_SOCPartTimeStaffWorkbook",
    "logoFileName": "Azure_Sentinel.svg",
    "description": "Built by Microsoft's Sentinel GBB's - This workbook contains years of SOC Best Practices and is intended to help SOCs mature and leverage industry standards in Operationalizing their SOC in using Microsoft Sentinel. It contains Processes and Procedures every SOC should consider and builds a high level of operational excellence.",
    "dataTypesDependencies": [],
    "dataConnectorsDependencies": [],
    "previewImagesFileNames": [
        "SOCProcessFrameworkCoverImage1White.png",
        "SOCProcessFrameworkCoverImage1Black.png",
        "SOCProcessFrameworkCoverImage2White.png",
        "SOCProcessFrameworkCoverImage2Black.png"
    ],
    "version": "1.1.0",
    "title": "SOC Part Time Staff",
    "templateRelativePath": "Building_a_SOCPartTimeStaff.json",
    "subtitle": "",
    "provider": "Microsoft Sentinel Community"
},
{
    "workbookKey": "Building_a_SOCSmallStaffWorkbook",
    "logoFileName": "Azure_Sentinel.svg",
    "description": "Built by Microsoft's Sentinel GBB's - This workbook contains years of SOC Best Practices and is intended to help SOCs mature and leverage industry standards in Operationalizing their SOC in using Microsoft Sentinel. It contains Processes and Procedures every SOC should consider and builds a high level of operational excellence.",
    "dataTypesDependencies": [],
    "dataConnectorsDependencies": [],
    "previewImagesFileNames": [
        "SOCProcessFrameworkCoverImage1White.png",
        "SOCProcessFrameworkCoverImage1Black.png",
        "SOCProcessFrameworkCoverImage2White.png",
        "SOCProcessFrameworkCoverImage2Black.png"
    ],
    "version": "1.1.0",
    "title": "SOC Small Staff",
    "templateRelativePath": "Building_a_SOCSmallStaff.json",
    "subtitle": "",
    "provider": "Microsoft Sentinel Community"
},
{
    "workbookKey": "SOCIRPlanningWorkbook",
    "logoFileName": "Azure_Sentinel.svg",
    "description": "Built by Microsoft's Sentinel GBB's - This workbook contains years of SOC Best Practices and is intended to help SOCs mature and leverage industry standards in Operationalizing their SOC in using Microsoft Sentinel. It contains Processes and Procedures every SOC should consider and builds a high level of operational excellence.",
    "dataTypesDependencies": [],
    "dataConnectorsDependencies": [],
    "previewImagesFileNames": [
        "SOCProcessFrameworkCoverImage1White.png",
        "SOCProcessFrameworkCoverImage1Black.png",
        "SOCProcessFrameworkCoverImage2White.png",
        "SOCProcessFrameworkCoverImage2Black.png"
    ],
    "version": "1.1.0",
    "title": "SOC IR Planning",
    "templateRelativePath": "SOCIRPlanning.json",
    "subtitle": "",
    "provider": "Microsoft Sentinel Community"
},
{
    "workbookKey": "UpdateSOCMaturityScoreWorkbook",
    "logoFileName": "Azure_Sentinel.svg",
    "description": "Built by Microsoft's Sentinel GBB's - This workbook contains years of SOC Best Practices and is intended to help SOCs mature and leverage industry standards in Operationalizing their SOC in using Microsoft Sentinel. It contains Processes and Procedures every SOC should consider and builds a high level of operational excellence.",
    "dataTypesDependencies": [],
    "dataConnectorsDependencies": [],
    "previewImagesFileNames": [
        "SOCProcessFrameworkCoverImage1White.png",
        "SOCProcessFrameworkCoverImage1Black.png",
        "SOCProcessFrameworkCoverImage2White.png",
        "SOCProcessFrameworkCoverImage2Black.png"
    ],
    "version": "1.1.0",
    "title": "Update SOC Maturity Score",
    "templateRelativePath": "UpdateSOCMaturityScore.json",
    "subtitle": "",
    "provider": "Microsoft Sentinel Community"
},
  {
    "workbookKey": "Microsoft365SecurityPosture",
    "logoFileName": "M365securityposturelogo.svg",
    "description": "This workbook presents security posture data collected from Azure Security Center, M365 Defender, Defender for Endpoint, and Microsoft Cloud App Security. This workbook relies on the M365 Security Posture Playbook in order to bring the data in.",
    "dataTypesDependencies": [
      "M365SecureScore_CL",
      "MDfESecureScore_CL",
      "MDfEExposureScore_CL",
      "MDfERecommendations_CL",
      "MDfEVulnerabilitiesList_CL",
      "McasShadowItReporting"
    ],
    "dataConnectorsDependencies": [],
    "previewImagesFileNames": [
      "M365securitypostureblack.png",
      "M365securityposturewhite.png"
    ],
    "version": "1.0.0",
    "title": "Microsoft 365 Security Posture",
    "templateRelativePath": "M365SecurityPosture.json",
    "subtitle": "",
    "provider": "Microsoft Sentinel Community",
    "support": {
      "tier": "Community"
    },
    "author": {
      "name": "Matt Lowe"
    },
    "source": {
      "kind": "Community"
    },
    "categories": {
      "domains": [
        "Security - Others"
      ]
    }
  },
  {
    "workbookKey": "AzureSentinelCost",
    "logoFileName": "Azure_Sentinel.svg",
    "description": "This workbook provides an estimated cost across the main billed items in Microsoft Sentinel: ingestion, retention and automation. It also provides insight about the possible impact of the Microsoft 365 E5 offer.",
    "dataTypesDependencies": [
      "Usage"
  ],
  "dataConnectorsDependencies": [],
  "previewImagesFileNames": [
      "AzureSentinelCostWhite.png",
      "AzureSentinelCostBlack.png"
  ],
  "version": "1.5.1",
    "title": "Microsoft Sentinel Cost",
    "templateRelativePath": "AzureSentinelCost.json",
    "subtitle": "",
    "provider": "Microsoft Sentinel Community"
  },
  {
    "workbookKey": "ADXvsLA",
    "logoFileName": "Azure_Sentinel.svg",
    "description": "This workbook shows the tables from Microsoft Sentinel which are backed up in ADX. It also provides a comparison between the entries in the Microsoft Sentinel tables and the ADX tables. Lastly some general information about the queries and ingestion on ADX is shown.",
    "dataTypesDependencies": [],
    "dataConnectorsDependencies": [],
    "previewImagesFileNames": [
      "ADXvsLABlack.PNG",
      "ADXvsLAWhite.PNG"
    ],
    "version": "1.0.0",
    "title": "ADXvsLA",
    "templateRelativePath": "ADXvsLA.json",
    "subtitle": "",
    "provider": "Microsoft Sentinel Community",
    "support": {
      "tier": "Community"
    },
    "author": {
      "name": "Naomi"
    },
    "source": {
      "kind": "Community"
    },
    "categories": {
      "domains": [
        "Platform"
      ]
    }
  },
  {
    "workbookKey": "MicrosoftDefenderForOffice365",
    "logoFileName": "office365_logo.svg",
    "description": "Gain insights into your Microsoft Defender for Office 365 raw data logs.  This workbook lets you look at trends in email senders, attachments and embedded URL data to find anomalies. You can also search by, sender, recipient, subject, attachment or embedded URL to find where the related messages have been sent.",
    "dataTypesDependencies": [
      "EmailEvents",
      "EmailUrlInfo",
      "EmailAttachmentInfo"
    ],
    "dataConnectorsDependencies": [],
    "previewImagesFileNames": [
      "MDOWhite1.png",
      "MDOBlack1.png",
      "MDOWhite2.png",
      "MDOBlack2.png"
    ],
    "version": "1.0.0",
    "title": "Microsoft Defender For Office 365",
    "templateRelativePath": "MicrosoftDefenderForOffice365.json",
    "subtitle": "",
    "provider": "Microsoft Sentinel Community",
    "support": {
        "tier": "Community"
      },
      "author": {
        "name": "Brian Delaney"
      },
      "source": {
        "kind": "Community"
      },
      "categories": {
        "domains": [ "Security - Others" ]
      }
  },
  {
    "workbookKey": "ProofPointThreatDashboard",
    "logoFileName": "proofpointlogo.svg",
    "description": "Provides an overview of email threat activity based on log data provided by ProofPoint",
    "dataTypesDependencies": [
      "ProofpointPOD_message_CL",
      "ProofpointPOD_maillog_CL",
      "ProofPointTAPClicksBlocked_CL",
      "ProofPointTAPClicksPermitted_CL",
      "ProofPointTAPMessagesBlocked_CL",
      "ProofPointTAPMessagesDelivered_CL"
    ],
    "dataConnectorsDependencies": [
      "ProofpointTAP",
      "ProofpointPOD"
    ],
    "previewImagesFileNames": [
      "ProofPointThreatDashboardBlack1.png",
      "ProofPointThreatDashboardWhite1.png"
    ],
    "version": "1.0.0",
    "title": "ProofPoint Threat Dashboard",
    "templateRelativePath": "ProofPointThreatDashboard.json",
    "subtitle": "",
    "provider": "Microsoft Sentinel Community",
    "support": {
      "tier": "Community"
    },
    "author": {
      "name": "reprise99"
    },
    "source": {
      "kind": "Community"
    },
    "categories": {
      "domains": [
        "Security - Others"
      ]
    }
  },
  {
    "workbookKey": "AMAmigrationTracker",
    "logoFileName": "Azure_Sentinel.svg",
    "description": "See what Azure and Azure Arc servers have Log Analytics agent or Azure Monitor agent installed. Review what DCR (data collection rules) apply to your machines and whether you are collecting logs from those machines into your selected workspaces.",
    "dataTypesDependencies": [],
    "dataConnectorsDependencies": [],
    "previewImagesFileNames": [
      "AMAtrackingWhite1.png",
      "AMAtrackingWhite2.png",
      "AMAtrackingWhite3.png",
      "AMAtrackingWhite4.png",
      "AMAtrackingBlack1.png",
      "AMAtrackingBlack2.png",
      "AMAtrackingBlack3.png",
      "AMAtrackingBlack4.png"
    ],
    "version": "1.1.0",
    "title": "AMA migration tracker",
    "templateRelativePath": "AMAmigrationTracker.json",
    "subtitle": "",
    "provider": "Microsoft Sentinel Community",
    "support": {
      "tier": "Community"
    },
    "author": {
      "name": "mariavaladas"
    },
    "source": {
      "kind": "Community"
    },
    "categories": {
      "domains": [
        "Platform",
        "Migration"
      ]
    }
  },
  {
    "workbookKey": "AdvancedKQL",
    "logoFileName": "Azure_Sentinel.svg",
    "description": "This interactive Workbook is designed to improve your KQL proficiency by using a use-case driven approach.",
    "dataTypesDependencies": [],
    "dataConnectorsDependencies": [],
    "previewImagesFileNames": [
      "AdvancedKQLWhite.png",
      "AdvancedKQLBlack.png"
    ],
    "version": "1.3.0",
    "title": "Advanced KQL for Microsoft Sentinel",
    "templateRelativePath": "AdvancedKQL.json",
    "subtitle": "",
    "provider": "Microsoft Sentinel Community"
  },
  {
    "workbookKey": "DSTIMWorkbook",
    "logoFileName": "DSTIM.svg",
    "description": "Identify sensitive data blast radius (i.e., who accessed sensitive data, what kinds of sensitive data, from where and when) in a given data security incident investigation or as part of Threat Hunting. Prioritize your investigation based on insights provided with integrations with Watchlists(VIPUsers, TerminatedEmployees and HighValueAssets), Threat Intelligence feed, UEBA baselines and much more.",
    "dataTypesDependencies": [
      "DSMAzureBlobStorageLogs",
      "DSMDataClassificationLogs",
      "DSMDataLabelingLogs",
      "Anomalies",
      "ThreatIntelligenceIndicator",
      "AADManagedIdentitySignInLogs",
      "SecurityAlert",
      "SigninLogs"
    ],
    "dataConnectorsDependencies": [],
    "previewImagesFileNames": [
      "DSTIMWorkbookBlack.png",
      "DSTIMWorkbookWhite.png"
    ],
    "version": "1.9.0",
    "title": "Data Security - Sensitive Data Impact Assessment",
    "templateRelativePath": "DSTIMWorkbook.json",
    "subtitle": "",
    "provider": "Microsoft",
    "featureFlag": "DSTIMWorkbook",
    "support": {
      "tier": "Community"
    },
    "author": {
      "name": "avital-m"
    },
    "source": {
      "kind": "Community"
    },
    "categories": {
      "domains": [
        "Security - Others"
      ]
    }
  },
  {
    "workbookKey": "IntrotoKQLWorkbook",
    "logoFileName": "Azure_Sentinel.svg",
    "description": "Learn and practice the Kusto Query Language. This workbook introduces and provides 100 to 200 level content for new and existing users looking to learn KQL. This workbook will be updated with content over time.",
    "dataTypesDependencies": [],
    "dataConnectorsDependencies": [],
    "previewImagesFileNames": [
      "IntrotoKQL-black.png",
      "IntrotoKQL-white.png"
    ],
    "version": "1.0.0",
    "title": "Intro to KQL",
    "templateRelativePath": "IntrotoKQL.json",
    "subtitle": "",
    "provider": "Microsoft Sentinel Community"
  },
  {
    "workbookKey": "Log4jPostCompromiseHuntingWorkbook",
    "logoFileName": "Log4j.svg",
    "description": "This hunting workbook is intended to help identify activity related to the Log4j compromise discovered in December 2021.",
    "dataTypesDependencies": [
      "SecurityNestedRecommendation",
      "AzureDiagnostics",
      "OfficeActivity",
      "W3CIISLog",
      "AWSCloudTrail",
      "SigninLogs",
      "AADNonInteractiveUserSignInLogs",
      "imWebSessions",
      "imNetworkSession"
    ],
    "dataConnectorsDependencies": [],
    "previewImagesFileNames": [
      "Log4jPostCompromiseHuntingBlack.png",
      "Log4jPostCompromiseHuntingWhite.png"
    ],
    "version": "1.0.0",
    "title": "Log4j Post Compromise Hunting",
    "templateRelativePath": "Log4jPostCompromiseHunting.json",
    "subtitle": "",
    "provider": "Microsoft Sentinel Community"
	},
{
  "workbookKey": "Log4jImpactAssessmentWorkbook",
  "logoFileName": "Log4j.svg",
  "description": "This hunting workbook is intended to help identify activity related to the Log4j compromise discovered in December 2021.",
  "dataTypesDependencies": [
      "SecurityIncident",
      "SecurityAlert",
      "AzureSecurityCenter",
      "MDfESecureScore_CL",
      "MDfEExposureScore_CL",
      "MDfERecommendations_CL",
      "MDfEVulnerabilitiesList_CL"
  ],
  "dataConnectorsDependencies": [],
  "previewImagesFileNames": [
    "Log4jPostCompromiseHuntingBlack.png",
    "Log4jPostCompromiseHuntingWhite.png"
  ],
  "version": "1.0.0",
  "title": "Log4j Impact Assessment",
  "templateRelativePath": "Log4jImpactAssessment.json",
  "subtitle": "",
  "provider": "Microsoft Sentinel Community"
},
  {
    "workbookKey": "UserMap",
    "logoFileName": "Azure_Sentinel.svg",
    "description": "This Workbook shows MaliciousIP, User SigninLog Data (this shows user Signin Locations and distance between as well as order visited) and WAF information.",
    "dataTypesDependencies": [
      "SigninLogs",
      "AzureDiagnostics",
      "WireData",
      "VMconnection",
      "CommonSecurityLog",
      "WindowsFirewall",
      "W3CIISLog",
      "DnsEvents"
    ],
    "dataConnectorsDependencies": [
      "AzureActiveDirectory"
    ],
    "previewImagesFileNames": [
      "UserMapBlack.png",
      "UserMapWhite.png"
    ],
    "version": "1.0.1",
    "title": "User Map information",
    "templateRelativePath": "UserMap.json",
    "subtitle": "",
    "provider": "Microsoft Sentinel Community",
    "support": {
      "tier": "Community"
    },
    "author": {
      "name": "Clive Watson"
    },
    "source": {
      "kind": "Community"
    },
    "categories": {
      "domains": [
        "Security - Threat Protection"
      ]
    }
  },
  {
    "workbookKey": "AWSS3",
    "logoFileName": "amazon_web_services_Logo.svg",
    "description": "This workbook shows quick summary of AWS S3 data (AWSCloudTrail, AWSGuardDuty, AWSVPCFlow). To visulaize the data, make sure you configure AWS S3 connector and data geting ingested into Sentinel",
    "dataTypesDependencies": [
      "AWSCloudTrail",
      "AWSGuardDuty",
      "AWSVPCFlow"
    ],
    "dataConnectorsDependencies": [
      "AWSS3"
    ],
    "previewImagesFileNames": [
      "AWSS3Black.png",
      "AWSS3White.png",
      "AWSS3White1.png"
    ],
    "version": "1.0.0",
    "title": "AWS S3 Workbook",
    "templateRelativePath": "AWSS3.json",
    "subtitle": "",
    "provider": "Microsoft Sentinel Community",
    "support": {
      "tier": "Community"
    },
    "author": {
      "name": "Clive Watson"
    },
    "source": {
      "kind": "Community"
    },
    "categories": {
      "domains": [
        "Security - Cloud Security"
      ]
    }
  },
  {
    "workbookKey": "LogSourcesAndAnalyticRulesCoverageWorkbook",
    "logoFileName": "Azure_Sentinel.svg",
    "description": "This workbook is intended to show how the different tables in a Log Analytics workspace are being used by the different Microsoft Sentinel features, like analytics, hunting queries, playbooks and queries in general.",
    "dataTypesDependencies": [],
    "dataConnectorsDependencies": [],
    "previewImagesFileNames": [
      "LogSourcesAndAnalyticRulesCoverageBlack.png",
      "LogSourcesAndAnalyticRulesCoverageWhite.png"
    ],
    "version": "1.1.0",
    "title": "Log Sources & Analytic Rules Coverage",
    "templateRelativePath": "LogSourcesAndAnalyticRulesCoverage.json",
    "subtitle": "",
    "provider": "Microsoft Sentinel Community",
    "support": {
      "tier": "Community"
    },
    "author": {
      "name": "Eli Forbes"
    },
    "source": {
      "kind": "Community"
    },
    "categories": {
      "domains": [
        "Security - Others"
      ]
    }
  },
  {
    "workbookKey": "CiscoFirepower",
    "logoFileName": "cisco-logo-72px.svg",
    "description": "Gain insights into your Cisco Firepower firewalls. This workbook analyzes Cisco Firepower device logs.",
    "dataTypesDependencies": [
      "CommonSecurityLog"
    ],
    "dataConnectorsDependencies": [],
    "previewImagesFileNames": [
      "CiscoFirepowerBlack.png",
      "CiscoFirepowerWhite.png"
    ],
    "version": "1.0.0",
    "title": "Cisco Firepower",
    "templateRelativePath": "CiscoFirepower.json",
    "subtitle": "",
    "provider": "Microsoft Sentinel Community",
    "support": {
      "tier": "Community"
    },
    "author": {
      "name": "Samik Roy"
    },
    "source": {
      "kind": "Community"
    },
    "categories": {
      "domains": [
        "Security - Network"
      ]
    }
  },
  {
    "workbookKey": "MicrorosftTeams",
    "logoFileName": "microsoftteams.svg",
    "description": "This workbook is intended to identify the activities on Microrsoft Teams.",
    "dataTypesDependencies": [
      "OfficeActivity"
    ],
    "dataConnectorsDependencies": [],
    "previewImagesFileNames": [
      "MicrosoftTeamsBlack.png",
      "MicrosoftTeamsWhite.png"
    ],
    "version": "1.0.0",
    "title": "Microsoft Teams",
    "templateRelativePath": "MicrosoftTeams.json",
    "subtitle": "",
    "provider": "Microsoft Sentinel Community"
  },
  {
    "workbookKey": "ArchivingBasicLogsRetention",
    "logoFileName": "ArchivingBasicLogsRetention.svg",
    "description": "This workbooks shows workspace and table retention periods, basic logs, and search & restore tables. It also allows you to update table retention periods, plans, and delete search or restore tables.",
    "dataTypesDependencies": [],
    "dataConnectorsDependencies": [],
    "previewImagesFileNames": [
      "ArchivingBasicLogsRetentionBlack1.png",
      "ArchivingBasicLogsRetentionWhite1.png"
    ],
    "version": "1.1.0",
    "title": "Archiving, Basic Logs, and Retention",
    "templateRelativePath": "ArchivingBasicLogsRetention.json",
    "subtitle": "",
    "provider": "Microsoft Sentinel Community",
    "support": {
      "tier": "Community"
    },
    "author": {
      "name": "seanstark-ms"
    },
    "source": {
      "kind": "Community"
    },
    "categories": {
      "domains": [
        "Platform",
        "IT Operations"
      ]
    }
  },
{
  "workbookKey": "OktaSingleSignOnWorkbook",
  "logoFileName": "okta_logo.svg",
  "description": "Gain extensive insight into Okta Single Sign-On (SSO) by analyzing, collecting and correlating Audit and Event events.\nThis workbook provides visibility into message and click events that were permitted, delivered, or blocked.",
  "dataTypesDependencies": [
      "Okta_CL",
      "OktaSSO"
  ],
  "dataConnectorsDependencies": [
      "OktaSSO",
      "OktaSSOv2"
  ],
  "previewImagesFileNames": [
      "OktaSingleSignOnWhite.png",
      "OktaSingleSignOnBlack.png"
  ],
  "version": "1.2",
  "title": "Okta Single Sign-On",
  "templateRelativePath": "OktaSingleSignOn.json",
  "subtitle": "",
  "provider": "Okta"
},
{
  "workbookKey": "CiscoMerakiWorkbook",
  "logoFileName": "cisco-logo-72px.svg",
  "description": "Gain insights into the Events from Cisco Meraki Solution and analyzing all the different types of Security Events. This workbook also helps in identifying the Events from affected devices, IPs and the nodes where malware was successfully detected.\nIP data received in Events is correlated with Threat Intelligence to identify if the reported IP address is known bad based on threat intelligence data.",
  "dataTypesDependencies": [
      "meraki_CL",
      "CiscoMerakiNativePoller",
      "ThreatIntelligenceIndicator"
  ],
  "dataConnectorsDependencies": [
      "CiscoMeraki",
      "CiscoMerakiNativePolling",
      "ThreatIntelligence"
  ],
  "previewImagesFileNames": [
      "CiscoMerakiWorkbookWhite.png",
      "CiscoMerakiWorkbookBlack.png"
  ],
  "version": "1.0.0",
  "title": "CiscoMerakiWorkbook",
  "templateRelativePath": "CiscoMerakiWorkbook.json",
  "subtitle": "",
  "provider": "Microsoft"
},
{
  "workbookKey": "SentinelOneWorkbook",
  "logoFileName": "Azure_Sentinel.svg",
  "description": "Sets the time name for analysis.",
  "dataTypesDependencies": [
      "SentinelOne_CL"
  ],
  "dataConnectorsDependencies": [
      "SentinelOne"
  ],
  "previewImagesFileNames": [
      "SentinelOneBlack.png",
      "SentinelOneWhite.png"
  ],
  "version": "1.0.0",
  "title": "SentinelOneWorkbook",
  "templateRelativePath": "SentinelOne.json",
  "subtitle": "",
  "provider": "Microsoft"
},
{
  "workbookKey": "TrendMicroApexOneWorkbook",
  "logoFileName": "trendmicro_logo.svg",
  "description": "Sets the time name for analysis.",
  "dataTypesDependencies": [
      "CommonSecurityLog"
  ],
  "dataConnectorsDependencies": [
      "TrendMicroApexOne",
	  "TrendMicroApexOneAma"
  ],
  "previewImagesFileNames": [
      "TrendMicroApexOneBlack.png",
      "TrendMicroApexOneWhite.png"
  ],
  "version": "1.0.0",
  "title": "Trend Micro Apex One",
  "templateRelativePath": "TrendMicroApexOne.json",
  "subtitle": "",
  "provider": "TrendMicro"
},
{
  "workbookKey": "ContrastProtect",
  "logoFileName": "contrastsecurity_logo.svg",
  "description": "Select the time range for this Overview.",
  "dataTypesDependencies": [
      "CommonSecurityLog"
  ],
  "dataConnectorsDependencies": [
      "ContrastProtect",
	  "ContrastProtectAma"
  ],
  "previewImagesFileNames": [
      "ContrastProtectAllBlack.png",
      "ContrastProtectAllWhite.png",
      "ContrastProtectEffectiveBlack.png",
      "ContrastProtectEffectiveWhite.png",
      "ContrastProtectSummaryBlack.png",
      "ContrastProtectSummaryWhite.png"
  ],
  "version": "1.0.0",
  "title": "Contrast Protect",
  "templateRelativePath": "ContrastProtect.json",
  "subtitle": "",
  "provider": "contrast security"
},
{
  "workbookKey": "ArmorbloxOverview",
  "logoFileName": "armorblox.svg",
  "description": "INCIDENTS FROM SELECTED TIME RANGE",
  "dataTypesDependencies": [
      "Armorblox_CL"
  ],
  "dataConnectorsDependencies": [
      "Armorblox"
  ],
  "previewImagesFileNames": [
      "ArmorbloxOverviewBlack01.png",
      "ArmorbloxOverviewBlack02.png",
      "ArmorbloxOverviewWhite01.png",
      "ArmorbloxOverviewWhite02.png"
  ],
  "version": "1.0.0",
  "title": "Armorblox",
  "templateRelativePath": "ArmorbloxOverview.json",
  "subtitle": "",
  "provider": "Armorblox"
},
{
  "workbookKey": "PaloAltoCDL",
  "logoFileName": "paloalto_logo.svg",
  "description": "Sets the time name for analysis",
  "dataTypesDependencies": [
      "CommonSecurityLog"
  ],
  "dataConnectorsDependencies": [
      "PaloAltoCDL",
	  "PaloAltoCDLAma"
  ],
  "previewImagesFileNames": [
      "PaloAltoBlack.png",
      "PaloAltoWhite.png"
  ],
  "version": "1.0.0",
  "title": "Palo Alto Networks Cortex Data Lake",
  "templateRelativePath": "PaloAltoCDL.json",
  "subtitle": "",
  "provider": "Palo Alto Networks"
},
{
  "workbookKey": "VMwareCarbonBlack",
  "logoFileName": "Azure_Sentinel.svg",
  "description": "Sets the time name for analysis",
  "dataTypesDependencies": [
      "CarbonBlackEvents_CL",
      "CarbonBlackAuditLogs_CL",
      "CarbonBlackNotifications_CL"
  ],
  "dataConnectorsDependencies": [
      "VMwareCarbonBlack"
  ],
  "previewImagesFileNames": [
      "VMwareCarbonBlack.png",
      "VMwareCarbonWhite.png"
  ],
  "version": "1.0.0",
  "title": "VMware Carbon Black Cloud",
  "templateRelativePath": "VMwareCarbonBlack.json",
  "subtitle": "",
  "provider": "Microsoft"
},
{
  "workbookKey": "arista-networks",
  "logoFileName": "AristaAwakeSecurity.svg",
  "description": "Sets the time name for analysis",
  "dataTypesDependencies": [
      "CommonSecurityLog"
  ],
  "dataConnectorsDependencies": [
      "AristaAwakeSecurity"
  ],
  "previewImagesFileNames": [
      "AristaAwakeSecurityDevicesBlack.png",
      "AristaAwakeSecurityDevicesWhite.png",
      "AristaAwakeSecurityModelsBlack.png",
      "AristaAwakeSecurityModelsWhite.png",
      "AristaAwakeSecurityOverviewBlack.png",
      "AristaAwakeSecurityOverviewWhite.png"
  ],
  "version": "1.0.0",
  "title": "Arista Awake",
  "templateRelativePath": "AristaAwakeSecurityWorkbook.json",
  "subtitle": "",
  "provider": "Arista Networks"
},
{
  "workbookKey": "TomcatWorkbook",
  "logoFileName": "Azure_Sentinel.svg",
  "description": "Sets the time name for analysis",
  "dataTypesDependencies": [
      "Tomcat_CL"
  ],
  "dataConnectorsDependencies": [
      "ApacheTomcat"
  ],
  "previewImagesFileNames": [
      "TomcatBlack.png",
      "TomcatWhite.png"
  ],
  "version": "1.0.0",
  "title": "ApacheTomcat",
  "templateRelativePath": "Tomcat.json",
  "subtitle": "",
  "provider": "Apache"
},
{
  "workbookKey": "ClarotyWorkbook",
  "logoFileName": "Azure_Sentinel.svg",
  "description": "Sets the time name for analysis",
  "dataTypesDependencies": [
      "CommonSecurityLog"
  ],
  "dataConnectorsDependencies": [
      "Claroty",
	  "ClarotyAma"
  ],
  "previewImagesFileNames": [
      "ClarotyBlack.png",
      "ClarotyWhite.png"
  ],
  "version": "1.0.0",
  "title": "Claroty",
  "templateRelativePath": "ClarotyOverview.json",
  "subtitle": "",
  "provider": "Claroty"
},
{
  "workbookKey": "ApacheHTTPServerWorkbook",
  "logoFileName": "apache.svg",
  "description": "Sets the time name for analysis",
  "dataTypesDependencies": [
      "ApacheHTTPServer_CL"
  ],
  "dataConnectorsDependencies": [
      "ApacheHTTPServer"
  ],
  "previewImagesFileNames": [
      "ApacheHTTPServerOverviewBlack01.png",
      "ApacheHTTPServerOverviewBlack02.png",
      "ApacheHTTPServerOverviewWhite01.png",
      "ApacheHTTPServerOverviewWhite02.png"
  ],
  "version": "1.0.0",
  "title": "Apache HTTP Server",
  "templateRelativePath": "ApacheHTTPServer.json",
  "subtitle": "",
  "provider": "Apache Software Foundation"
},
{
  "workbookKey": "OCIWorkbook",
  "logoFileName": "Azure_Sentinel.svg",
  "description": "Sets the time name for analysis",
  "dataTypesDependencies": [
      "OCI_Logs_CL"
  ],
  "dataConnectorsDependencies": [
      "OracleCloudInfrastructureLogsConnector"
  ],
  "previewImagesFileNames": [
      "OCIBlack.png",
      "OCIWhite.png"
  ],
  "version": "1.0.0",
  "title": "Oracle Cloud Infrastructure",
  "templateRelativePath": "OracleCloudInfrastructureOCI.json",
  "subtitle": "",
  "provider": "Microsoft"
},
{
  "workbookKey": "OracleWeblogicServerWorkbook",
  "logoFileName": "Azure_Sentinel.svg",
  "description": "Sets the time name for analysis",
  "dataTypesDependencies": [
      "OracleWebLogicServer_CL"
  ],
  "dataConnectorsDependencies": [
      "OracleWebLogicServer"
  ],
  "previewImagesFileNames": [
      "OracleWeblogicServerBlack.png",
      "OracleWeblogicServerWhite.png"
  ],
  "version": "1.0.0",
  "title": "Oracle WebLogic Server",
  "templateRelativePath": "OracleWorkbook.json",
  "subtitle": "",
  "provider": "Oracle"
},
{
  "workbookKey": "BitglassWorkbook",
  "logoFileName": "Azure_Sentinel.svg",
  "description": "Sets the time name for analysis",
  "dataTypesDependencies": [
      "BitglassLogs_CL"
  ],
  "dataConnectorsDependencies": [
      "Bitglass"
  ],
  "previewImagesFileNames": [
      "BitglassBlack.png",
      "BitglassWhite.png"
  ],
  "version": "1.0.0",
  "title": "Bitglass",
  "templateRelativePath": "Bitglass.json",
  "subtitle": "",
  "provider": "Bitglass"
},
{
  "workbookKey": "NGINXWorkbook",
  "logoFileName": "Azure_Sentinel.svg",
  "description": "Sets the time name for analysis",
  "dataTypesDependencies": [
      "NGINX_CL"
  ],
  "dataConnectorsDependencies": [
      "NGINXHTTPServer"
  ],
  "previewImagesFileNames": [
      "NGINXOverviewBlack01.png",
      "NGINXOverviewBlack02.png",
      "NGINXOverviewWhite01.png",
      "NGINXOverviewWhite02.png"
  ],
  "version": "1.0.0",
  "title": "NGINX HTTP Server",
  "templateRelativePath": "NGINX.json",
  "subtitle": "",
  "provider": "Microsoft"
},
{
  "workbookKey": "vArmourAppContollerWorkbook",
  "logoFileName": "varmour-logo.svg",
  "description": "Sets the time name for analysis",
  "dataTypesDependencies": [
      "CommonSecurityLog"
  ],
  "dataConnectorsDependencies": [
      "vArmourAC",
      "vArmourACAma"
  ],
  "previewImagesFileNames": [
      "vArmourAppControllerAppBlack.png",
      "vArmourAppControllerAppBlack-1.png",
      "vArmourAppControllerAppBlack-2.png",
      "vArmourAppControllerAppBlack-3.png",
      "vArmourAppControllerAppBlack-4.png",
      "vArmourAppControllerAppBlack-5.png",
      "vArmourAppControllerAppBlack-6.png",
      "vArmourAppControllerAppBlack-7.png",
      "vArmourAppControllerAppWhite.png",
      "vArmourAppControllerAppWhite-1.png",
      "vArmourAppControllerAppWhite-2.png",
      "vArmourAppControllerAppWhite-3.png",
      "vArmourAppControllerAppWhite-4.png",
      "vArmourAppControllerAppWhite-5.png",
      "vArmourAppControllerAppWhite-6.png",
      "vArmourAppControllerAppWhite-7.png"
  ],
  "version": "1.0.0",
  "title": "vArmour Application Controller",
  "templateRelativePath": "vArmour_AppContoller_Workbook.json",
  "subtitle": "",
  "provider": "vArmour"
},
{
  "workbookKey": "CorelightWorkbook",
  "logoFileName": "corelight.svg",
  "description": "Sets the time name for analysis",
  "dataTypesDependencies": [
      "Corelight_CL"
  ],
  "dataConnectorsDependencies": [
      "Corelight"
  ],
  "previewImagesFileNames": [
      "CorelightConnectionsBlack1.png",
      "CorelightConnectionsBlack2.png",
      "CorelightConnectionsWhite1.png",
      "CorelightConnectionsWhite2.png",
      "CorelightDNSBlack1.png",
      "CorelightDNSWhite1.png",
      "CorelightFileBlack1.png",
      "CorelightFileBlack2.png",
      "CorelightFileWhite1.png",
      "CorelightFileWhite2.png",
      "CorelightMainBlack1.png",
      "CorelightMainWhite1.png",
      "CorelightSoftwareBlack1.png",
      "CorelightSoftwareWhite1.png"
  ],
  "version": "1.0.0",
  "title": "Corelight",
  "templateRelativePath": "Corelight.json",
  "subtitle": "",
  "provider": "Corelight"
},
{
  "workbookKey": "LookoutEvents",
  "logoFileName": "lookout.svg",
  "description": "Sets the time name for analysis",
  "dataTypesDependencies": [
      "Lookout_CL"
  ],
  "dataConnectorsDependencies": [
      "LookoutAPI"
  ],
  "previewImagesFileNames": [
      "SampleLookoutWorkBookBlack.png",
      "SampleLookoutWorkBookWhite.png"
  ],
  "version": "1.0.0",
  "title": "Lookout",
  "templateRelativePath": "LookoutEvents.json",
  "subtitle": "",
  "provider": "Lookout"
},
{
  "workbookKey": "sentinel-MicrosoftPurview",
  "logoFileName": "MicrosoftPurview.svg",
  "description": "Sets the time name for analysis",
  "dataTypesDependencies": [
      "AzureDiagnostics"
  ],
  "dataConnectorsDependencies": [
      "MicrosoftAzurePurview"
  ],
  "previewImagesFileNames": [
      ""
  ],
  "version": "1.0.0",
  "title": "Microsoft Purview",
  "templateRelativePath": "MicrosoftPurview.json",
  "subtitle": "",
  "provider": "Microsoft"
},
{
  "workbookKey": "InfobloxCDCB1TDWorkbook",
  "logoFileName": "infoblox_logo.svg",
  "description": "Sets the time name for analysis",
  "dataTypesDependencies": [
      "CommonSecurityLog"
  ],
  "dataConnectorsDependencies": [
      "InfobloxCloudDataConnector",
	  "InfobloxCloudDataConnectorAma"
  ],
  "previewImagesFileNames": [
      "InfobloxCDCB1TDBlack.png",
      "InfobloxCDCB1TDWhite.png"
  ],
  "version": "1.0.0",
  "title": "Infoblox Cloud Data Connector",
  "templateRelativePath": "InfobloxCDCB1TDWorkbook.json",
  "subtitle": "",
  "provider": "InfoBlox"
},
{
  "workbookKey": "UbiquitiUniFiWorkbook",
  "logoFileName": "ubiquiti.svg",
  "description": "Sets the time name for analysis",
  "dataTypesDependencies": [
      "Ubiquiti_CL"
  ],
  "dataConnectorsDependencies": [
      "UbiquitiUnifi"
  ],
  "previewImagesFileNames": [
      "UbiquitiOverviewBlack01.png",
      "UbiquitiOverviewBlack02.png",
      "UbiquitiOverviewWhite01.png",
      "UbiquitiOverviewWhite02.png"
  ],
  "version": "1.0.0",
  "title": "Ubiquiti UniFi",
  "templateRelativePath": "Ubiquiti.json",
  "subtitle": "",
  "provider": "Microsoft"
},
{
  "workbookKey": "VMwareESXiWorkbook",
  "logoFileName": "Azure_Sentinel.svg",
  "description": "Sets the time name for analysis",
  "dataTypesDependencies": [
      "Syslog"
  ],
  "dataConnectorsDependencies": [
      "VMwareESXi"
  ],
  "previewImagesFileNames": [
      "VMWareESXiBlack.png",
      "VMWareESXiWhite.png"
  ],
  "version": "1.0.0",
  "title": "VMware ESXi",
  "templateRelativePath": "VMWareESXi.json",
  "subtitle": "",
  "provider": "Microsoft"
},
{
  "workbookKey": "SnowflakeWorkbook",
  "logoFileName": "Azure_Sentinel.svg",
  "description": "Sets the time name for analysis",
  "dataTypesDependencies": [
      "Snowflake_CL"
  ],
  "dataConnectorsDependencies": [
      "SnowflakeDataConnector"
  ],
  "previewImagesFileNames": [
      "SnowflakeBlack.png",
      "SnowflakeWhite.png"
  ],
  "version": "1.0.0",
  "title": "Snowflake",
  "templateRelativePath": "Snowflake.json",
  "subtitle": "",
  "provider": "Snowflake"
},
{
  "workbookKey": "LastPassWorkbook",
  "logoFileName": "LastPass.svg",
  "description": "Sets the time name for analysis",
  "dataTypesDependencies": [
      "LastPassNativePoller_CL"
  ],
  "dataConnectorsDependencies": [
      "LastPassAPIConnector"
  ],
  "previewImagesFileNames": [
      "LastPassBlack.png",
      "LastPassWhite.png"
  ],
  "version": "1.0.0",
  "title": "Lastpass Enterprise Activity Monitoring",
  "templateRelativePath": "LastPassWorkbook.json",
  "subtitle": "",
  "provider": "LastPass"
},
{
  "workbookKey": "SecurityBridgeWorkbook",
  "logoFileName": "SecurityBridgeLogo-Vector-TM_75x75.svg",
  "description": "Sets the time name for analysis",
  "dataTypesDependencies": [
      "SecurityBridgeLogs"
  ],
  "dataConnectorsDependencies": [
      "SecurityBridgeSAP"
  ],
  "previewImagesFileNames": [""],
  "version": "1.0.0",
  "title": "SecurityBridge App",
  "templateRelativePath": "SecurityBridgeThreatDetectionforSAP.json",
  "subtitle": "",
  "provider": "SecurityBridge"
},
{
  "workbookKey": "PaloAltoPrismaCloudWorkbook",
  "logoFileName": "paloalto_logo.svg",
  "description": "Sets the time name for analysis.",
  "dataTypesDependencies": [
      "PaloAltoPrismaCloudAlert_CL",
      "PaloAltoPrismaCloudAudit_CL"
  ],
  "dataConnectorsDependencies": [
      "PaloAltoPrismaCloud"
  ],
  "previewImagesFileNames": [
      "PaloAltoPrismaCloudBlack01.png",
      "PaloAltoPrismaCloudBlack02.png",
      "PaloAltoPrismaCloudWhite01.png",
      "PaloAltoPrismaCloudWhite02.png"
  ],
  "version": "1.0.0",
  "title": "Palo Alto Prisma",
  "templateRelativePath": "PaloAltoPrismaCloudOverview.json",
  "subtitle": "",
  "provider": "Microsoft"
},
{
  "workbookKey": "PingFederateWorkbook",
  "logoFileName": "PingIdentity.svg",
  "description": "Sets the time name for analysis",
  "dataTypesDependencies": [
      "PingFederateEvent"
  ],
  "dataConnectorsDependencies": [
      "PingFederate",
	  "PingFederateAma"
  ],
  "previewImagesFileNames": [
      "PingFederateBlack1.png",
      "PingFederateWhite1.png"
  ],
  "version": "1.0.0",
  "title": "PingFederate",
  "templateRelativePath": "PingFederate.json",
  "subtitle": "",
  "provider": "Microsoft"
},
{
  "workbookKey": "McAfeeePOWorkbook",
  "logoFileName": "mcafee_logo.svg",
  "description": "Sets the time name for analysis",
  "dataTypesDependencies": [
      "McAfeeEPOEvent"
  ],
  "dataConnectorsDependencies": [
      "McAfeeePO"
  ],
  "previewImagesFileNames": [
      "McAfeeePOBlack1.png",
      "McAfeeePOBlack2.png",
      "McAfeeePOWhite1.png",
      "McAfeeePOWhite2.png"
  ],
  "version": "1.0.0",
  "title": "McAfee ePolicy Orchestrator",
  "templateRelativePath": "McAfeeePOOverview.json",
  "subtitle": "",
  "provider": "Microsoft"
},
{
  "workbookKey": "OracleDatabaseAudit",
  "logoFileName": "oracle_logo.svg",
  "description": "Sets the time name for analysis",
  "dataTypesDependencies": [
      "Syslog"
  ],
  "dataConnectorsDependencies": [
      "OracleDatabaseAudit"
  ],
  "previewImagesFileNames": [
      "OracleDatabaseAuditBlack1.png",
      "OracleDatabaseAuditBlack2.png",
      "OracleDatabaseAuditWhite1.png",
      "OracleDatabaseAuditWhite2.png"
  ],
  "version": "1.0.0",
  "title": "Oracle Database Audit",
  "templateRelativePath": "OracleDatabaseAudit.json",
  "subtitle": "",
  "provider": "Oracle"
},
{
  "workbookKey": "SenservaProAnalyticsWorkbook",
  "logoFileName": "SenservaPro_logo.svg",
  "description": "Sets the time name for analysis",
  "dataTypesDependencies": [
      "SenservaPro_CL"
  ],
  "dataConnectorsDependencies": [
      "SenservaPro"
  ],
  "previewImagesFileNames": [
      "SenservaProAnalyticsBlack.png",
      "SenservaProAnalyticsWhite.png"
  ],
  "version": "1.0.0",
  "title": "SenservaProAnalytics",
  "templateRelativePath": "SenservaProAnalyticsWorkbook.json",
  "subtitle": "",
  "provider": "Senserva Pro"
},
{
  "workbookKey": "SenservaProMultipleWorkspaceWorkbook",
  "logoFileName": "SenservaPro_logo.svg",
  "description": "Sets the time name for analysis",
  "dataTypesDependencies": [
      "SenservaPro_CL"
  ],
  "dataConnectorsDependencies": [
      "SenservaPro"
  ],
  "previewImagesFileNames": [
      "SenservaProMultipleWorkspaceWorkbookBlack.png",
      "SenservaProMultipleWorkspaceWorkbookWhite.png"
  ],
  "version": "1.0.0",
  "title": "SenservaProMultipleWorkspace",
  "templateRelativePath": "SenservaProMultipleWorkspaceWorkbook.json",
  "subtitle": "",
  "provider": "Senserva Pro"
},
{
  "workbookKey": "SenservaProSecureScoreMultiTenantWorkbook",
  "logoFileName": "SenservaPro_logo.svg",
  "description": "Sets the time name for analysis",
  "dataTypesDependencies": [
      "SenservaPro_CL"
  ],
  "dataConnectorsDependencies": [
      "SenservaPro"
  ],
  "previewImagesFileNames": [
      "SenservaProSecureScoreMultiTenantBlack.png",
      "SenservaProSecureScoreMultiTenantWhite.png"
  ],
  "version": "1.0.0",
  "title": "SenservaProSecureScoreMultiTenant",
  "templateRelativePath": "SenservaProSecureScoreMultiTenantWorkbook.json",
  "subtitle": "",
  "provider": "Senserva Pro"
},
{
  "workbookKey": "CiscoSecureEndpointOverviewWorkbook",
  "logoFileName": "cisco-logo-72px.svg",
  "description": "Sets the time name for analysis",
  "dataTypesDependencies": [
      "CiscoSecureEndpoint"
  ],
  "dataConnectorsDependencies": [
      "CiscoSecureEndpoint"
  ],
  "previewImagesFileNames": [
      "CiscoSecureEndpointBlack.png",
      "CiscoSecureEndpointWhite.png"
  ],
  "version": "1.0.0",
  "title": "Cisco Secure Endpoint",
  "templateRelativePath": "Cisco Secure Endpoint Overview.json",
  "subtitle": "",
  "provider": "Cisco"
},
{
  "workbookKey": "InfoSecGlobalWorkbook",
  "logoFileName": "infosecglobal.svg",
  "description": "Sets the time name for analysis.",
  "dataTypesDependencies": [
      "InfoSecAnalytics_CL"
  ],
  "dataConnectorsDependencies": [
      "InfoSecDataConnector"
  ],
  "previewImagesFileNames": [
      "InfoSecGlobalWorkbookBlack.png",
      "InfoSecGlobalWorkbookWhite.png"
  ],
  "version": "1.0.0",
  "title": "AgileSec Analytics Connector",
  "templateRelativePath": "InfoSecGlobal.json",
  "subtitle": "",
  "provider": "InfoSecGlobal"
},
{
  "workbookKey": "CrowdStrikeFalconEndpointProtectionWorkbook",
  "logoFileName": "crowdstrike.svg",
  "description": "Sets the time name for analysis",
  "dataTypesDependencies": [
      "CrowdstrikeReplicatorLogs_CL"
  ],
  "dataConnectorsDependencies": [
      "CrowdstrikeReplicator"
  ],
  "previewImagesFileNames": [
      "CrowdStrikeFalconEndpointProtectionBlack.png",
      "CrowdStrikeFalconEndpointProtectionWhite.png"
  ],
  "version": "1.0.0",
  "title": "CrowdStrike Falcon Endpoint Protection",
  "templateRelativePath": "CrowdStrikeFalconEndpointProtection.json",
  "subtitle": "",
  "provider": "Microsoft"
},
{
  "workbookKey": "IronDefenseAlertDashboard",
  "logoFileName": "IronNet.svg",
  "description": "Sets the time name for analysis",
  "dataTypesDependencies": [
      "CommonSecurityLog"
  ],
  "dataConnectorsDependencies": [
      "IronNetIronDefense"
  ],
  "previewImagesFileNames": [
      "IronDefenseDashboardBlack.png",
      "IronDefenseDashboardWhite.png"
  ],
  "version": "1.0.0",
  "title": "IronDefenseAlertDashboard",
  "templateRelativePath": "IronDefenseAlertDashboard.json",
  "subtitle": "",
  "provider": "Microsoft"
},
{
  "workbookKey": "IronDefenseAlertDetails",
  "logoFileName": "IronNet.svg",
  "description": "Sets the time name for analysis",
  "dataTypesDependencies": [
      "CommonSecurityLog"
  ],
  "dataConnectorsDependencies": [
      "IronNetIronDefense"
  ],
  "previewImagesFileNames": [
      "IronDefenseAlertsBlack.png",
      "IronDefenseAlertsWhite.png"
  ],
  "version": "1.0.0",
  "title": "IronDefenseAlertDetails",
  "templateRelativePath": "IronDefenseAlertDetails.json",
  "subtitle": "",
  "provider": "Microsoft"
},
{
  "workbookKey": "CiscoSEGWorkbook",
  "logoFileName": "cisco-logo-72px.svg",
  "description": "Sets the time name for analysis",
  "dataTypesDependencies": [
      "CommonSecurityLog"
  ],
  "dataConnectorsDependencies": [
      "CiscoSEG",
	  "CiscoSEGAma"
  ],
  "previewImagesFileNames": [
      "CiscoSEGBlack.png",
      "CiscoSEGWhite.png"
  ],
  "version": "1.0.0",
  "title": "Cisco Secure Email Gateway",
  "templateRelativePath": "CiscoSEG.json",
  "subtitle": "",
  "provider": "Cisco"
},
{
  "workbookKey": "EatonForeseerHealthAndAccess",
  "logoFileName": "Azure_Sentinel.svg",
  "description": "This workbook gives an insight into the health of all the Windows VMs in this subscription running Eaton Foreseer and       the unauthorized access into the Eaton Foreseer application running on these VMs.",
  "dataTypesDependencies": [
      "SecurityEvent"
  ],
  "dataConnectorsDependencies": [],
  "previewImagesFileNames": [
      "EatonForeseerHealthAndAccessBlack.png",
      "EatonForeseerHealthAndAccessWhite.png"
  ],
  "version": "1.0.0",
  "title": "EatonForeseerHealthAndAccess",
  "templateRelativePath": "EatonForeseerHealthAndAccess.json",
  "subtitle": "",
  "provider": "Eaton"
},
{
  "workbookKey": "PCIDSSComplianceWorkbook",
  "logoFileName": "Azure_Sentinel.svg",
  "description": "Choose your subscription and workspace in which PCI assets are deployed",
  "dataTypesDependencies": [
      "AzureDaignostics",
      "SecurityEvent",
      "SecurityAlert",
      "OracleDatabaseAuditEvent",
      "Syslog",
      "Anomalies"
  ],
  "dataConnectorsDependencies": [],
  "previewImagesFileNames": [
      "PCIDSSComplianceBlack01.PNG",
      "PCIDSSComplianceBlack02.PNG",
      "PCIDSSComplianceWhite01.PNG",
      "PCIDSSComplianceWhite02.PNG"
  ],
  "version": "1.0.0",
  "title": "PCI DSS Compliance",
  "templateRelativePath": "PCIDSSCompliance.json",
  "subtitle": "",
  "provider": "Microsoft"
},
{
  "workbookKey": "SonraiSecurityWorkbook",
  "logoFileName": "Sonrai.svg",
  "description": "Sets the time name for analysis",
  "dataTypesDependencies": [
      "Sonrai_Tickets_CL"
  ],
  "dataConnectorsDependencies": [
      "SonraiDataConnector"
  ],
  "previewImagesFileNames": [
      "SonraiWorkbookBlack.png",
      "SonraiWorkbookWhite.png"
  ],
  "version": "1.0.0",
  "title": "Sonrai",
  "templateRelativePath": "Sonrai.json",
  "subtitle": "",
  "provider": "Sonrai"
},
{
  "workbookKey": "SemperisDSPWorkbook",
  "logoFileName": "Semperis.svg",
  "description": "Specify the time range on which to query the data",
  "dataTypesDependencies": [
      "dsp_parser"
  ],
  "dataConnectorsDependencies": [
      "SemperisDSP"
  ],
  "previewImagesFileNames": [
      "SemperisDSPOverview1Black.png",
      "SemperisDSPOverview1White.png",
      "SemperisDSPOverview2Black.png",
      "SemperisDSPOverview2White.png",
      "SemperisDSPOverview3Black.png",
      "SemperisDSPOverview3White.png"
  ],
  "version": "1.0.0",
  "title": "Semperis Directory Services Protector",
  "templateRelativePath": "SemperisDSPWorkbook.json",
  "subtitle": "",
  "provider": "Semperis"
},
{
  "workbookKey": "BoxWorkbook",
  "logoFileName": "box.svg",
  "description": "Sets the time name for analysis",
  "dataTypesDependencies": [
      "BoxEvents_CL"
  ],
  "dataConnectorsDependencies": [
      "BoxDataConnector"
  ],
  "previewImagesFileNames": [
      "BoxBlack1.png",
      "BoxWhite1.png",
      "BoxBlack2.png",
      "BoxWhite2.png"
  ],
  "version": "1.0.0",
  "title": "Box",
  "templateRelativePath": "Box.json",
  "subtitle": "",
  "provider": "Box"
},
{
  "workbookKey": "SymantecEndpointProtection",
  "logoFileName": "symantec_logo.svg",
  "description": "Sets the time name for analysis",
  "dataTypesDependencies": [
      "SymantecEndpointProtection"
  ],
  "dataConnectorsDependencies": [
      "SymantecEndpointProtection"
  ],
  "previewImagesFileNames": [
      "SymantecEndpointProtectionBlack.png",
      "SymantecEndpointProtectionWhite.png"
  ],
  "version": "1.0.0",
  "title": "Symantec Endpoint Protection",
  "templateRelativePath": "SymantecEndpointProtection.json",
  "subtitle": "",
  "provider": "Symantec"
},
{
  "workbookKey": "DynamicThreatModeling&Response",
  "logoFileName": "Azure_Sentinel.svg",
  "description": "Sets the time name for analysis",
  "dataTypesDependencies": [
      "SecurityAlert"
  ],
  "dataConnectorsDependencies": [],
  "previewImagesFileNames": [
      "DynamicThreatModeling&ResponseWhite.png",
      "DynamicThreatModeling&ResponseBlack.png"
  ],
  "version": "1.0.0",
  "title": "Dynamic Threat Modeling Response",
  "templateRelativePath": "DynamicThreatModeling&Response.json",
  "subtitle": "",
  "provider": "Microsoft"
},
{
  "workbookKey": "ThreatAnalysis&Response",
  "logoFileName": "Azure_Sentinel.svg",
  "description": "The Defenders for IoT workbook provide guided investigations for OT entities based on open incidents, alert notifications, and activities for OT assets. They also provide a hunting experience across the MITRE ATT&CK® framework for ICS, and are designed to enable analysts, security engineers, and MSSPs to gain situational awareness of OT security posture.",
  "dataTypesDependencies": [
      "SecurityAlert"
  ],
  "dataConnectorsDependencies": [],
  "previewImagesFileNames": [
      "ThreatAnalysis&ResponseWhite1.png",
      "ThreatAnalysis&ResponseWhite2.png",
      "ThreatAnalysis&ResponseWhite3.png",
      "ThreatAnalysis&ResponseWhite4.png",
      "ThreatAnalysis&ResponseBlack1.png",
      "ThreatAnalysis&ResponseBlack2.png",
      "ThreatAnalysis&ResponseBlack3.png",
      "ThreatAnalysis&ResponseBlack4.png" 
  ],
  "version": "1.0.1",
  "title": "Threat Analysis Response",
  "templateRelativePath": "ThreatAnalysis&Response.json",
  "subtitle": "",
  "provider": "Microsoft"
},
{
  "workbookKey": "TrendMicroCAS",
  "logoFileName": "Trend_Micro_Logo.svg",
  "description": "Sets the time name for analysis",
  "dataTypesDependencies": [
      "TrendMicroCAS_CL"
  ],
  "dataConnectorsDependencies": [
      "TrendMicroCAS"
  ],
  "previewImagesFileNames": [
      "TrendMicroCASBlack.png",
      "TrendMicroCASWhite.png"
  ],
  "version": "1.0.0",
  "title": "TrendMicroCAS",
  "templateRelativePath": "TrendMicroCAS.json",
  "subtitle": "",
  "provider": "TrendMicro"
},
{
  "workbookKey": "GitHubSecurityWorkbook",
  "logoFileName": "GitHub.svg",
  "description": "Gain insights to GitHub activities that may be interesting for security.",
  "dataTypesDependencies": [
      "GitHubAuditLogPolling_CL"
  ],
  "dataConnectorsDependencies": [
      "GitHubEcAuditLogPolling"
  ],
  "previewImagesFileNames": [
    "GitHubSecurityBlack.png",
    "GitHubSecurityWhite.png"
  ],
  "version": "1.0.0",
  "title": "GithubWorkbook",
  "templateRelativePath": "GitHub.json",
  "subtitle": "",
  "provider": "Microsoft"
},
{
  "workbookKey": "GCPDNSWorkbook",
  "logoFileName": "google_logo.svg",
  "description": "Sets the time name for analysis",
  "dataTypesDependencies": [
      "GCPCloudDNS"
  ],
  "dataConnectorsDependencies": [
      "GCPDNSDataConnector"
  ],
  "previewImagesFileNames": [
      "GCPDNSBlack.png",
      "GCPDNSWhite.png"
  ],
  "version": "1.0.0",
  "title": "Google Cloud Platform DNS",
  "templateRelativePath": "GCPDNS.json",
  "subtitle": "",
  "provider": "Microsoft"
},
{
  "workbookKey": "AtlassianJiraAuditWorkbook",
    "logoFileName": "atlassian.svg",
  "description": "Sets the time name for analysis",
  "dataTypesDependencies": [
      "AtlassianJiraNativePoller_CL"
  ],
  "dataConnectorsDependencies": [
      "AtlassianJira"
  ],
  "previewImagesFileNames": [
      "AtlassianJiraAuditWhite.png",
      "AtlassianJiraAuditBlack.png"
  ],
  "version": "1.0.0",
  "title": "AtlassianJiraAudit",
  "templateRelativePath": "AtlassianJiraAudit.json",
  "subtitle": "",
  "provider": "Atlassian"
},
{
  "workbookKey": "DigitalGuardianWorkbook",
  "logoFileName": "Azure_Sentinel.svg",
  "description": "Sets the time name for analysis",
  "dataTypesDependencies": [
      "DigitalGuardianDLPEvent"
  ],
  "dataConnectorsDependencies": [
      "DigitalGuardianDLP"
  ],
  "previewImagesFileNames": [
      "DigitalGuardianBlack.png",
      "DigitalGuardianWhite.png"
  ],
  "version": "1.0.0",
  "title": "DigitalGuardianDLP",
  "templateRelativePath": "DigitalGuardian.json",
  "subtitle": "",
  "provider": "Digital Guardian"
},
{
  "workbookKey": "CiscoDuoWorkbook",
  "logoFileName": "cisco-logo-72px.svg",
  "description": "Sets the time name for analysis",
  "dataTypesDependencies": [
      "CiscoDuo_CL"
  ],
  "dataConnectorsDependencies": [
      "CiscoDuoSecurity"
  ],
  "previewImagesFileNames": [
      "CiscoDuoWhite.png",
      "CiscoDuoBlack.png"
  ],
  "version": "1.0.0",
  "title": "CiscoDuoSecurity",
  "templateRelativePath": "CiscoDuo.json",
  "subtitle": "",
  "provider": "Cisco"
},
{
  "workbookKey": "SlackAudit",
  "logoFileName": "slacklogo.svg",
  "description": "Sets the time name for analysis",
  "dataTypesDependencies": [
      "SlackAudit_CL"
  ],
  "dataConnectorsDependencies": [
      "SlackAuditAPI"
  ],
  "previewImagesFileNames": [
      "SlackAuditApplicationActivityBlack1.png",
      "SlackAuditApplicationActivityWhite1.png"
  ],
  "version": "1.0.0",
  "title": "SlackAudit",
  "templateRelativePath": "SlackAudit.json",
  "subtitle": "",
  "provider": "Slack"
},
{
  "workbookKey": "CiscoWSAWorkbook",
  "logoFileName": "cisco-logo-72px.svg",
  "description": "Sets the time name for analysis",
  "dataTypesDependencies": [
      "Syslog"
  ],
  "dataConnectorsDependencies": [
      "CiscoWSA"
  ],
  "previewImagesFileNames": [
      "CiscoWSAWhite.png",
      "CiscoWSABlack.png"
  ],
  "version": "1.0.0",
  "title": "CiscoWSA",
  "templateRelativePath": "CiscoWSA.json",
  "subtitle": "",
  "provider": "Cisco"
},
{
  "workbookKey": "GCP-IAM-Workbook",
  "logoFileName": "google_logo.svg",
  "description": "Sets the time name for analysis",
  "dataTypesDependencies": [
      "GCP_IAM_CL"
  ],
  "dataConnectorsDependencies": [
      "GCPIAMDataConnector"
  ],
  "previewImagesFileNames": [
      "GCPIAMBlack01.png",
      "GCPIAMBlack02.png",
      "GCPIAMWhite01.png",
      "GCPIAMWhite02.png"
  ],
  "version": "1.0.0",
  "title": "Google Cloud Platform IAM",
  "templateRelativePath": "GCP_IAM.json",
  "subtitle": "",
  "provider": "Google"
},
{
  "workbookKey": "ImpervaWAFCloudWorkbook",
  "logoFileName": "Imperva_DarkGrey_final_75x75.svg",
  "description": "Sets the time name for analysis.",
  "dataTypesDependencies": [
      "ImpervaWAFCloud_CL"
  ],
  "dataConnectorsDependencies": [
      "ImpervaWAFCloudAPI"
  ],
  "previewImagesFileNames": [
      "ImpervaWAFCloudBlack01.png",
      "ImpervaWAFCloudBlack02.png",
      "ImpervaWAFCloudWhite01.png",
      "ImpervaWAFCloudWhite02.png"
  ],
  "version": "1.0.0",
  "title": "Imperva WAF Cloud Overview",
  "templateRelativePath": "Imperva WAF Cloud Overview.json",
  "subtitle": "",
  "provider": "Microsoft"
},
{
  "workbookKey": "ZscalerZPAWorkbook",
  "logoFileName": "ZscalerLogo.svg",
  "description": "Select the time range for this Overview.",
  "dataTypesDependencies": [
      "ZPA_CL"
  ],
  "dataConnectorsDependencies": [
      "ZscalerPrivateAccess"
  ],
  "previewImagesFileNames": [
      "ZscalerZPABlack.png",
      "ZscalerZPAWhite.png"
  ],
  "version": "1.0.0",
  "title": "Zscaler Private Access (ZPA)",
  "templateRelativePath": "ZscalerZPA.json",
  "subtitle": "",
  "provider": "Zscaler"
},
{
  "workbookKey": "GoogleWorkspaceWorkbook",
  "logoFileName": "google_logo.svg",
  "description": "Sets the time name for analysis",
  "dataTypesDependencies": [
      "GWorkspace_ReportsAPI_admin_CL",
      "GWorkspace_ReportsAPI_calendar_CL",
      "GWorkspace_ReportsAPI_drive_CL",
      "GWorkspace_ReportsAPI_login_CL",
      "GWorkspace_ReportsAPI_login_CL",
      "GWorkspace_ReportsAPI_mobile_CL"
  ],
  "dataConnectorsDependencies": [
      "GoogleWorkspaceReportsAPI"
  ],
  "previewImagesFileNames": [
      "GoogleWorkspaceBlack.png",
      "GoogleWorkspaceWhite.png"
  ],
  "version": "1.0.0",
  "title": "GoogleWorkspaceReports",
  "templateRelativePath": "GoogleWorkspace.json",
  "subtitle": "",
  "provider": "Microsoft"
},
{
  "workbookKey": "NCProtectWorkbook",
  "logoFileName": "NCProtectIcon.svg",
  "description": "Sets the time name for analysis",
  "dataTypesDependencies": [
      "NCProtectUAL_CL"
  ],
  "dataConnectorsDependencies": [
      "NucleusCyberNCProtect"
  ],
  "previewImagesFileNames": [""],
  "version": "1.0.0",
  "title": "NucleusCyberProtect",
  "templateRelativePath": "NucleusCyber_NCProtect_Workbook.json",
  "subtitle": "",
  "provider": "archTIS"
},
{
  "workbookKey": "CiscoISEWorkbook",
  "logoFileName": "cisco-logo-72px.svg",
  "description": "Sets the time name for analysis",
  "dataTypesDependencies": [
      "Syslog"
  ],
  "dataConnectorsDependencies": [
      "CiscoISE"
  ],
  "previewImagesFileNames": [
    "CiscoISEBlack1.png",
    "CiscoISEBlack2.png",
    "CiscoISEWhite1.png",
    "CiscoISEWhite2.png"
  ],
  "version": "1.0.0",
  "title": "Cisco ISE",
  "templateRelativePath": "CiscoISE.json",
  "subtitle": "",
  "provider": "Cisco"
},
{
  "workbookKey": "IoTOTThreatMonitoringwithDefenderforIoTWorkbook",
  "logoFileName": "Azure_Sentinel.svg",
  "description": "The OT Threat Monitoring with Defender for IoT Workbook features OT filtering for Security Alerts, Incidents, Vulnerabilities and Asset Inventory. The workbook features a dynamic assessment of the MITRE ATT&CK for ICS matrix across your environment to analyze and respond to OT-based threats. This workbook is designed to enable SecOps Analysts, Security Engineers, and MSSPs to gain situational awareness for IT/OT security posture.",
  "dataTypesDependencies": [
      "SecurityAlert",
      "SecurityIncident"
  ],
  "dataConnectorsDependencies": [],
  "previewImagesFileNames": [
    "IoTOTThreatMonitoringwithDefenderforIoTBlack.png",
    "IoTOTThreatMonitoringwithDefenderforIoTWhite.png"
  ],
  "version": "1.0.0",
  "title": "Microsoft Defender for IoT",
  "templateRelativePath": "IoTOTThreatMonitoringwithDefenderforIoT.json",
  "subtitle": "",
  "provider": "Microsoft"
},
{
  "workbookKey": "ZeroTrust(TIC3.0)Workbook",
  "logoFileName": "Azure_Sentinel.svg",
  "description": "Sets the time name for analysis",
  "dataTypesDependencies": [
      "SecurityRecommendation"
  ],
  "dataConnectorsDependencies": [],
  "previewImagesFileNames": [
      "ZeroTrust(TIC3.0)Black1.PNG",
      "ZeroTrust(TIC3.0)White1.PNG"
  ],
  "version": "1.0.0",
  "title": "ZeroTrust(TIC3.0)",
  "templateRelativePath": "ZeroTrustTIC3.json",
  "subtitle": "",
  "provider": "Microsoft"
},
{
  "workbookKey": "CybersecurityMaturityModelCertification(CMMC)2.0Workbook",
  "logoFileName": "Azure_Sentinel.svg",
  "description": "Sets the time name for analysis.",
  "dataTypesDependencies": [
      "InformationProtectionLogs_CL",
      "AuditLogs",
      "SecurityIncident",
      "SigninLogs",
      "AzureActivity"
  ],
  "dataConnectorsDependencies": [],
  "previewImagesFileNames": [
    "CybersecurityMaturityModelCertificationBlack.png",
    "CybersecurityMaturityModelCertificationWhite.png"
  ],
  "version": "1.0.0",
  "title": "CybersecurityMaturityModelCertification(CMMC)2.0",
  "templateRelativePath": "CybersecurityMaturityModelCertification_CMMCV2.json",
  "subtitle": "",
  "provider": "Microsoft"
},
{
  "workbookKey": "NISTSP80053Workbook",
  "logoFileName": "Azure_Sentinel.svg",
  "description": "Sets the time name for analysis.",
  "dataTypesDependencies": [
      "SigninLogs",
      "AuditLogs",
      "AzureActivity",
      "OfficeActivity",
      "SecurityEvents",
      "CommonSecurityLog",
      "SecurityIncident",
      "SecurityRecommendation"
  ],
  "dataConnectorsDependencies": [
      "SecurityEvents"
  ],
  "previewImagesFileNames": [
    "NISTSP80053Black.png",
    "NISTSP80053White.png"
  ],
  "version": "1.0.0",
  "title": "NISTSP80053workbook",
  "templateRelativePath": "NISTSP80053.json",
  "subtitle": "",
  "provider": "Microsoft"
},
{
  "workbookKey": "DarktraceWorkbook",
  "logoFileName": "Darktrace.svg",
  "description": "The Darktrace Workbook visualises Model Breach and AI Analyst data received by the Darktrace Data Connector and visualises events across the network, SaaS, IaaS and Email.",
  "dataTypesDependencies": [
      "darktrace_model_alerts_CL"
  ],
  "dataConnectorsDependencies": [
      "DarktraceRESTConnector"
  ],
  "previewImagesFileNames": [
      "DarktraceWorkbookBlack01.png",
      "DarktraceWorkbookBlack02.png",
      "DarktraceWorkbookWhite01.png",
      "DarktraceWorkbookWhite02.png"
  ],
  "version": "1.0.1",
  "title": "Darktrace",
  "templateRelativePath": "DarktraceWorkbook.json",
  "subtitle": "",
  "provider": "Darktrace"
},
{
  "workbookKey": "RecordedFutureAlertOverviewWorkbook",
  "logoFileName": "RecordedFuture.svg",
  "description": "Recorded Future Alerts Overview Workbook. This workbook will visualize playbook alerts imported via the RecordedFuture-Alert-Importer.",
  "dataTypesDependencies": [
      "RecordedFuturePortalAlerts_CL"
  ],
  "dataConnectorsDependencies": [],
  "previewImagesFileNames": [
      "RecordedFutureAlertOverviewWhite.png",
      "RecordedFutureAlertOverviewBlack.png"
  ],
  "version": "1.0.0",
  "title": "Recorded Future - Alerts Overview",
  "templateRelativePath": "RecordedFutureAlertOverview.json",
  "subtitle": "",
  "provider": "Recorded Future"
},
{
  "workbookKey": "RecordedFuturePlaybookAlertOverviewWorkbook",
  "logoFileName": "RecordedFuture.svg",
  "description": "Recorded Future Playbook Alerts Overview Workbook. This workbook will visualize playbook alerts imported via the RecordedFuture-Playbook-Alert-Importer.",
  "dataTypesDependencies": [
      "RecordedFuturePlaybookAlerts_CL"
  ],
  "dataConnectorsDependencies": [],
  "previewImagesFileNames": [
      "RecordedFuturePlaybookAlertOverviewWhite1.png",
      "RecordedFuturePlaybookAlertOverviewBlack1.png"
  ],
  "version": "1.0.0",
  "title": "Recorded Future - Playbook Alerts Overview",
  "templateRelativePath": "RecordedFuturePlaybookAlertOverview.json",
  "subtitle": "",
  "provider": "Recorded Future"
},
{
  "workbookKey": "RecordedFutureDomainCorrelationWorkbook",
  "logoFileName": "RecordedFuture.svg",
  "description": "Recorded Future Domain Correlation Workbook. This workbook will visualize Recorded Future threat intelligence data together with infrastructure logs ingested in to Sentinel.",
  "dataTypesDependencies": [
      "ThreatIntelligenceIndicator"
  ],
  "dataConnectorsDependencies": [],
  "previewImagesFileNames": [
      "RecordedFutureDomainCorrelationWhite.png",
      "RecordedFutureDomainCorrelationBlack.png"
  ],
  "version": "1.0.1",
  "title": "Recorded Future - Domain Correlation",
  "templateRelativePath": "RecordedFutureDomainCorrelation.json",
  "subtitle": "",
  "provider": "Recorded Future"
},
{
  "workbookKey": "RecordedFutureHashCorrelationWorkbook",
  "logoFileName": "RecordedFuture.svg",
  "description": "Recorded Future Hash Correlation Workbook. This workbook will visualize Recorded Future threat intelligence data together with infrastructure logs ingested in to Sentinel.",
  "dataTypesDependencies": [
      "ThreatIntelligenceIndicator"
  ],
  "dataConnectorsDependencies": [],
  "previewImagesFileNames": [
      "RecordedFutureHashCorrelationWhite.png",
      "RecordedFutureHashCorrelationBlack.png"
  ],
  "version": "1.0.1",
  "title": "Recorded Future - Hash Correlation",
  "templateRelativePath": "RecordedFutureHashCorrelation.json",
  "subtitle": "",
  "provider": "Recorded Future"
},
{
  "workbookKey": "RecordedFutureIPCorrelationWorkbook",
  "logoFileName": "RecordedFuture.svg",
  "description": "Recorded Future IP Correlation Workbook. This workbook will visualize Recorded Future threat intelligence data together with infrastructure logs ingested in to Sentinel.",
  "dataTypesDependencies": [
      "ThreatIntelligenceIndicator"
  ],
  "dataConnectorsDependencies": [],
  "previewImagesFileNames": [
      "RecordedFutureIPCorrelationWhite.png",
      "RecordedFutureIPCorrelationBlack.png"
  ],
  "version": "1.0.1",
  "title": "Recorded Future - IP Correlation",
  "templateRelativePath": "RecordedFutureIPCorrelation.json",
  "subtitle": "",
  "provider": "Recorded Future"
},
{
  "workbookKey": "RecordedFutureURLCorrelationWorkbook",
  "logoFileName": "RecordedFuture.svg",
  "description": "Recorded Future URL Correlation Workbook. This workbook will visualize Recorded Future threat intelligence data together with infrastructure logs ingested in to Sentinel.",
  "dataTypesDependencies": [
      "ThreatIntelligenceIndicator"
  ],
  "dataConnectorsDependencies": [],
  "previewImagesFileNames": [
      "RecordedFutureUrlCorrelationWhite.png",
      "RecordedFutureUrlCorrelationBlack.png"
  ],
  "version": "1.0.1",
  "title": "Recorded Future - URL Correlation",
  "templateRelativePath": "RecordedFutureURLCorrelation.json",
  "subtitle": "",
  "provider": "Recorded Future"
},
{
  "workbookKey": "RecordedFutureThreatActorHuntingWorkbook",
  "logoFileName": "RecordedFuture.svg",
  "description": "Recorded Future Threat Hunting Workbook. This workbook will visualize Recorded Future threat map and hunting indicators ingested in to Microsoft Sentinel.",
  "dataTypesDependencies": [
      "ThreatIntelligenceIndicator"
  ],
  "dataConnectorsDependencies": [],
  "previewImagesFileNames": [
      "RecordedFutureThreatActorHuntingWhite.png",
      "RecordedFutureThreatActorHuntingBlack.png"
  ],
  "version": "1.0.0",
  "title": "Recorded Future - Threat Actor Hunting",
  "templateRelativePath": "RecordedFutureThreatActorHunting.json",
  "subtitle": "",
  "provider": "Recorded Future"
},
{
  "workbookKey": "MaturityModelForEventLogManagement_M2131",
  "logoFileName": "contrastsecurity_logo.svg",
  "description": "Select the time range for this Overview.",
  "dataTypesDependencies": [],
  "dataConnectorsDependencies": [],
  "previewImagesFileNames": [
      "MaturityModelForEventLogManagement_M2131Black.png",
      "MaturityModelForEventLogManagement_M2131White.png"
  ],
  "version": "1.0.0",
  "title": "MaturityModelForEventLogManagementM2131",
  "templateRelativePath": "MaturityModelForEventLogManagement_M2131.json",
  "subtitle": "",
  "provider": "Microsoft"
},
{
  "workbookKey": "AzureSQLSecurityWorkbook",
  "logoFileName": "AzureSQL.svg",
  "description": "Sets the time window in days to search around the alert",
  "dataTypesDependencies": [
      "AzureDiagnostics",
      "SecurityAlert",
      "SecurityIncident"
  ],
  "dataConnectorsDependencies": [
      "AzureSql"
  ],
  "previewImagesFileNames": [""],
  "version": "1.0.0",
  "title": "Azure SQL Database Workbook",
  "templateRelativePath": "Workbook-AzureSQLSecurity.json",
  "subtitle": "",
  "provider": "Microsoft"
},
{
  "workbookKey": "ContinuousDiagnostics&Mitigation",
  "logoFileName": "Azure_Sentinel.svg",
  "description": "Select the time range for this Overview.",
  "dataTypesDependencies": [],
  "dataConnectorsDependencies": [],
  "previewImagesFileNames": [
      "ContinuousDiagnostics&MitigationBlack.png",
      "ContinuousDiagnostics&MitigationWhite.png"
  ],
  "version": "1.0.0",
  "title": "ContinuousDiagnostics&Mitigation",
  "templateRelativePath": "ContinuousDiagnostics&Mitigation.json",
  "subtitle": "",
  "provider": "Microsoft"
},
{
  "workbookKey": "AtlasianJiraAuditWorkbook",
  "logoFileName": "atlassian.svg",
  "description": "Select the time range for this Overview.",
  "dataTypesDependencies": [
      "AtlassianJiraNativePoller_CL"
  ],
  "dataConnectorsDependencies": [
      "AtlassianJira"
  ],
  "previewImagesFileNames": [
      "AtlassianJiraAuditBlack.png",
      "AtlassianJiraAuditWhite.png"
  ],
  "version": "1.0.0",
  "title": "AtlasianJiraAuditWorkbook",
  "templateRelativePath": "AtlasianJiraAuditWorkbook.json",
  "subtitle": "",
  "provider": "Microsoft"
},
{
  "workbookKey": "AzureSecurityBenchmark",
  "logoFileName": "Azure_Sentinel.svg",
  "description": "Azure Security Benchmark v3 Workbook provides a mechanism for viewing log queries, azure resource graph, and policies aligned to ASB controls across Microsoft security offerings, Azure, Microsoft 365, 3rd Party, On-Premises, and Multi-cloud workloads. This workbook enables Security Architects, Engineers, SecOps Analysts, Managers, and IT Pros to gain situational awareness visibility for the security posture of cloud workloads. There are also recommendations for selecting, designing, deploying, and configuring Microsoft offerings for alignment with respective ASB requirements and practices.",
  "dataTypesDependencies": [
      "SecurityRegulatoryCompliance",
      "AzureDiagnostics",
      "SecurityIncident",
      "SigninLogs",
      "SecurityAlert"
  ],
  "dataConnectorsDependencies": [],
  "previewImagesFileNames": [
      "AzureSecurityBenchmarkBlack.png",
      "AzureSecurityBenchmarkWhite.png"
  ],
  "version": "1.0.0",
  "title": "Azure Security Benchmark",
  "templateRelativePath": "AzureSecurityBenchmark.json",
  "subtitle": "",
  "provider": "Microsoft"
},
{
  "workbookKey": "ZNAccessOrchestratorAudit",
  "logoFileName": "ZeroNetworks.svg",
  "description": "This workbook provides a summary of ZeroNetworks data.",
  "dataTypesDependencies": [
      "ZNAccessOrchestratorAudit_CL",
      "ZNAccessOrchestratorAuditNativePoller_CL"
  ],
  "dataConnectorsDependencies": [
      "ZeroNetworksAccessOrchestratorAuditFunction",
      "ZeroNetworksAccessOrchestratorAuditNativePoller"
  ],
  "previewImagesFileNames": [""],
  "version": "1.0.0",
  "title": "Zero NetWork",
  "templateRelativePath": "ZNSegmentAudit.json",
  "subtitle": "",
  "provider": "Zero Networks"
},
{
  "workbookKey": "FireworkWorkbook",
  "logoFileName": "Flare.svg",
  "description": "Select the time range for this Overview.",
  "dataTypesDependencies": [
      "Firework_CL"
  ],
  "dataConnectorsDependencies": [
      "FlareSystemsFirework"
  ],
  "previewImagesFileNames": [
      "FireworkOverviewBlack01.png",
      "FireworkOverviewBlack02.png",
      "FireworkOverviewWhite01.png",
      "FireworkOverviewWhite02.png"
  ],
  "version": "1.0.0",
  "title": "FlareSystemsFirework",
  "templateRelativePath": "FlareSystemsFireworkOverview.json",
  "subtitle": "",
  "provider": "Flare Systems"
},
{
  "workbookKey": "TaniumWorkbook",
  "logoFileName": "Tanium.svg",
  "description": "Visualize Tanium endpoint and module data",
  "dataTypesDependencies": [
      "TaniumComplyCompliance_CL",
      "TaniumComplyVulnerabilities_CL",
      "TaniumDefenderHealth_CL",
      "TaniumDiscoverUnmanagedAssets_CL",
      "TaniumHighUptime_CL",
      "TaniumMainAsset_CL",
      "TaniumPatchListApplicability_CL",
      "TaniumPatchListCompliance_CL",
      "TaniumSCCMClientHealth_CL",
      "TaniumThreatResponse_CL"
  ],
  "dataConnectorsDependencies": [],
  "previewImagesFileNames": [
      "TaniumComplyBlack.png",
      "TaniumComplyWhite.png",
      "TaniumDiscoverBlack.png",
      "TaniumDiscoverWhite.png",
      "TaniumMSToolingHealthBlack.png",
      "TaniumMSToolingHealthWhite.png",
      "TaniumPatchBlack.png",
      "TaniumPatchWhite.png",
      "TaniumThreatResponseAlertsBlack.png",
      "TaniumThreatResponseAlertsWhite.png",
      "TaniumThreatResponseBlack.png",
      "TaniumThreatResponseWhite.png"
  ],
  "version": "1.0",
  "title": "Tanium Workbook",
  "templateRelativePath": "TaniumWorkbook.json",
  "subtitle": "",
  "provider": "Tanium"
},
{
  "workbookKey": "ActionableAlertsDashboard",
  "logoFileName": "Cybersixgill.svg",
  "description": "None.",
  "dataTypesDependencies": [
      "CyberSixgill_Alerts_CL"
  ],
  "dataConnectorsDependencies": [
      "CybersixgillActionableAlerts"
  ],
  "previewImagesFileNames": [
    "ActionableAlertsDashboardWhite.PNG",
    "ActionableAlertsDashboardBlack.PNG"
    ],
  "version": "1.0.0",
  "title": "Cybersixgill Actionable Alerts Dashboard",
  "templateRelativePath": "ActionableAlertsDashboard.json",
  "subtitle": "",
  "provider": "Cybersixgill"
},
{
  "workbookKey": "ActionableAlertsList",
  "logoFileName": "Cybersixgill.svg",
  "description": "None.",
  "dataTypesDependencies": [
      "CyberSixgill_Alerts_CL"
  ],
  "dataConnectorsDependencies": [
      "CybersixgillActionableAlerts"
  ],
  "previewImagesFileNames": [
    "ActionableAlertsListBlack.PNG",
    "ActionableAlertsListWhite.PNG"],
  "version": "1.0.0",
  "title": "Cybersixgill Actionable Alerts List",
  "templateRelativePath": "ActionableAlertsList.json",
  "subtitle": "",
  "provider": "Cybersixgill"
},
{
  "workbookKey": "ArgosCloudSecurityWorkbook",
  "logoFileName": "argos-logo.svg",
  "description": "The ARGOS Cloud Security integration for Microsoft Sentinel allows you to have all your important cloud security events in one place.",
  "dataTypesDependencies": [
      "ARGOS_CL"
  ],
  "dataConnectorsDependencies": [
      "ARGOSCloudSecurity"
  ],
  "previewImagesFileNames": [
      "ARGOSCloudSecurityWorkbookBlack.png",
      "ARGOSCloudSecurityWorkbookWhite.png"
  ],
  "version": "1.0.0",
  "title": "ARGOS Cloud Security",
  "templateRelativePath": "ARGOSCloudSecurityWorkbook.json",
  "subtitle": "",
  "provider": "ARGOS Cloud Security"
},
{
  "workbookKey": "JamfProtectWorkbook",
  "logoFileName": "jamf_logo.svg",
  "description": "This Jamf Protect Workbook for Microsoft Sentinel enables you to ingest Jamf Protect events forwarded into Microsoft Sentinel.\n Providing reports into all alerts, device controls and Unfied Logs.",
  "dataTypesDependencies": [
      "jamfprotect_CL"
  ],
  "dataConnectorsDependencies": [],
  "previewImagesFileNames": [
      "JamfProtectDashboardBlack.png",
      "JamfProtectDashboardWhite.png"
  ],
  "version": "2.0.0",
  "title": "Jamf Protect Workbook",
  "templateRelativePath": "JamfProtectDashboard.json",
  "subtitle": "",
  "provider": "Jamf Software, LLC"
},
{
  "workbookKey": "AIVectraStream",
  "logoFileName": "AIVectraDetect.svg",
  "description": "",
  "dataTypesDependencies": [
      "VectraStream_CL"
  ],
  "dataConnectorsDependencies": [
      "AIVectraStream"
  ],
  "previewImagesFileNames": [
    "AIVectraDetectBlack1.png",
    "AIVectraDetectWhite1.png"
    ],
  "version": "1.0.0",
  "title": "AIVectraStreamWorkbook",
  "templateRelativePath": "AIVectraStreamWorkbook.json",
  "subtitle": "",
  "provider": "Vectra AI"
},
{
  "workbookKey": "SecurityScorecardWorkbook",
  "logoFileName": "SecurityScorecard-Cybersecurity-Ratings.svg",
  "description": "This Workbook provides immediate insight into the data coming from SecurityScorecard's three Sentinel data connectors: SecurityScorecard Cybersecurity Ratings, SecurityScorecard Cybersecurity Ratings - Factors, and SecurityScorecard Cybersecurity Ratings - Issues.",
  "dataTypesDependencies": [
      "SecurityScorecardFactor_CL",
      "SecurityScorecardIssues_CL",
      "SecurityScorecardRatings_CL"
  ],
  "dataConnectorsDependencies": [
      "SecurityScorecardFactorAzureFunctions",
      "SecurityScorecardIssueAzureFunctions",
      "SecurityScorecardRatingsAzureFunctions"
  ],
  "previewImagesFileNames": [
      "SecurityScorecardBlack1.png",
      "SecurityScorecardBlack2.png",
      "SecurityScorecardBlack3.png",
      "SecurityScorecardBlack4.png",
      "SecurityScorecardBlack5.png",
      "SecurityScorecardBlack6.png",
      "SecurityScorecardWhite1.png",
      "SecurityScorecardWhite2.png",
      "SecurityScorecardWhite3.png",
      "SecurityScorecardWhite4.png",
      "SecurityScorecardWhite5.png",
      "SecurityScorecardWhite6.png"
  ],
  "version": "1.0.0",
  "title": "SecurityScorecard",
  "templateRelativePath": "SecurityScorecardWorkbook.json",
  "subtitle": "",
  "provider": "SecurityScorecard"
},
{
  "workbookKey": "DigitalShadowsWorkbook",
  "logoFileName": "DigitalShadowsLogo.svg",
  "description": "For gaining insights into Digital Shadows logs.",
  "dataTypesDependencies": [
      "DigitalShadows_CL"
  ],
  "dataConnectorsDependencies": [
      "DigitalShadowsSearchlightAzureFunctions"
  ],
  "previewImagesFileNames": [
      "DigitalShadowsBlack1.png",
      "DigitalShadowsBlack2.png",
      "DigitalShadowsBlack3.png",
      "DigitalShadowsWhite1.png",
      "DigitalShadowsWhite2.png",
      "DigitalShadowsWhite3.png"
  ],
  "version": "1.0.0",
  "title": "Digital Shadows",
  "templateRelativePath": "DigitalShadows.json",
  "subtitle": "",
  "provider": "Digital Shadows"
},
{
  "workbookKey": "SalesforceServiceCloudWorkbook",
  "logoFileName": "salesforce_logo.svg",
  "description": "Sets the time name for analysis.",
  "dataTypesDependencies": [
      "SalesforceServiceCloud"
  ],
  "dataConnectorsDependencies": [
      "SalesforceServiceCloud_CL"
  ],
  "previewImagesFileNames": [""],
  "version": "1.0.0",
  "title": "Salesforce Service Cloud",
  "templateRelativePath": "SalesforceServiceCloud.json",
  "subtitle": "",
  "provider": "Salesforce"
},
{
  "workbookKey": "NetworkSessionSolution",
  "logoFileName": "Azure_Sentinel.svg",
  "description": "This workbook is included as part of Network Session Essentials solution and gives a summary of analyzed traffic, helps with threat analysis and investigating suspicious IP's and traffic analysis. Network Session Essentials Solution also includes playbooks to periodically summarize the logs thus enhancing user experience and improving data search. For the effective usage of workbook, we highly recommend to enable the summarization playbooks that are provided with this solution.",
  "dataTypesDependencies": [
      "AWSVPCFlow",
      "DeviceNetworkEvents",
      "SecurityEvent",
      "WindowsEvent",
      "CommonSecurityLog",
      "Syslog",
      "CommonSecurityLog",
      "VMConnection",
      "AzureDiagnostics",
      "AzureDiagnostics",
      "CommonSecurityLog",
      "Corelight_CL",
      "VectraStream",
      "CommonSecurityLog",
      "CommonSecurityLog",
      "Syslog",
      "CiscoMerakiNativePoller"
  ],
  "dataConnectorsDependencies": [
      "AWSS3",
      "MicrosoftThreatProtection",
      "SecurityEvents",
      "WindowsForwardedEvents",
      "Zscaler",
      "MicrosoftSysmonForLinux",
      "PaloAltoNetworks",
      "AzureMonitor(VMInsights)",
      "AzureFirewall",
      "AzureNSG",
      "CiscoASA",
      "Corelight",
      "AIVectraStream",
      "CheckPoint",
      "Fortinet",
      "CiscoMeraki"
  ],
  "previewImagesFileNames": [""],
  "version": "1.0.0",
  "title": "Network Session Essentials",
  "templateRelativePath": "NetworkSessionEssentials.json",
  "subtitle": "",
  "provider": "Microsoft"
},
{
  "workbookKey": "SAPSODAnalysis",
  "logoFileName": "SAPVMIcon.svg",
  "description": "SAP SOD Analysis",
  "dataTypesDependencies": [
      "SAPAuditLog"
  ],
  "dataConnectorsDependencies": [
      "SAP"
  ],
  "previewImagesFileNames": [""],
  "version": "2.0.0",
  "title": "SAP SOD Analysis",
  "templateRelativePath": "SAP - Segregation of Duties v2.0 (by Aliter Consulting).json",
  "subtitle": "",
  "provider": "Aliter Consulting"
},
{
  "workbookKey": "TheomWorkbook",
  "logoFileName": "theom-logo.svg",
  "description": "Theom Alert Statistics",
  "dataTypesDependencies": [
      "TheomAlerts_CL"
  ],
  "dataConnectorsDependencies": [
      "Theom"
  ],
  "previewImagesFileNames": [
      "TheomWorkbook-black.png",
      "TheomWorkbook-white.png"
  ],
  "version": "1.0.0",
  "title": "Theom",
  "templateRelativePath": "Theom.json",
  "subtitle": "",
  "provider": "Theom"
},
{
  "workbookKey": "DynatraceWorkbooks",
  "logoFileName": "dynatrace.svg",
  "description": "This workbook brings together queries and visualizations to assist you in identifying potential threats surfaced by Dynatrace.",
  "dataTypesDependencies": [
      "DynatraceAttacks_CL",
      "DynatraceAuditLogs_CL",
      "DynatraceProblems_CL",
      "DynatraceSecurityProblems_CL"
  ],
  "dataConnectorsDependencies": [
      "DynatraceAttacks",
      "DynatraceAuditLogs",
      "DynatraceProblems",
      "DynatraceRuntimeVulnerabilities"
  ],
  "previewImagesFileNames": [
      "DynatraceWorkbookBlack.png",
      "DynatraceWorkbookWhite.png"
  ],
  "version": "2.0.0",
  "title": "Dynatrace",
  "templateRelativePath": "Dynatrace.json",
  "subtitle": "",
  "provider": "Dynatrace"
},
{
  "workbookKey": "MDOWorkbook",
  "logoFileName": "Azure_Sentinel.svg",
  "description": "Gain extensive insight into your organization's Microsoft Defender for Office Activity by analyzing, and correlating events.\nYou can track malware and phishing detection over time.",
  "dataTypesDependencies": [
      "SecurityAlert"
  ],
  "dataConnectorsDependencies": [
      "MicrosoftThreatProtection"
  ],
  "previewImagesFileNames": [
    "MDOBlack1.png",
    "MDOBlack2.png",
    "MDOWhite1.png",
    "MDOWhite2.png"
  ],
  "version": "1.0.0",
  "title": "Microsoft Defender XDR MDOWorkbook",
  "templateRelativePath": "MDO Insights.json",
  "subtitle": "",
  "provider": "Microsoft"
},
{
  "workbookKey": "AnomaliesVisualizationWorkbook",
  "logoFileName": "Azure_Sentinel.svg",
  "description": "A workbook that provides contextual information to a user for better insight on Anomalies and their impact. The workbook will help with investigation of anomalies as well as identify patterns that can lead to a threat.",
  "dataTypesDependencies": [
      "Anomalies"
  ],
  "dataConnectorsDependencies": [],
  "previewImagesFileNames": [
      "AnomaliesVisualizationWorkbookWhite.png",
      "AnomaliesVisualizationWorkbookBlack.png"
  ],
  "version": "1.0.0",
  "title": "AnomaliesVisulization",
  "templateRelativePath": "AnomaliesVisualization.json",
  "subtitle": "",
  "provider": "Microsoft Sentinel Community"
},
{
  "workbookKey": "AnomalyDataWorkbook",
  "logoFileName": "Azure_Sentinel.svg",
  "description": "A workbook providing details, related Incident, and related Hunting Workbook for a specific Anomaly.",
  "dataTypesDependencies": [
      "Anomalies"
  ],
  "dataConnectorsDependencies": [],
  "previewImagesFileNames": [
      "AnomalyDataWorkbookWhite.png",
      "AnomalyDataWorkbookBlack.png"
  ],
  "version": "1.0.0",
  "title": "AnomalyData",
  "templateRelativePath": "AnomalyData.json",
  "subtitle": "",
  "provider": "Microsoft Sentinel Community"
},
{
  "workbookKey": "MicrosoftExchangeLeastPrivilegewithRBAC-Online",
  "logoFileName": "Azure_Sentinel.svg",
  "description": "This Workbook, dedicated to Exchange Online environments is built to have a simple view of non-standard RBAC delegations on an Exchange Online tenant. This Workbook allow you to go deep dive on custom delegation and roles and also members of each delegation, including the nested level and the group imbrication on your environment.",
  "dataTypesDependencies": [
      "ESIExchangeOnlineConfig_CL"
  ],
  "dataConnectorsDependencies": [
      "ESI-ExchangeOnlineCollector"
  ],
  "previewImagesFileNames": [
      "MicrosoftExchangeLeastPrivilegewithRBAC-OnlineBlack.png",
      "MicrosoftExchangeLeastPrivilegewithRBAC-OnlineWhite.png"
  ],
  "version": "1.0.1",
  "title": "Microsoft Exchange Least Privilege with RBAC - Online",
  "templateRelativePath": "Microsoft Exchange Least Privilege with RBAC - Online.json",
  "subtitle": "",
  "provider": "Microsoft"
},
{
  "workbookKey": "MicrosoftExchangeLeastPrivilegewithRBAC",
  "logoFileName": "Azure_Sentinel.svg",
  "description": "This Workbook, dedicated to On-Premises environments is built to have a simple view of non-standard RBAC delegations on an On-Premises Exchange environment. This Workbook allow you to go deep dive on custom delegation and roles and also members of each delegation, including the nested level and the group imbrication on your environment. Required Data Connector: Exchange Security Insights On-Premises Collector.",
  "dataTypesDependencies": [
      "ESIExchangeConfig_CL"
  ],
  "dataConnectorsDependencies": [
      "ESI-ExchangeOnPremisesCollector",
      "ESI-ExchangeAdminAuditLogEvents"
  ],
  "previewImagesFileNames": [
      "MicrosoftExchangeLeastPrivilegewithRBACBlack.png",
      "MicrosoftExchangeLeastPrivilegewithRBACWhite.png"
  ],
  "version": "1.0.1",
  "title": "Microsoft Exchange Least Privilege with RBAC",
  "templateRelativePath": "Microsoft Exchange Least Privilege with RBAC.json",
  "subtitle": "",
  "provider": "Microsoft"
},
{
  "workbookKey": "MicrosoftExchangeSearchAdminAuditLog",
  "logoFileName": "Azure_Sentinel.svg",
  "description": "This workbook is dedicated to On-Premises Exchange organizations. It uses the MSExchange Management event logs to give you a simple way to view administrators’ activities in your Exchange environment with Cmdlets usage statistics and multiple pivots to understand who and/or what is affected to modifications on your environment. Required Data Connector: Exchange Audit Event logs via Legacy Agent.",
  "dataTypesDependencies": [
      "ESIExchangeConfig_CL"
  ],
  "dataConnectorsDependencies": [
      "ESI-ExchangeOnPremisesCollector",
      "ESI-ExchangeAdminAuditLogEvents"
  ],
  "previewImagesFileNames": [
      "MicrosoftExchangeSearchAdminAuditLogBlack.png",
      "MicrosoftExchangeSearchAdminAuditLogWhite.png"
  ],
  "version": "1.0.1",
  "title": "Microsoft Exchange Search AdminAuditLog",
  "templateRelativePath": "Microsoft Exchange Search AdminAuditLog.json",
  "subtitle": "",
  "provider": "Microsoft"
},
{
  "workbookKey": "MicrosoftExchangeSecurityMonitoring",
  "logoFileName": "Azure_Sentinel.svg",
  "description": "This Workbook is dedicated to On-Premises Exchange organizations. It uses the MSExchange Management event logs and Microsoft Exchange Security configuration collected by data connectors. It helps to track admin actions, especially on VIP Users and/or on Sensitive Cmdlets. This workbook allows also to list Exchange Services changes, local account activities and local logon on Exchange Servers. Required Data Connector: Exchange Audit Event logs via Legacy Agent.",
  "dataTypesDependencies": [
      "ESIExchangeConfig_CL"
  ],
  "dataConnectorsDependencies": [
      "ESI-ExchangeOnPremisesCollector",
      "ESI-ExchangeAdminAuditLogEvents"
  ],
  "previewImagesFileNames": [
      "MicrosoftExchangeSecurityMonitoringBlack.png",
      "MicrosoftExchangeSecurityMonitoringWhite.png"
  ],
  "version": "1.0.1",
  "title": "Microsoft Exchange Admin Activity",
  "templateRelativePath": "Microsoft Exchange Admin Activity.json",
  "subtitle": "",
  "provider": "Microsoft"
},
{
  "workbookKey": "MicrosoftExchangeSecurityReview-Online",
  "logoFileName": "Azure_Sentinel.svg",
  "description": "This Workbook is dedicated to Exchange Online tenants. It displays and highlights current Security configuration on various Exchange components specific to Online including delegations, the transport configuration and the linked security risks, and risky protocols.",
  "dataTypesDependencies": [
      "ESIExchangeOnlineConfig_CL"
  ],
  "dataConnectorsDependencies": [
      "ESI-ExchangeOnlineCollector"
  ],
  "previewImagesFileNames": [
    "MicrosoftExchangeSecurityReview-OnlineBlack.png",
    "MicrosoftExchangeSecurityReview-OnlineWhite.png"
  ],
  "version": "1.0.1",
  "title": "Microsoft Exchange Security Review - Online",
  "templateRelativePath": "Microsoft Exchange Security Review - Online.json",
  "subtitle": "",
  "provider": "Microsoft"
},
{
  "workbookKey": "MicrosoftExchangeSecurityReview",
  "logoFileName": "Azure_Sentinel.svg",
  "description": "This Workbook is dedicated to On-Premises Exchange organizations. It displays and highlights current Security configuration on various Exchange components including delegations, rights on databases, Exchange and most important AD Groups with members including nested groups, local administrators of servers. This workbook helps also to understand the transport configuration and the linked security risks. Required Data Connector: Exchange Security Insights On-Premises Collector.",
  "dataTypesDependencies": [
      "ESIExchangeConfig_CL"
  ],
  "dataConnectorsDependencies": [
      "ESI-ExchangeOnPremisesCollector",
      "ESI-ExchangeAdminAuditLogEvents"
  ],
  "previewImagesFileNames": [
      "MicrosoftExchangeSecurityReviewBlack.png",
      "MicrosoftExchangeSecurityReviewWhite.png"
    ],
  "version": "1.0.1",
  "title": "Microsoft Exchange Security Review",
  "templateRelativePath": "Microsoft Exchange Security Review.json",
  "subtitle": "",
  "provider": "Microsoft"
},
{
  "workbookKey": "ibossMalwareAndC2Workbook",
  "logoFileName": "iboss_logo.svg",
  "description": "A workbook providing insights into malware and C2 activity detected by iboss.",
  "dataTypesDependencies": [],
  "dataConnectorsDependencies": [
  "ibossAma"
  ],
  "previewImagesFileNames": [""],
  "version": "1.0.0",
  "title": "iboss Malware and C2",
  "templateRelativePath": "ibossMalwareAndC2.json",
  "subtitle": "",
  "provider": "iboss"
},
{
  "workbookKey": "ibossWebUsageWorkbook",
  "logoFileName": "iboss_logo.svg",
  "description": "A workbook providing insights into web usage activity detected by iboss.",
  "dataTypesDependencies": [],
  "dataConnectorsDependencies": [
  "ibossAma"
  ],
  "previewImagesFileNames": [""],
  "version": "1.0.0",
  "title": "iboss Web Usage",
  "templateRelativePath": "ibossWebUsage.json",
  "subtitle": "",
  "provider": "iboss"
},
{
  "workbookKey": "CynerioOverviewWorkbook",
  "logoFileName": "Cynerio.svg",
  "description": "An overview of Cynerio Security events",
  "dataTypesDependencies": ["CynerioEvent_CL"],
  "dataConnectorsDependencies": ["CynerioSecurityEvents"],
  "previewImagesFileNames": ["CynerioOverviewBlack.png", "CynerioOverviewWhite.png"],
  "version": "1.0.0",
  "title": "Cynerio Overview Workbook",
  "templateRelativePath": "CynerioOverviewWorkbook.json",
  "subtitle": "",
  "provider": "Cynerio"
},
{
  "workbookKey": "ReversingLabs-CapabilitiesOverview",
  "logoFileName": "reversinglabs.svg",
  "description": "The ReversingLabs-CapabilitiesOverview workbook provides a high level look at your threat intelligence capabilities and how they relate to your operations.",
  "dataTypesDependencies": [],
  "dataConnectorsDependencies": [],
  "previewImagesFileNames": [
      "ReversingLabsTiSummary-White.png",
      "ReversingLabsTiSummary-Black.png",
      "ReversingLabsOpsSummary-White.png",
      "ReversingLabsOpsSummary-Black.png"
  ],
  "version": "1.1.1",
  "title": "ReversingLabs-CapabilitiesOverview",
  "templateRelativePath": "ReversingLabs-CapabilitiesOverview.json",
  "subtitle": "",
  "provider": "ReversingLabs"
},
{
  "workbookKey": "vCenter",
  "logoFileName": "Azure_Sentinel.svg",
  "description": "This data connector depends on a parser based on Kusto Function **vCenter** to work as expected. [Follow steps to get this Kusto Function](https://aka.ms/sentinel-vCenter-parser)",
  "dataTypesDependencies": [
      "vCenter_CL"
  ],
  "dataConnectorsDependencies": [
      "VMwarevCenter"
  ],
  "previewImagesFileNames": [""],
  "version": "1.0.0",
  "title": "vCenter",
  "templateRelativePath": "vCenter.json",
  "subtitle": "",
  "provider": "VMware"
},
{
  "workbookKey": "SAP-Monitors-AlertsandPerformance",
  "logoFileName": "SAPVMIcon.svg",
  "description": "SAP -Monitors- Alerts and Performance",
  "dataTypesDependencies": [
      "SAPAuditLog"
  ],
  "dataConnectorsDependencies": [
      "SAP"
  ],
  "previewImagesFileNames": [""],
  "version": "2.0.1",
  "title": "SAP -Monitors- Alerts and Performance",
  "templateRelativePath": "SAP -Monitors- Alerts and Performance.json",
  "subtitle": "",
  "provider": "Microsoft"
},
{
  "workbookKey": "SAP-SecurityAuditlogandInitialAccess",
  "logoFileName": "SAPVMIcon.svg",
  "description": "SAP -Security Audit log and Initial Access",
  "dataTypesDependencies": [
      "SAPAuditLog"
  ],
  "dataConnectorsDependencies": [
      "SAP"
  ],
  "previewImagesFileNames": [""],
  "version": "2.0.1",
  "title": "SAP -Security Audit log and Initial Access",
  "templateRelativePath": "SAP -Security Audit log and Initial Access.json",
  "subtitle": "",
  "provider": "Microsoft"
},
{
  "workbookKey": "DNSSolutionWorkbook",
  "logoFileName": "Azure_Sentinel.svg",
  "description": "This workbook is included as part of the DNS Essentials solution and gives a summary of analyzed DNS traffic. It also helps with threat analysis and investigating suspicious Domains, IPs and DNS traffic. DNS Essentials Solution also includes a playbook to periodically summarize the logs, thus enhancing the user experience and improving data search. For effective usage of workbook, we highly recommend enabling the summarization playbook that is provided with this solution.",
  "dataTypesDependencies": [],
  "dataConnectorsDependencies": [],
  "previewImagesFileNames": [
      "DNSDomainWorkbookWhite.png",
      "DNSDomainWorkbookBlack.png"
  ],
  "version": "1.0.0",
  "title": "DNS Solution Workbook",
  "templateRelativePath": "DNSSolutionWorkbook.json",
  "subtitle": "",
  "provider": "Microsoft"
},
{
  "workbookKey": "MicrosoftPowerBIActivityWorkbook",
  "logoFileName": "PowerBILogo.svg",
  "description": "This workbook provides details on Microsoft PowerBI Activity",
  "dataTypesDependencies": [
      "PowerBIActivity"
  ],
  "dataConnectorsDependencies": [
      "Microsoft PowerBI (Preview)"
  ],
  "previewImagesFileNames": [
      "MicrosoftPowerBIActivityWorkbookBlack.png",
      "MicrosoftPowerBIActivityWorkbookWhite.png"
  ],
  "version": "1.0.0",
  "title": "Microsoft PowerBI Activity Workbook",
  "templateRelativePath": "MicrosoftPowerBIActivityWorkbook.json",
  "subtitle": "",
  "provider": "Microsoft"
},
{
  "workbookKey": "MicrosoftThreatIntelligenceWorkbook",
  "logoFileName": "Azure_Sentinel.svg",
  "description": "Gain insights into threat indicators ingestion and search for indicators at scale across Microsoft 1st Party, 3rd Party, On-Premises, Hybrid, and Multi-Cloud Workloads. Indicators Search facilitates a simple interface for finding IP, File, Hash, Sender and more across your data. Seamless pivots to correlate indicators with Microsoft Sentinel: Incidents to make your threat intelligence actionable.",
  "dataTypesDependencies": [
      "ThreatIntelligenceIndicator",
      "SecurityIncident"
  ],
  "dataConnectorsDependencies": [
      "ThreatIntelligence",
      "ThreatIntelligenceTaxii"
  ],
  "previewImagesFileNames": [
      "ThreatIntelligenceWhite.png",
      "ThreatIntelligenceBlack.png"
  ],
  "version": "1.0.0",
  "title": "Threat Intelligence",
  "templateRelativePath": "MicrosoftThreatIntelligence.json",
  "subtitle": "",
  "provider": "Microsoft"
},
  {
    "workbookKey": "MicrosoftDefenderForEndPoint",
    "logoFileName": "Azure_Sentinel.svg",
    "description": "A wokbook to provide details about Microsoft Defender for Endpoint Advance Hunting to Overview & Analyse data brought through M365 Defender Connector.",
    "dataTypesDependencies": [],
    "dataConnectorsDependencies": [],
    "previewImagesFileNames": [
      "microsoftdefenderforendpointwhite.png",
      "microsoftdefenderforendpointblack.png"
    ],
    "version": "1.0.0",
    "title": "Microsoft Defender For EndPoint",
    "templateRelativePath": "MicrosoftDefenderForEndPoint.json",
    "subtitle": "",
    "provider": "Microsoft Sentinel Community"
  },
  {
    "workbookKey": "MicrosoftSentinelDeploymentandMigrationTracker",
    "logoFileName": "Azure_Sentinel.svg",
    "description": "Use this workbook as a tool to define, track, and complete key deployment/migraiton tasks for Microsoft Sentinel. This workbook serves as a central hub for monitoring and configuring key areas of the product without having to leave the workbook and start over.",
    "dataTypesDependencies": [],
    "dataConnectorsDependencies": [],
    "previewImagesFileNames": [
      "microsoftsentineldeploymentandmigration-black.png",
      "microsoftsentineldeploymentandmigration-white.png"
    ],
    "version": "1.1.1",
    "title": "Microsoft Sentinel Deployment and Migration Tracker",
    "templateRelativePath": "MicrosoftSentinelDeploymentandMigrationTracker.json",
    "subtitle": "",
    "provider": "Microsoft Sentinel Community",
    "support": {
      "tier": "Community"
    },
    "author": {
      "name": "Matt Lowe"
    },
    "source": {
      "kind": "Community"
    },
    "categories": {
      "domains": [
        "Platform"
      ]
    }
  },
  {
    "workbookKey": "MicrosoftDefenderForIdentity",
    "logoFileName": "Azure_Sentinel.svg",
    "description": "Use this workbook to analyse the advance hunting data ingested for Defender For Identity.",
    "dataTypesDependencies": [
      "IdentityLogonEvents",
      "IdentityQueryEvents",
      "IdentityDirectoryEvents",
      "SecurityAlert"
    ],
    "dataConnectorsDependencies": [],
    "previewImagesFileNames": [
        "microsoftdefenderforidentity-black.png",
        "microsoftdefenderforidentity-white.png"
    ],
    "version": "1.0.0",
    "title": "Microsoft Defender For Identity",
    "templateRelativePath": "MicrosoftDefenderForIdentity.json",
    "subtitle": "",
    "provider": "Microsoft Sentinel Community"
 },
{
  "workbookKey": "EsetProtect",
  "logoFileName": "eset-logo.svg",
  "description": "Visualize events and threats from Eset protect.",
  "dataTypesDependencies": [
      "ESETPROTECT"
  ],
  "dataConnectorsDependencies": [
      "ESETPROTECT"
  ],
  "previewImagesFileNames": [
      "ESETPROTECTBlack.png",
      "ESETPROTECTWhite.png"
  ],
  "version": "1.0.0",
  "title": "EsetProtect",
  "templateRelativePath": "ESETPROTECT.json",
  "subtitle": "",
  "provider": "Community"
},
{
  "workbookKey": "CyberArkEPMWorkbook",
  "logoFileName": "CyberArk_Logo.svg",
  "description": "Sets the time name for analysis",
  "dataTypesDependencies": [
      "CyberArkEPM_CL"
  ],
  "dataConnectorsDependencies": [
      "CyberArkEPM"
  ],
  "previewImagesFileNames": [
      "CyberArkEPMBlack.png",
      "CyberArkEPMWhite.png"
  ],
  "version": "1.0.0",
  "title": "CyberArk EPM",
  "templateRelativePath": "CyberArkEPM.json",
  "subtitle": "",
  "provider": "CyberArk"
},
{
  "workbookKey": "IncidentTasksWorkbook",
  "logoFileName": "Azure_Sentinel.svg",
  "description": "Use this workbook to review and modify existing incidents with tasks. This workbook provides views that higlight incident tasks that are open, closed, or deleted, as well as incidents with tasks that are either owned or unassigned. The workbook also provides SOC metrics around incident task performance, such as percentage of incidents without tasks, average time to close tasks, and more.",
  "dataTypesDependencies": [],
  "dataConnectorsDependencies": [],
  "previewImagesFileNames": [
    "Tasks-Black.png",
    "Tasks-White.png"
],
  "version": "1.1.0",
  "title": "Incident Tasks Workbook",
  "templateRelativePath": "IncidentTasksWorkbook.json",
  "subtitle": "",
  "provider": "Microsoft"
},
  {
    "workbookKey": "SentinelWorkspaceReconTools",
    "logoFileName": "Azure_Sentinel.svg",
    "description": "A workbook providing investigation tools for key tables. Good for incident response, tuning, and cost optimizaiton. An attempt to bring the Windows EventViewer experience to the cloud.",
    "dataTypesDependencies": [
      "AzureActivity",
      "AuditLogs",
      "SigninLogs",
      "SecurityIncident",
      "SecurityAlert",
      "CommonSecurityLog",
      "Events",
      "SecurityEvents",
      "Syslog",
      "WindowsSecurityEvents"
    ],
    "dataConnectorsDependencies": [
      "AzureActivity",
      "AzureActiveDirectory",
      "SecurityEvents",
      "WindowsSecurityEvents"
    ],
    "previewImagesFileNames": [
      "SentinelWorkspaceReconToolsWhite.png",
      "SentinelWorkspaceReconToolsBlack.png"
    ],
    "version": "1.0.1",
    "title": "Sentinel Workspace Recon Tools",
    "templateRelativePath": "SentinelWorkspaceReconTools.json",
    "subtitle": "",
    "provider": "Microsoft Sentinel Community",
    "support": {
      "tier": "Community"
    },
    "author": {
      "name": "Andrew Blumhardt"
    },
    "source": {
      "kind": "Community"
    },
    "categories": {
      "domains": [
        "Security - Others"
      ]
    }
  },
  {
    "workbookKey": "SyslogOverview",
    "logoFileName": "Azure_Sentinel.svg",
    "description": "A workbook designed to show an overview about the data ingested through Syslog.",
    "dataTypesDependencies": [
      "Syslog"
    ],
    "dataConnectorsDependencies": [],
    "previewImagesFileNames": [
      "syslogoverview-white.png",
      "syslogoverview-black.png"
    ],
    "version": "1.0.0",
    "title": "Syslog Overview",
    "templateRelativePath": "syslogoverview.json",
    "subtitle": "",
    "provider": "Microsoft Sentinel Community",
    "support": {
      "tier": "Community"
    },
    "author": {
      "name": "Samik Roy"
    },
    "source": {
      "kind": "Community"
    },
    "categories": {
      "domains": [
        "Application"
      ]
    }
  },
  {
    "workbookKey": "SentinelHealth",
    "logoFileName": "Azure_Sentinel.svg",
    "description": "A workbook to show data fo Sentinel Health.",
    "dataTypesDependencies": [
      "SentinelHealth"
    ],
    "dataConnectorsDependencies": [],
    "previewImagesFileNames": [
      "SentinelHealthWhite.png",
      "SentinelHealthBlack.png"
    ],
    "version": "1.0.0",
    "title": "Sentinel Health",
    "templateRelativePath": "SentinelHealth.json",
    "subtitle": "",
    "provider": "Microsoft Sentinel Community",
	  "support": {
      "tier": "Microsoft"
    },
    "author": {
      "name": "Samik Roy"
    },
    "source": {
      "kind": "Community"
    },
    "categories": {
      "domains": [ "Platform" ]
    }
  },
  {
    "workbookKey": "MicrosoftSentinelCostGBP",
    "logoFileName": "Azure_Sentinel.svg",
    "description": "This workbook provides an estimated cost in GBP (£) across the main billed items in Microsoft Sentinel: ingestion, retention and automation. It also provides insight about the possible impact of the Microsoft 365 E5 offer.",
    "dataTypesDependencies": [],
    "dataConnectorsDependencies": [],
    "previewImagesFileNames": [ "MicrosoftSentinelCostGBPWhite.png", "MicrosoftSentinelCostGBPBlack.png"],
    "version": "1.6.1",
    "title": "Microsoft Sentinel Cost (GBP)",
    "templateRelativePath": "MicrosoftSentinelCostGBP.json",
    "subtitle": "",
    "provider": "Microsoft Sentinel Community",
	  "support": {
      "tier": "Microsoft"
    },
    "author": {
      "name": "noodlemctwoodle"
    },
    "source": {
      "kind": "Community"
    },
    "categories": {
      "domains": [ "Platform" ]
    }
  },
  {
    "workbookKey": "SentinelCosts",
    "logoFileName": "Azure_Sentinel.svg",
    "description": "A workbook to demonstrate insights into the costs of Sentinel environment.",
    "dataTypesDependencies": [],
    "dataConnectorsDependencies": [],
    "previewImagesFileNames": [
      "SentinelCostsWhite.png",
      "SentinelCostsBlack.png"
    ],
    "version": "1.5.1",
    "title": "Sentinel Costs",
    "templateRelativePath": "SentinelCosts.json",
    "subtitle": "",
    "provider": "Microsoft Sentinel Community",
	  "support": {
      "tier": "Microsoft"
    },
    "author": {
      "name": "Yahya Abulhaj"
    },
    "source": {
      "kind": "Community"
    },
    "categories": {
      "domains": [ "Platform" ]
    }
  },
  {
    "workbookKey": "AnalyticsHealthAudit",
    "logoFileName": "Azure_Sentinel.svg",
    "description": "This workbook provides visibility on the health and audit of your analytics rules. You will be able to find out whether an analytics rule is running as expected and get a list of changes made to an analytic rule.",
    "dataTypesDependencies": ["SentinelHealth", "SentinelAudit"],
    "dataConnectorsDependencies": [],
    "previewImagesFileNames": [ "AnalyticsHealthAuditWhite.png", "AnalyticsHealthAuditBlack.png" ],
    "version": "1.0.0",
    "title": "Analytics Health & Audit",
    "templateRelativePath": "AnalyticsHealthAudit.json",
    "subtitle": "",
    "provider": "Microsoft Sentinel Community",
    "support": {
      "tier": "Microsoft"
    },
    "author": {
      "name": "Microsoft Corporation"
    },
    "source": {
      "kind": "Community"
    },
    "categories": {
      "domains": [
        "IT Operations",
        "Platform"
      ]
    }
  },
  {
    "workbookKey": "AzureLogCoverage",
    "logoFileName": "Azure_Sentinel.svg",
    "description": "This Workbook pulls the current Azure inventory via Azure Resource Graph explorer and compares it with data written to one or more selected Log Analytics workspaces to determine which resources are sending data and which ones are not. This can be used to expose gaps in your logging coverage and/or identify inactive resources.",
    "dataTypesDependencies": [],
    "dataConnectorsDependencies": [],
    "previewImagesFileNames": [
      "AzureLogCoverageWhite1.png",
      "AzureLogCoverageWhite2.png",
      "AzureLogCoverageBlack1.png",
      "AzureLogCoverageBlack2.png"
    ],
    "version": "1.1.0",
    "title": "Azure Log Coverage",
    "templateRelativePath": "AzureLogCoverage.json",
    "subtitle": "",
    "provider": "Microsoft Sentinel Community",
    "support": {
      "tier": "Community"
    },
    "author": {
      "name": "Alex Anders"
    },
    "source": {
      "kind": "Community"
    }
  },
	{
		"workbookKey": "AzureSensitiveOperationsReview",
		"logoFileName": "Azure_Sentinel.svg",
		"description": "Monitor Sesnitive Operations in Azure Activity using Azure Threat Research Matrix ",
		"dataTypesDependencies": [ "AzureActivity" ],
		"dataConnectorsDependencies": [ "AzureActivity" ],
		"previewImagesFileNames": [ "SensitiveoperationSecurityBlack.png", "SensitiveoperationSecurityWhite.png" ],
		"version": "1.0.0",
		"title": "Azure SensitiveOperations Review Workbook",
		"templateRelativePath": "SensitiveOperationsinAzureActivityLogReview.json",
		"subtitle": "",
		"provider": "Microsoft Sentinel community",
		"support": {
            "tier": "Microsoft"
        },
		"author": {
            "name": "Microsoft Corporation"
        },
		"source": {
            "kind": "Community"
        },
		"categories": {
            "domains": [
                "IT Operations",
                "Platform"
            ]
        }
    },
    {
      "workbookKey": "MicrosoftSentinelCostEUR",
      "logoFileName": "Azure_Sentinel.svg",
      "description": "This workbook provides an estimated cost in EUR (€) across the main billed items in Microsoft Sentinel: ingestion, retention and automation. It also provides insight about the possible impact of the Microsoft 365 E5 offer.",
      "dataTypesDependencies": [],
      "dataConnectorsDependencies": [],
      "previewImagesFileNames": [ "MicrosoftSentinelCostEURWhite.png", "MicrosoftSentinelCostEURBlack.png"],
      "version": "1.1.0",
      "title": "Microsoft Sentinel Cost (EUR)",
      "templateRelativePath": "MicrosoftSentinelCostEUR.json",
      "subtitle": "",
      "provider": "Microsoft Sentinel Community",
	    "support": {
      "tier": "Microsoft"
		},
		"author": {
		  "name": "Marco Passanisi"
		},
		"source": {
		  "kind": "Community"
		},
		"categories": {
		  "domains": [ "Platform" ]
		}
    },
    {
      "workbookKey": "LogAnalyticsQueryAnalysis",
      "logoFileName": "Azure_Sentinel.svg",
      "description": "This workbook provides an analysis on Log Analytics Query Logs.",
      "dataTypesDependencies": [],
      "dataConnectorsDependencies": [],
      "previewImagesFileNames": [ "LogAnalyticsQueryAnalysisBlack.PNG", "LogAnalyticsQueryAnalysisWhite.PNG"],
      "version": "1.0.0",
      "title": "Log Analytics Query Analysis",
      "templateRelativePath": "LogAnalyticsQueryAnalysis.json",
      "subtitle": "",
      "provider": "Microsoft Sentinel Community",
	    "support": {
      "tier": "Microsoft"
		},
		"author": {
		  "name": "Samik Roy"
		},
		"source": {
		  "kind": "Community"
		},
		"categories": {
		  "domains": [ "Platform" ]
		}
    },
    {
      "workbookKey": "AcscEssential8",
      "logoFileName": "ACSClogo.svg",
      "description": "This workbook provides insights on the health state of Azure resources against requirements by the ACSC Essential 8.",
      "dataTypesDependencies": [ "DeviceTvmSecureConfigurationAssessment" ],
      "dataConnectorsDependencies": [],
      "previewImagesFileNames": [ "AcscEssential8Black1.png", "AcscEssential8White1.png", "AcscEssential8Black2.png", "AcscEssential8White2.png" ],
      "version": "2.0.0",
      "title": "ACSC Essential 8",
      "templateRelativePath": "AcscEssential8.json",
      "subtitle": "",
      "provider": "Microsoft",
		  "support": {
            "tier": "Microsoft"
        },
		"author": {
            "name": "Microsoft Corporation"
        },
		"source": {
            "kind": "Community"
        },
		"categories": {
            "domains": [
                "Compliance",
				"IT Operations"
            ]
        }
    } ,
    {
      "workbookKey": "TalonInsights",
      "logoFileName": "Talon.svg",
      "description": "This workbook provides Talon Security Insights on Log Analytics Query Logs",
      "dataTypesDependencies": [],
      "dataConnectorsDependencies": [],
      "previewImagesFileNames": [
        "TalonInsightsBlack.png",
        "TalonInsightsWhite.png"
    ],
    "version": "2.0.0",
      "title": "Talon Insights",
      "templateRelativePath": "TalonInsights.json",
      "subtitle": "",
      "provider": "Talon Cyber Security"
    },
    {
      "workbookKey": "manualincident",
      "logoFileName": "Azure_Sentinel.svg",
      "description": "This workbook gives the ability for efficient incident management by enabling manual creation of Microsoft Sentinel incidents directly from within the workbook.",
      "dataTypesDependencies": [ "" ],
      "dataConnectorsDependencies": [ "" ],
      "previewImagesFileNames": [ "ManualincidentWhite.png", "ManualincidentBlack.png" ],
      "version": "1.0.0",
      "title": "Incident Management with Microsoft Sentinel Manual Creation of Incidents Workbook",
      "templateRelativePath": "ManualSentinelIncident.json",
      "subtitle": "",
      "provider": "Microsoft Sentinel community",
      "support": {
        "tier": "Community"
       },
      "author": {
            "name": "Microsoft Sentinel Community"
           },
      "source": {
            "kind": "Community"
        },
      "categories": {
            "domains": [
                "Security - Others"
            ]
        }     
    },
	{
      "workbookKey": "CofenseTriageThreatIndicators",
      "logoFileName": "CofenseTriage.svg",
      "description": "This workbook provides visualization of Cofense Triage threat indicators which are ingested in the Microsoft Sentinel Threat intelligence.",
      "dataTypesDependencies": [
          "ThreatIntelligenceIndicator",
          "Report_links_data_CL"
      ],
      "dataConnectorsDependencies": [
          "CofenseTriageDataConnector"
      ],
      "previewImagesFileNames": [
          "CofenseTriageThreatIndicatorsWhite1.png",
          "CofenseTriageThreatIndicatorsBlack1.png"
      ],
      "version": "1.0",
      "title": "CofenseTriageThreatIndicators",
      "templateRelativePath": "CofenseTriageThreatIndicators.json",
      "subtitle": "",
      "provider": "Cofense"
    },
    {
      "workbookKey": "OptimizationWorkbook",
      "logoFileName": "optimization.svg",
      "description": "This workbook aims to help you gain insights into your current Microsoft Sentinel environment, while also providing recommendations for optimizing costs, improving operational effectiveness, and offering a management overview.",
      "dataTypesDependencies": ["SentinelHealth", "SentinelAudit"],
      "dataConnectorsDependencies": [],
      "previewImagesFileNames": [
        "OptimizationWorkbookBlack.png",
        "OptimizationWorkbookWhite.png"
      ],
      "version": "1.2.1",
      "title": "Microsoft Sentinel Optimization Workbook",
      "templateRelativePath": "OptimizationWorkbook.json",
      "subtitle": "",
      "provider": "Microsoft",
      "support": {
        "tier": "Microsoft"
      },
      "author": {
        "name": "Jeremy Tan, Matthew Lowe, Margaret Mwaura"
      },
      "source": {
        "kind": "Community"
      },
      "categories": {
        "domains": [
          "IT Operations"
        ]
      }
    },
    {
      "workbookKey": "DataCollectionRuleToolkit",
      "logoFileName": "Azure_Sentinel.svg",
      "description": "Use this workbook solution to create, review, and modify data collection rules for Microsoft Sentinel. This workbook provides a click-through experience that centralizes key components from Microsoft Sentinel, Azure Log Analytics, and Azure Monitor to enable users to create new DCRs, modify existing DCRs, and review all DCRs in the environment.",
      "dataTypesDependencies": [],
      "dataConnectorsDependencies": [],
      "previewImagesFileNames": [ "Dcr-toolkit-Black.png", "Dcr-toolkit-White.png"],
      "version": "1.2.0",
      "title": "Data Collection Rule Toolkit",
      "templateRelativePath": "DCR-Toolkit.json",
      "subtitle": "",
      "provider": "Microsoft Sentinel Community",
      "support": {
          "tier": "Community"
      },
      "author": {
              "name": "Microsoft Sentinel Community"
          },
      "source": {
              "kind": "Community"
          },
      "categories": {
              "domains": [
                  "Data Collection"
              ]
          }
  },
 
  {
        "workbookKey": "NetskopeWorkbook",
        "logoFileName": "Netskope_logo.svg",
        "description": "Gain insights and comprehensive monitoring into Netskope events data by analyzing traffic and user activities.\nThis workbook provides insights into various Netskope events types such as Cloud Firewall, Network Private Access, Applications, Security Alerts as well as Web Transactions.\nYou can use this workbook to get visibility in to your Netskope Security Cloud and quickly identify threats, anamolies, traffic patterns, cloud application useage, blocked URL addresses and more.",
        "dataTypesDependencies": [
          "Netskope_Events_CL",
          "Netskope_Alerts_CL",
          "Netskope_WebTX_CL"
      ],
      "dataConnectorsDependencies": [],
      "previewImagesFileNames": [
          "Netskope-ApplicationEvents-Black.png",
          "Netskope-ApplicationEvents-White.png",
          "Netskope-SecurityAlerts-DLP-Black.png",
          "Netskope-SecurityAlerts-DLP-White.png",
          "Netskope-NetworkEvents-CFW-Black.png",
          "Netskope-NetworkEvents-CFW-White.png",
          "Netskope-SecurityAlerts-Malsite-Black.png",
          "Netskope-SecurityAlerts-Malsite-White.png",
          "Netskope-NetworkEvents-NPA-Black.png",
          "Netskope-NetworkEvents-NPA-White.png",
          "Netskope-SecurityAlerts-Malware-White.png",
          "Netskope-SecurityAlerts-Malware-Black.png",
          "Netskope-SecurityAlerts-BehaviorAnalytics-Black.png",
          "Netskope-SecurityAlerts-BehaviorAnalytics-White.png",
          "Netskope-SecurityAlerts-Overview-Black.png",
          "Netskope-SecurityAlerts-Overview-White.png",
          "Netskope-SecurityAlerts-CompormisedCredentials-Black.png",
          "Netskope-SecurityAlerts-CompromisedCredentials-White.png",
          "Netskope-WebTransactions-Black.png",
          "Netskope-WebTransactions-White.png"
      ],
        "version": "1.0",
        "title": "Netskope",
        "templateRelativePath": "NetskopeEvents.json",
        "subtitle": "",
        "provider": "Netskope"
      },
      {
        "workbookKey": "AIShield",
        "logoFileName": "AIShield_Logo.svg",
        "description": "Visualize events generated by AIShield. This workbook is dependent on a parser AIShield which is a part of the solution deployment.",
        "dataTypesDependencies": [
            "AIShield"
        ],
        "dataConnectorsDependencies": [
            "AIShield"
        ],
        "previewImagesFileNames": [
            "AIShieldBlack.png",
            "AIShieldWhite.png"
        ],
        "version": "1.0.0",
        "title": "AIShield Workbook",
        "templateRelativePath": "AIShield.json",
        "subtitle": "",
        "provider": "Community"
    },
  {
    "workbookKey": "AdvancedWorkbookConcepts",
    "logoFileName": "Azure_Sentinel.svg",
    "description": "Use this workbook to view and learn advanced concepts for workbooks in Azure Monitor and Microsoft Sentinel. Examples are provided in order to teach users how the concepts look, work, and are built.",
    "dataTypesDependencies": [],
    "dataConnectorsDependencies": [],
    "previewImagesFileNames": [ "Advancedworkbookconcepts-Black.png", "Advancedworkbookconcepts-White.png"],
    "version": "1.1.0",
    "title": "Advanced Workbook Concepts",
    "templateRelativePath": "AdvancedWorkbookConcepts.json",
    "subtitle": "",
    "provider": "Microsoft Sentinel Community",
    "support": {
        "tier": "Microsoft"
    },
"author": {
        "name": "Microsoft Sentinel Community"
    },
"source": {
        "kind": "Community"
    },
"categories": {
        "domains": [
            "Workbooks",
            "Reporting",
            "Visualization"
        ]
    }	  
},
{
  "workbookKey": "NetCleanProActiveWorkbook",
  "logoFileName": "NetCleanImpactLogo.svg",
  "description": "This workbook provides insights on NetClean ProActive Incidents.",
  "dataTypesDependencies": [
      "Netclean_Incidents_CL"
  ],
  "dataConnectorsDependencies": [
      "Netclean_ProActive_Incidents"
  ],
  "previewImagesFileNames": [
      "NetCleanProActiveBlack1.png",
      "NetCleanProActiveBlack2.png",
      "NetCleanProActiveWhite1.png",
      "NetCleanProActiveWhite2.png"
  ],
  "version": "1.0.0",
  "title": "NetClean ProActive",
  "templateRelativePath": "NetCleanProActiveWorkbook.json",
  "subtitle": "",
  "provider": "NetClean"
  },
  {
    "workbookKey": "AutomationHealth",
    "logoFileName": "Azure_Sentinel.svg",
    "description": "Have a holistic overview of your automation health, gain insights about failures, correlate Microsoft Sentinel health with Logic Apps diagnostics logs and deep dive automation details per incident",
    "dataTypesDependencies": [
      "SentinelHealth"
    ],
    "dataConnectorsDependencies": [],
    "previewImagesFileNames": [
      "AutomationHealthBlack.png",
      "AutomationHealthWhite.png"
  ],
    "version": "2.0.0",
    "title": "Automation health",
    "templateRelativePath": "AutomationHealth.json",
    "subtitle": "",
    "provider": "Microsoft Sentinel Community"
  },
{
    "workbookKey": "PlaybooksHealth",
    "logoFileName": "Azure_Sentinel.svg",
    "description": "The workbook will provide you with deeper insights regarding the status, activity, and billing of each playbook. You can use the workbook's logic to monitor the general health of the playbooks.",
    "dataTypesDependencies": [],
    "dataConnectorsDependencies": [],
    "previewImagesFileNames": [
      "PlaybookHealthWhite.PNG",
      "PlaybookHealthBlack.PNG"
    ],
    "version": "1.0.0",
    "title": "Playbooks health monitoring (preview)",
    "templateRelativePath": "PlaybookHealth.json",
    "subtitle": "",
    "provider": "Microsoft Sentinel Community",
    "support": {
      "tier": "Microsoft"
    },
    "author": {
      "name": "Microsoft Corporation"
    },
    "source": {
      "kind": "Community"
    },
    "categories": {
      "domains": [
        "IT Operations",
        "Platform"
      ]
    }
  },
  {
    "workbookKey": "CiscoSDWANWorkbook",
    "logoFileName": "cisco-logo-72px.svg",
    "description": "Cisco SD-WAN Workbook equips administrators with the necessary tools to implement robust security measures and stay ahead of emerging threats.By leveraging the insights and recommendations provided in the workbook, network administrators can effectively protect their SD-WAN infrastructure from potential vulnerabilities and ensure a secure and reliable network connectivity for their organization.",
    "dataTypesDependencies": [
        "Syslog",
        "CiscoSDWANNetflow_CL"
    ],
    "dataConnectorsDependencies": ["CiscoSDWAN"],
    "previewImagesFileNames": [
        "CiscoSDWANWhite1.png",
        "CiscoSDWANWhite2.png",
        "CiscoSDWANWhite3.png",
        "CiscoSDWANBlack1.png",
        "CiscoSDWANBlack2.png",
        "CiscoSDWANBlack3.png"
    ],
    "version": "1.0.0",
    "title": "Cisco SD-WAN",
    "templateRelativePath": "CiscoSDWAN.json",
    "provider": "Cisco"
  },
  {
    "workbookKey": "SAP-AuditControls",
    "logoFileName": "SAPVMIcon.svg",
    "description": "SAP -Audit Controls (Preview)",
    "dataTypesDependencies": [
        "SAPAuditLog"
    ],
    "dataConnectorsDependencies": [
        "SAP"
    ],
    "previewImagesFileNames": [""],
    "version": "1.0.0",
    "title": "SAP -Audit Controls (Preview)",
    "templateRelativePath": "SAP -Audit Controls (Preview).json",
    "subtitle": "",
    "provider": "Microsoft"
},
  {
    "workbookKey": "ZoomReports",
    "logoFileName": "Azure_Sentinel.svg",
    "description": "Visualize various details & visuals on Zoom Report data ingested though the solution. This also have a dependency on the parser which is available as a part of Zoom solution named Zoom",
    "dataTypesDependencies": [ "Zoom" ],
    "dataConnectorsDependencies": ["Zoom Reports"],
    "previewImagesFileNames": [ "ZoomReportsBlack.png", "ZoomReportsWhite.png" ],
    "version": "1.0.0",
    "title": "Zoom Reports",
    "templateRelativePath": "ZoomReports.json",
    "subtitle": "",
    "provider": "Community"
  },
  {
    "workbookKey": "InsiderRiskManagementWorkbook",
    "logoFileName": "Azure_Sentinel.svg",
    "description": "The Microsoft Insider Risk Management Workbook integrates telemetry from 25+ Microsoft security products to provide actionable insights into insider risk management. Reporting tools provide \u201cGo to Alert\u201d links to provide deeper integration between products and a simplified user experience for exploring alerts. ",
    "dataTypesDependencies": [
      "SigninLogsSigninLogs",
      "AuditLogs",
      "AzureActivity",
      "OfficeActivity",
      "InformationProtectionLogs_CL",
      "SecurityIncident"
    ],
    "dataConnectorsDependencies": [],
    "previewImagesFileNames": [
      "InsiderRiskManagementBlack.png",
      "InsiderRiskManagementWhite.png"
    ],
    "version": "1.0.0",
    "title": "Insider Risk Management",
    "templateRelativePath": "InsiderRiskManagement.json",
    "subtitle": "",
    "provider": "Microsoft"
  },
  {
  "workbookKey": "Fortiweb-workbook",
  "logoFileName": "Azure_Sentinel.svg",
  "description": "This workbook depends on a parser based on a Kusto Function to work as expected [**Fortiweb**](https://aka.ms/sentinel-FortiwebDataConnector-parser) which is deployed with the Microsoft Sentinel Solution.",
  "dataTypesDependencies": [
    "CommonSecurityLog"
  ],
  "dataConnectorsDependencies": [
  "FortinetFortiWeb"
  ],
  "previewImagesFileNames": [""],
  "version": "1.0.0",
  "title": "Fortiweb-workbook",
  "templateRelativePath": "Fortiweb-workbook.json",
  "subtitle": "",
  "provider": "Microsoft"
  },
  {
    "workbookKey": "WebSessionEssentialsWorkbook",
    "logoFileName": "Azure_Sentinel.svg",
    "description": "The 'Web Session Essentials' workbook provides real-time insights into activity and potential threats in your network. This workbook is designed for network teams, security architects, analysts, and consultants to monitor, identify and investigate threats on Web servers, Web Proxies and Web Security Gateways assets. This Workbook gives a summary of analysed web traffic and helps with threat analysis and investigating suspicious http traffic.",
    "dataTypesDependencies": [],
    "dataConnectorsDependencies": [],
    "previewImagesFileNames": [
      "WebSessionEssentialsWorkbookWhite.png",
      "WebSessionEssentialsWorkbookBlack.png"
    ],
    "version": "1.0.0",
    "title": "Web Session Essentials Workbook",
    "templateRelativePath": "WebSessionEssentials.json",
    "subtitle": "",
    "provider": "Microsoft"
  },
  {
    "workbookKey": "IslandAdminAuditOverview",
    "logoFileName": "island.svg",
    "description": "This workbook provides a view into the activities of administrators in the Island Management Console.",
    "dataTypesDependencies": [],
    "dataConnectorsDependencies": [],
    "previewImagesFileNames": [""],
    "version": "1.0.0",
    "title": "Island Admin Audit Overview",
    "templateRelativePath": "IslandAdminAuditOverview.json",
    "subtitle": "",
    "provider": "Island"
  },
  {
  "workbookKey": "IslandUserActivityOverview",
  "logoFileName": "island.svg",
  "description": "This workbook provides a view into the activities of users while using the Island Enterprise Browser.",
  "dataTypesDependencies": [],
  "dataConnectorsDependencies": [],
  "previewImagesFileNames": [""],
  "version": "1.0.0",
  "title": "Island User Activity Overview",
  "templateRelativePath": "IslandUserActivityOverview.json",
  "subtitle": "",
  "provider": "Island"
  },
  {
    "workbookKey": "BloodHoundEnterpriseAttackPathWorkbook",
    "logoFileName": "BHE_Logo.svg",
    "description": "Gain insights into BloodHound Enterprise attack paths.",
    "dataTypesDependencies": [ "BloodHoundEnterprise" ],
    "dataConnectorsDependencies": [ "BloodHoundEnterprise" ],
    "previewImagesFileNames": [""],
    "version": "1.0",
    "title": "BloodHound Enterprise Attack Paths",
    "templateRelativePath": "BloodHoundEnterpriseAttackPath.json",
    "subtitle": "",
    "provider": "SpecterOps"
},
{
    "workbookKey": "BloodHoundEnterprisePostureWorkbook",
    "logoFileName": "BHE_Logo.svg",
    "description": "Gain insights into BloodHound Enterprise domain posture.",
    "dataTypesDependencies": [ "BloodHoundEnterprise" ],
    "dataConnectorsDependencies": [ "BloodHoundEnterprise" ],
    "previewImagesFileNames": [""],
    "version": "1.0",
    "title": "BloodHound Enterprise Posture",
    "templateRelativePath": "BloodHoundEnterprisePosture.json",
    "subtitle": "",
    "provider": "SpecterOps"
},
{
  "workbookKey": "BitSightWorkbook",
  "logoFileName": "BitSight.svg",
  "description": "Gain insights into BitSight data.",
  "dataTypesDependencies": ["Alerts_data_CL", "Breaches_data_CL", "Company_details_CL", "Company_rating_details_CL", "Diligence_historical_statistics_CL", "Diligence_statistics_CL", "Findings_summary_CL", "Findings_data_CL", "Graph_data_CL", "Industrial_statistics_CL", "Observation_statistics_CL"],
  "dataConnectorsDependencies": ["BitSightDatConnector"],
  "previewImagesFileNames": ["BitSightWhite1.png","BitSightBlack1.png"],
  "version": "1.0.0",
  "title": "BitSight",
  "templateRelativePath": "BitSightWorkbook.json",
  "subtitle": "",
  "provider": "BitSight"
},
  {
    "workbookKey": "VectraXDR",
    "logoFileName": "AIVectraDetect.svg",
    "description": "This workbook provides visualization of Audit, Detections, Entity Scoring, Lockdown and Health data.",
    "dataTypesDependencies": [
        "Audits_Data_CL",
        "Detections_Data_CL",
        "Entity_Scoring_Data_CL",
        "Lockdown_Data_CL",
        "Health_Data_CL"
    ],
    "dataConnectorsDependencies": [
        "VectraDataConnector"
    ],
    "previewImagesFileNames": [
        "VectraXDRWhite1.png",
        "VectraXDRWhite2.png",
        "VectraXDRWhite3.png",
        "VectraXDRWhite4.png",
        "VectraXDRWhite5.png",
        "VectraXDRBlack1.png",
        "VectraXDRBlack2.png",
        "VectraXDRBlack3.png",
        "VectraXDRBlack4.png",
        "VectraXDRBlack5.png"
    ],
    "version": "1.0.0",
    "title": "Vectra XDR",
    "templateRelativePath": "VectraXDR.json",
    "subtitle": "",
    "provider": "Vectra"
  },
  {
  "workbookKey": "CloudflareWorkbook",
  "logoFileName": "cloudflare.svg",
  "description": "Gain insights into Cloudflare events. You will get visibility on your Cloudflare web traffic, security, reliability.",
  "dataTypesDependencies": [ "Cloudflare_CL" ],
  "dataConnectorsDependencies": [ "CloudflareDataConnector" ],
  "previewImagesFileNames": ["CloudflareOverviewWhite01.png", "CloudflareOverviewWhite02.png", "CloudflareOverviewBlack01.png", "CloudflareOverviewBlack02.png"],
  "version": "1.0",
  "title": "Cloudflare",
  "templateRelativePath": "Cloudflare.json",
  "subtitle": "",
  "provider": "Cloudflare"
},
{
    "workbookKey": "CofenseIntelligenceWorkbook",
    "logoFileName": "CofenseTriage.svg",
    "description": "This workbook provides visualization of Cofense Intelligence threat indicators which are ingested in the Microsoft Sentinel Threat intelligence.",
    "dataTypesDependencies": [
        "ThreatIntelligenceIndicator",
        "Malware_Data"
    ],
    "dataConnectorsDependencies": [
        "CofenseIntelligenceDataConnector"
    ],
    "previewImagesFileNames": [
        "CofenseIntelligenceWhite1.png",
        "CofenseIntelligenceBlack1.png"
    ],
    "version": "1.0",
    "title": "CofenseIntelligenceThreatIndicators",
    "templateRelativePath": "CofenseIntelligenceThreatIndicators.json",
    "subtitle": "",
    "provider": "Cofense"
},
{
  "workbookKey": "EgressDefendMetricWorkbook",
  "logoFileName": "Egress-logo.svg",
  "description": "A workbook providing insights into Egress Defend.",
  "dataTypesDependencies": ["EgressDefend_CL"],
  "previewImagesFileNames": [ "EgressDefendMetricWorkbookBlack01.png", "EgressDefendMetricWorkbookWhite01.png" ],
  "version": "1.0.0",
  "title": "Egress Defend Insights",
  "templateRelativePath": "DefendMetrics.json",
  "subtitle": "Defend Metrics",
  "provider": "Egress Software Technologies"
  },
  {
    "workbookKey": "UserWorkbook-alexdemichieli-github-update-1",
    "logoFileName": "GitHub.svg",
    "description": "Gain insights to GitHub activities that may be interesting for security.",
    "dataTypesDependencies": [
        "GitHubAuditLogPolling_CL"
    ],
    "dataConnectorsDependencies": [
        "GitHubEcAuditLogPolling"
    ],
    "previewImagesFileNames": [""],
    "version": "1.0.0",
    "title": "GitHub Security",
    "templateRelativePath": "GitHubAdvancedSecurity.json",
    "subtitle": "",
    "provider": "Microsoft"
},
{
    "workbookKey": "SalemDashboard",
    "logoFileName": "salem_logo.svg",
    "description": "Monitor Salem Performance",
    "dataTypesDependencies": [ "SalemAlerts_CL" ],
    "dataConnectorsDependencies": [],
    "previewImagesFileNames": [""],
    "version": "1.0.0",
    "title": "Salem Alerts Workbook",
    "templateRelativePath": "SalemDashboard.json",
    "subtitle": "",
    "provider": "SalemCyber"
},
{
  "workbookKey": "MimecastAuditWorkbook",
  "logoFileName": "Mimecast.svg",
  "description": "A workbook providing insights into Mimecast Audit.",
  "dataTypesDependencies": [
      "MimecastAudit_CL"
  ],
  "previewImagesFileNames": [
      "MimecastAuditBlack1.png",
      "MimecastAuditBlack2.png",
      "MimecastAuditWhite1.png",
      "MimecastAuditWhite2.png"
  ],
  "version": "1.0.0",
  "title": "MimecastAudit",
  "templateRelativePath": "MimecastAudit.json",
  "subtitle": "Mimecast Audit",
  "provider": "Mimecast"
},
{
  "workbookKey": "MailGuard365Workbook",
  "logoFileName": "MailGuard365_logo.svg",
  "description": "MailGuard 365 Workbook",
  "dataTypesDependencies": [
    "MailGuard365_Threats_CL"
  ],
  "dataConnectorsDependencies": [
    "MailGuard365"
  ],
  "previewImagesFileNames": ["MailGuard365WorkbookWhite1.png",
    "MailGuard365WorkbookWhite2.png",
    "MailGuard365WorkbookBlack1.png",
    "MailGuard365WorkbookBlack2.png"
],
  "version": "1.0.0",
  "title": "MailGuard365",
  "templateRelativePath": "MailGuard365Dashboard.json",
  "subtitle": "",
  "provider": "MailGuard 365"
},
{
  "workbookKey": "MimecastTIRegionalWorkbook",
  "logoFileName": "Mimecast.svg",
  "description": "A workbook providing insights into Mimecast Regional Threat indicator.",
  "dataTypesDependencies": ["ThreatIntelligenceIndicator"],
  "dataConnectorsDependencies": [
     "MimecastTIRegionalConnectorAzureFunctions"
  ],
  "previewImagesFileNames": [
      "MimecastTIReginalWhite.png",
      "MimecastTIRegionalBlack.png"
  ],
  "version": "1.0.0",
  "title": "MimecastTIRegional",
  "templateRelativePath": "MimecastTIRegional.json",
  "subtitle": "Mimecast TI Regional",
  "provider": "Mimecast"
},
{
    "workbookKey": "DataminrPulseAlerts",
    "logoFileName": "DataminrPulse.svg",
    "description": "This Workbook provides insight into the data coming from DataminrPulse.",
    "dataTypesDependencies": ["DataminrPulse_Alerts_CL"],
    "dataConnectorsDependencies": ["DataminrPulseAlerts"],
    "previewImagesFileNames": [ "DataminrPulseAlertsBlack1.png",
        "DataminrPulseAlertsBlack2.png",
        "DataminrPulseAlertsBlack3.png",
        "DataminrPulseAlertsBlack4.png",
        "DataminrPulseAlertsBlack5.png",
        "DataminrPulseAlertsWhite1.png",
        "DataminrPulseAlertsWhite2.png",
        "DataminrPulseAlertsWhite3.png",
        "DataminrPulseAlertsWhite4.png",
        "DataminrPulseAlertsWhite5.png"
    ],
    "version": "1.0.0",
    "title": "Dataminr Pulse Alerts",
    "templateRelativePath": "DataminrPulseAlerts.json",
    "provider": "Dataminr"
},
{
    "workbookKey": "DoDZeroTrustWorkbook",
    "logoFileName": "",
    "description": "This workbook solution provides an intuitive, customizable, framework intended to help track/report Zero Trust implementation in accordance with the latest DoD Zero Trust Strategy.",
    "dataTypesDependencies": [],
    "dataConnectorsDependencies": [],
    "previewImagesFileNames": [
      "DoDZeroTrustWorkbook1Black.png",
      "DoDZeroTrustWorkbook2Black.png",
      "DoDZeroTrustWorkbook3Black.png",
      "DoDZeroTrustWorkbook1White.png",
      "DoDZeroTrustWorkbook2White.png",
      "DoDZeroTrustWorkbook3White.png"
    ],
    "version": "1.1.0",
    "title": "DoD Zero Trust Strategy Workbook",
    "templateRelativePath": "DoDZeroTrustWorkbook.json",
    "subtitle": "",
    "provider": "Microsoft",
    "support": {
      "tier": "Microsoft"
    },
    "author": {
      "name": "Lili Davoudian, Chhorn Lim, Jay Pelletier, Michael Crane"
    },
    "source": {
      "kind": "Community"
    },
    "categories": {
      "domains": [
        "IT Operations"
      ]
    }
},
{
    "workbookKey": "GreyNoiseIntellegenceOverviewWorkbook",
    "logoFileName": "greynoise_logomark_black.svg",
    "description": "This workbook provides visualization of GreyNoise Intelligence threat indicators which are ingested in the Microsoft Sentinel Threat intelligence.",
    "dataTypesDependencies": [
        "ThreatIntelligenceIndicator"
    ],
    "dataConnectorsDependencies": [
        "GreyNoise2SentinelAPI"
    ],
    "previewImagesFileNames": [
        "GreyNoiseOverviewWhite.png",
        "GreyNoiseOverviewBlack.png"
    ],
    "version": "1.0",
    "title": "GreyNoise Intelligence Threat Indicators",
    "templateRelativePath": "GreyNoiseOverview.json",
    "subtitle": "",
    "provider": "GreyNoise Intelligence, Inc."
},
{
    "workbookKey": "WizFindingsWorkbook",
    "logoFileName": "Wiz_logo.svg",
    "description": "A visualized overview of Wiz Findings.\nExplore, analize and learn about your security posture using Wiz Findings Overview",
    "dataTypesDependencies": [
      "WizIssues_CL",
      "WizVulnerabilities_CL",
      "WizAuditLogs_CL"
    ],
    "dataConnectorsDependencies": [
      "Wiz"
    ],
    "previewImagesFileNames": [
      "WizFindingsBlack1.png",
      "WizFindingsBlack2.png",
      "WizFindingsBlack3.png",
      "WizFindingsWhite1.png",
      "WizFindingsWhite2.png",
      "WizFindingsWhite3.png"
    ],
    "version": "1.0.0",
    "title": "Wiz Findings overview",
    "templateRelativePath": "WizFindings.json",
    "subtitle": "",
    "provider": "Wiz"
},
{
    "workbookKey": "ThreatConnectOverviewWorkbook",
    "logoFileName": "ThreatConnect.svg",
    "description": "This workbook provides visualization of ThreatConnect threat indicators which are ingested in the Microsoft Sentinel Threat intelligence.",
    "dataTypesDependencies": [
        "ThreatIntelligenceIndicator"
    ],
    "dataConnectorsDependencies": [
        "ThreatIntelligence"
    ],
    "previewImagesFileNames": [
        "ThreatConnectOverviewBlack.png",
        "ThreatConnectOverviewWhite.png"
    ],
    "version": "1.0.0",
    "title": "ThreatConnect Overview Workbook",
    "templateRelativePath": "ThreatConnectOverview.json",
    "subtitle": "",
    "provider": "ThreatConnect, Inc."
},  
{
  "workbookKey": "Sentinel_Central",
  "logoFileName": "Azure_Sentinel.svg",
  "description": "Use this report to view Incident (and Alert data) across many workspaces, this works with Azure Lighthouse and across any subscription you have access to.",
  "dataTypesDependencies": ["SecurityEvent"],
  "dataConnectorsDependencies": ["IdentityAndAccessWhite.png", "IdentityAndAccessBlack.png"],
  "previewImagesFileNames": [ "SentinelCentralBlack.png", "SentinelCentralWhite.png"],
  "version": "2.1.2",
  "title": "Sentinel Central",
  "templateRelativePath": "Sentinel_Central.json",
  "subtitle": "",
  "provider": "Microsoft Sentinel community",
  "support": {
    "tier": "Community"
  },
  "author": {
    "name": "Clive Watson"
  },
  "source": {
    "kind": "Community"
  },
  "categories": {
    "domains": [
      "Security"
    ]
 }
},
{
      "workbookKey": "AuthomizeWorkbook",
      "logoFileName": "Authomize.svg",
      "description": "Manage your Authorization Security Lifecycle across all XaaS environments and Private Clouds. Using Authomize AI-based engine continuously monitor the relationships between identities and assets and gain insight into security risks and events.",
      "dataTypesDependencies": [ "Authomize_v2_CL" ],
      "dataConnectorsDependencies": [ "Authomize" ],
      "previewImagesFileNames": [ "AuthomizeITDREventMonitoring-Black.png", "AuthomizeITDREventMonitoring-White.png" ],
      "version": "1.0.0",
      "title": "Authomize ITDR Event Monitoring for Identities",
      "templateRelativePath": "Authomize.json",
      "subtitle": "",
      "provider": "Authomize"
    },
{
  "workbookKey": "GigamonConnector",
  "logoFileName": "gigamon.svg",
  "description": "A visualized overview of Gigamon AMX Data Connector .\nExplore, analize and learn about your security posture using Gigamon AMX data connector Overview.",
  "dataTypesDependencies": [
    "Gigamon_CL"
  ],
  "dataConnectorsDependencies": [
    "GigamonDataConnector"
  ],
  "previewImagesFileNames": [
    "GigamonWorkbookBlack.png",
    "GigamonWorkbookWhite.png"
  ],
  "version": "1.0.0",
  "title": "Gigamon Workbook",
  "templateRelativePath": "Gigamon.json",
  "subtitle": "",
  "provider": "Gigamon"
},
{
  "workbookKey": "PrancerSentinelAnalyticsWorkbook",
  "description": "Monitor and analyze Prancer PAC and CSPM scan results.",
  "logoFileName": "Prancer.svg",
  "dataTypesDependencies": [
     "prancer_CL"
  ],
  "dataConnectorsDependencies": [
     "PrancerLogData"
  ],
  "previewImagesFileNames": [
    "PrancerBlack.png",
    "PrancerWhite.png"
  ],
  "version": "1.0.0",
  "title": "Prancer Microsoft Sentinel Analytics Workbook",
  "templateRelativePath": "PrancerSentinelAnalytics.json",
  "subtitle": "",
  "provider": "Prancer"
},
{
"workbookKey": "ValenceSecurityAlertsWorkbook",
"logoFileName": "ValenceSecurityLogo.svg",
"description": "SaaS security alerts from Valence Security.",
"dataTypesDependencies": [
  "ValenceAlert_CL"
],
"dataConnectorsDependencies": [
  "ValenceSecurity"
],
"previewImagesFileNames": [
  "ValenceAlertsBlack.png",
  "ValenceAlertsWhite.png"
],
"version": "1.0.0",
"title": "Valence Security Alerts Workbook",
"templateRelativePath": "ValenceAlertsWorkbook.json",
"subtitle": "",
"provider": "Valence Security"
},
{
"workbookKey": "MalwareProtectionEssentialsWorkbook",
"logoFileName": "Azure_Sentinel.svg",
"description": "This workbook provides details about Suspicious Malware Activities from File, Process and Registry events generated by EDR (Endpoint Detection and Response) solutions.",
"dataTypesDependencies": ["_ASim_FileEvent", "_ASim_ProcessEvent"],
"previewImagesFileNames": [
	"MalwareProtectionEssentialsWhite.png",
	"MalwareProtectionEssentialsBlack.png"
],
"version": "1.0.0",
"title": "Malware Protection Essentials",
"templateRelativePath": "MalwareProtectionEssentialsWorkbook.json",
"subtitle": "",
"provider": "Microsoft Sentinel community"
},
{
<<<<<<< HEAD
  "workbookKey": "VaronisSaaSWorkbook",
  "logoFileName": "VaronisLogo.svg",
  "description": "Security alerts from Varonis SaaS",
  "dataTypesDependencies": [
    "VaronisAlerts_CL"
  ],
  "dataConnectorsDependencies": [
    "VaronisSaaS"
  ],
  "previewImagesFileNames": [
    "VaronisSaaSAssetsBlack.png",
    "VaronisSaaSAssetsWhite.png",
    "VaronisSaaSDevicesBlack.png",
    "VaronisSaaSDevicesWhite.png",
    "VaronisSaaSMainBlack.png",
    "VaronisSaaSMainWhite.png",
    "VaronisSaaSThreatsBlack.png",
    "VaronisSaaSThreatsWhite.png",
    "VaronisSaaSUsersBlack.png",
    "VaronisSaaSUsersWhite.png"
  ],
  "version": "1.0.0",
  "title": "Varonis SaaS Workbook",
  "templateRelativePath": "VaronisSaaS.json",
  "subtitle": "",
  "provider": "Varonis"
  }
=======
  "workbookKey": "FortinetFortiNdrCloudWorkbook",
  "logoFileName": "fortinet_logo.svg",
  "description": "Gain insights into Fortinet FortiNDR CLoud events, including the Suricata, Observatino and Detections data.",
  "dataTypesDependencies": [
    "FncEventsSuricata_CL",
    "FncEventsObservation_CL",
    "FncEventsDetections_CL"
  ],
  "dataConnectorsDependencies": [
    "FortinetFortiNdrCloudDataConnector"
  ],
  "previewImagesFileNames": [
    "FncDetectionDashboardBlack.png",
    "FncDetectionDashboardWhite.png",
    "FncObservationDashboardBlack.png",
    "FncObservationDashboardWhite.png",
    "FncSuricataDashboardBlack.png",
    "FncSuricataDashboardWhite.png",
    "FncMainDashboardBlack.png",
    "FncMainDashboardWhite.png"
  ],
  "version": "1.0.0",
  "title": "FortiNDR Cloud",
  "templateRelativePath": "FortinetFortiNdrCloudWorkbook.json",
  "subtitle": "",
  "provider": "Fortinet"
}
>>>>>>> 516e3321
]<|MERGE_RESOLUTION|>--- conflicted
+++ resolved
@@ -6912,7 +6912,6 @@
 "provider": "Microsoft Sentinel community"
 },
 {
-<<<<<<< HEAD
   "workbookKey": "VaronisSaaSWorkbook",
   "logoFileName": "VaronisLogo.svg",
   "description": "Security alerts from Varonis SaaS",
@@ -6939,8 +6938,8 @@
   "templateRelativePath": "VaronisSaaS.json",
   "subtitle": "",
   "provider": "Varonis"
-  }
-=======
+  },
+  {
   "workbookKey": "FortinetFortiNdrCloudWorkbook",
   "logoFileName": "fortinet_logo.svg",
   "description": "Gain insights into Fortinet FortiNDR CLoud events, including the Suricata, Observatino and Detections data.",
@@ -6968,5 +6967,4 @@
   "subtitle": "",
   "provider": "Fortinet"
 }
->>>>>>> 516e3321
 ]