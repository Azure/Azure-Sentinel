--- conflicted
+++ resolved
@@ -9754,26 +9754,6 @@
 		"provider": "Microsoft"
 	},
 	{
-<<<<<<< HEAD
-		"workbookKey": "CybleVisionAlertsWorkbook",
-		"logoFileName": "CybleLogo.svg",
-		"description": "This Workbook is used to display and analyze Cyble Vision Alerts. Cyble Vision is a threat intelligence platform that provides real-time monitoring of an organization's digital footprint across the dark, deep, and surface web.",
-		"dataTypesDependencies": [
-			"CybleVisionAlerts_CL"
-		],
-		"dataConnectorsDependencies": [
-			"CybleVisionAlerts"
-		],
-		"previewImagesFileNames": [
-			"CybleAlertsWhite.png",
-			"CybleAlertsBlack.png"
-		],
-		"version": "1.0.1",
-		"title": "Cyble Vision Alerts Workbook  (Preview)",
-		"templateRelativePath": "CybleVisionAlertsWorkbook.json",
-		"subtitle": "",
-		"provider": "Cyble Inc."
-=======
 		"workbookKey": "LookoutEventsV2",
 		"logoFileName": "lookout.svg",
 		"description": "This workbook leverages the enhanced Lookout Mobile Risk API v2 data with comprehensive field extraction and advanced threat intelligence. It depends on the LookoutEvents parser deployed with the Azure Sentinel Solution.",
@@ -9848,6 +9828,25 @@
 		"templateRelativePath": "LookoutSecurityInvestigationDashboard.json",
 		"subtitle": "",
 		"provider": "Lookout"
->>>>>>> 5ed59d82
+	},
+	{
+		"workbookKey": "CybleVisionAlertsWorkbook",
+		"logoFileName": "CybleLogo.svg",
+		"description": "This Workbook is used to display and analyze Cyble Vision Alerts. Cyble Vision is a threat intelligence platform that provides real-time monitoring of an organization's digital footprint across the dark, deep, and surface web.",
+		"dataTypesDependencies": [
+			"CybleVisionAlerts_CL"
+		],
+		"dataConnectorsDependencies": [
+			"CybleVisionAlerts"
+		],
+		"previewImagesFileNames": [
+			"CybleAlertsWhite.png",
+			"CybleAlertsBlack.png"
+		],
+		"version": "1.0.1",
+		"title": "Cyble Vision Alerts Workbook  (Preview)",
+		"templateRelativePath": "CybleVisionAlertsWorkbook.json",
+		"subtitle": "",
+		"provider": "Cyble Inc."
 	}
 ]