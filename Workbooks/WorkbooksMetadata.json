--- conflicted
+++ resolved
@@ -9362,32 +9362,6 @@
 		"provider": "Keeper Security"
 	},
 	{
-<<<<<<< HEAD
-		"workbookKey": "PLCEventLoggingWorkbook",
-		"logoFileName": "Pathlocklogo.svg",
-		"description": "The solution provides a comprehensive framework for collecting, analyzing, and visualizing event logs from Pathlock Cloud Application. It ingests PLC event data into a custom log table in Microsoft Sentinel, enabling security teams to monitor application activity and detect security threats and anomalies. It Includes a pre-built workbook to visualize PLC event data for advanced analysis and informed incident response",
-		"dataTypesDependencies": [
-			"PLCEventLogging_CL"
-		],
-		"dataConnectorsDependencies": [
-			"PLCEventLogging"
-		],
-		"previewImagesFileNames": [
-			"PLCEventLoggingSolutionOverviewWhite01.png",
-			"PLCEventLoggingSolutionDetailsWhite01.png",
-			"PLCEventLoggingSolutionPerSystemWhite01.png",
-			"PLCEventLoggingSolutionPerSystemWhite02.png",
-			"PLCEventLoggingSolutionOverviewBlack01.png",
-			"PLCEventLoggingSolutionDetailsBlack01.png",
-			"PLCEventLoggingSolutionPerSystemBlack01.png",
-			"PLCEventLoggingSolutionPerSystemBlack02.png",
-		],
-		"version": "1.0.0",
-		"title": "Pathlock Cloud Event Logging Dashboard",
-		"templateRelativePath": "PLCEventLoggingWorkbook.json",
-		"subtitle": "",
-		"provider": "Pathlock Inc."
-=======
 		"workbookKey": "Cribl",
 		"logoFileName": "Azure_Sentinel.svg",
 		"description": "This workbook provides insights into Cribl.",
@@ -9596,6 +9570,5 @@
 		"templateRelativePath": "GDPRComplianceAndDataSecurity.json",
 		"subtitle": "",
 		"provider": "Microsoft"
->>>>>>> f33ca10d
 	}
 ]