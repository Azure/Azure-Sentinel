[
  {
    "workbookKey": "42CrunchAPIProtectionWorkbook",
    "logoFileName": "42CrunchLogo.svg",
    "description": "Monitor and protect APIs using the 42Crunch API microfirewall",
    "dataTypesDependencies": [
      "apifirewall_log_1_CL"
    ],
    "dataConnectorsDependencies": [
      "42CrunchAPIProtection"
    ],
    "previewImagesFileNames": [
      "42CrunchInstancesBlack.png",
      "42CrunchInstancesWhite.png",
      "42CrunchRequestsBlack.png",
      "42CrunchRequestsWhite.png",
      "42CrunchStatusBlack.png",
      "42CrunchStatusWhite.png"
    ],
    "version": "1.0.0",
    "title": "42Crunch API Protection Workbook",
    "templateRelativePath": "42CrunchAPIProtectionWorkbook.json",
    "subtitle": "",
    "provider": "42Crunch"
  },
  {
    "workbookKey": "AttackSurfaceReduction",
    "logoFileName": "M365securityposturelogo.svg",
    "description": "This workbook helps you implement the ASR rules of Windows/Defender, and to monitor them over time. The workbook can filter on ASR rules in Audit mode and Block mode.",
    "dataTypesDependencies": [
      "DeviceEvents"
    ],
    "dataConnectorsDependencies": [
      "MicrosoftThreatProtection"
    ],
    "previewImagesFileNames": [
      "AttackSurfaceReductionWhite.png",
      "AttackSurfaceReductionBlack.png"
    ],
    "version": "1.0.0",
    "title": "Attack Surface Reduction Dashboard",
    "templateRelativePath": "AttackSurfaceReduction.json",
    "subtitle": "",
    "provider": "Microsoft Sentinel community"
  },
  {
    "workbookKey": "ForcepointNGFWAdvanced",
    "logoFileName": "FPAdvLogo.svg",
    "description": "Gain threat intelligence correlated security and application insights on Forcepoint NGFW (Next Generation Firewall). Monitor Forcepoint logging servers health.",
    "dataTypesDependencies": [
      "CommonSecurityLog",
      "ThreatIntelligenceIndicator"
    ],
    "dataConnectorsDependencies": [
      "ForcepointNgfw",
      "ThreatIntelligence",
      "ForcepointNgfwAma"
    ],
    "previewImagesFileNames": [
      "ForcepointNGFWAdvancedWhite.png",
      "ForcepointNGFWAdvancedBlack.png"
    ],
    "version": "1.0.0",
    "title": "Forcepoint Next Generation Firewall (NGFW) Advanced Workbook",
    "templateRelativePath": "ForcepointNGFWAdvanced.json",
    "subtitle": "",
    "provider": "Forcepoint"
  },
  {
    "workbookKey": "AzureActivityWorkbook",
    "logoFileName": "azureactivity_logo.svg",
    "description": "Gain extensive insight into your organization's Azure Activity by analyzing, and correlating all user operations and events.\nYou can learn about all user operations, trends, and anomalous changes over time.\nThis workbook gives you the ability to drill down into caller activities and summarize detected failure and warning events.",
    "dataTypesDependencies": [
      "AzureActivity"
    ],
    "dataConnectorsDependencies": [
      "AzureActivity"
    ],
    "previewImagesFileNames": [
      "AzureActivityWhite1.png",
      "AzureActivityBlack1.png"
    ],
    "version": "2.0.0",
    "title": "Azure Activity",
    "templateRelativePath": "AzureActivity.json",
    "subtitle": "",
    "provider": "Microsoft"
  },
  {
    "workbookKey": "IdentityAndAccessWorkbook",
    "logoFileName": "Microsoft_logo.svg",
    "description": "Gain insights into Identity and access operations by collecting and analyzing security logs, using the audit and sign-in logs to gather insights into use of Microsoft products.\nYou can view anomalies and trends across login events from all users and machines. This workbook also identifies suspicious entities from login and access events.",
    "dataTypesDependencies": [
      "SecurityEvent"
    ],
    "dataConnectorsDependencies": [
      "SecurityEvents",
      "WindowsSecurityEvents"
    ],
    "previewImagesFileNames": [
      "IdentityAndAccessWhite.png",
      "IdentityAndAccessBlack.png"
    ],
    "version": "1.1.0",
    "title": "Identity & Access",
    "templateRelativePath": "IdentityAndAccess.json",
    "subtitle": "",
    "provider": "Microsoft"
  },
  {
    "workbookKey": "ConditionalAccessTrendsandChangesWorkbook",
    "logoFileName": "Microsoft_logo.svg",
    "description": "Gain insights into Conditional Access Trends and Changes.",
    "dataTypesDependencies": [ "SigninLogs" ],
    "dataConnectorsDependencies": [ "AzureActiveDirectory" ],
    "previewImagesFileNames": [ "catrendsWhite.png", "catrendsBlack.png" ],
    "version": "1.0.0",
    "title": "Conditional Access Trends and Changes",
    "templateRelativePath": "ConditionalAccessTrendsandChanges.json",
    "subtitle": "",
    "provider": "Microsoft",
    "support": {
      "tier": "Community"
    },
    "author": {
      "name": "Microsoft Sentinel Community"
    },
    "source": {
      "kind": "Community"
    },
    "categories": {
      "domains": [ "Identity" ]
    }
  },
  {
    "workbookKey": "CheckPointWorkbook",
    "logoFileName": "checkpoint_logo.svg",
    "description": "Gain insights into Check Point network activities, including number of gateways and servers, security incidents, and identify infected hosts.",
    "dataTypesDependencies": [
      "CommonSecurityLog"
    ],
    "dataConnectorsDependencies": [
      "CheckPoint"
    ],
    "previewImagesFileNames": [
      "CheckPointWhite.png",
      "CheckPointBlack.png"
    ],
    "version": "1.0.0",
    "title": "Check Point Software Technologies",
    "templateRelativePath": "CheckPoint.json",
    "subtitle": "",
    "provider": "Check Point"
  },
  {
    "workbookKey": "CiscoWorkbook",
    "logoFileName": "cisco_logo.svg",
    "description": "Gain insights into your Cisco ASA firewalls by analyzing traffic, events, and firewall operations.\nThis workbook analyzes Cisco ASA threat events and identifies suspicious ports, users, protocols and IP addresses.\nYou can learn about trends across user and data traffic directions, and drill down into the Cisco filter results.\nEasily detect attacks on your organization by monitoring management operations, such as configuration and logins.",
    "dataTypesDependencies": [
      "CommonSecurityLog"
    ],
    "dataConnectorsDependencies": [
      "CiscoASA"
    ],
    "previewImagesFileNames": [
      "CiscoWhite.png",
      "CiscoBlack.png"
    ],
    "version": "1.1.0",
    "title": "Cisco - ASA",
    "templateRelativePath": "Cisco.json",
    "subtitle": "",
    "provider": "Microsoft"
  },
  {
    "workbookKey": "ExchangeOnlineWorkbook",
    "logoFileName": "office365_logo.svg",
    "description": "Gain insights into Microsoft Exchange online by tracing and analyzing all Exchange operations and user activities.\nThis workbook let you monitor user activities, including logins, account operations, permission changes, and mailbox creations to discover suspicious trends among them.",
    "dataTypesDependencies": [
      "OfficeActivity"
    ],
    "dataConnectorsDependencies": [
      "Office365"
    ],
    "previewImagesFileNames": [
      "ExchangeOnlineWhite.png",
      "ExchangeOnlineBlack.png"
    ],
    "version": "2.0.0",
    "title": "Exchange Online",
    "templateRelativePath": "ExchangeOnline.json",
    "subtitle": "",
    "provider": "Microsoft"
  },
  {
    "workbookKey": "PaloAltoOverviewWorkbook",
    "logoFileName": "paloalto_logo.svg",
    "description": "Gain insights and comprehensive monitoring into Palo Alto firewalls by analyzing traffic and activities.\nThis workbook correlates all Palo Alto data with threat events to identify suspicious entities and relationships.\nYou can learn about trends across user and data traffic, and drill down into Palo Alto Wildfire and filter results.",
    "dataTypesDependencies": [
      "CommonSecurityLog"
    ],
    "dataConnectorsDependencies": [
      "PaloAltoNetworks"
    ],
    "previewImagesFileNames": [
      "PaloAltoOverviewWhite1.png",
      "PaloAltoOverviewBlack1.png",
      "PaloAltoOverviewWhite2.png",
      "PaloAltoOverviewBlack2.png",
      "PaloAltoOverviewWhite3.png",
      "PaloAltoOverviewBlack3.png"
    ],
    "version": "1.2.0",
    "title": "Palo Alto overview",
    "templateRelativePath": "PaloAltoOverview.json",
    "subtitle": "",
    "provider": "Microsoft"
  },
  {
    "workbookKey": "PaloAltoNetworkThreatWorkbook",
    "logoFileName": "paloalto_logo.svg",
    "description": "Gain insights into Palo Alto network activities by analyzing threat events.\nYou can extract meaningful security information by correlating data between threats, applications, and time.\nThis workbook makes it easy to track malware, vulnerability, and virus log events.",
    "dataTypesDependencies": [
      "CommonSecurityLog"
    ],
    "dataConnectorsDependencies": [
      "PaloAltoNetworks"
    ],
    "previewImagesFileNames": [
      "PaloAltoNetworkThreatWhite1.png",
      "PaloAltoNetworkThreatBlack1.png",
      "PaloAltoNetworkThreatWhite2.png",
      "PaloAltoNetworkThreatBlack2.png"
    ],
    "version": "1.1.0",
    "title": "Palo Alto Network Threat",
    "templateRelativePath": "PaloAltoNetworkThreat.json",
    "subtitle": "",
    "provider": "Palo Alto Networks"
  },
  {
    "workbookKey": "EsetSMCWorkbook",
    "logoFileName": "eset-logo.svg",
    "description": "Visualize events and threats from Eset Security Management Center.",
    "dataTypesDependencies": [
      "eset_CL"
    ],
    "dataConnectorsDependencies": [
      "EsetSMC"
    ],
    "previewImagesFileNames": [
      "esetSMCWorkbook-black.png",
      "esetSMCWorkbook-white.png"
    ],
    "version": "1.0.0",
    "title": "Eset Security Management Center Overview",
    "templateRelativePath": "esetSMCWorkbook.json",
    "subtitle": "",
    "provider": "Community",
	  "support": {
      "tier": "Community"
    },
    "author": {
      "name": "Tomáš Kubica"
    },
    "source": {
      "kind": "Community"
    },
    "categories": {
      "domains": [ "Security - Others" ]
    }
  },
  {
    "workbookKey": "FortigateWorkbook",
    "logoFileName": "fortinet_logo.svg",
    "description": "Gain insights into Fortigate firewalls by analyzing traffic and activities.\nThis workbook finds correlations in Fortigate threat events and identifies suspicious ports, users, protocols and IP addresses.\nYou can learn about trends across user and data traffic, and drill down into the Fortigate filter results.\nEasily detect attacks on your organization by monitoring management operations such as configuration and logins.",
    "dataTypesDependencies": [
      "CommonSecurityLog"
    ],
    "dataConnectorsDependencies": [
      "Fortinet"
    ],
    "previewImagesFileNames": [
      "FortigateWhite.png",
      "FortigateBlack.png"
    ],
    "version": "1.1.0",
    "title": "FortiGate",
    "templateRelativePath": "Fortigate.json",
    "subtitle": "",
    "provider": "Microsoft"
  },
  {
    "workbookKey": "DnsWorkbook",
    "logoFileName": "dns_logo.svg",
    "description": "Gain extensive insight into your organization's DNS by analyzing, collecting and correlating all DNS events.\nThis workbook exposes a variety of information about suspicious queries, malicious IP addresses and domain operations.",
    "dataTypesDependencies": [
      "DnsInventory",
      "DnsEvents"
    ],
    "dataConnectorsDependencies": [
      "DNS"
    ],
    "previewImagesFileNames": [
      "DnsWhite.png",
      "DnsBlack.png"
    ],
    "version": "1.3.0",
    "title": "DNS",
    "templateRelativePath": "Dns.json",
    "subtitle": "",
    "provider": "Microsoft"
  },
  {
    "workbookKey": "Office365Workbook",
    "logoFileName": "office365_logo.svg",
    "description": "Gain insights into Office 365 by tracing and analyzing all operations and activities. You can drill down into your SharePoint, OneDrive, and Exchange.\nThis workbook lets you find usage trends across users, files, folders, and mailboxes, making it easier to identify anomalies in your network.",
    "dataTypesDependencies": [ 
      "OfficeActivity" 
    ],
    "dataConnectorsDependencies": [ 
      "Office365" 
    ],
    "previewImagesFileNames": [
       "Office365White1.png",
       "Office365Black1.png", 
       "Office365White2.png", 
       "Office365Black2.png", 
       "Office365White3.png", 
       "Office365Black3.png" 
      ],
    "version": "2.0.1",
    "title": "Office 365",
    "templateRelativePath": "Office365.json",
    "subtitle": "",
    "provider": "Microsoft"
  },
  {
    "workbookKey": "SharePointAndOneDriveWorkbook",
    "logoFileName": "office365_logo.svg",
    "description": "Gain insights into SharePoint and OneDrive by tracing and analyzing all operations and activities.\nYou can view trends across user operation, find correlations between users and files, and identify interesting information such as user IP addresses.",
    "dataTypesDependencies": [
      "OfficeActivity"
    ],
    "dataConnectorsDependencies": [
      "Office365"
    ],
    "previewImagesFileNames": [
      "SharePointAndOneDriveBlack1.png",
      "SharePointAndOneDriveBlack2.png",
      "SharePointAndOneDriveWhite1.png",
      "SharePointAndOneDriveWhite2.png"
    ],
    "version": "2.0.0",
    "title": "SharePoint & OneDrive",
    "templateRelativePath": "SharePointAndOneDrive.json",
    "subtitle": "",
    "provider": "Microsoft"
  },
  {
    "workbookKey": "AzureActiveDirectorySigninLogsWorkbook",
    "logoFileName": "azureactivedirectory_logo.svg",
<<<<<<< HEAD
    "description": "Gain insights into Microsoft Entra ID by connecting Microsoft Sentinel and using the sign-in logs to gather insights around Microsoft Entra ID scenarios. \nYou can learn about sign-in operations, such as user sign-ins and locations, email addresses, and  IP addresses of your users, as well as failed activities and the errors that triggered the failures.",
=======
    "description": "Gain insights into Microsoft Entra ID by connecting Microsoft Sentinel and using the sign-in logs to gather insights around Azure AD scenarios. \nYou can learn about sign-in operations, such as user sign-ins and locations, email addresses, and  IP addresses of your users, as well as failed activities and the errors that triggered the failures.",
>>>>>>> bc53b66c
    "dataTypesDependencies": [
      "SigninLogs"
    ],
    "dataConnectorsDependencies": [
      "AzureActiveDirectory"
    ],
    "previewImagesFileNames": [
      "AADsigninBlack1.png",
      "AADsigninBlack2.png",
      "AADsigninWhite1.png",
      "AADsigninWhite2.png"
    ],
    "version": "2.4.0",
    "title": "Microsoft Entra ID Sign-in logs",
    "templateRelativePath": "AzureActiveDirectorySignins.json",
    "subtitle": "",
    "provider": "Microsoft"
  },
  {
    "workbookKey": "VirtualMachinesInsightsWorkbook",
    "logoFileName": "azurevirtualmachine_logo.svg",
    "description": "Gain rich insight into your organization's virtual machines from Azure Monitor, which analyzes and correlates data in your VM network. \nYou will get visibility on your VM parameters and behavior, and will be able to trace sent and received data. \nIdentify malicious attackers and their targets, and drill down into the protocols, source and destination IP addresses,  countries, and ports the attacks occur across.",
    "dataTypesDependencies": [
      "VMConnection",
      "ServiceMapComputer_CL",
      "ServiceMapProcess_CL"
    ],
    "dataConnectorsDependencies": [],
    "previewImagesFileNames": [
      "VMInsightBlack1.png",
      "VMInsightWhite1.png"
    ],
    "version": "1.3.0",
    "title": "VM insights",
    "templateRelativePath": "VirtualMachinesInsights.json",
    "subtitle": "",
    "provider": "Microsoft",
    "support": {
      "tier": "Microsoft"
    },
    "author": {
      "name": "Microsoft Corporation"
    },
    "source": {
      "kind": "Community"
    },
    "categories": {
      "domains": [
        "IT Operations",
        "Platform"
      ]
    }
  },
  {
    "workbookKey": "AzureActiveDirectoryAuditLogsWorkbook",
    "logoFileName": "azureactivedirectory_logo.svg",
<<<<<<< HEAD
    "description": "Gain insights into Microsoft Entra ID by connecting Microsoft Sentinel and using the audit logs to gather insights around Microsoft Entra ID scenarios. \nYou can learn about user operations, including password and group management, device activities, and top active users and apps.",
=======
    "description": "Gain insights into Microsoft Entra ID by connecting Microsoft Sentinel and using the audit logs to gather insights around Azure AD scenarios. \nYou can learn about user operations, including password and group management, device activities, and top active users and apps.",
>>>>>>> bc53b66c
    "dataTypesDependencies": [
      "AuditLogs"
    ],
    "dataConnectorsDependencies": [
      "AzureActiveDirectory"
    ],
    "previewImagesFileNames": [
      "AzureADAuditLogsBlack1.png",
      "AzureADAuditLogsWhite1.png"
    ],
    "version": "1.2.0",
    "title": "Microsoft Entra ID Audit logs",
    "templateRelativePath": "AzureActiveDirectoryAuditLogs.json",
    "subtitle": "",
    "provider": "Microsoft"
  },
  {
    "workbookKey": "ThreatIntelligenceWorkbook",
    "logoFileName": "Azure_Sentinel.svg",
    "description": "Gain insights into threat indicators ingestion and search for indicators at scale across Microsoft 1st Party, 3rd Party, On-Premises, Hybrid, and Multi-Cloud Workloads. Indicators Search facilitates a simple interface for finding IP, File, Hash, Sender and more across your data. Seamless pivots to correlate indicators with Microsoft Sentinel: Incidents to make your threat intelligence actionable.",
    "dataTypesDependencies": [
      "ThreatIntelligenceIndicator",
      "SecurityIncident"
    ],
    "dataConnectorsDependencies": [
      "ThreatIntelligence",
      "ThreatIntelligenceTaxii"
    ],
    "previewImagesFileNames": [
      "ThreatIntelligenceWhite.png",
      "ThreatIntelligenceBlack.png"
    ],
    "version": "5.0.0",
    "title": "Threat Intelligence",
    "templateRelativePath": "ThreatIntelligence.json",
    "subtitle": "",
    "provider": "Microsoft"
  },
  {
    "workbookKey": "WebApplicationFirewallOverviewWorkbook",
    "logoFileName": "waf_logo.svg",
    "description": "Gain insights into your organization's Azure web application firewall (WAF). You will get a general overview of your application gateway firewall and application gateway access events.",
    "dataTypesDependencies": [
      "AzureDiagnostics"
    ],
    "dataConnectorsDependencies": [
      "WAF"
    ],
    "previewImagesFileNames": [
      "WAFOverviewBlack.png",
      "WAFOverviewWhite.png"
    ],
    "version": "1.1.0",
    "title": "Microsoft Web Application Firewall (WAF) - overview",
    "templateRelativePath": "WebApplicationFirewallOverview.json",
    "subtitle": "",
    "provider": "Microsoft"
  },
  {
    "workbookKey": "WebApplicationFirewallFirewallEventsWorkbook",
    "logoFileName": "waf_logo.svg",
    "description": "Gain insights into your organization's Azure web application firewall (WAF). You will get visibility in to your application gateway firewall. You can view anomalies and trends across all firewall event triggers, attack events, blocked URL addresses and more.",
    "dataTypesDependencies": [
      "AzureDiagnostics"
    ],
    "dataConnectorsDependencies": [
      "WAF"
    ],
    "previewImagesFileNames": [
      "WAFFirewallEventsBlack1.png",
      "WAFFirewallEventsBlack2.png",
      "WAFFirewallEventsWhite1.png",
      "WAFFirewallEventsWhite2.png"
    ],
    "version": "1.1.0",
    "title": "Microsoft Web Application Firewall (WAF) - firewall events",
    "templateRelativePath": "WebApplicationFirewallFirewallEvents.json",
    "subtitle": "",
    "provider": "Microsoft"
  },
  {
    "workbookKey": "WebApplicationFirewallGatewayAccessEventsWorkbook",
    "logoFileName": "waf_logo.svg",
    "description": "Gain insights into your organization's Azure web application firewall (WAF). You will get visibility in to your application gateway access events. You can view anomalies and trends across received and sent data, client IP addresses, URL addresses and more, and drill down into details.",
    "dataTypesDependencies": [
      "AzureDiagnostics"
    ],
    "dataConnectorsDependencies": [
      "WAF"
    ],
    "previewImagesFileNames": [
      "WAFGatewayAccessEventsBlack1.png",
      "WAFGatewayAccessEventsBlack2.png",
      "WAFGatewayAccessEventsWhite1.png",
      "WAFGatewayAccessEventsWhite2.png"
    ],
    "version": "1.2.0",
    "title": "Microsoft Web Application Firewall (WAF) - gateway access events",
    "templateRelativePath": "WebApplicationFirewallGatewayAccessEvents.json",
    "subtitle": "",
    "provider": "Microsoft"
  },
  {
    "workbookKey": "LinuxMachinesWorkbook",
    "logoFileName": "azurevirtualmachine_logo.svg",
    "description": "Gain insights into your workspaces' Linux machines by connecting Microsoft Sentinel and using the logs to gather insights around Linux events and errors.",
    "dataTypesDependencies": [
      "Syslog"
    ],
    "dataConnectorsDependencies": [
      "Syslog"
    ],
    "previewImagesFileNames": [
      "LinuxMachinesWhite.png",
      "LinuxMachinesBlack.png"
    ],
    "version": "1.1.0",
    "title": "Linux machines",
    "templateRelativePath": "LinuxMachines.json",
    "subtitle": "",
    "provider": "Microsoft"
  },
  {
    "workbookKey": "AzureFirewallWorkbook",
    "logoFileName": "AzFirewalls.svg",
    "description": "Gain insights into Azure Firewall events. You can learn about your application and network rules, see metrics for firewall activities across URLs, ports, and addresses across multiple workspaces.",
    "dataTypesDependencies": [
      "AzureDiagnostics"
    ],
    "dataConnectorsDependencies": [
      "AzureFirewall"
    ],
    "previewImagesFileNames": [
      "AzureFirewallWorkbookWhite1.PNG",
      "AzureFirewallWorkbookBlack1.PNG",
      "AzureFirewallWorkbookWhite2.PNG",
      "AzureFirewallWorkbookBlack2.PNG",
      "AzureFirewallWorkbookWhite3.PNG",
      "AzureFirewallWorkbookBlack3.PNG",
      "AzureFirewallWorkbookWhite4.PNG",
      "AzureFirewallWorkbookBlack4.PNG",
      "AzureFirewallWorkbookWhite5.PNG",
      "AzureFirewallWorkbookBlack5.PNG"
    ],
    "version": "1.3.0",
    "title": "Azure Firewall",
    "templateRelativePath": "AzureFirewallWorkbook.json",
    "subtitle": "",
    "provider": "Microsoft"
  },
  {
      "workbookKey": "AzureFirewallWorkbook-StructuredLogs",
      "logoFileName": "AzFirewalls.svg",
      "description": "Gain insights into Azure Firewall events using the new Structured Logs for Azure Firewall. You can learn about your application and network rules, see metrics for firewall activities across URLs, ports, and addresses across multiple workspaces.",
      "dataTypesDependencies": [
          "AZFWNetworkRule",
          "AZFWApplicationRule",
          "AZFWDnsQuery",
          "AZFWThreatIntel"
      ],
      "dataConnectorsDependencies": [
          "AzureFirewall"
      ],
      "previewImagesFileNames": [
          "AzureFirewallWorkbookWhite1.PNG",
          "AzureFirewallWorkbookBlack1.PNG",
          "AzureFirewallWorkbookWhite2.PNG",
          "AzureFirewallWorkbookBlack2.PNG",
          "AzureFirewallWorkbookWhite3.PNG",
          "AzureFirewallWorkbookBlack3.PNG",
          "AzureFirewallWorkbookWhite4.PNG",
          "AzureFirewallWorkbookBlack4.PNG",
          "AzureFirewallWorkbookWhite5.PNG",
          "AzureFirewallWorkbookBlack5.PNG"
      ],
      "version": "1.0.0",
      "title": "Azure Firewall Structured Logs",
      "templateRelativePath": "AzureFirewallWorkbook-StructuredLogs.json",
      "subtitle": "",
      "provider": "Microsoft"
  },
  {
    "workbookKey": "AzureDDoSStandardProtection",
    "logoFileName": "AzDDoS.svg",
    "description": "This workbook visualizes security-relevant Azure DDoS events across several filterable panels. Offering a summary tab, metrics and a investigate tabs across multiple workspaces.",
    "dataTypesDependencies": [
      "AzureDiagnostics"
    ],
    "dataConnectorsDependencies": [
      "DDOS"
    ],
    "previewImagesFileNames": [
      "AzureDDoSWhite1.PNG",
      "AzureDDoSBlack1.PNG",
      "AzureDDoSWhite2.PNG",
      "AzureDDoSBlack2.PNG",
      "AzureDDoSWhite2.PNG",
      "AzureDDoSBlack2.PNG"
    ],
    "version": "1.0.2",
    "title": "Azure DDoS Protection Workbook",
    "templateRelativePath": "AzDDoSStandardWorkbook.json",
    "subtitle": "",
    "provider": "Microsoft"
  },
  {
    "workbookKey": "MicrosoftCloudAppSecurityWorkbook",
    "logoFileName": "Microsoft_logo.svg",
    "description": "Using this workbook, you can identify which cloud apps are being used in your organization, gain insights from usage trends and drill down to a specific user and application.",
    "dataTypesDependencies": [
      "McasShadowItReporting"
    ],
    "dataConnectorsDependencies": [
      "MicrosoftCloudAppSecurity"
    ],
    "previewImagesFileNames": [
      "McasDiscoveryBlack.png",
      "McasDiscoveryWhite.png"
    ],
    "version": "1.2.0",
    "title": "Microsoft Cloud App Security - discovery logs",
    "templateRelativePath": "MicrosoftCloudAppSecurity.json",
    "subtitle": "",
    "provider": "Microsoft"
  },
  {
    "workbookKey": "F5BIGIPSytemMetricsWorkbook",
    "logoFileName": "f5_logo.svg",
    "description": "Gain insight into F5 BIG-IP health and performance.  This workbook provides visibility of various metrics including CPU, memory, connectivity, throughput and disk utilization.",
    "dataTypesDependencies": [
      "F5Telemetry_system_CL",
      "F5Telemetry_AVR_CL"
    ],
    "dataConnectorsDependencies": [
      "F5BigIp"
    ],
    "previewImagesFileNames": [
      "F5SMBlack.png",
      "F5SMWhite.png"
    ],
    "version": "1.1.0",
    "title": "F5 BIG-IP System Metrics",
    "templateRelativePath": "F5BIGIPSystemMetrics.json",
    "subtitle": "",
    "provider": "F5 Networks"
  },
  {
    "workbookKey": "F5NetworksWorkbook",
    "logoFileName": "f5_logo.svg",
    "description": "Gain insights into F5 BIG-IP Application Security Manager (ASM), by analyzing traffic and activities.\nThis workbook provides insight into F5's web application firewall events and identifies attack traffic patterns across multiple ASM instances as well as overall BIG-IP health.",
    "dataTypesDependencies": [
      "F5Telemetry_LTM_CL",
      "F5Telemetry_system_CL",
      "F5Telemetry_ASM_CL"
    ],
    "dataConnectorsDependencies": [
      "F5BigIp"
    ],
    "previewImagesFileNames": [
      "F5White.png",
      "F5Black.png"
    ],
    "version": "1.1.0",
    "title": "F5 BIG-IP ASM",
    "templateRelativePath": "F5Networks.json",
    "subtitle": "",
    "provider": "F5 Networks"
  },
  {
    "workbookKey": "AzureNetworkWatcherWorkbook",
    "logoFileName": "networkwatcher_logo.svg",
    "description": "Gain deeper understanding of your organization's Azure network traffic by analyzing, and correlating Network Security Group flow logs. \nYou can trace malicious traffic flows, and drill down into their protocols, source and destination IP addresses, machines, countries, and subnets. \nThis workbook also helps you protect your network by identifying weak NSG rules.",
    "dataTypesDependencies": [
      "AzureNetworkAnalytics_CL"
    ],
    "dataConnectorsDependencies": [],
    "previewImagesFileNames": [
      "AzureNetworkWatcherWhite.png",
      "AzureNetworkWatcherBlack.png"
    ],
    "version": "1.1.0",
    "title": "Azure Network Watcher",
    "templateRelativePath": "AzureNetworkWatcher.json",
    "subtitle": "",
    "provider": "Microsoft",
    "support": {
      "tier": "Microsoft"
    },
    "author": {
      "name": "Microsoft Corporation"
    },
    "source": {
      "kind": "Community"
    },
    "categories": {
      "domains": [
        "Security - Network"
      ]
    }
  },
  {
    "workbookKey": "ZscalerFirewallWorkbook",
    "logoFileName": "zscaler_logo.svg",
    "description": "Gain insights into your ZIA cloud firewall logs by connecting to Microsoft Sentinel.\nThe Zscaler firewall overview workbook provides an overview and ability to drill down into all cloud firewall activity in your Zscaler instance including non-web related networking events, security events, firewall rules, and bandwidth consumption",
    "dataTypesDependencies": [
      "CommonSecurityLog"
    ],
    "dataConnectorsDependencies": [
      "Zscaler"
    ],
    "previewImagesFileNames": [
      "ZscalerFirewallWhite1.png",
      "ZscalerFirewallBlack1.png",
      "ZscalerFirewallWhite2.png",
      "ZscalerFirewallBlack2.png"
    ],
    "version": "1.1.0",
    "title": "Zscaler Firewall",
    "templateRelativePath": "ZscalerFirewall.json",
    "subtitle": "",
    "provider": "Zscaler"
  },
  {
    "workbookKey": "ZscalerWebOverviewWorkbook",
    "logoFileName": "zscaler_logo.svg",
    "description": "Gain insights into your ZIA web logs by connecting to Microsoft Sentinel.\nThe Zscaler web overview workbook provides a bird's eye view and ability to drill down into all the security and networking events related to web transactions, types of devices, and bandwidth consumption.",
    "dataTypesDependencies": [
      "CommonSecurityLog"
    ],
    "dataConnectorsDependencies": [
      "Zscaler"
    ],
    "previewImagesFileNames": [
      "ZscalerWebOverviewWhite.png",
      "ZscalerWebOverviewBlack.png"
    ],
    "version": "1.1.0",
    "title": "Zscaler Web Overview",
    "templateRelativePath": "ZscalerWebOverview.json",
    "subtitle": "",
    "provider": "Zscaler"
  },
  {
    "workbookKey": "ZscalerThreatsOverviewWorkbook",
    "logoFileName": "zscaler_logo.svg",
    "description": "Gain insights into threats blocked by Zscaler Internet access on your network.\nThe Zscaler threat overview workbook shows your entire threat landscape including blocked malware, IPS/AV rules, and blocked cloud apps. Threats are displayed by threat categories, filetypes, inbound vs outbound threats, usernames, user location, and more.",
    "dataTypesDependencies": [
      "CommonSecurityLog"
    ],
    "dataConnectorsDependencies": [
      "Zscaler"
    ],
    "previewImagesFileNames": [
      "ZscalerThreatsWhite.png",
      "ZscalerThreatsBlack.png"
    ],
    "version": "1.2.0",
    "title": "Zscaler Threats",
    "templateRelativePath": "ZscalerThreats.json",
    "subtitle": "",
    "provider": "Zscaler"
  },
  {
    "workbookKey": "ZscalerOffice365AppsWorkbook",
    "logoFileName": "zscaler_logo.svg",
    "description": "Gain insights into Office 365 use on your network.\nThe Zscaler Office 365 overview workbook shows you the Microsoft apps running on your network and their individual bandwidth consumption. It also helps identify phishing attempts in which attackers disguised themselves as Microsoft services.",
    "dataTypesDependencies": [
      "CommonSecurityLog"
    ],
    "dataConnectorsDependencies": [
      "Zscaler"
    ],
    "previewImagesFileNames": [
      "ZscalerOffice365White.png",
      "ZscalerOffice365Black.png"
    ],
    "version": "1.1.0",
    "title": "Zscaler Office365 Apps",
    "templateRelativePath": "ZscalerOffice365Apps.json",
    "subtitle": "",
    "provider": "Zscaler"
  },
  {
    "workbookKey": "InsecureProtocolsWorkbook",
    "logoFileName": "Microsoft_logo.svg",
    "description": "Gain insights into insecure protocol traffic by collecting and analyzing security events from Microsoft products.\nYou can view analytics and quickly identify use of weak authentication as well as sources of legacy protocol traffic, like NTLM and SMBv1.\nYou will also have the ability to monitor use of weak ciphers, allowing you to find weak spots in your organization's security.",
    "dataTypesDependencies": [
      "SecurityEvent",
      "Event",
      "SigninLogs"
  ],
  "dataConnectorsDependencies": [
      "SecurityEvents",
      "AzureActiveDirectory",
      "WindowsSecurityEvents"
  ],
  "previewImagesFileNames": [
      "InsecureProtocolsWhite1.png",
      "InsecureProtocolsBlack1.png",
      "InsecureProtocolsWhite2.png",
      "InsecureProtocolsBlack2.png"
  ],
  "version": "2.1.0",
  "title": "Insecure Protocols",
  "templateRelativePath": "InsecureProtocols.json",
  "subtitle": "",
  "provider": "Microsoft",
  "support": {
    "tier": "Microsoft"
  },
  "author": {
    "name": "Microsoft Corporation"
  },
  "source": {
    "kind": "Community"
  },
  "categories": {
    "domains": [
      "Security - Others"
    ]
  }
},
  {
    "workbookKey": "AzureInformationProtectionWorkbook",
    "logoFileName": "informationProtection.svg",
    "description": "The Azure Information Protection Usage report workbook provides information on the volume of labeled and protected documents and emails over time, label distribution of files by label type, along with where the label was applied.",
    "dataTypesDependencies": [
      "SecurityEvent",
      "Event",
      "SigninLogs"
  ],
  "dataConnectorsDependencies": [
      "SecurityEvents",
      "AzureActiveDirectory",
      "WindowsSecurityEvents"
  ],
  "previewImagesFileNames": [
      "InsecureProtocolsWhite1.png",
      "InsecureProtocolsBlack1.png",
      "InsecureProtocolsWhite2.png",
      "InsecureProtocolsBlack2.png"
  ],
  "version": "2.1.0",
  "title": "Insecure Protocols",
  "templateRelativePath": "InsecureProtocols.json",
  "subtitle": "",
  "provider": "Microsoft",
  "support": {
    "tier": "Microsoft"
  },
  "author": {
    "name": "Amit Bergman"
  },
  "source": {
    "kind": "Community"
  },
  "categories": {
    "domains": [ "Security - Others" ]
  }
},
  {
    "workbookKey": "AmazonWebServicesNetworkActivitiesWorkbook",
    "logoFileName": "amazon_web_services_Logo.svg",
    "description": "Gain insights into AWS network related resource activities, including the creation, update, and deletions of security groups, network ACLs and routes, gateways, elastic load balancers, VPCs, subnets, and network interfaces.",
    "dataTypesDependencies": [
      "AWSCloudTrail"
    ],
    "dataConnectorsDependencies": [
      "AWS"
    ],
    "previewImagesFileNames": [
      "AwsNetworkActivitiesWhite.png",
      "AwsNetworkActivitiesBlack.png"
    ],
    "version": "1.0.0",
    "title": "AWS Network Activities",
    "templateRelativePath": "AmazonWebServicesNetworkActivities.json",
    "subtitle": "",
    "provider": "Microsoft"
  },
  {
    "workbookKey": "AmazonWebServicesUserActivitiesWorkbook",
    "logoFileName": "amazon_web_services_Logo.svg",
    "description": "Gain insights into AWS user activities, including failed sign-in attempts, IP addresses, regions, user agents, and identity types, as well as potential malicious user activities with assumed roles.",
    "dataTypesDependencies": [
      "AWSCloudTrail"
    ],
    "dataConnectorsDependencies": [
      "AWS"
    ],
    "previewImagesFileNames": [
      "AwsUserActivitiesWhite.png",
      "AwsUserActivitiesBlack.png"
    ],
    "version": "1.0.0",
    "title": "AWS User Activities",
    "templateRelativePath": "AmazonWebServicesUserActivities.json",
    "subtitle": "",
    "provider": "Microsoft"
  },
  {
    "workbookKey": "TrendMicroDeepSecurityAttackActivityWorkbook",
    "logoFileName": "trendmicro_logo.svg",
    "description": "Visualize and gain insights into the MITRE ATT&CK related activity detected by Trend Micro Deep Security.",
    "dataTypesDependencies": [
      "CommonSecurityLog"
    ],
    "dataConnectorsDependencies": [
      "TrendMicro"
    ],
    "previewImagesFileNames": [
      "TrendMicroDeepSecurityAttackActivityWhite.png",
      "TrendMicroDeepSecurityAttackActivityBlack.png"
    ],
    "version": "1.0.0",
    "title": "Trend Micro Deep Security ATT&CK Related Activity",
    "templateRelativePath": "TrendMicroDeepSecurityAttackActivity.json",
    "subtitle": "",
    "provider": "Trend Micro"
  },
  {
    "workbookKey": "TrendMicroDeepSecurityOverviewWorkbook",
    "logoFileName": "trendmicro_logo.svg",
    "description": "Gain insights into your Trend Micro Deep Security security event data by visualizing your Deep Security Anti-Malware, Firewall, Integrity Monitoring, Intrusion Prevention, Log Inspection, and Web Reputation event data.",
    "dataTypesDependencies": [
      "CommonSecurityLog"
    ],
    "dataConnectorsDependencies": [
      "TrendMicro"
    ],
    "previewImagesFileNames": [
      "TrendMicroDeepSecurityOverviewWhite1.png",
      "TrendMicroDeepSecurityOverviewBlack1.png",
      "TrendMicroDeepSecurityOverviewWhite2.png",
      "TrendMicroDeepSecurityOverviewBlack2.png"
    ],
    "version": "1.0.0",
    "title": "Trend Micro Deep Security Events",
    "templateRelativePath": "TrendMicroDeepSecurityOverview.json",
    "subtitle": "",
    "provider": "Trend Micro"
  },
  {
    "workbookKey": "ExtraHopDetectionSummaryWorkbook",
    "logoFileName": "extrahop_logo.svg",
    "description": "Gain insights into ExtraHop Reveal(x) detections by analyzing traffic and activities.\nThis workbook provides an overview of security detections in your organization's network, including high-risk detections and top participants.",
    "dataTypesDependencies": [
      "CommonSecurityLog"
    ],
    "dataConnectorsDependencies": [
      "ExtraHopNetworks",
	  "ExtraHopNetworksAma"
    ],
    "previewImagesFileNames": [
      "ExtrahopWhite.png",
      "ExtrahopBlack.png"
    ],
    "version": "1.0.0",
    "title": "ExtraHop",
    "templateRelativePath": "ExtraHopDetectionSummary.json",
    "subtitle": "",
    "provider": "ExtraHop Networks"
  },
  {
    "workbookKey": "BarracudaCloudFirewallWorkbook",
    "logoFileName": "barracuda_logo.svg",
    "description": "Gain insights into your Barracuda CloudGen Firewall by analyzing firewall operations and events.\nThis workbook provides insights into rule enforcement, network activities, including number of connections, top users, and helps you identify applications that are popular on your network.",
    "dataTypesDependencies": [
      "CommonSecurityLog",
      "Syslog"
    ],
    "dataConnectorsDependencies": [
      "BarracudaCloudFirewall"
    ],
    "previewImagesFileNames": [
      "BarracudaWhite1.png",
      "BarracudaBlack1.png",
      "BarracudaWhite2.png",
      "BarracudaBlack2.png"
    ],
    "version": "1.0.0",
    "title": "Barracuda CloudGen FW",
    "templateRelativePath": "Barracuda.json",
    "subtitle": "",
    "provider": "Barracuda"
  },
  {
    "workbookKey": "CitrixWorkbook",
    "logoFileName": "citrix_logo.svg",
    "description": "Citrix Analytics for Security aggregates and correlates information across network traffic, users, files and endpoints in Citrix environments. This generates actionable insights that enable Citrix administrators and security teams to remediate user security threats through automation while optimizing IT operations. Machine learning and artificial intelligence empowers Citrix Analytics for Security to identify and take automated action to prevent data exfiltration. While delivered as a cloud service, Citrix Analytics for Security can generate insights from resources located on-premises, in the cloud, or in hybrid architectures. The Citrix Analytics Workbook further enhances the value of both your Citrix Analytics for Security and Microsoft Sentinel. The Workbook enables you to integrate data sources together, helping you gain even richer insights. It also gives Security Operations (SOC) teams the ability to correlate data from disparate logs, helping you identify and proactively remediate security risk quickly. Additionally, valuable dashboards that were unique to the Citrix Analytics for Security can now be implemented in Sentinel. You can also create new custom Workbooks that were not previously available, helping extend the value of both investments.",
    "dataTypesDependencies": [
      "CitrixAnalytics_userProfile_CL",
      "CitrixAnalytics_riskScoreChange_CL",
      "CitrixAnalytics_indicatorSummary_CL",
      "CitrixAnalytics_indicatorEventDetails_CL"
  ],
  "dataConnectorsDependencies": [
      "Citrix"
  ],
  "previewImagesFileNames": [
      "CitrixWhite.png",
      "CitrixBlack.png"
  ],
    "version": "2.1.0",
    "title": "Citrix Analytics",
    "templateRelativePath": "Citrix.json",
    "subtitle": "",
    "provider": "Citrix Systems Inc."
  },
  {
    "workbookKey": "OneIdentityWorkbook",
    "logoFileName": "oneIdentity_logo.svg",
    "description": "This simple workbook gives an overview of sessions going through your SafeGuard for Privileged Sessions device.",
    "dataTypesDependencies": [
      "CommonSecurityLog"
    ],
    "dataConnectorsDependencies": [
      "OneIdentity"
    ],
    "previewImagesFileNames": [
      "OneIdentityWhite.png",
      "OneIdentityBlack.png"
    ],
    "version": "1.0.0",
    "title": "One Identity",
    "templateRelativePath": "OneIdentity.json",
    "subtitle": "",
    "provider": "One Identity LLC.",
	  "support": {
      "tier": "Community"
    },
    "author": {
      "name": "Amit Bergman"
    },
    "source": {
      "kind": "Community"
    },
    "categories": {
      "domains": [ "Identity" ]
    }
  },
  {
    "workbookKey": "SecurityStatusWorkbook",
    "logoFileName": "Azure_Sentinel.svg",
    "description": "This workbook gives an overview of Security Settings for VMs and Azure Arc.",
    "dataTypesDependencies": [
      "CommonSecurityLog",
      "SecurityEvent",
      "Syslog"
    ],
    "dataConnectorsDependencies": [],
    "previewImagesFileNames": [
      "AzureSentinelSecurityStatusBlack.png",
      "AzureSentinelSecurityStatusWhite.png"
    ],
    "version": "1.3.0",
    "title": "Security Status",
    "templateRelativePath": "SecurityStatus.json",
    "subtitle": "",
    "provider": "Microsoft",
    "author": {
      "name": "Microsoft"
    },
    "support": {
      "tier": "Microsoft"
    },
    "categories": {
      "verticals": [],
      "domains": [
        "IT Operations",
        "Security - Others",
        "Compliance"
      ]
    }
  },
  {
    "workbookKey": "AzureSentinelSecurityAlertsWorkbook",
    "logoFileName": "Azure_Sentinel.svg",
    "description": "Security Alerts dashboard for alerts in your Microsoft Sentinel environment.",
    "dataTypesDependencies": [
      "SecurityAlert"
    ],
    "dataConnectorsDependencies": [],
    "previewImagesFileNames": [
      "AzureSentinelSecurityAlertsWhite.png",
      "AzureSentinelSecurityAlertsBlack.png"
    ],
    "version": "1.1.0",
    "title": "Security Alerts",
    "templateRelativePath": "AzureSentinelSecurityAlerts.json",
    "subtitle": "",
    "provider": "Microsoft"
  },
  {
    "workbookKey": "SquadraTechnologiesSecRMMWorkbook",
    "logoFileName": "SquadraTechnologiesLogo.svg",
    "description": "This workbook gives an overview of security data for removable storage activity such as USB thumb drives and USB connected mobile devices.",
    "dataTypesDependencies": [
      "secRMM_CL"
    ],
    "dataConnectorsDependencies": [
      "SquadraTechnologiesSecRmm"
    ],
    "previewImagesFileNames": [
      "SquadraTechnologiesSecRMMWhite.PNG",
      "SquadraTechnologiesSecRMMBlack.PNG"
    ],
    "version": "1.0.0",
    "title": "Squadra Technologies SecRMM - USB removable storage security",
    "templateRelativePath": "SquadraTechnologiesSecRMM.json",
    "subtitle": "",
    "provider": "Squadra Technologies"
  },
  {
    "workbookKey": "IoT-Alerts",
    "logoFileName": "IoTIcon.svg",
    "description": "Gain insights into your IoT data workloads from Azure IoT Hub managed deployments, monitor alerts across all your IoT Hub deployments, detect devices at risk and act upon potential threats.",
    "dataTypesDependencies": [
      "SecurityAlert"
    ],
    "dataConnectorsDependencies": [
      "IoT"
    ],
    "previewImagesFileNames": [
      "IOTBlack1.png",
      "IOTWhite1.png"
    ],
    "version": "1.2.0",
    "title": "Azure Defender for IoT Alerts",
    "templateRelativePath": "IOT_Alerts.json",
    "subtitle": "",
    "provider": "Microsoft",
    "support": {
      "tier": "Community"
    },
    "author": {
      "name": "morshabi"
    },
    "source": {
      "kind": "Community"
    },
    "categories": {
      "domains": [
        "Internet of Things (IoT)"
      ]
    }
  },
  {
    "workbookKey": "IoTAssetDiscovery",
    "logoFileName": "IoTIcon.svg",
    "description": "IoT Devices asset discovery from Firewall logs By Azure Defender for IoT",
    "dataTypesDependencies": [
      "CommonSecurityLog"
    ],
    "dataConnectorsDependencies": [
      "Fortinet"
    ],
    "previewImagesFileNames": [
      "workbook-iotassetdiscovery-screenshot-Black.PNG",
      "workbook-iotassetdiscovery-screenshot-White.PNG"
    ],
    "version": "1.0.0",
    "title": "IoT Asset Discovery",
    "templateRelativePath": "IoTAssetDiscovery.json",
    "subtitle": "",
    "provider": "Microsoft",
    "support": {
      "tier": "Community"
    },
    "author": {
      "name": "jomeczyk"
    },
    "source": {
      "kind": "Community"
    },
    "categories": {
      "domains": [
        "Internet of Things (IoT)"
      ]
    } 
   },
  {
    "workbookKey": "ForcepointCASBWorkbook",
    "logoFileName": "FP_Green_Emblem_RGB-01.svg",
    "description": "Get insights on user risk with the Forcepoint CASB (Cloud Access Security Broker) workbook.",
    "dataTypesDependencies": [
      "CommonSecurityLog"
    ],
    "dataConnectorsDependencies": [
      "ForcepointCasb",
	  "ForcepointCasbAma"
    ],
    "previewImagesFileNames": [
      "ForcepointCASBWhite.png",
      "ForcepointCASBBlack.png"
    ],
    "version": "1.0.0",
    "title": "Forcepoint Cloud Access Security Broker (CASB)",
    "templateRelativePath": "ForcepointCASB.json",
    "subtitle": "",
    "provider": "Forcepoint"
  },
  {
    "workbookKey": "ForcepointNGFWWorkbook",
    "logoFileName": "FP_Green_Emblem_RGB-01.svg",
    "description": "Get insights on firewall activities with the Forcepoint NGFW (Next Generation Firewall) workbook.",
    "dataTypesDependencies": [
      "CommonSecurityLog"
    ],
    "dataConnectorsDependencies": [
      "ForcepointNgfw",
	  "ForcepointNgfwAma"
    ],
    "previewImagesFileNames": [
      "ForcepointNGFWWhite.png",
      "ForcepointNGFWBlack.png"
    ],
    "version": "1.0.0",
    "title": "Forcepoint Next Generation Firewall (NGFW)",
    "templateRelativePath": "ForcepointNGFW.json",
    "subtitle": "",
    "provider": "Forcepoint"
  },
  {
    "workbookKey": "ForcepointDLPWorkbook",
    "logoFileName": "FP_Green_Emblem_RGB-01.svg",
    "description": "Get insights on DLP incidents with the Forcepoint DLP (Data Loss Prevention) workbook.",
    "dataTypesDependencies": [
      "ForcepointDLPEvents_CL"
    ],
    "dataConnectorsDependencies": [
      "ForcepointDlp"
    ],
    "previewImagesFileNames": [
      "ForcepointDLPWhite.png",
      "ForcepointDLPBlack.png"
    ],
    "version": "1.0.0",
    "title": "Forcepoint Data Loss Prevention (DLP)",
    "templateRelativePath": "ForcepointDLP.json",
    "subtitle": "",
    "provider": "Forcepoint"
  },
  {
    "workbookKey": "ZimperiumMTDWorkbook",
    "logoFileName": "ZIMPERIUM-logo_square2.svg",
    "description": "This workbook provides insights on Zimperium Mobile Threat Defense (MTD) threats and mitigations.",
    "dataTypesDependencies": [
      "ZimperiumThreatLog_CL",
      "ZimperiumMitigationLog_CL"
    ],
    "dataConnectorsDependencies": [
      "ZimperiumMtdAlerts"
    ],
    "previewImagesFileNames": [
      "ZimperiumWhite.png",
      "ZimperiumBlack.png"
    ],
    "version": "1.0.0",
    "title": "Zimperium Mobile Threat Defense (MTD)",
    "templateRelativePath": "ZimperiumWorkbooks.json",
    "subtitle": "",
    "provider": "Zimperium"
  },
  {
    "workbookKey": "AzureAuditActivityAndSigninWorkbook",
    "logoFileName": "azureactivedirectory_logo.svg",
    "description": "Gain insights into Microsoft Entra ID Audit, Activity and Signins with one workbook. This workbook can be used by Security and Azure administrators.",
    "dataTypesDependencies": [
      "AzureActivity",
      "AuditLogs",
      "SigninLogs"
    ],
    "dataConnectorsDependencies": [
      "AzureActiveDirectory"
    ],
    "previewImagesFileNames": [
      "AzureAuditActivityAndSigninWhite1.png",
      "AzureAuditActivityAndSigninWhite2.png",
      "AzureAuditActivityAndSigninBlack1.png",
      "AzureAuditActivityAndSigninBlack2.png"
    ],
    "version": "1.2.0",
    "title": "Azure AD Audit, Activity and Sign-in logs",
    "templateRelativePath": "AzureAuditActivityAndSignin.json",
    "subtitle": "",
    "provider": "Microsoft Sentinel community",
    "support": {
      "tier": "Community"
    },
    "author": {
      "name": "Sem Tijsseling"
    },
    "source": {
      "kind": "Community"
    },
    "categories": {
      "domains": [
        "Identity"
      ]
    }
    },
  {
    "workbookKey": "WindowsFirewall",
    "logoFileName": "Microsoft_logo.svg",
    "description": "Gain insights into Windows Firewall logs in combination with security and Azure signin logs",
    "dataTypesDependencies": [
      "WindowsFirewall",
      "SecurityEvent",
      "SigninLogs"
    ],
    "dataConnectorsDependencies": [
      "SecurityEvents",
      "WindowsFirewall",
      "WindowsSecurityEvents"
    ],
    "previewImagesFileNames": [
      "WindowsFirewallWhite1.png",
      "WindowsFirewallWhite2.png",
      "WindowsFirewallBlack1.png",
      "WindowsFirewallBlack2.png"
    ],
    "version": "1.0.0",
    "title": "Windows Firewall",
    "templateRelativePath": "WindowsFirewall.json",
    "subtitle": "",
    "provider": "Microsoft Sentinel community"
  },
  {
    "workbookKey": "EventAnalyzerwWorkbook",
    "logoFileName": "Azure_Sentinel.svg",
    "description": "The Event Analyzer workbook allows to explore, audit and speed up analysis of Windows Event Logs, including all event details and attributes, such as security, application, system, setup, directory service, DNS and others.",
    "dataTypesDependencies": [
      "SecurityEvent"
    ],
    "dataConnectorsDependencies": [
      "SecurityEvents",
      "WindowsSecurityEvents"
    ],
    "previewImagesFileNames": [
      "EventAnalyzer-Workbook-White.png",
      "EventAnalyzer-Workbook-Black.png"
    ],
    "version": "1.0.0",
    "title": "Event Analyzer",
    "templateRelativePath": "EventAnalyzer.json",
    "subtitle": "",
    "provider": "Microsoft Sentinel community"
  },
  {
    "workbookKey": "ASC-ComplianceandProtection",
    "logoFileName": "Azure_Sentinel.svg",
    "description": "Gain insight into regulatory compliance, alert trends, security posture, and more with this workbook based on Azure Security Center data.",
    "dataTypesDependencies": [
      "SecurityAlert",
      "ProtectionStatus",
      "SecurityRecommendation",
      "SecurityBaseline",
      "SecurityBaselineSummary",
      "Update",
      "ConfigurationChange"
    ],
    "dataConnectorsDependencies": [
      "AzureSecurityCenter"
    ],
    "previewImagesFileNames": [
      "ASCCaPBlack.png",
      "ASCCaPWhite.png"
    ],
    "version": "1.2.0",
    "title": "ASC Compliance and Protection",
    "templateRelativePath": "ASC-ComplianceandProtection.json",
    "subtitle": "",
    "provider": "Microsoft Sentinel community",
    "support": {
      "tier": "Community"
    },
    "author": {
      "name": "Matt Lowe"
    },
    "source": {
      "kind": "Community"
    },
    "categories": {
      "domains": [
        "Security - Cloud Security"
      ]
    }  
  },
  {
    "workbookKey": "AIVectraDetectWorkbook",
    "logoFileName": "AIVectraDetect.svg",
    "description": "Start investigating network attacks surfaced by Vectra Detect directly from Sentinel. View critical hosts, accounts, campaigns and detections. Also monitor Vectra system health and audit logs.",
    "dataTypesDependencies": [
      "CommonSecurityLog"
    ],
    "dataConnectorsDependencies": [
      "AIVectraDetect"
    ],
    "previewImagesFileNames": [
      "AIVectraDetectWhite1.png",
      "AIVectraDetectBlack1.png"
    ],
    "version": "1.1.1",
    "title": "Vectra AI Detect",
    "templateRelativePath": "AIVectraDetectWorkbook.json",
    "subtitle": "",
    "provider": "Vectra AI"
  },
  {
    "workbookKey": "Perimeter81OverviewWorkbook",
    "logoFileName": "Perimeter81_Logo.svg",
    "description": "Gain insights and comprehensive monitoring into your Perimeter 81 account by analyzing activities.",
    "dataTypesDependencies": [
      "Perimeter81_CL"
    ],
    "dataConnectorsDependencies": [
      "Perimeter81ActivityLogs"
    ],
    "previewImagesFileNames": [
      "Perimeter81OverviewWhite1.png",
      "Perimeter81OverviewBlack1.png",
      "Perimeter81OverviewWhite2.png",
      "Perimeter81OverviewBlack2.png"
    ],
    "version": "1.0.0",
    "title": "Perimeter 81 Overview",
    "templateRelativePath": "Perimeter81OverviewWorkbook.json",
    "subtitle": "",
    "provider": "Perimeter 81"
  },
  {
    "workbookKey": "SymantecProxySGWorkbook",
    "logoFileName": "symantec_logo.svg",
    "description": "Gain insight into Symantec ProxySG by analyzing, collecting and correlating proxy data.\nThis workbook provides visibility into ProxySG Access logs",
    "dataTypesDependencies": [
      "Syslog"
    ],
    "dataConnectorsDependencies": [
      "SymantecProxySG"
    ],
    "previewImagesFileNames": [
      "SymantecProxySGWhite.png",
      "SymantecProxySGBlack.png"
    ],
    "version": "1.0.0",
    "title": "Symantec ProxySG",
    "templateRelativePath": "SymantecProxySG.json",
    "subtitle": "",
    "provider": "Symantec"
  },
  {
    "workbookKey": "IllusiveASMWorkbook",
    "logoFileName": "illusive_logo_workbook.svg",
    "description": "Gain insights into your organization's Cyber Hygiene and Attack Surface risk.\nIllusive ASM automates discovery and clean-up of credential violations, allows drill-down inspection of pathways to critical assets, and provides risk insights that inform intelligent decision-making to reduce attacker mobility.",
    "dataTypesDependencies": [
      "CommonSecurityLog"
    ],
    "dataConnectorsDependencies": [
      "illusiveAttackManagementSystem",
	  "illusiveAttackManagementSystemAma"
    ],
    "previewImagesFileNames": [
      "IllusiveASMWhite.png",
      "IllusiveASMBlack.png"
    ],
    "version": "1.0.0",
    "title": "Illusive ASM Dashboard",
    "templateRelativePath": "IllusiveASM.json",
    "subtitle": "",
    "provider": "Illusive"
  },
  {
    "workbookKey": "IllusiveADSWorkbook",
    "logoFileName": "illusive_logo_workbook.svg",
    "description": "Gain insights into unauthorized lateral movement in your organization's network.\nIllusive ADS is designed to paralyzes attackers and eradicates in-network threats by creating a hostile environment for the attackers across all the layers of the attack surface.",
    "dataTypesDependencies": [
      "CommonSecurityLog"
    ],
    "dataConnectorsDependencies": [
      "illusiveAttackManagementSystem",
	  "illusiveAttackManagementSystemAma"
    ],
    "previewImagesFileNames": [
      "IllusiveADSWhite.png",
      "IllusiveADSBlack.png"
    ],
    "version": "1.0.0",
    "title": "Illusive ADS Dashboard",
    "templateRelativePath": "IllusiveADS.json",
    "subtitle": "",
    "provider": "Illusive"
  },
  {
    "workbookKey": "PulseConnectSecureWorkbook",
    "logoFileName": "Azure_Sentinel.svg",
    "description": "Gain insight into Pulse Secure VPN by analyzing, collecting and correlating vulnerability data.\nThis workbook provides visibility into user VPN activities",
    "dataTypesDependencies": [
      "Syslog"
    ],
    "dataConnectorsDependencies": [
      "PulseConnectSecure"
    ],
    "previewImagesFileNames": [
      "PulseConnectSecureWhite.png",
      "PulseConnectSecureBlack.png"
    ],
    "version": "1.0.0",
    "title": "Pulse Connect Secure",
    "templateRelativePath": "PulseConnectSecure.json",
    "subtitle": "",
    "provider": "Pulse Secure"
  },
  {
    "workbookKey": "InfobloxNIOSWorkbook",
    "logoFileName": "infoblox_logo.svg",
    "description": "Gain insight into Infoblox NIOS by analyzing, collecting and correlating DHCP and DNS data.\nThis workbook provides visibility into DHCP and DNS traffic",
    "dataTypesDependencies": [
      "Syslog"
    ],
    "dataConnectorsDependencies": [
      "InfobloxNIOS"
    ],
    "previewImagesFileNames": [
      "InfobloxNIOSWhite.png",
      "InfobloxNIOSBlack.png"
    ],
    "version": "1.1.0",
    "title": "Infoblox NIOS",
    "templateRelativePath": "Infoblox-Workbook-V2.json",
    "subtitle": "",
    "provider": "Infoblox"
  },
  {
    "workbookKey": "SymantecVIPWorkbook",
    "logoFileName": "symantec_logo.svg",
    "description": "Gain insight into Symantec VIP by analyzing, collecting and correlating strong authentication data.\nThis workbook provides visibility into user authentications",
    "dataTypesDependencies": [
      "Syslog"
    ],
    "dataConnectorsDependencies": [
      "SymantecVIP"
    ],
    "previewImagesFileNames": [
      "SymantecVIPWhite.png",
      "SymantecVIPBlack.png"
    ],
    "version": "1.0.0",
    "title": "Symantec VIP",
    "templateRelativePath": "SymantecVIP.json",
    "subtitle": "",
    "provider": "Symantec"
  },
  {
    "workbookKey": "ProofPointTAPWorkbook",
    "logoFileName": "proofpointlogo.svg",
    "description": "Gain extensive insight into Proofpoint Targeted Attack Protection (TAP) by analyzing, collecting and correlating TAP log events.\nThis workbook provides visibility into message and click events that were permitted, delivered, or blocked",
    "dataTypesDependencies": [
      "ProofPointTAPMessagesBlocked_CL",
      "ProofPointTAPMessagesDelivered_CL",
      "ProofPointTAPClicksPermitted_CL",
      "ProofPointTAPClicksBlocked_CL"
    ],
    "dataConnectorsDependencies": [
      "ProofpointTAP"
    ],
    "previewImagesFileNames": [
      "ProofpointTAPWhite.png",
      "ProofpointTAPBlack.png"
    ],
    "version": "1.0.0",
    "title": "Proofpoint TAP",
    "templateRelativePath": "ProofpointTAP.json",
    "subtitle": "",
    "provider": "Proofpoint"
  },
  {
    "workbookKey": "QualysVMWorkbook",
    "logoFileName": "qualys_logo.svg",
    "description": "Gain insight into Qualys Vulnerability Management by analyzing, collecting and correlating vulnerability data.\nThis workbook provides visibility into vulnerabilities detected from vulnerability scans",
    "dataTypesDependencies": [
      "QualysHostDetection_CL"
    ],
    "dataConnectorsDependencies": [
      "QualysVulnerabilityManagement"
    ],
    "previewImagesFileNames": [
      "QualysVMWhite.png",
      "QualysVMBlack.png"
    ],
    "version": "1.0.0",
    "title": "Qualys Vulnerability Management",
    "templateRelativePath": "QualysVM.json",
    "subtitle": "",
    "provider": "Qualys"
  },
  {
    "workbookKey": "QualysVMV2Workbook",
    "logoFileName": "qualys_logo.svg",
    "description": "Gain insight into Qualys Vulnerability Management by analyzing, collecting and correlating vulnerability data.\nThis workbook provides visibility into vulnerabilities detected from vulnerability scans",
    "dataTypesDependencies": [
      "QualysHostDetectionV2_CL"
    ],
    "dataConnectorsDependencies": [
      "QualysVulnerabilityManagement"
    ],
    "previewImagesFileNames": [
      "QualysVMWhite.png",
      "QualysVMBlack.png"
    ],
    "version": "1.0.0",
    "title": "Qualys Vulnerability Management",
    "templateRelativePath": "QualysVMv2.json",
    "subtitle": "",
    "provider": "Qualys"
  },
  {
    "workbookKey": "GitHubSecurity",
    "logoFileName": "GitHub.svg",
    "description": "Gain insights to GitHub activities that may be interesting for security.",
    "dataTypesDependencies": [
      "Github_CL",
      "GitHubRepoLogs_CL"
    ],
    "dataConnectorsDependencies": [],
    "previewImagesFileNames": [
      "GitHubSecurityWhite.png",
      "GitHubSecurityBlack.png"
    ],
    "version": "1.0.0",
    "title": "GitHub Security",
    "templateRelativePath": "GitHubSecurityWorkbook.json",
    "subtitle": "",
    "provider": "Microsoft Sentinel community"
  },
  {
    "workbookKey": "VisualizationDemo",
    "logoFileName": "Azure_Sentinel.svg",
    "description": "Learn and explore the many ways of displaying information within Microsoft Sentinel workbooks",
    "dataTypesDependencies": [
      "SecurityAlert"
    ],
    "dataConnectorsDependencies": [],
    "previewImagesFileNames": [
      "VisualizationDemoBlack.png",
      "VisualizationDemoWhite.png"
    ],
    "version": "1.0.0",
    "title": "Visualizations Demo",
    "templateRelativePath": "VisualizationDemo.json",
    "subtitle": "",
    "provider": "Microsoft Sentinel Community",
    "support": {
      "tier": "Community"
    },
    "author": {
      "name": "Matt Lowe"
    },
    "source": {
      "kind": "Community"
    },
    "categories": {
      "domains": [
        "Platform"
      ]
    }
  },
  {
    "workbookKey": "SophosXGFirewallWorkbook",
    "logoFileName": "sophos_logo.svg",
    "description": "Gain insight into Sophos XG Firewall by analyzing, collecting and correlating firewall data.\nThis workbook provides visibility into network traffic",
    "dataTypesDependencies": [
      "Syslog"
    ],
    "dataConnectorsDependencies": [
      "SophosXGFirewall"
    ],
    "previewImagesFileNames": [
      "SophosXGFirewallWhite.png",
      "SophosXGFirewallBlack.png"
    ],
    "version": "1.0.0",
    "title": "Sophos XG Firewall",
    "templateRelativePath": "SophosXGFirewall.json",
    "subtitle": "",
    "provider": "Sophos"
  },
  {
    "workbookKey": "SysmonThreatHuntingWorkbook",
    "logoFileName": "sysmonthreathunting_logo.svg",
    "description": "Simplify your threat hunts using Sysmon data mapped to MITRE ATT&CK data. This workbook gives you the ability to drilldown into system activity based on known ATT&CK techniques as well as other threat hunting entry points such as user activity, network connections or virtual machine Sysmon events.\nPlease note that for this workbook to work you must have deployed Sysmon on your virtual machines in line with the instructions at https://github.com/BlueTeamLabs/sentinel-attack/wiki/Onboarding-sysmon-data-to-Azure-Sentinel",
    "dataTypesDependencies": [
      "Event"
    ],
    "dataConnectorsDependencies": [],
    "previewImagesFileNames": [
      "SysmonThreatHuntingWhite1.png",
      "SysmonThreatHuntingBlack1.png"
    ],
    "version": "1.4.0",
    "title": "Sysmon Threat Hunting",
    "templateRelativePath": "SysmonThreatHunting.json",
    "subtitle": "",
    "provider": "Microsoft Sentinel community",
    "support": {
      "tier": "Community"
    },
    "author": {
      "name": "Edoardo Gerosa"
    },
    "source": {
      "kind": "Community"
    },
    "categories": {
      "domains": [
        "Security - Threat Protection",
        "Application"
      ]
    }
  },
  {
    "workbookKey": "WebApplicationFirewallWAFTypeEventsWorkbook",
    "logoFileName": "webapplicationfirewall(WAF)_logo.svg",
    "description": "Gain insights into your organization's Azure web application firewall (WAF) across various services such as Azure Front Door Service and Application Gateway. You can view event triggers, full messages, attacks over time, among other data. Several aspects of the workbook are interactable to allow users to further understand their data",
    "dataTypesDependencies": [
      "AzureDiagnostics"
    ],
    "dataConnectorsDependencies": [
      "WAF"
    ],
    "previewImagesFileNames": [
      "WAFFirewallWAFTypeEventsBlack1.PNG",
      "WAFFirewallWAFTypeEventsBlack2.PNG",
      "WAFFirewallWAFTypeEventsBlack3.PNG",
      "WAFFirewallWAFTypeEventsBlack4.PNG",
      "WAFFirewallWAFTypeEventsWhite1.png",
      "WAFFirewallWAFTypeEventsWhite2.PNG",
      "WAFFirewallWAFTypeEventsWhite3.PNG",
      "WAFFirewallWAFTypeEventsWhite4.PNG"
    ],
    "version": "1.1.0",
    "title": "Microsoft Web Application Firewall (WAF) - Azure WAF",
    "templateRelativePath": "WebApplicationFirewallWAFTypeEvents.json",
    "subtitle": "",
    "provider": "Microsoft"
  },
  {
    "workbookKey": "OrcaAlertsOverviewWorkbook",
    "logoFileName": "Orca_logo.svg",
    "description": "A visualized overview of Orca security alerts.\nExplore, analize and learn about your security posture using Orca alerts Overview",
    "dataTypesDependencies": [
      "OrcaAlerts_CL"
    ],
    "dataConnectorsDependencies": [
      "OrcaSecurityAlerts"
    ],
    "previewImagesFileNames": [
      "OrcaAlertsWhite.png",
      "OrcaAlertsBlack.png"
    ],
    "version": "1.1.0",
    "title": "Orca alerts overview",
    "templateRelativePath": "OrcaAlerts.json",
    "subtitle": "",
    "provider": "Orca Security"
  },
  {
    "workbookKey": "CyberArkWorkbook",
    "logoFileName": "CyberArk_Logo.svg",
    "description": "The CyberArk Syslog connector allows you to easily connect all your CyberArk security solution logs with your Microsoft Sentinel, to view dashboards, create custom alerts, and improve investigation. Integration between CyberArk and Microsoft Sentinel makes use of the CEF Data Connector to properly parse and display CyberArk Syslog messages.",
    "dataTypesDependencies": [
      "CommonSecurityLog"
    ],
    "dataConnectorsDependencies": [
      "CyberArk",
	  "CyberArkAma"
    ],
    "previewImagesFileNames": [
      "CyberArkActivitiesWhite.PNG",
      "CyberArkActivitiesBlack.PNG"
    ],
    "version": "1.1.0",
    "title": "CyberArk EPV Events",
    "templateRelativePath": "CyberArkEPV.json",
    "subtitle": "",
    "provider": "CyberArk"
  },
  {
    "workbookKey": "UserEntityBehaviorAnalyticsWorkbook",
    "logoFileName": "Azure_Sentinel.svg",
    "description": "Identify compromised users and insider threats using User and Entity Behavior Analytics. Gain insights into anomalous user behavior from baselines learned from behavior patterns",
    "dataTypesDependencies": [
      "BehaviorAnalytics"
    ],
    "dataConnectorsDependencies": [],
    "previewImagesFileNames": [
      "UserEntityBehaviorAnalyticsBlack1.png",
      "UserEntityBehaviorAnalyticsWhite1.png"
    ],
    "version": "1.2.0",
    "title": "User And Entity Behavior Analytics",
    "templateRelativePath": "UserEntityBehaviorAnalytics.json",
    "subtitle": "",
    "provider": "Microsoft",
    "support": {
      "tier": "Microsoft"
    },
    "author": {
      "name": "Microsoft Corporation"
    },
    "source": {
      "kind": "Community"
    },
    "categories": {
      "domains": [
        "User Behavior (UEBA)"
      ]
    }
  },
  {
    "workbookKey": "CitrixWAF",
    "logoFileName": "citrix_logo.svg",
    "description": "Gain insight into the Citrix WAF logs",
    "dataTypesDependencies": [
      "CommonSecurityLog"
    ],
    "dataConnectorsDependencies": [
      "CitrixWAF",
	  "CitrixWAFAma"
    ],
    "previewImagesFileNames": [
      "CitrixWAFBlack.png",
      "CitrixWAFWhite.png"
    ],
    "version": "1.0.0",
    "title": "Citrix WAF (Web App Firewall)",
    "templateRelativePath": "CitrixWAF.json",
    "subtitle": "",
    "provider": "Citrix Systems Inc."
  },
  {
    "workbookKey": "UnifiSGWorkbook",
    "logoFileName": "Azure_Sentinel.svg",
    "description": "Gain insights into Unifi Security Gateways analyzing traffic and activities.",
    "dataTypesDependencies": [
      "CommonSecurityLog"
    ],
    "dataConnectorsDependencies": [],
    "previewImagesFileNames": [
      "UnifiSGBlack.png",
      "UnifiSGWhite.png"
    ],
    "version": "1.0.0",
    "title": "Unifi Security Gateway",
    "templateRelativePath": "UnifiSG.json",
    "subtitle": "",
    "provider": "Microsoft Sentinel community",
    "support": {
      "tier": "Community"
    },
    "author": {
      "name": "SecurityJedi"
    },
    "source": {
      "kind": "Community"
    },
    "categories": {
      "domains": [
        "Security - Network"
      ]
    }
  },
  {
    "workbookKey": "UnifiSGNetflowWorkbook",
    "logoFileName": "Azure_Sentinel.svg",
    "description": "Gain insights into Unifi Security Gateways analyzing traffic and activities using Netflow.",
    "dataTypesDependencies": [
      "netflow_CL"
    ],
    "dataConnectorsDependencies": [],
    "previewImagesFileNames": [
      "UnifiSGNetflowBlack.png",
      "UnifiSGNetflowWhite.png"
    ],
    "version": "1.0.0",
    "title": "Unifi Security Gateway - NetFlow",
    "templateRelativePath": "UnifiSGNetflow.json",
    "subtitle": "",
    "provider": "Microsoft Sentinel community",
    "support": {
      "tier": "Community"
    },
    "author": {
      "name": "SecurityJedi"
    },
    "source": {
      "kind": "Community"
    },
    "categories": {
      "domains": [
        "Security - Network"
      ]
    }
  },
  {
    "workbookKey": "NormalizedNetworkEventsWorkbook",
    "logoFileName": "Azure_Sentinel.svg",
    "description": "See insights on multiple networking appliances and other network sessions, that have been parsed or mapped to the normalized networking sessions table. Note this requires enabling parsers for the different products - to learn more, visit https://aka.ms/sentinelnormalizationdocs",
    "dataTypesDependencies": [],
    "dataConnectorsDependencies": [],
    "previewImagesFileNames": [
      "NormalizedNetworkEventsWhite.png",
      "NormalizedNetworkEventsBlack.png"
    ],
    "version": "1.0.0",
    "title": "Normalized network events",
    "templateRelativePath": "NormalizedNetworkEvents.json",
    "subtitle": "",
    "provider": "Microsoft",
    "support": {
      "tier": "Community"
    },
    "author": {
      "name": "yoav fransis"
    },
    "source": {
      "kind": "Community"
    },
    "categories": {
      "domains": [
        "Networking"
      ]
    }
  },
  {
    "workbookKey": "WorkspaceAuditingWorkbook",
    "logoFileName": "Azure_Sentinel.svg",
    "description": "Workspace auditing report\r\nUse this report to understand query runs across your workspace.",
    "dataTypesDependencies": [
      "LAQueryLogs"
    ],
    "dataConnectorsDependencies": [],
    "previewImagesFileNames": [
      "WorkspaceAuditingWhite.png",
      "WorkspaceAuditingBlack.png"
    ],
    "version": "1.0.0",
    "title": "Workspace audit",
    "templateRelativePath": "WorkspaceAuditing.json",
    "subtitle": "",
    "provider": "Microsoft Sentinel community",
    "support": {
      "tier": "Community"
    },
    "author": {
      "name": "Sarah Young"
    },
    "source": {
      "kind": "Community"
    },
    "categories": {
      "domains": [
        "IT Operations"
      ]
    }
  },
  {
    "workbookKey": "MITREATTACKWorkbook",
    "logoFileName": "Azure_Sentinel.svg",
    "description": "Workbook to showcase MITRE ATT&CK Coverage for Microsoft Sentinel",
    "dataTypesDependencies": [
      "SecurityAlert"
  ],
    "dataConnectorsDependencies": [],
    "previewImagesFileNames": [
      "MITREATTACKWhite1.PNG",
      "MITREATTACKWhite2.PNG",
      "MITREATTACKBlack1.PNG",
      "MITREATTACKBlack2.PNG"
    ],
    "version": "1.0.1",
    "title": "MITRE ATT&CK Workbook",
    "templateRelativePath": "MITREAttack.json",
    "subtitle": "",
    "provider": "Microsoft Sentinel community"
  },
  {
    "workbookKey": "BETTERMTDWorkbook",
    "logoFileName": "BETTER_MTD_logo.svg",
    "description": "Workbook using the BETTER Mobile Threat Defense (MTD) connector, to give insights into your mobile devices, installed application and overall device security posture.",
    "dataTypesDependencies": [
      "BetterMTDDeviceLog_CL",
      "BetterMTDAppLog_CL",
      "BetterMTDIncidentLog_CL",
      "BetterMTDNetflowLog_CL"
    ],
    "dataConnectorsDependencies": [
      "BetterMTD"
    ],
    "previewImagesFileNames": [
      "BetterMTDWorkbookPreviewWhite1.png",
      "BetterMTDWorkbookPreviewWhite2.png",
      "BetterMTDWorkbookPreviewWhite3.png",
      "BetterMTDWorkbookPreviewBlack1.png",
      "BetterMTDWorkbookPreviewBlack2.png",
      "BetterMTDWorkbookPreviewBlack3.png"
    ],
    "version": "1.1.0",
    "title": "BETTER Mobile Threat Defense (MTD)",
    "templateRelativePath": "BETTER_MTD_Workbook.json",
    "subtitle": "",
    "provider": "BETTER Mobile"
  },
  {
    "workbookKey": "AlsidIoEWorkbook",
    "logoFileName": "Alsid.svg",
    "description": "Workbook showcasing the state and evolution of your Alsid for AD Indicators of Exposures alerts.",
    "dataTypesDependencies": [
      "AlsidForADLog_CL"
    ],
    "dataConnectorsDependencies": [
      "AlsidForAD"
    ],
    "previewImagesFileNames": [
      "AlsidIoEBlack1.png",
      "AlsidIoEBlack2.png",
      "AlsidIoEBlack3.png",
      "AlsidIoEWhite1.png",
      "AlsidIoEWhite2.png",
      "AlsidIoEWhite3.png"
    ],
    "version": "1.0.0",
    "title": "Alsid for AD | Indicators of Exposure",
    "templateRelativePath": "AlsidIoE.json",
    "subtitle": "",
    "provider": "Alsid"
  },
  {
    "workbookKey": "AlsidIoAWorkbook",
    "logoFileName": "Alsid.svg",
    "description": "Workbook showcasing the state and evolution of your Alsid for AD Indicators of Attack alerts.",
    "dataTypesDependencies": [
      "AlsidForADLog_CL"
    ],
    "dataConnectorsDependencies": [
      "AlsidForAD"
    ],
    "previewImagesFileNames": [
      "AlsidIoABlack1.png",
      "AlsidIoABlack2.png",
      "AlsidIoABlack3.png",
      "AlsidIoAWhite1.png",
      "AlsidIoAWhite2.png",
      "AlsidIoAWhite3.png"
    ],
    "version": "1.0.0",
    "title": "Alsid for AD | Indicators of Attack",
    "templateRelativePath": "AlsidIoA.json",
    "subtitle": "",
    "provider": "Alsid"
  },
  {
    "workbookKey": "InvestigationInsightsWorkbook",
    "logoFileName": "Microsoft_logo.svg",
    "description": "Help analysts gain insight into incident, bookmark and entity data through the Investigation Insights Workbook. This workbook provides common queries and detailed visualizations to help an analyst investigate suspicious activities quickly with an easy to use interface. Analysts can start their investigation from a Microsoft Sentinel incident, bookmark, or by simply entering the entity data into the workbook manually.",
    "dataTypesDependencies": [
      "AuditLogs",
      "AzureActivity",
      "CommonSecurityLog",
      "OfficeActivity",
      "SecurityEvent",
      "SigninLogs",
      "ThreatIntelligenceIndicator"
  ],
  "dataConnectorsDependencies": [
      "AzureActivity",
      "SecurityEvents",
      "Office365",
      "AzureActiveDirectory",
      "ThreatIntelligence",
      "ThreatIntelligenceTaxii",
      "WindowsSecurityEvents"
  ],
  "previewImagesFileNames": [
      "InvestigationInsightsWhite1.png",
      "InvestigationInsightsBlack1.png",
      "InvestigationInsightsWhite2.png",
      "InvestigationInsightsBlack2.png"
  ],
  "version": "1.4.0",
  "title": "Investigation Insights",
  "templateRelativePath": "InvestigationInsights.json",
  "subtitle": "",
  "provider": "Microsoft Sentinel community",
  "support": {
    "tier": "Community"
  },
  "author": {
    "name": "Brian Delaney & Jon Shectman"
  },
  "source": {
    "kind": "Community"
  },
  "categories": {
    "domains": [ "Security - Others" ]
  }
  },
  {
    "workbookKey": "AksSecurityWorkbook",
    "logoFileName": "Kubernetes_services.svg",
    "description": "See insights about the security of your AKS clusters. The workbook helps to identify sensitive operations in the clusters and get insights based on Azure Defender alerts.",
    "dataTypesDependencies": [
      "SecurityAlert",
      "AzureDiagnostics"
    ],
    "dataConnectorsDependencies": [
      "AzureSecurityCenter",
      "AzureKubernetes"
    ],
    "previewImagesFileNames": [
      "AksSecurityWhite.png",
      "AksSecurityBlack.png"
    ],
    "version": "1.5.0",
    "title": "Azure Kubernetes Service (AKS) Security",
    "templateRelativePath": "AksSecurity.json",
    "subtitle": "",
    "provider": "Microsoft"
  },
  {
    "workbookKey": "AzureKeyVaultWorkbook",
    "logoFileName": "KeyVault.svg",
    "description": "See insights about the security of your Azure key vaults. The workbook helps to identify sensitive operations in the key vaults and get insights based on Azure Defender alerts.",
    "dataTypesDependencies": [
      "SecurityAlert",
      "AzureDiagnostics"
    ],
    "dataConnectorsDependencies": [
      "AzureSecurityCenter",
      "AzureKeyVault"
    ],
    "previewImagesFileNames": [
      "AkvSecurityWhite.png",
      "AkvSecurityBlack.png"
    ],
    "version": "1.1.0",
    "title": "Azure Key Vault Security",
    "templateRelativePath": "AzureKeyVaultWorkbook.json",
    "subtitle": "",
    "provider": "Microsoft"
  },
  {
    "workbookKey": "IncidentOverview",
    "logoFileName": "Azure_Sentinel.svg",
    "description": "The Incident Overview workbook is designed to assist in triaging and investigation by providing in-depth information about the incident, including:\r\n* General information\r\n* Entity data\r\n* Triage time (time between incident creation and first response)\r\n* Mitigation time (time between incident creation and closing)\r\n* Comments\r\n\r\nCustomize this workbook by saving and editing it. \r\nYou can reach this workbook template from the incidents panel as well. Once you have customized it, the link from the incident panel will open the customized workbook instead of the template.\r\n",
    "dataTypesDependencies": [
      "SecurityAlert",
      "SecurityIncident"
    ],
    "dataConnectorsDependencies": [],
    "previewImagesFileNames": [
      "IncidentOverviewBlack1.png",
      "IncidentOverviewWhite1.png",
      "IncidentOverviewBlack2.png",
      "IncidentOverviewWhite2.png"
    ],
    "version": "2.1.0",
    "title": "Incident overview",
    "templateRelativePath": "IncidentOverview.json",
    "subtitle": "",
    "provider": "Microsoft"
  },
  {
    "workbookKey": "SecurityOperationsEfficiency",
    "logoFileName": "Azure_Sentinel.svg",
    "description": "Security operations center managers can view overall efficiency metrics and measures regarding the performance of their team. They can find operations by multiple indicators over time including severity, MITRE tactics, mean time to triage, mean time to resolve and more. The SOC manager can develop a picture of the performance in both general and specific areas over time and use it to improve efficiency.",
    "dataTypesDependencies": [
      "SecurityAlert",
      "SecurityIncident"
    ],
    "dataConnectorsDependencies": [],
    "previewImagesFileNames": [
      "SecurityEfficiencyWhite1.png",
      "SecurityEfficiencyWhite2.png",
      "SecurityEfficiencyBlack1.png",
      "SecurityEfficiencyBlack2.png"
  ],
  "version": "1.5.0",
  "title": "Security Operations Efficiency",
  "templateRelativePath": "SecurityOperationsEfficiency.json",
  "subtitle": "",
  "provider": "Microsoft"
  },
  {
    "workbookKey": "DataCollectionHealthMonitoring",
    "logoFileName": "Azure_Sentinel.svg",
    "description": "Gain insights into your workspace's data ingestion status. In this workbook, you can view additional monitors and detect anomalies that will help you determine your workspace's data collection health.",
    "dataTypesDependencies": [],
    "dataConnectorsDependencies": [],
    "previewImagesFileNames": [
        "HealthMonitoringWhite1.png",
        "HealthMonitoringWhite2.png",
        "HealthMonitoringWhite3.png",
        "HealthMonitoringBlack1.png",
        "HealthMonitoringBlack2.png",
        "HealthMonitoringBlack3.png"
    ],
    "version": "1.0.0",
    "title": "Data collection health monitoring",
    "templateRelativePath": "DataCollectionHealthMonitoring.json",
    "subtitle": "",
    "provider": "Microsoft",
    "support": { "tier": "Community" },
    "author": { "name": "morshabi" },
    "source": { "kind": "Community" },
    "categories": { "domains": [ "IT Operations", "Platform" ] }
  },
  {
    "workbookKey": "OnapsisAlarmsWorkbook",
    "logoFileName": "onapsis_logo.svg",
    "description": "Gain insights into what is going on in your SAP Systems with this overview of the alarms triggered in the Onapsis Platform. Incidents are enriched with context and next steps to help your Security team respond effectively.",
    "dataTypesDependencies": [
      "CommonSecurityLog"
    ],
    "dataConnectorsDependencies": [
      "OnapsisPlatform"
    ],
    "previewImagesFileNames": [
      "OnapsisWhite1.PNG",
      "OnapsisBlack1.PNG",
      "OnapsisWhite2.PNG",
      "OnapsisBlack2.PNG"
    ],
    "version": "1.0.0",
    "title": "Onapsis Alarms Overview",
    "templateRelativePath": "OnapsisAlarmsOverview.json",
    "subtitle": "",
    "provider": "Onapsis"
  },
  {
    "workbookKey": "DelineaWorkbook",
    "logoFileName": "DelineaLogo.svg",
    "description": "The Delinea Secret Server Syslog connector",
    "dataTypesDependencies": [
      "CommonSecurityLog"
    ],
    "dataConnectorsDependencies": [
      "DelineaSecretServer_CEF",
	  "DelineaSecretServerAma"
    ],
    "previewImagesFileNames": [
      "DelineaWorkbookWhite.PNG",
      "DelineaWorkbookBlack.PNG"
    ],
    "version": "1.0.0",
    "title": "Delinea Secret Server Workbook",
    "templateRelativePath": "DelineaWorkbook.json",
    "subtitle": "",
    "provider": "Delinea"
  },
  {
    "workbookKey": "ForcepointCloudSecurityGatewayWorkbook",
    "logoFileName": "Forcepoint_new_logo.svg",
    "description": "Use this report to understand query runs across your workspace.",
    "dataTypesDependencies": [
      "CommonSecurityLog"
    ],
    "dataConnectorsDependencies": [
      "ForcepointCSG",
	  "ForcepointCSGAma"
    ],
    "previewImagesFileNames": [
      "ForcepointCloudSecurityGatewayWhite.png",
      "ForcepointCloudSecurityGatewayBlack.png"
    ],
    "version": "1.0.0",
    "title": "Forcepoint Cloud Security Gateway Workbook",
    "templateRelativePath": "ForcepointCloudSecuirtyGatewayworkbook.json",
    "subtitle": "",
    "provider": "Forcepoint"
  },
  {
    "workbookKey": "IntsightsIOCWorkbook",
    "logoFileName": "IntSights_logo.svg",
    "description": "This Microsoft Sentinel workbook provides an overview of Indicators of Compromise (IOCs) and their correlations allowing users to analyze and visualize indicators based on severity, type, and other parameters.",
    "dataTypesDependencies": [
      "ThreatIntelligenceIndicator",
      "SecurityAlert"
  ],
  "dataConnectorsDependencies": [
      "ThreatIntelligenceTaxii"
  ],
  "previewImagesFileNames": [
      "IntsightsIOCWhite.png",
      "IntsightsMatchedWhite.png",
      "IntsightsMatchedBlack.png",
      "IntsightsIOCBlack.png"
  ],
    "version": "2.0.0",
    "title": "IntSights IOC Workbook",
    "templateRelativePath": "IntsightsIOCWorkbook.json",
    "subtitle": "",
    "provider": "IntSights Cyber Intelligence"
  },
  {
    "workbookKey": "DarktraceSummaryWorkbook",
    "logoFileName": "Darktrace.svg",
    "description": "A workbook containing relevant KQL queries to help you visualise the data in model breaches from the Darktrace Connector",
    "dataTypesDependencies": [
      "CommonSecurityLog"
    ],
    "dataConnectorsDependencies": [
      "Darktrace",
	  "DarktraceAma"
    ],
    "previewImagesFileNames": [
      "AIA-DarktraceSummaryWhite.png",
      "AIA-DarktraceSummaryBlack.png"
    ],
    "version": "1.1.0",
    "title": "AI Analyst Darktrace Model Breach Summary",
    "templateRelativePath": "AIA-Darktrace.json",
    "subtitle": "",
    "provider": "Darktrace"
  },
  {
    "workbookKey": "TrendMicroXDR",
    "logoFileName": "trendmicro_logo.svg",
    "description": "Gain insights from Trend Vision One with this overview of the Alerts triggered.",
    "dataTypesDependencies": [
      "TrendMicro_XDR_WORKBENCH_CL"
  ],
  "dataConnectorsDependencies": [
      "TrendMicroXDR"
  ],
  "previewImagesFileNames": [
      "TrendMicroXDROverviewWhite.png",
      "TrendMicroXDROverviewBlack.png"
  ],
  "version": "1.3.0",
    "title": "Trend Vision One Alert Overview",
    "templateRelativePath": "TrendMicroXDROverview.json",
    "subtitle": "",
    "provider": "Trend Micro"
  },
  {
    "workbookKey": "CyberpionOverviewWorkbook",
    "logoFileName": "ionix-logo.svg",
    "description": "Use IONIX's Security Logs and this workbook, to get an overview of your online assets, gain insights into their current state, and find ways to better secure your ecosystem.",
    "dataTypesDependencies": [
      "CyberpionActionItems_CL"
    ],
    "dataConnectorsDependencies": [
      "CyberpionSecurityLogs"
    ],
    "previewImagesFileNames": [
      "IONIXActionItemsBlack.png",
      "IONIXActionItemsWhite.png"
    ],
    "version": "1.0.1",
    "title": "IONIX Overview",
    "templateRelativePath": "IONIXOverviewWorkbook.json",
    "subtitle": "",
    "provider": "IONIX"
  },
  {
    "workbookKey": "SolarWindsPostCompromiseHuntingWorkbook",
    "logoFileName": "MSTIC-Logo.svg",
    "description": "This hunting workbook is intended to help identify activity related to the Solorigate compromise and subsequent attacks discovered in December 2020",
    "dataTypesDependencies": [
      "CommonSecurityLog",
      "SigninLogs",
      "AuditLogs",
      "AADServicePrincipalSignInLogs",
      "OfficeActivity",
      "BehaviorAnalytics",
      "SecurityEvent",
      "DeviceProcessEvents",
      "SecurityAlert",
      "DnsEvents"
    ],
    "dataConnectorsDependencies": [
      "AzureActiveDirectory",
      "SecurityEvents",
      "Office365",
      "MicrosoftThreatProtection",
      "DNS",
      "WindowsSecurityEvents"
    ],
    "previewImagesFileNames": [
      "SolarWindsPostCompromiseHuntingWhite.png",
      "SolarWindsPostCompromiseHuntingBlack.png"
    ],
    "version": "1.5.0",
    "title": "SolarWinds Post Compromise Hunting",
    "templateRelativePath": "SolarWindsPostCompromiseHunting.json",
    "subtitle": "",
    "provider": "Microsoft",
	  "support": {
      "tier": "Microsoft"
    },
    "author": {
      "name": "Shain"
    },
    "source": {
      "kind": "Community"
    },
    "categories": {
      "domains": [ "Security - Others" ]
    }
  },
  {
    "workbookKey": "ProofpointPODWorkbook",
    "logoFileName": "proofpointlogo.svg",
    "description": "Gain insights into your Proofpoint on Demand Email Security activities, including maillog and messages data. The Workbook provides users with an executive dashboard showing the reporting capabilities, message traceability and monitoring.",
    "dataTypesDependencies": [
      "ProofpointPOD_maillog_CL",
      "ProofpointPOD_message_CL"
    ],
    "dataConnectorsDependencies": [
      "ProofpointPOD"
    ],
    "previewImagesFileNames": [
      "ProofpointPODMainBlack1.png",
      "ProofpointPODMainBlack2.png",
      "ProofpointPODMainWhite1.png",
      "ProofpointPODMainWhite2.png",
      "ProofpointPODMessageSummaryBlack.png",
      "ProofpointPODMessageSummaryWhite.png",
      "ProofpointPODTLSBlack.png",
      "ProofpointPODTLSWhite.png"
    ],
    "version": "1.0.0",
    "title": "Proofpoint On-Demand Email Security",
    "templateRelativePath": "ProofpointPOD.json",
    "subtitle": "",
    "provider": "Proofpoint"
  },
  {
    "workbookKey": "CiscoUmbrellaWorkbook",
    "logoFileName": "cisco_logo.svg",
    "description": "Gain insights into Cisco Umbrella activities, including the DNS, Proxy and Cloud Firewall data. Workbook shows general information along with threat landscape including categories, blocked destinations and URLs.",
    "dataTypesDependencies": [
      "Cisco_Umbrella_dns_CL",
      "Cisco_Umbrella_proxy_CL",
      "Cisco_Umbrella_ip_CL",
      "Cisco_Umbrella_cloudfirewall_CL"
    ],
    "dataConnectorsDependencies": [
      "CiscoUmbrellaDataConnector"
    ],
    "previewImagesFileNames": [
      "CiscoUmbrellaDNSBlack1.png",
      "CiscoUmbrellaDNSBlack2.png",
      "CiscoUmbrellaDNSWhite1.png",
      "CiscoUmbrellaDNSWhite2.png",
      "CiscoUmbrellaFirewallBlack.png",
      "CiscoUmbrellaFirewallWhite.png",
      "CiscoUmbrellaMainBlack1.png",
      "CiscoUmbrellaMainBlack2.png",
      "CiscoUmbrellaMainWhite1.png",
      "CiscoUmbrellaMainWhite2.png",
      "CiscoUmbrellaProxyBlack1.png",
      "CiscoUmbrellaProxyBlack2.png",
      "CiscoUmbrellaProxyWhite1.png",
      "CiscoUmbrellaProxyWhite2.png"
    ],
    "version": "1.0.0",
    "title": "Cisco Umbrella",
    "templateRelativePath": "CiscoUmbrella.json",
    "subtitle": "",
    "provider": "Cisco"
  },
  {
    "workbookKey": "AnalyticsEfficiencyWorkbook",
    "logoFileName": "Azure_Sentinel.svg",
    "description": "Gain insights into the efficacy of your analytics rules. In this workbook you can analyze and monitor the analytics rules found in your workspace to achieve better performance by your SOC.",
    "dataTypesDependencies": [
      "SecurityAlert",
      "SecurityIncident"
    ],
    "dataConnectorsDependencies": [],
    "previewImagesFileNames": [
      "AnalyticsEfficiencyBlack.png",
      "AnalyticsEfficiencyWhite.png"
    ],
    "version": "1.2.0",
    "title": "Analytics Efficiency",
    "templateRelativePath": "AnalyticsEfficiency.json",
    "subtitle": "",
    "provider": "Microsoft"
  },
  {
    "workbookKey": "WorkspaceUsage",
    "logoFileName": "Azure_Sentinel.svg",
    "description": "Gain insights into your workspace's usage. In this workbook, you can view your workspace's data consumption, latency, recommended tasks and Cost and Usage statistics.",
    "dataTypesDependencies": [],
    "dataConnectorsDependencies": [],
    "previewImagesFileNames": [
      "WorkspaceUsageBlack.png",
      "WorkspaceUsageWhite.png"
    ],
    "version": "1.6.0",
    "title": "Workspace Usage Report",
    "templateRelativePath": "WorkspaceUsage.json",
    "subtitle": "",
    "provider": "Microsoft Sentinel community",
    "support": {
      "tier": "Community"
    },
    "author": {
      "name": "Clive Watson"
    },
    "source": {
      "kind": "Community"
    },
    "categories": {
      "domains": [
        "IT Operations"
      ]
    }
  },
  {
    "workbookKey": "SentinelCentral",
    "logoFileName": "Azure_Sentinel.svg",
    "description": "Use this report to view Incident (and Alert data) across many workspaces, this works with Azure Lighthouse and across any subscription you have access to.",
    "dataTypesDependencies": [
      "SecurityIncident"
  ],
    "dataConnectorsDependencies": [],
    "previewImagesFileNames": [
      "SentinelCentralBlack.png",
      "SentinelCentralWhite.png"
    ],
    "version": "2.1.1",
    "title": "Microsoft Sentinel Central",
    "templateRelativePath": "SentinelCentral.json",
    "subtitle": "",
    "provider": "Microsoft Sentinel community"
  },
  {
    "workbookKey": "CognniIncidentsWorkbook",
    "logoFileName": "cognni-logo.svg",
    "description": "Gain intelligent insights into the risks to your important financial, legal, HR, and governance information. This workbook lets you monitor your at-risk information to determine when and why incidents occurred, as well as who was involved. These incidents are broken into high, medium, and low risk incidents for each information category.",
    "dataTypesDependencies": [
      "CognniIncidents_CL"
    ],
    "dataConnectorsDependencies": [
      "CognniSentinelDataConnector"
    ],
    "previewImagesFileNames": [
      "CognniBlack.PNG",
      "CognniWhite.PNG"
    ],
    "version": "1.0.0",
    "title": "Cognni Important Information Incidents",
    "templateRelativePath": "CognniIncidentsWorkbook.json",
    "subtitle": "",
    "provider": "Cognni"
  },
  {
    "workbookKey": "pfsense",
    "logoFileName": "pfsense_logo.svg",
    "description": "Gain insights into pfsense logs from both filterlog and nginx.",
    "dataTypesDependencies": [
      "CommonSecurityLog"
    ],
    "dataConnectorsDependencies": [],
    "previewImagesFileNames": [
      "pfsenseBlack.png",
      "pfsenseWhite.png"
    ],
    "version": "1.0.0",
    "title": "pfsense",
    "templateRelativePath": "pfsense.json",
    "subtitle": "",
    "provider": "Microsoft Sentinel community",
    "support": {
      "tier": "Community"
    },
    "author": {
      "name": "dicolanl"
    },
    "source": {
      "kind": "Community"
    },
    "categories": {
      "domains": [
        "Security - Network"
      ]
    }
  },
  {
    "workbookKey": "ExchangeCompromiseHunting",
    "logoFileName": "MSTIC-Logo.svg",
    "description": "This workbook is intended to help defenders in responding to the Exchange Server vulnerabilities disclosed in March 2021, as well as hunting for potential compromise activity. More details on these vulnearbilities can be found at: https://aka.ms/exchangevulns",
    "dataTypesDependencies": [
      "SecurityEvent",
      "W3CIISLog"
    ],
    "dataConnectorsDependencies": [
      "SecurityEvents",
      "AzureMonitor(IIS)",
      "WindowsSecurityEvents"
    ],
    "previewImagesFileNames": [
      "ExchangeBlack.png",
      "ExchangeWhite.png"
    ],
    "version": "1.0.0",
    "title": "Exchange Compromise Hunting",
    "templateRelativePath": "ExchangeCompromiseHunting.json",
    "subtitle": "",
    "provider": "Microsoft",
    "support": {
      "tier": "Community"
    },
    "author": {
      "name": "Pete Bryan"
    },
    "source": {
      "kind": "Community"
    },
    "categories": {
      "domains": [
        "Security - Threat Protection"
      ]
    }
  },
  {
    "workbookKey": "SOCProcessFramework",
    "logoFileName": "Azure_Sentinel.svg",
    "description": "Built by Microsoft's Sentinel GBB's - This workbook contains years of SOC Best Practices and is intended to help SOCs mature and leverage industry standards in Operationalizing their SOC in using Microsoft Sentinel. It contains Processes and Procedures every SOC should consider and builds a high level of operational excellence.",
    "dataTypesDependencies": [],
    "dataConnectorsDependencies": [],
    "previewImagesFileNames": [
      "SOCProcessFrameworkCoverImage1White.png",
      "SOCProcessFrameworkCoverImage1Black.png",
      "SOCProcessFrameworkCoverImage2White.png",
      "SOCProcessFrameworkCoverImage2Black.png"
    ],
    "version": "1.1.0",
    "title": "SOC Process Framework",
    "templateRelativePath": "SOCProcessFramework.json",
    "subtitle": "",
    "provider": "Microsoft Sentinel Community"
  },
  {
    "workbookKey": "Building_a_SOCLargeStaffWorkbook",
    "logoFileName": "Azure_Sentinel.svg",
    "description": "Built by Microsoft's Sentinel GBB's - This workbook contains years of SOC Best Practices and is intended to help SOCs mature and leverage industry standards in Operationalizing their SOC in using Microsoft Sentinel. It contains Processes and Procedures every SOC should consider and builds a high level of operational excellence.",
    "dataTypesDependencies": [],
    "dataConnectorsDependencies": [],
    "previewImagesFileNames": [
        "SOCProcessFrameworkCoverImage1White.png",
        "SOCProcessFrameworkCoverImage1Black.png",
        "SOCProcessFrameworkCoverImage2White.png",
        "SOCProcessFrameworkCoverImage2Black.png"
    ],
    "version": "1.1.0",
    "title": "SOC Large Staff",
    "templateRelativePath": "Building_a_SOCLargeStaff.json",
    "subtitle": "",
    "provider": "Microsoft Sentinel Community"
},
{
    "workbookKey": "Building_a_SOCMediumStaffWorkbook",
    "logoFileName": "Azure_Sentinel.svg",
    "description": "Built by Microsoft's Sentinel GBB's - This workbook contains years of SOC Best Practices and is intended to help SOCs mature and leverage industry standards in Operationalizing their SOC in using Microsoft Sentinel. It contains Processes and Procedures every SOC should consider and builds a high level of operational excellence.",
    "dataTypesDependencies": [],
    "dataConnectorsDependencies": [],
    "previewImagesFileNames": [
        "SOCProcessFrameworkCoverImage1White.png",
        "SOCProcessFrameworkCoverImage1Black.png",
        "SOCProcessFrameworkCoverImage2White.png",
        "SOCProcessFrameworkCoverImage2Black.png"
    ],
    "version": "1.1.0",
    "title": "SOC Medium Staff",
    "templateRelativePath": "Building_a_SOCMediumStaff.json",
    "subtitle": "",
    "provider": "Microsoft Sentinel Community"
},
{
    "workbookKey": "Building_a_SOCPartTimeStaffWorkbook",
    "logoFileName": "Azure_Sentinel.svg",
    "description": "Built by Microsoft's Sentinel GBB's - This workbook contains years of SOC Best Practices and is intended to help SOCs mature and leverage industry standards in Operationalizing their SOC in using Microsoft Sentinel. It contains Processes and Procedures every SOC should consider and builds a high level of operational excellence.",
    "dataTypesDependencies": [],
    "dataConnectorsDependencies": [],
    "previewImagesFileNames": [
        "SOCProcessFrameworkCoverImage1White.png",
        "SOCProcessFrameworkCoverImage1Black.png",
        "SOCProcessFrameworkCoverImage2White.png",
        "SOCProcessFrameworkCoverImage2Black.png"
    ],
    "version": "1.1.0",
    "title": "SOC Part Time Staff",
    "templateRelativePath": "Building_a_SOCPartTimeStaff.json",
    "subtitle": "",
    "provider": "Microsoft Sentinel Community"
},
{
    "workbookKey": "Building_a_SOCSmallStaffWorkbook",
    "logoFileName": "Azure_Sentinel.svg",
    "description": "Built by Microsoft's Sentinel GBB's - This workbook contains years of SOC Best Practices and is intended to help SOCs mature and leverage industry standards in Operationalizing their SOC in using Microsoft Sentinel. It contains Processes and Procedures every SOC should consider and builds a high level of operational excellence.",
    "dataTypesDependencies": [],
    "dataConnectorsDependencies": [],
    "previewImagesFileNames": [
        "SOCProcessFrameworkCoverImage1White.png",
        "SOCProcessFrameworkCoverImage1Black.png",
        "SOCProcessFrameworkCoverImage2White.png",
        "SOCProcessFrameworkCoverImage2Black.png"
    ],
    "version": "1.1.0",
    "title": "SOC Small Staff",
    "templateRelativePath": "Building_a_SOCSmallStaff.json",
    "subtitle": "",
    "provider": "Microsoft Sentinel Community"
},
{
    "workbookKey": "SOCIRPlanningWorkbook",
    "logoFileName": "Azure_Sentinel.svg",
    "description": "Built by Microsoft's Sentinel GBB's - This workbook contains years of SOC Best Practices and is intended to help SOCs mature and leverage industry standards in Operationalizing their SOC in using Microsoft Sentinel. It contains Processes and Procedures every SOC should consider and builds a high level of operational excellence.",
    "dataTypesDependencies": [],
    "dataConnectorsDependencies": [],
    "previewImagesFileNames": [
        "SOCProcessFrameworkCoverImage1White.png",
        "SOCProcessFrameworkCoverImage1Black.png",
        "SOCProcessFrameworkCoverImage2White.png",
        "SOCProcessFrameworkCoverImage2Black.png"
    ],
    "version": "1.1.0",
    "title": "SOC IR Planning",
    "templateRelativePath": "SOCIRPlanning.json",
    "subtitle": "",
    "provider": "Microsoft Sentinel Community"
},
{
    "workbookKey": "UpdateSOCMaturityScoreWorkbook",
    "logoFileName": "Azure_Sentinel.svg",
    "description": "Built by Microsoft's Sentinel GBB's - This workbook contains years of SOC Best Practices and is intended to help SOCs mature and leverage industry standards in Operationalizing their SOC in using Microsoft Sentinel. It contains Processes and Procedures every SOC should consider and builds a high level of operational excellence.",
    "dataTypesDependencies": [],
    "dataConnectorsDependencies": [],
    "previewImagesFileNames": [
        "SOCProcessFrameworkCoverImage1White.png",
        "SOCProcessFrameworkCoverImage1Black.png",
        "SOCProcessFrameworkCoverImage2White.png",
        "SOCProcessFrameworkCoverImage2Black.png"
    ],
    "version": "1.1.0",
    "title": "Update SOC Maturity Score",
    "templateRelativePath": "UpdateSOCMaturityScore.json",
    "subtitle": "",
    "provider": "Microsoft Sentinel Community"
},
  {
    "workbookKey": "Microsoft365SecurityPosture",
    "logoFileName": "M365securityposturelogo.svg",
    "description": "This workbook presents security posture data collected from Azure Security Center, M365 Defender, Defender for Endpoint, and Microsoft Cloud App Security. This workbook relies on the M365 Security Posture Playbook in order to bring the data in.",
    "dataTypesDependencies": [
      "M365SecureScore_CL",
      "MDfESecureScore_CL",
      "MDfEExposureScore_CL",
      "MDfERecommendations_CL",
      "MDfEVulnerabilitiesList_CL",
      "McasShadowItReporting"
    ],
    "dataConnectorsDependencies": [],
    "previewImagesFileNames": [
      "M365securitypostureblack.png",
      "M365securityposturewhite.png"
    ],
    "version": "1.0.0",
    "title": "Microsoft 365 Security Posture",
    "templateRelativePath": "M365SecurityPosture.json",
    "subtitle": "",
    "provider": "Microsoft Sentinel Community",
    "support": {
      "tier": "Community"
    },
    "author": {
      "name": "Matt Lowe"
    },
    "source": {
      "kind": "Community"
    },
    "categories": {
      "domains": [
        "Security - Others"
      ]
    }
  },
  {
    "workbookKey": "AzureSentinelCost",
    "logoFileName": "Azure_Sentinel.svg",
    "description": "This workbook provides an estimated cost across the main billed items in Microsoft Sentinel: ingestion, retention and automation. It also provides insight about the possible impact of the Microsoft 365 E5 offer.",
    "dataTypesDependencies": [
      "Usage"
  ],
  "dataConnectorsDependencies": [],
  "previewImagesFileNames": [
      "AzureSentinelCostWhite.png",
      "AzureSentinelCostBlack.png"
  ],
  "version": "1.5.1",
    "title": "Microsoft Sentinel Cost",
    "templateRelativePath": "AzureSentinelCost.json",
    "subtitle": "",
    "provider": "Microsoft Sentinel Community"
  },
  {
    "workbookKey": "ADXvsLA",
    "logoFileName": "Azure_Sentinel.svg",
    "description": "This workbook shows the tables from Microsoft Sentinel which are backed up in ADX. It also provides a comparison between the entries in the Microsoft Sentinel tables and the ADX tables. Lastly some general information about the queries and ingestion on ADX is shown.",
    "dataTypesDependencies": [],
    "dataConnectorsDependencies": [],
    "previewImagesFileNames": [
      "ADXvsLABlack.PNG",
      "ADXvsLAWhite.PNG"
    ],
    "version": "1.0.0",
    "title": "ADXvsLA",
    "templateRelativePath": "ADXvsLA.json",
    "subtitle": "",
    "provider": "Microsoft Sentinel Community",
    "support": {
      "tier": "Community"
    },
    "author": {
      "name": "Naomi"
    },
    "source": {
      "kind": "Community"
    },
    "categories": {
      "domains": [
        "Platform"
      ]
    }
  },
  {
    "workbookKey": "MicrosoftDefenderForOffice365",
    "logoFileName": "office365_logo.svg",
    "description": "Gain insights into your Microsoft Defender for Office 365 raw data logs.  This workbook lets you look at trends in email senders, attachments and embedded URL data to find anomalies. You can also search by, sender, recipient, subject, attachment or embedded URL to find where the related messages have been sent.",
    "dataTypesDependencies": [
      "EmailEvents",
      "EmailUrlInfo",
      "EmailAttachmentInfo"
    ],
    "dataConnectorsDependencies": [],
    "previewImagesFileNames": [
      "MDOWhite1.png",
      "MDOBlack1.png",
      "MDOWhite2.png",
      "MDOBlack2.png"
    ],
    "version": "1.0.0",
    "title": "Microsoft Defender For Office 365",
    "templateRelativePath": "MicrosoftDefenderForOffice365.json",
    "subtitle": "",
    "provider": "Microsoft Sentinel Community"
  },
  {
    "workbookKey": "ProofPointThreatDashboard",
    "logoFileName": "proofpointlogo.svg",
    "description": "Provides an overview of email threat activity based on log data provided by ProofPoint",
    "dataTypesDependencies": [
      "ProofpointPOD_message_CL",
      "ProofpointPOD_maillog_CL",
      "ProofPointTAPClicksBlocked_CL",
      "ProofPointTAPClicksPermitted_CL",
      "ProofPointTAPMessagesBlocked_CL",
      "ProofPointTAPMessagesDelivered_CL"
    ],
    "dataConnectorsDependencies": [
      "ProofpointTAP",
      "ProofpointPOD"
    ],
    "previewImagesFileNames": [
      "ProofPointThreatDashboardBlack1.png",
      "ProofPointThreatDashboardWhite1.png"
    ],
    "version": "1.0.0",
    "title": "ProofPoint Threat Dashboard",
    "templateRelativePath": "ProofPointThreatDashboard.json",
    "subtitle": "",
    "provider": "Microsoft Sentinel Community",
    "support": {
      "tier": "Community"
    },
    "author": {
      "name": "reprise99"
    },
    "source": {
      "kind": "Community"
    },
    "categories": {
      "domains": [
        "Security - Others"
      ]
    }
  },
  {
    "workbookKey": "AMAmigrationTracker",
    "logoFileName": "Azure_Sentinel.svg",
    "description": "See what Azure and Azure Arc servers have Log Analytics agent or Azure Monitor agent installed. Review what DCR (data collection rules) apply to your machines and whether you are collecting logs from those machines into your selected workspaces.",
    "dataTypesDependencies": [],
    "dataConnectorsDependencies": [],
    "previewImagesFileNames": [
      "AMAtrackingWhite1.png",
      "AMAtrackingWhite2.png",
      "AMAtrackingWhite3.png",
      "AMAtrackingWhite4.png",
      "AMAtrackingBlack1.png",
      "AMAtrackingBlack2.png",
      "AMAtrackingBlack3.png",
      "AMAtrackingBlack4.png"
    ],
    "version": "1.1.0",
    "title": "AMA migration tracker",
    "templateRelativePath": "AMAmigrationTracker.json",
    "subtitle": "",
    "provider": "Microsoft Sentinel Community",
    "support": {
      "tier": "Community"
    },
    "author": {
      "name": "mariavaladas"
    },
    "source": {
      "kind": "Community"
    },
    "categories": {
      "domains": [
        "Platform",
        "Migration"
      ]
    }
  },
  {
    "workbookKey": "AdvancedKQL",
    "logoFileName": "Azure_Sentinel.svg",
    "description": "This interactive Workbook is designed to improve your KQL proficiency by using a use-case driven approach.",
    "dataTypesDependencies": [],
    "dataConnectorsDependencies": [],
    "previewImagesFileNames": [
      "AdvancedKQLWhite.png",
      "AdvancedKQLBlack.png"
    ],
    "version": "1.3.0",
    "title": "Advanced KQL for Microsoft Sentinel",
    "templateRelativePath": "AdvancedKQL.json",
    "subtitle": "",
    "provider": "Microsoft Sentinel Community"
  },
  {
    "workbookKey": "DSTIMWorkbook",
    "logoFileName": "DSTIM.svg",
    "description": "Identify sensitive data blast radius (i.e., who accessed sensitive data, what kinds of sensitive data, from where and when) in a given data security incident investigation or as part of Threat Hunting. Prioritize your investigation based on insights provided with integrations with Watchlists(VIPUsers, TerminatedEmployees and HighValueAssets), Threat Intelligence feed, UEBA baselines and much more.",
    "dataTypesDependencies": [
      "DSMAzureBlobStorageLogs",
      "DSMDataClassificationLogs",
      "DSMDataLabelingLogs",
      "Anomalies",
      "ThreatIntelligenceIndicator",
      "AADManagedIdentitySignInLogs",
      "SecurityAlert",
      "SigninLogs"
    ],
    "dataConnectorsDependencies": [],
    "previewImagesFileNames": [
      "DSTIMWorkbookBlack.png",
      "DSTIMWorkbookWhite.png"
    ],
    "version": "1.9.0",
    "title": "Data Security - Sensitive Data Impact Assessment",
    "templateRelativePath": "DSTIMWorkbook.json",
    "subtitle": "",
    "provider": "Microsoft",
    "featureFlag": "DSTIMWorkbook",
    "support": {
      "tier": "Community"
    },
    "author": {
      "name": "avital-m"
    },
    "source": {
      "kind": "Community"
    },
    "categories": {
      "domains": [
        "Security - Others"
      ]
    }
  },
  {
    "workbookKey": "IntrotoKQLWorkbook",
    "logoFileName": "Azure_Sentinel.svg",
    "description": "Learn and practice the Kusto Query Language. This workbook introduces and provides 100 to 200 level content for new and existing users looking to learn KQL. This workbook will be updated with content over time.",
    "dataTypesDependencies": [],
    "dataConnectorsDependencies": [],
    "previewImagesFileNames": [
      "IntrotoKQL-black.png",
      "IntrotoKQL-white.png"
    ],
    "version": "1.0.0",
    "title": "Intro to KQL",
    "templateRelativePath": "IntrotoKQL.json",
    "subtitle": "",
    "provider": "Microsoft Sentinel Community"
  },
  {
    "workbookKey": "Log4jPostCompromiseHuntingWorkbook",
    "logoFileName": "Log4j.svg",
    "description": "This hunting workbook is intended to help identify activity related to the Log4j compromise discovered in December 2021.",
    "dataTypesDependencies": [
      "SecurityNestedRecommendation",
      "AzureDiagnostics",
      "OfficeActivity",
      "W3CIISLog",
      "AWSCloudTrail",
      "SigninLogs",
      "AADNonInteractiveUserSignInLogs",
      "imWebSessions",
      "imNetworkSession"
    ],
    "dataConnectorsDependencies": [],
    "previewImagesFileNames": [
      "Log4jPostCompromiseHuntingBlack.png",
      "Log4jPostCompromiseHuntingWhite.png"
    ],
    "version": "1.0.0",
    "title": "Log4j Post Compromise Hunting",
    "templateRelativePath": "Log4jPostCompromiseHunting.json",
    "subtitle": "",
    "provider": "Microsoft Sentinel Community",
	  "support": {
      "tier": "Microsoft"
    },
    "author": {
      "name": "Samik Roy"
    },
    "source": {
      "kind": "Community"
    },
    "categories": {
      "domains": [ "Security - Threat Protection" ]
    }
  },
{
  "workbookKey": "Log4jImpactAssessmentWorkbook",
  "logoFileName": "Log4j.svg",
  "description": "This hunting workbook is intended to help identify activity related to the Log4j compromise discovered in December 2021.",
  "dataTypesDependencies": [
      "SecurityIncident",
      "SecurityAlert",
      "AzureSecurityCenter",
      "MDfESecureScore_CL",
      "MDfEExposureScore_CL",
      "MDfERecommendations_CL",
      "MDfEVulnerabilitiesList_CL"
  ],
  "dataConnectorsDependencies": [],
  "previewImagesFileNames": [
    "Log4jPostCompromiseHuntingBlack.png",
    "Log4jPostCompromiseHuntingWhite.png"
  ],
  "version": "1.0.0",
  "title": "Log4j Impact Assessment",
  "templateRelativePath": "Log4jImpactAssessment.json",
  "subtitle": "",
  "provider": "Microsoft Sentinel Community"
},
  {
    "workbookKey": "UserMap",
    "logoFileName": "Azure_Sentinel.svg",
    "description": "This Workbook shows MaliciousIP, User SigninLog Data (this shows user Signin Locations and distance between as well as order visited) and WAF information.",
    "dataTypesDependencies": [
      "SigninLogs",
      "AzureDiagnostics",
      "WireData",
      "VMconnection",
      "CommonSecurityLog",
      "WindowsFirewall",
      "W3CIISLog",
      "DnsEvents"
    ],
    "dataConnectorsDependencies": [
      "AzureActiveDirectory"
    ],
    "previewImagesFileNames": [
      "UserMapBlack.png",
      "UserMapWhite.png"
    ],
    "version": "1.0.0",
    "title": "User Map information",
    "templateRelativePath": "UserMap.json",
    "subtitle": "",
    "provider": "Microsoft Sentinel Community",
    "support": {
      "tier": "Community"
    },
    "author": {
      "name": "Clive Watson"
    },
    "source": {
      "kind": "Community"
    },
    "categories": {
      "domains": [
        "Security - Threat Protection"
      ]
    }
  },
  {
    "workbookKey": "AWSS3",
    "logoFileName": "amazon_web_services_Logo.svg",
    "description": "This workbook shows quick summary of AWS S3 data (AWSCloudTrail, AWSGuardDuty, AWSVPCFlow). To visulaize the data, make sure you configure AWS S3 connector and data geting ingested into Sentinel",
    "dataTypesDependencies": [
      "AWSCloudTrail",
      "AWSGuardDuty",
      "AWSVPCFlow"
    ],
    "dataConnectorsDependencies": [
      "AWSS3"
    ],
    "previewImagesFileNames": [
      "AWSS3Black.png",
      "AWSS3White.png",
      "AWSS3White1.png"
    ],
    "version": "1.0.0",
    "title": "AWS S3 Workbook",
    "templateRelativePath": "AWSS3.json",
    "subtitle": "",
    "provider": "Microsoft Sentinel Community",
    "support": {
      "tier": "Community"
    },
    "author": {
      "name": "Clive Watson"
    },
    "source": {
      "kind": "Community"
    },
    "categories": {
      "domains": [
        "Security - Cloud Security"
      ]
    }
  },
  {
    "workbookKey": "LogSourcesAndAnalyticRulesCoverageWorkbook",
    "logoFileName": "Azure_Sentinel.svg",
    "description": "This workbook is intended to show how the different tables in a Log Analytics workspace are being used by the different Microsoft Sentinel features, like analytics, hunting queries, playbooks and queries in general.",
    "dataTypesDependencies": [],
    "dataConnectorsDependencies": [],
    "previewImagesFileNames": [
      "LogSourcesAndAnalyticRulesCoverageBlack.png",
      "LogSourcesAndAnalyticRulesCoverageWhite.png"
    ],
    "version": "1.1.0",
    "title": "Log Sources & Analytic Rules Coverage",
    "templateRelativePath": "LogSourcesAndAnalyticRulesCoverage.json",
    "subtitle": "",
    "provider": "Microsoft Sentinel Community",
    "support": {
      "tier": "Community"
    },
    "author": {
      "name": "Eli Forbes"
    },
    "source": {
      "kind": "Community"
    },
    "categories": {
      "domains": [
        "Security - Others"
      ]
    }
  },
  {
    "workbookKey": "CiscoFirepower",
    "logoFileName": "cisco-logo-72px.svg",
    "description": "Gain insights into your Cisco Firepower firewalls. This workbook analyzes Cisco Firepower device logs.",
    "dataTypesDependencies": [
      "CommonSecurityLog"
    ],
    "dataConnectorsDependencies": [],
    "previewImagesFileNames": [
      "CiscoFirepowerBlack.png",
      "CiscoFirepowerWhite.png"
    ],
    "version": "1.0.0",
    "title": "Cisco Firepower",
    "templateRelativePath": "CiscoFirepower.json",
    "subtitle": "",
    "provider": "Microsoft Sentinel Community",
    "support": {
      "tier": "Community"
    },
    "author": {
      "name": "Samik Roy"
    },
    "source": {
      "kind": "Community"
    },
    "categories": {
      "domains": [
        "Security - Network"
      ]
    }
  },
  {
    "workbookKey": "MicrorosftTeams",
    "logoFileName": "microsoftteams.svg",
    "description": "This workbook is intended to identify the activities on Microrsoft Teams.",
    "dataTypesDependencies": [
      "OfficeActivity"
    ],
    "dataConnectorsDependencies": [],
    "previewImagesFileNames": [
      "MicrosoftTeamsBlack.png",
      "MicrosoftTeamsWhite.png"
    ],
    "version": "1.0.0",
    "title": "Microsoft Teams",
    "templateRelativePath": "MicrosoftTeams.json",
    "subtitle": "",
    "provider": "Microsoft Sentinel Community"
  },
  {
    "workbookKey": "ArchivingBasicLogsRetention",
    "logoFileName": "ArchivingBasicLogsRetention.svg",
    "description": "This workbooks shows workspace and table retention periods, basic logs, and search & restore tables. It also allows you to update table retention periods, plans, and delete search or restore tables.",
    "dataTypesDependencies": [],
    "dataConnectorsDependencies": [],
    "previewImagesFileNames": [
      "ArchivingBasicLogsRetentionBlack1.png",
      "ArchivingBasicLogsRetentionWhite1.png"
    ],
    "version": "1.1.0",
    "title": "Archiving, Basic Logs, and Retention",
    "templateRelativePath": "ArchivingBasicLogsRetention.json",
    "subtitle": "",
    "provider": "Microsoft Sentinel Community",
    "support": {
      "tier": "Community"
    },
    "author": {
      "name": "seanstark-ms"
    },
    "source": {
      "kind": "Community"
    },
    "categories": {
      "domains": [
        "Platform",
        "IT Operations"
      ]
    }
  },
{
  "workbookKey": "OktaSingleSignOnWorkbook",
  "logoFileName": "okta_logo.svg",
  "description": "Gain extensive insight into Okta Single Sign-On (SSO) by analyzing, collecting and correlating Audit and Event events.\nThis workbook provides visibility into message and click events that were permitted, delivered, or blocked",
  "dataTypesDependencies": [
      "Okta_CL"
  ],
  "dataConnectorsDependencies": [
      "OktaSSO"
  ],
  "previewImagesFileNames": [
      "OktaSingleSignOnWhite.png",
      "OktaSingleSignOnBlack.png"
  ],
  "version": "1.2",
  "title": "Okta Single Sign-On",
  "templateRelativePath": "OktaSingleSignOn.json",
  "subtitle": "",
  "provider": "Okta"
},
{
  "workbookKey": "CiscoMerakiWorkbook",
  "logoFileName": "cisco-logo-72px.svg",
  "description": "Gain insights into the Events from Cisco Meraki Solution and analyzing all the different types of Security Events. This workbook also helps in identifying the Events from affected devices, IPs and the nodes where malware was successfully detected.\nIP data received in Events is correlated with Threat Intelligence to identify if the reported IP address is known bad based on threat intelligence data.",
  "dataTypesDependencies": [
      "meraki_CL",
      "CiscoMerakiNativePoller",
      "ThreatIntelligenceIndicator"
  ],
  "dataConnectorsDependencies": [
      "CiscoMeraki",
      "CiscoMerakiNativePolling",
      "ThreatIntelligence"
  ],
  "previewImagesFileNames": [
      "CiscoMerakiWorkbookWhite.png",
      "CiscoMerakiWorkbookBlack.png"
  ],
  "version": "1.0.0",
  "title": "CiscoMerakiWorkbook",
  "templateRelativePath": "CiscoMerakiWorkbook.json",
  "subtitle": "",
  "provider": "Microsoft"
},
{
  "workbookKey": "SentinelOneWorkbook",
  "logoFileName": "Azure_Sentinel.svg",
  "description": "Sets the time name for analysis.",
  "dataTypesDependencies": [
      "SentinelOne_CL"
  ],
  "dataConnectorsDependencies": [
      "SentinelOne"
  ],
  "previewImagesFileNames": [
      "SentinelOneBlack.png",
      "SentinelOneWhite.png"
  ],
  "version": "1.0.0",
  "title": "SentinelOneWorkbook",
  "templateRelativePath": "SentinelOne.json",
  "subtitle": "",
  "provider": "Microsoft"
},
{
  "workbookKey": "TrendMicroApexOneWorkbook",
  "logoFileName": "trendmicro_logo.svg",
  "description": "Sets the time name for analysis.",
  "dataTypesDependencies": [
      "CommonSecurityLog"
  ],
  "dataConnectorsDependencies": [
      "TrendMicroApexOne",
	  "TrendMicroApexOneAma"
  ],
  "previewImagesFileNames": [
      "TrendMicroApexOneBlack.png",
      "TrendMicroApexOneWhite.png"
  ],
  "version": "1.0.0",
  "title": "Trend Micro Apex One",
  "templateRelativePath": "TrendMicroApexOne.json",
  "subtitle": "",
  "provider": "TrendMicro"
},
{
  "workbookKey": "ContrastProtect",
  "logoFileName": "contrastsecurity_logo.svg",
  "description": "Select the time range for this Overview.",
  "dataTypesDependencies": [
      "CommonSecurityLog"
  ],
  "dataConnectorsDependencies": [
      "ContrastProtect",
	  "ContrastProtectAma"
  ],
  "previewImagesFileNames": [
      "ContrastProtectAllBlack.png",
      "ContrastProtectAllWhite.png",
      "ContrastProtectEffectiveBlack.png",
      "ContrastProtectEffectiveWhite.png",
      "ContrastProtectSummaryBlack.png",
      "ContrastProtectSummaryWhite.png"
  ],
  "version": "1.0.0",
  "title": "Contrast Protect",
  "templateRelativePath": "ContrastProtect.json",
  "subtitle": "",
  "provider": "contrast security"
},
{
  "workbookKey": "ArmorbloxOverview",
  "logoFileName": "armorblox.svg",
  "description": "INCIDENTS FROM SELECTED TIME RANGE",
  "dataTypesDependencies": [
      "Armorblox_CL"
  ],
  "dataConnectorsDependencies": [
      "Armorblox"
  ],
  "previewImagesFileNames": [
      "ArmorbloxOverviewBlack01.png",
      "ArmorbloxOverviewBlack02.png",
      "ArmorbloxOverviewWhite01.png",
      "ArmorbloxOverviewWhite02.png"
  ],
  "version": "1.0.0",
  "title": "Armorblox",
  "templateRelativePath": "ArmorbloxOverview.json",
  "subtitle": "",
  "provider": "Armorblox"
},
{
  "workbookKey": "PaloAltoCDL",
  "logoFileName": "paloalto_logo.svg",
  "description": "Sets the time name for analysis",
  "dataTypesDependencies": [
      "CommonSecurityLog"
  ],
  "dataConnectorsDependencies": [
      "PaloAltoCDL",
	  "PaloAltoCDLAma"
  ],
  "previewImagesFileNames": [
      "PaloAltoBlack.png",
      "PaloAltoWhite.png"
  ],
  "version": "1.0.0",
  "title": "Palo Alto Networks Cortex Data Lake",
  "templateRelativePath": "PaloAltoCDL.json",
  "subtitle": "",
  "provider": "Palo Alto Networks"
},
{
  "workbookKey": "VMwareCarbonBlack",
  "logoFileName": "Azure_Sentinel.svg",
  "description": "Sets the time name for analysis",
  "dataTypesDependencies": [
      "CarbonBlackEvents_CL",
      "CarbonBlackAuditLogs_CL",
      "CarbonBlackNotifications_CL"
  ],
  "dataConnectorsDependencies": [
      "VMwareCarbonBlack"
  ],
  "previewImagesFileNames": [
      "VMwareCarbonBlack.png",
      "VMwareCarbonWhite.png"
  ],
  "version": "1.0.0",
  "title": "VMware Carbon Black Cloud",
  "templateRelativePath": "VMwareCarbonBlack.json",
  "subtitle": "",
  "provider": "Microsoft"
},
{
  "workbookKey": "arista-networks",
  "logoFileName": "AristaAwakeSecurity.svg",
  "description": "Sets the time name for analysis",
  "dataTypesDependencies": [
      "CommonSecurityLog"
  ],
  "dataConnectorsDependencies": [
      "AristaAwakeSecurity"
  ],
  "previewImagesFileNames": [
      "AristaAwakeSecurityDevicesBlack.png",
      "AristaAwakeSecurityDevicesWhite.png",
      "AristaAwakeSecurityModelsBlack.png",
      "AristaAwakeSecurityModelsWhite.png",
      "AristaAwakeSecurityOverviewBlack.png",
      "AristaAwakeSecurityOverviewWhite.png"
  ],
  "version": "1.0.0",
  "title": "Arista Awake",
  "templateRelativePath": "AristaAwakeSecurityWorkbook.json",
  "subtitle": "",
  "provider": "Arista Networks"
},
{
  "workbookKey": "TomcatWorkbook",
  "logoFileName": "Azure_Sentinel.svg",
  "description": "Sets the time name for analysis",
  "dataTypesDependencies": [
      "Tomcat_CL"
  ],
  "dataConnectorsDependencies": [
      "ApacheTomcat"
  ],
  "previewImagesFileNames": [
      "TomcatBlack.png",
      "TomcatWhite.png"
  ],
  "version": "1.0.0",
  "title": "ApacheTomcat",
  "templateRelativePath": "Tomcat.json",
  "subtitle": "",
  "provider": "Apache"
},
{
  "workbookKey": "ClarotyWorkbook",
  "logoFileName": "Azure_Sentinel.svg",
  "description": "Sets the time name for analysis",
  "dataTypesDependencies": [
      "CommonSecurityLog"
  ],
  "dataConnectorsDependencies": [
      "Claroty",
	  "ClarotyAma"
  ],
  "previewImagesFileNames": [
      "ClarotyBlack.png",
      "ClarotyWhite.png"
  ],
  "version": "1.0.0",
  "title": "Claroty",
  "templateRelativePath": "ClarotyOverview.json",
  "subtitle": "",
  "provider": "Claroty"
},
{
  "workbookKey": "ApacheHTTPServerWorkbook",
  "logoFileName": "apache.svg",
  "description": "Sets the time name for analysis",
  "dataTypesDependencies": [
      "ApacheHTTPServer_CL"
  ],
  "dataConnectorsDependencies": [
      "ApacheHTTPServer"
  ],
  "previewImagesFileNames": [
      "ApacheHTTPServerOverviewBlack01.png",
      "ApacheHTTPServerOverviewBlack02.png",
      "ApacheHTTPServerOverviewWhite01.png",
      "ApacheHTTPServerOverviewWhite02.png"
  ],
  "version": "1.0.0",
  "title": "Apache HTTP Server",
  "templateRelativePath": "ApacheHTTPServer.json",
  "subtitle": "",
  "provider": "Apache Software Foundation"
},
{
  "workbookKey": "OCIWorkbook",
  "logoFileName": "Azure_Sentinel.svg",
  "description": "Sets the time name for analysis",
  "dataTypesDependencies": [
      "OCI_Logs_CL"
  ],
  "dataConnectorsDependencies": [
      "OracleCloudInfrastructureLogsConnector"
  ],
  "previewImagesFileNames": [
      "OCIBlack.png",
      "OCIWhite.png"
  ],
  "version": "1.0.0",
  "title": "Oracle Cloud Infrastructure",
  "templateRelativePath": "OracleCloudInfrastructureOCI.json",
  "subtitle": "",
  "provider": "Microsoft"
},
{
  "workbookKey": "OracleWeblogicServerWorkbook",
  "logoFileName": "Azure_Sentinel.svg",
  "description": "Sets the time name for analysis",
  "dataTypesDependencies": [
      "OracleWebLogicServer_CL"
  ],
  "dataConnectorsDependencies": [
      "OracleWebLogicServer"
  ],
  "previewImagesFileNames": [
      "OracleWeblogicServerBlack.png",
      "OracleWeblogicServerWhite.png"
  ],
  "version": "1.0.0",
  "title": "Oracle WebLogic Server",
  "templateRelativePath": "OracleWorkbook.json",
  "subtitle": "",
  "provider": "Oracle"
},
{
  "workbookKey": "BitglassWorkbook",
  "logoFileName": "Azure_Sentinel.svg",
  "description": "Sets the time name for analysis",
  "dataTypesDependencies": [
      "BitglassLogs_CL"
  ],
  "dataConnectorsDependencies": [
      "Bitglass"
  ],
  "previewImagesFileNames": [
      "BitglassBlack.png",
      "BitglassWhite.png"
  ],
  "version": "1.0.0",
  "title": "Bitglass",
  "templateRelativePath": "Bitglass.json",
  "subtitle": "",
  "provider": "Bitglass"
},
{
  "workbookKey": "NGINXWorkbook",
  "logoFileName": "Azure_Sentinel.svg",
  "description": "Sets the time name for analysis",
  "dataTypesDependencies": [
      "NGINX_CL"
  ],
  "dataConnectorsDependencies": [
      "NGINXHTTPServer"
  ],
  "previewImagesFileNames": [
      "NGINXOverviewBlack01.png",
      "NGINXOverviewBlack02.png",
      "NGINXOverviewWhite01.png",
      "NGINXOverviewWhite02.png"
  ],
  "version": "1.0.0",
  "title": "NGINX HTTP Server",
  "templateRelativePath": "NGINX.json",
  "subtitle": "",
  "provider": "Microsoft"
},
{
  "workbookKey": "vArmourAppContollerWorkbook",
  "logoFileName": "varmour-logo.svg",
  "description": "Sets the time name for analysis",
  "dataTypesDependencies": [
      "CommonSecurityLog"
  ],
  "dataConnectorsDependencies": [
      "vArmourAC",
      "vArmourACAma"
  ],
  "previewImagesFileNames": [
      "vArmourAppControllerAppBlack.png",
      "vArmourAppControllerAppBlack-1.png",
      "vArmourAppControllerAppBlack-2.png",
      "vArmourAppControllerAppBlack-3.png",
      "vArmourAppControllerAppBlack-4.png",
      "vArmourAppControllerAppBlack-5.png",
      "vArmourAppControllerAppBlack-6.png",
      "vArmourAppControllerAppBlack-7.png",
      "vArmourAppControllerAppWhite.png",
      "vArmourAppControllerAppWhite-1.png",
      "vArmourAppControllerAppWhite-2.png",
      "vArmourAppControllerAppWhite-3.png",
      "vArmourAppControllerAppWhite-4.png",
      "vArmourAppControllerAppWhite-5.png",
      "vArmourAppControllerAppWhite-6.png",
      "vArmourAppControllerAppWhite-7.png"
  ],
  "version": "1.0.0",
  "title": "vArmour Application Controller",
  "templateRelativePath": "vArmour_AppContoller_Workbook.json",
  "subtitle": "",
  "provider": "vArmour"
},
{
  "workbookKey": "CorelightWorkbook",
  "logoFileName": "corelight.svg",
  "description": "Sets the time name for analysis",
  "dataTypesDependencies": [
      "Corelight_CL"
  ],
  "dataConnectorsDependencies": [
      "Corelight"
  ],
  "previewImagesFileNames": [
      "CorelightConnectionsBlack1.png",
      "CorelightConnectionsBlack2.png",
      "CorelightConnectionsWhite1.png",
      "CorelightConnectionsWhite2.png",
      "CorelightDNSBlack1.png",
      "CorelightDNSWhite1.png",
      "CorelightFileBlack1.png",
      "CorelightFileBlack2.png",
      "CorelightFileWhite1.png",
      "CorelightFileWhite2.png",
      "CorelightMainBlack1.png",
      "CorelightMainWhite1.png",
      "CorelightSoftwareBlack1.png",
      "CorelightSoftwareWhite1.png"
  ],
  "version": "1.0.0",
  "title": "Corelight",
  "templateRelativePath": "Corelight.json",
  "subtitle": "",
  "provider": "Corelight"
},
{
  "workbookKey": "LookoutEvents",
  "logoFileName": "lookout.svg",
  "description": "Sets the time name for analysis",
  "dataTypesDependencies": [
      "Lookout_CL"
  ],
  "dataConnectorsDependencies": [
      "LookoutAPI"
  ],
  "previewImagesFileNames": [
      "SampleLookoutWorkBookBlack.png",
      "SampleLookoutWorkBookWhite.png"
  ],
  "version": "1.0.0",
  "title": "Lookout",
  "templateRelativePath": "LookoutEvents.json",
  "subtitle": "",
  "provider": "Lookout"
},
{
  "workbookKey": "sentinel-MicrosoftPurview",
  "logoFileName": "MicrosoftPurview.svg",
  "description": "Sets the time name for analysis",
  "dataTypesDependencies": [
      "AzureDiagnostics"
  ],
  "dataConnectorsDependencies": [
      "MicrosoftAzurePurview"
  ],
  "previewImagesFileNames": [
      ""
  ],
  "version": "1.0.0",
  "title": "Microsoft Purview",
  "templateRelativePath": "MicrosoftPurview.json",
  "subtitle": "",
  "provider": "Microsoft"
},
{
  "workbookKey": "InfobloxCDCB1TDWorkbook",
  "logoFileName": "infoblox_logo.svg",
  "description": "Sets the time name for analysis",
  "dataTypesDependencies": [
      "CommonSecurityLog"
  ],
  "dataConnectorsDependencies": [
      "InfobloxCloudDataConnector",
	  "InfobloxCloudDataConnectorAma"
  ],
  "previewImagesFileNames": [
      "InfobloxCDCB1TDBlack.png",
      "InfobloxCDCB1TDWhite.png"
  ],
  "version": "1.0.0",
  "title": "Infoblox Cloud Data Connector",
  "templateRelativePath": "InfobloxCDCB1TDWorkbook.json",
  "subtitle": "",
  "provider": "InfoBlox"
},
{
  "workbookKey": "UbiquitiUniFiWorkbook",
  "logoFileName": "ubiquiti.svg",
  "description": "Sets the time name for analysis",
  "dataTypesDependencies": [
      "Ubiquiti_CL"
  ],
  "dataConnectorsDependencies": [
      "UbiquitiUnifi"
  ],
  "previewImagesFileNames": [
      "UbiquitiOverviewBlack01.png",
      "UbiquitiOverviewBlack02.png",
      "UbiquitiOverviewWhite01.png",
      "UbiquitiOverviewWhite02.png"
  ],
  "version": "1.0.0",
  "title": "Ubiquiti UniFi",
  "templateRelativePath": "Ubiquiti.json",
  "subtitle": "",
  "provider": "Microsoft"
},
{
  "workbookKey": "VMwareESXiWorkbook",
  "logoFileName": "Azure_Sentinel.svg",
  "description": "Sets the time name for analysis",
  "dataTypesDependencies": [
      "Syslog"
  ],
  "dataConnectorsDependencies": [
      "VMwareESXi"
  ],
  "previewImagesFileNames": [
      "VMWareESXiBlack.png",
      "VMWareESXiWhite.png"
  ],
  "version": "1.0.0",
  "title": "VMware ESXi",
  "templateRelativePath": "VMWareESXi.json",
  "subtitle": "",
  "provider": "Microsoft"
},
{
  "workbookKey": "SnowflakeWorkbook",
  "logoFileName": "Azure_Sentinel.svg",
  "description": "Sets the time name for analysis",
  "dataTypesDependencies": [
      "Snowflake_CL"
  ],
  "dataConnectorsDependencies": [
      "SnowflakeDataConnector"
  ],
  "previewImagesFileNames": [
      "SnowflakeBlack.png",
      "SnowflakeWhite.png"
  ],
  "version": "1.0.0",
  "title": "Snowflake",
  "templateRelativePath": "Snowflake.json",
  "subtitle": "",
  "provider": "Snowflake"
},
{
  "workbookKey": "LastPassWorkbook",
  "logoFileName": "LastPass.svg",
  "description": "Sets the time name for analysis",
  "dataTypesDependencies": [
      "LastPassNativePoller_CL"
  ],
  "dataConnectorsDependencies": [
      "LastPassAPIConnector"
  ],
  "previewImagesFileNames": [
      "LastPassBlack.png",
      "LastPassWhite.png"
  ],
  "version": "1.0.0",
  "title": "Lastpass Enterprise Activity Monitoring",
  "templateRelativePath": "LastPassWorkbook.json",
  "subtitle": "",
  "provider": "LastPass"
},
{
  "workbookKey": "SecurityBridgeWorkbook",
  "logoFileName": "SecurityBridgeLogo-Vector-TM_75x75.svg",
  "description": "Sets the time name for analysis",
  "dataTypesDependencies": [
      "SecurityBridgeLogs"
  ],
  "dataConnectorsDependencies": [
      "SecurityBridgeSAP"
  ],
  "previewImagesFileNames": [""],
  "version": "1.0.0",
  "title": "SecurityBridge App",
  "templateRelativePath": "SecurityBridgeThreatDetectionforSAP.json",
  "subtitle": "",
  "provider": "SecurityBridge"
},
{
  "workbookKey": "PaloAltoPrismaCloudWorkbook",
  "logoFileName": "paloalto_logo.svg",
  "description": "Sets the time name for analysis.",
  "dataTypesDependencies": [
      "PaloAltoPrismaCloudAlert_CL",
      "PaloAltoPrismaCloudAudit_CL"
  ],
  "dataConnectorsDependencies": [
      "PaloAltoPrismaCloud"
  ],
  "previewImagesFileNames": [
      "PaloAltoPrismaCloudBlack01.png",
      "PaloAltoPrismaCloudBlack02.png",
      "PaloAltoPrismaCloudWhite01.png",
      "PaloAltoPrismaCloudWhite02.png"
  ],
  "version": "1.0.0",
  "title": "Palo Alto Prisma",
  "templateRelativePath": "PaloAltoPrismaCloudOverview.json",
  "subtitle": "",
  "provider": "Microsoft"
},
{
  "workbookKey": "PingFederateWorkbook",
  "logoFileName": "PingIdentity.svg",
  "description": "Sets the time name for analysis",
  "dataTypesDependencies": [
      "PingFederateEvent"
  ],
  "dataConnectorsDependencies": [
      "PingFederate",
	  "PingFederateAma"
  ],
  "previewImagesFileNames": [
      "PingFederateBlack1.png",
      "PingFederateWhite1.png"
  ],
  "version": "1.0.0",
  "title": "PingFederate",
  "templateRelativePath": "PingFederate.json",
  "subtitle": "",
  "provider": "Microsoft"
},
{
  "workbookKey": "McAfeeePOWorkbook",
  "logoFileName": "mcafee_logo.svg",
  "description": "Sets the time name for analysis",
  "dataTypesDependencies": [
      "McAfeeEPOEvent"
  ],
  "dataConnectorsDependencies": [
      "McAfeeePO"
  ],
  "previewImagesFileNames": [
      "McAfeeePOBlack1.png",
      "McAfeeePOBlack2.png",
      "McAfeeePOWhite1.png",
      "McAfeeePOWhite2.png"
  ],
  "version": "1.0.0",
  "title": "McAfee ePolicy Orchestrator",
  "templateRelativePath": "McAfeeePOOverview.json",
  "subtitle": "",
  "provider": "Microsoft"
},
{
  "workbookKey": "OracleDatabaseAudit",
  "logoFileName": "oracle_logo.svg",
  "description": "Sets the time name for analysis",
  "dataTypesDependencies": [
      "Syslog"
  ],
  "dataConnectorsDependencies": [
      "OracleDatabaseAudit"
  ],
  "previewImagesFileNames": [
      "OracleDatabaseAuditBlack1.png",
      "OracleDatabaseAuditBlack2.png",
      "OracleDatabaseAuditWhite1.png",
      "OracleDatabaseAuditWhite2.png"
  ],
  "version": "1.0.0",
  "title": "Oracle Database Audit",
  "templateRelativePath": "OracleDatabaseAudit.json",
  "subtitle": "",
  "provider": "Oracle"
},
{
  "workbookKey": "SenservaProAnalyticsWorkbook",
  "logoFileName": "SenservaPro_logo.svg",
  "description": "Sets the time name for analysis",
  "dataTypesDependencies": [
      "SenservaPro_CL"
  ],
  "dataConnectorsDependencies": [
      "SenservaPro"
  ],
  "previewImagesFileNames": [
      "SenservaProAnalyticsBlack.png",
      "SenservaProAnalyticsWhite.png"
  ],
  "version": "1.0.0",
  "title": "SenservaProAnalytics",
  "templateRelativePath": "SenservaProAnalyticsWorkbook.json",
  "subtitle": "",
  "provider": "Senserva Pro"
},
{
  "workbookKey": "SenservaProMultipleWorkspaceWorkbook",
  "logoFileName": "SenservaPro_logo.svg",
  "description": "Sets the time name for analysis",
  "dataTypesDependencies": [
      "SenservaPro_CL"
  ],
  "dataConnectorsDependencies": [
      "SenservaPro"
  ],
  "previewImagesFileNames": [
      "SenservaProMultipleWorkspaceWorkbookBlack.png",
      "SenservaProMultipleWorkspaceWorkbookWhite.png"
  ],
  "version": "1.0.0",
  "title": "SenservaProMultipleWorkspace",
  "templateRelativePath": "SenservaProMultipleWorkspaceWorkbook.json",
  "subtitle": "",
  "provider": "Senserva Pro"
},
{
  "workbookKey": "SenservaProSecureScoreMultiTenantWorkbook",
  "logoFileName": "SenservaPro_logo.svg",
  "description": "Sets the time name for analysis",
  "dataTypesDependencies": [
      "SenservaPro_CL"
  ],
  "dataConnectorsDependencies": [
      "SenservaPro"
  ],
  "previewImagesFileNames": [
      "SenservaProSecureScoreMultiTenantBlack.png",
      "SenservaProSecureScoreMultiTenantWhite.png"
  ],
  "version": "1.0.0",
  "title": "SenservaProSecureScoreMultiTenant",
  "templateRelativePath": "SenservaProSecureScoreMultiTenantWorkbook.json",
  "subtitle": "",
  "provider": "Senserva Pro"
},
{
  "workbookKey": "CiscoSecureEndpointOverviewWorkbook",
  "logoFileName": "cisco-logo-72px.svg",
  "description": "Sets the time name for analysis",
  "dataTypesDependencies": [
      "CiscoSecureEndpoint"
  ],
  "dataConnectorsDependencies": [
      "CiscoSecureEndpoint"
  ],
  "previewImagesFileNames": [
      "CiscoSecureEndpointBlack.png",
      "CiscoSecureEndpointWhite.png"
  ],
  "version": "1.0.0",
  "title": "Cisco Secure Endpoint",
  "templateRelativePath": "Cisco Secure Endpoint Overview.json",
  "subtitle": "",
  "provider": "Cisco"
},
{
  "workbookKey": "InfoSecGlobalWorkbook",
  "logoFileName": "infosecglobal.svg",
  "description": "Sets the time name for analysis.",
  "dataTypesDependencies": [
      "InfoSecAnalytics_CL"
  ],
  "dataConnectorsDependencies": [
      "InfoSecDataConnector"
  ],
  "previewImagesFileNames": [
      "InfoSecGlobalWorkbookBlack.png",
      "InfoSecGlobalWorkbookWhite.png"
  ],
  "version": "1.0.0",
  "title": "AgileSec Analytics Connector",
  "templateRelativePath": "InfoSecGlobal.json",
  "subtitle": "",
  "provider": "InfoSecGlobal"
},
{
  "workbookKey": "CrowdStrikeFalconEndpointProtectionWorkbook",
  "logoFileName": "crowdstrike.svg",
  "description": "Sets the time name for analysis",
  "dataTypesDependencies": [
      "CrowdstrikeReplicatorLogs_CL"
  ],
  "dataConnectorsDependencies": [
      "CrowdstrikeReplicator"
  ],
  "previewImagesFileNames": [
      "CrowdStrikeFalconEndpointProtectionBlack.png",
      "CrowdStrikeFalconEndpointProtectionWhite.png"
  ],
  "version": "1.0.0",
  "title": "CrowdStrike Falcon Endpoint Protection",
  "templateRelativePath": "CrowdStrikeFalconEndpointProtection.json",
  "subtitle": "",
  "provider": "Microsoft"
},
{
  "workbookKey": "IronDefenseAlertDashboard",
  "logoFileName": "IronNet.svg",
  "description": "Sets the time name for analysis",
  "dataTypesDependencies": [
      "CommonSecurityLog"
  ],
  "dataConnectorsDependencies": [
      "IronNetIronDefense"
  ],
  "previewImagesFileNames": [
      "IronDefenseDashboardBlack.png",
      "IronDefenseDashboardWhite.png"
  ],
  "version": "1.0.0",
  "title": "IronDefenseAlertDashboard",
  "templateRelativePath": "IronDefenseAlertDashboard.json",
  "subtitle": "",
  "provider": "Microsoft"
},
{
  "workbookKey": "IronDefenseAlertDetails",
  "logoFileName": "IronNet.svg",
  "description": "Sets the time name for analysis",
  "dataTypesDependencies": [
      "CommonSecurityLog"
  ],
  "dataConnectorsDependencies": [
      "IronNetIronDefense"
  ],
  "previewImagesFileNames": [
      "IronDefenseAlertsBlack.png",
      "IronDefenseAlertsWhite.png"
  ],
  "version": "1.0.0",
  "title": "IronDefenseAlertDetails",
  "templateRelativePath": "IronDefenseAlertDetails.json",
  "subtitle": "",
  "provider": "Microsoft"
},
{
  "workbookKey": "CiscoSEGWorkbook",
  "logoFileName": "cisco-logo-72px.svg",
  "description": "Sets the time name for analysis",
  "dataTypesDependencies": [
      "CommonSecurityLog"
  ],
  "dataConnectorsDependencies": [
      "CiscoSEG",
	  "CiscoSEGAma"
  ],
  "previewImagesFileNames": [
      "CiscoSEGBlack.png",
      "CiscoSEGWhite.png"
  ],
  "version": "1.0.0",
  "title": "Cisco Secure Email Gateway",
  "templateRelativePath": "CiscoSEG.json",
  "subtitle": "",
  "provider": "Cisco"
},
{
  "workbookKey": "EatonForeseerHealthAndAccess",
  "logoFileName": "Azure_Sentinel.svg",
  "description": "This workbook gives an insight into the health of all the Windows VMs in this subscription running Eaton Foreseer and       the unauthorized access into the Eaton Foreseer application running on these VMs.",
  "dataTypesDependencies": [
      "SecurityEvent"
  ],
  "dataConnectorsDependencies": [],
  "previewImagesFileNames": [
      "EatonForeseerHealthAndAccessBlack.png",
      "EatonForeseerHealthAndAccessWhite.png"
  ],
  "version": "1.0.0",
  "title": "EatonForeseerHealthAndAccess",
  "templateRelativePath": "EatonForeseerHealthAndAccess.json",
  "subtitle": "",
  "provider": "Eaton"
},
{
  "workbookKey": "PCIDSSComplianceWorkbook",
  "logoFileName": "Azure_Sentinel.svg",
  "description": "Choose your subscription and workspace in which PCI assets are deployed",
  "dataTypesDependencies": [
      "AzureDaignostics",
      "SecurityEvent",
      "SecurityAlert",
      "OracleDatabaseAuditEvent",
      "Syslog",
      "Anomalies"
  ],
  "dataConnectorsDependencies": [],
  "previewImagesFileNames": [
      "PCIDSSComplianceBlack01.PNG",
      "PCIDSSComplianceBlack02.PNG",
      "PCIDSSComplianceWhite01.PNG",
      "PCIDSSComplianceWhite02.PNG"
  ],
  "version": "1.0.0",
  "title": "PCI DSS Compliance",
  "templateRelativePath": "PCIDSSCompliance.json",
  "subtitle": "",
  "provider": "Microsoft"
},
{
  "workbookKey": "SonraiSecurityWorkbook",
  "logoFileName": "Sonrai.svg",
  "description": "Sets the time name for analysis",
  "dataTypesDependencies": [
      "Sonrai_Tickets_CL"
  ],
  "dataConnectorsDependencies": [
      "SonraiDataConnector"
  ],
  "previewImagesFileNames": [
      "SonraiWorkbookBlack.png",
      "SonraiWorkbookWhite.png"
  ],
  "version": "1.0.0",
  "title": "Sonrai",
  "templateRelativePath": "Sonrai.json",
  "subtitle": "",
  "provider": "Sonrai"
},
{
  "workbookKey": "SemperisDSPWorkbook",
  "logoFileName": "Semperis.svg",
  "description": "Specify the time range on which to query the data",
  "dataTypesDependencies": [
      "dsp_parser"
  ],
  "dataConnectorsDependencies": [
      "SemperisDSP"
  ],
  "previewImagesFileNames": [
      "SemperisDSPOverview1Black.png",
      "SemperisDSPOverview1White.png",
      "SemperisDSPOverview2Black.png",
      "SemperisDSPOverview2White.png",
      "SemperisDSPOverview3Black.png",
      "SemperisDSPOverview3White.png"
  ],
  "version": "1.0.0",
  "title": "Semperis Directory Services Protector",
  "templateRelativePath": "SemperisDSPWorkbook.json",
  "subtitle": "",
  "provider": "Semperis"
},
{
  "workbookKey": "BoxWorkbook",
  "logoFileName": "box.svg",
  "description": "Sets the time name for analysis",
  "dataTypesDependencies": [
      "BoxEvents_CL"
  ],
  "dataConnectorsDependencies": [
      "BoxDataConnector"
  ],
  "previewImagesFileNames": [
      "BoxBlack1.png",
      "BoxWhite1.png",
      "BoxBlack2.png",
      "BoxWhite2.png"
  ],
  "version": "1.0.0",
  "title": "Box",
  "templateRelativePath": "Box.json",
  "subtitle": "",
  "provider": "Box"
},
{
  "workbookKey": "SymantecEndpointProtection",
  "logoFileName": "symantec_logo.svg",
  "description": "Sets the time name for analysis",
  "dataTypesDependencies": [
      "SymantecEndpointProtection"
  ],
  "dataConnectorsDependencies": [
      "SymantecEndpointProtection"
  ],
  "previewImagesFileNames": [
      "SymantecEndpointProtectionBlack.png",
      "SymantecEndpointProtectionWhite.png"
  ],
  "version": "1.0.0",
  "title": "Symantec Endpoint Protection",
  "templateRelativePath": "SymantecEndpointProtection.json",
  "subtitle": "",
  "provider": "Symantec"
},
{
  "workbookKey": "DynamicThreatModeling&Response",
  "logoFileName": "Azure_Sentinel.svg",
  "description": "Sets the time name for analysis",
  "dataTypesDependencies": [
      "SecurityAlert"
  ],
  "dataConnectorsDependencies": [],
  "previewImagesFileNames": [
      "DynamicThreatModeling&ResponseWhite.png",
      "DynamicThreatModeling&ResponseBlack.png"
  ],
  "version": "1.0.0",
  "title": "Dynamic Threat Modeling Response",
  "templateRelativePath": "DynamicThreatModeling&Response.json",
  "subtitle": "",
  "provider": "Microsoft"
},
{
  "workbookKey": "ThreatAnalysis&Response",
  "logoFileName": "Azure_Sentinel.svg",
  "description": "The Defenders for IoT workbook provide guided investigations for OT entities based on open incidents, alert notifications, and activities for OT assets. They also provide a hunting experience across the MITRE ATT&CK® framework for ICS, and are designed to enable analysts, security engineers, and MSSPs to gain situational awareness of OT security posture.",
  "dataTypesDependencies": [
      "SecurityAlert"
  ],
  "dataConnectorsDependencies": [],
  "previewImagesFileNames": [
      "ThreatAnalysis&ResponseWhite1.png",
      "ThreatAnalysis&ResponseWhite2.png",
      "ThreatAnalysis&ResponseWhite3.png",
      "ThreatAnalysis&ResponseWhite4.png",
      "ThreatAnalysis&ResponseBlack1.png",
      "ThreatAnalysis&ResponseBlack2.png",
      "ThreatAnalysis&ResponseBlack3.png",
      "ThreatAnalysis&ResponseBlack4.png" 
  ],
  "version": "1.0.1",
  "title": "Threat Analysis Response",
  "templateRelativePath": "ThreatAnalysis&Response.json",
  "subtitle": "",
  "provider": "Microsoft"
},
{
  "workbookKey": "TrendMicroCAS",
  "logoFileName": "Trend_Micro_Logo.svg",
  "description": "Sets the time name for analysis",
  "dataTypesDependencies": [
      "TrendMicroCAS_CL"
  ],
  "dataConnectorsDependencies": [
      "TrendMicroCAS"
  ],
  "previewImagesFileNames": [
      "TrendMicroCASBlack.png",
      "TrendMicroCASWhite.png"
  ],
  "version": "1.0.0",
  "title": "TrendMicroCAS",
  "templateRelativePath": "TrendMicroCAS.json",
  "subtitle": "",
  "provider": "TrendMicro"
},
{
  "workbookKey": "GitHubSecurityWorkbook",
  "logoFileName": "GitHub.svg",
  "description": "Gain insights to GitHub activities that may be interesting for security.",
  "dataTypesDependencies": [
      "GitHubAuditLogPolling_CL"
  ],
  "dataConnectorsDependencies": [
      "GitHubEcAuditLogPolling"
  ],
  "previewImagesFileNames": [
    "GitHubSecurityBlack.png",
    "GitHubSecurityWhite.png"
  ],
  "version": "1.0.0",
  "title": "GithubWorkbook",
  "templateRelativePath": "GitHub.json",
  "subtitle": "",
  "provider": "Microsoft"
},
{
  "workbookKey": "GCPDNSWorkbook",
  "logoFileName": "google_logo.svg",
  "description": "Sets the time name for analysis",
  "dataTypesDependencies": [
      "GCPCloudDNS"
  ],
  "dataConnectorsDependencies": [
      "GCPDNSDataConnector"
  ],
  "previewImagesFileNames": [
      "GCPDNSBlack.png",
      "GCPDNSWhite.png"
  ],
  "version": "1.0.0",
  "title": "Google Cloud Platform DNS",
  "templateRelativePath": "GCPDNS.json",
  "subtitle": "",
  "provider": "Microsoft"
},
{
  "workbookKey": "AtlassianJiraAuditWorkbook",
    "logoFileName": "atlassian.svg",
  "description": "Sets the time name for analysis",
  "dataTypesDependencies": [
      "AtlassianJiraNativePoller_CL"
  ],
  "dataConnectorsDependencies": [
      "AtlassianJira"
  ],
  "previewImagesFileNames": [
      "AtlassianJiraAuditWhite.png",
      "AtlassianJiraAuditBlack.png"
  ],
  "version": "1.0.0",
  "title": "AtlassianJiraAudit",
  "templateRelativePath": "AtlassianJiraAudit.json",
  "subtitle": "",
  "provider": "Atlassian"
},
{
  "workbookKey": "DigitalGuardianWorkbook",
  "logoFileName": "Azure_Sentinel.svg",
  "description": "Sets the time name for analysis",
  "dataTypesDependencies": [
      "DigitalGuardianDLPEvent"
  ],
  "dataConnectorsDependencies": [
      "DigitalGuardianDLP"
  ],
  "previewImagesFileNames": [
      "DigitalGuardianBlack.png",
      "DigitalGuardianWhite.png"
  ],
  "version": "1.0.0",
  "title": "DigitalGuardianDLP",
  "templateRelativePath": "DigitalGuardian.json",
  "subtitle": "",
  "provider": "Digital Guardian"
},
{
  "workbookKey": "CiscoDuoWorkbook",
  "logoFileName": "cisco-logo-72px.svg",
  "description": "Sets the time name for analysis",
  "dataTypesDependencies": [
      "CiscoDuo_CL"
  ],
  "dataConnectorsDependencies": [
      "CiscoDuoSecurity"
  ],
  "previewImagesFileNames": [
      "CiscoDuoWhite.png",
      "CiscoDuoBlack.png"
  ],
  "version": "1.0.0",
  "title": "CiscoDuoSecurity",
  "templateRelativePath": "CiscoDuo.json",
  "subtitle": "",
  "provider": "Cisco"
},
{
  "workbookKey": "SlackAudit",
  "logoFileName": "slacklogo.svg",
  "description": "Sets the time name for analysis",
  "dataTypesDependencies": [
      "SlackAudit_CL"
  ],
  "dataConnectorsDependencies": [
      "SlackAuditAPI"
  ],
  "previewImagesFileNames": [
      "SlackAuditApplicationActivityBlack1.png",
      "SlackAuditApplicationActivityWhite1.png"
  ],
  "version": "1.0.0",
  "title": "SlackAudit",
  "templateRelativePath": "SlackAudit.json",
  "subtitle": "",
  "provider": "Slack"
},
{
  "workbookKey": "CiscoWSAWorkbook",
  "logoFileName": "cisco-logo-72px.svg",
  "description": "Sets the time name for analysis",
  "dataTypesDependencies": [
      "Syslog"
  ],
  "dataConnectorsDependencies": [
      "CiscoWSA"
  ],
  "previewImagesFileNames": [
      "CiscoWSAWhite.png",
      "CiscoWSABlack.png"
  ],
  "version": "1.0.0",
  "title": "CiscoWSA",
  "templateRelativePath": "CiscoWSA.json",
  "subtitle": "",
  "provider": "Cisco"
},
{
  "workbookKey": "GCP-IAM-Workbook",
  "logoFileName": "google_logo.svg",
  "description": "Sets the time name for analysis",
  "dataTypesDependencies": [
      "GCP_IAM_CL"
  ],
  "dataConnectorsDependencies": [
      "GCPIAMDataConnector"
  ],
  "previewImagesFileNames": [
      "GCPIAMBlack01.png",
      "GCPIAMBlack02.png",
      "GCPIAMWhite01.png",
      "GCPIAMWhite02.png"
  ],
  "version": "1.0.0",
  "title": "Google Cloud Platform IAM",
  "templateRelativePath": "GCP_IAM.json",
  "subtitle": "",
  "provider": "Google"
},
{
  "workbookKey": "ImpervaWAFCloudWorkbook",
  "logoFileName": "Imperva_DarkGrey_final_75x75.svg",
  "description": "Sets the time name for analysis.",
  "dataTypesDependencies": [
      "ImpervaWAFCloud_CL"
  ],
  "dataConnectorsDependencies": [
      "ImpervaWAFCloudAPI"
  ],
  "previewImagesFileNames": [
      "ImpervaWAFCloudBlack01.png",
      "ImpervaWAFCloudBlack02.png",
      "ImpervaWAFCloudWhite01.png",
      "ImpervaWAFCloudWhite02.png"
  ],
  "version": "1.0.0",
  "title": "Imperva WAF Cloud Overview",
  "templateRelativePath": "Imperva WAF Cloud Overview.json",
  "subtitle": "",
  "provider": "Microsoft"
},
{
  "workbookKey": "ZscalerZPAWorkbook",
  "logoFileName": "ZscalerLogo.svg",
  "description": "Select the time range for this Overview.",
  "dataTypesDependencies": [
      "ZPA_CL"
  ],
  "dataConnectorsDependencies": [
      "ZscalerPrivateAccess"
  ],
  "previewImagesFileNames": [
      "ZscalerZPABlack.png",
      "ZscalerZPAWhite.png"
  ],
  "version": "1.0.0",
  "title": "Zscaler Private Access (ZPA)",
  "templateRelativePath": "ZscalerZPA.json",
  "subtitle": "",
  "provider": "Zscaler"
},
{
  "workbookKey": "GoogleWorkspaceWorkbook",
  "logoFileName": "google_logo.svg",
  "description": "Sets the time name for analysis",
  "dataTypesDependencies": [
      "GWorkspace_ReportsAPI_admin_CL",
      "GWorkspace_ReportsAPI_calendar_CL",
      "GWorkspace_ReportsAPI_drive_CL",
      "GWorkspace_ReportsAPI_login_CL",
      "GWorkspace_ReportsAPI_login_CL",
      "GWorkspace_ReportsAPI_mobile_CL"
  ],
  "dataConnectorsDependencies": [
      "GoogleWorkspaceReportsAPI"
  ],
  "previewImagesFileNames": [
      "GoogleWorkspaceBlack.png",
      "GoogleWorkspaceWhite.png"
  ],
  "version": "1.0.0",
  "title": "GoogleWorkspaceReports",
  "templateRelativePath": "GoogleWorkspace.json",
  "subtitle": "",
  "provider": "Microsoft"
},
{
  "workbookKey": "NCProtectWorkbook",
  "logoFileName": "NCProtectIcon.svg",
  "description": "Sets the time name for analysis",
  "dataTypesDependencies": [
      "NCProtectUAL_CL"
  ],
  "dataConnectorsDependencies": [
      "NucleusCyberNCProtect"
  ],
  "previewImagesFileNames": [""],
  "version": "1.0.0",
  "title": "NucleusCyberProtect",
  "templateRelativePath": "NucleusCyber_NCProtect_Workbook.json",
  "subtitle": "",
  "provider": "archTIS"
},
{
  "workbookKey": "CiscoISEWorkbook",
  "logoFileName": "cisco-logo-72px.svg",
  "description": "Sets the time name for analysis",
  "dataTypesDependencies": [
      "Syslog"
  ],
  "dataConnectorsDependencies": [
      "CiscoISE"
  ],
  "previewImagesFileNames": [
    "CiscoISEBlack1.png",
    "CiscoISEBlack2.png",
    "CiscoISEWhite1.png",
    "CiscoISEWhite2.png"
  ],
  "version": "1.0.0",
  "title": "Cisco ISE",
  "templateRelativePath": "CiscoISE.json",
  "subtitle": "",
  "provider": "Cisco"
},
{
  "workbookKey": "IoTOTThreatMonitoringwithDefenderforIoTWorkbook",
  "logoFileName": "Azure_Sentinel.svg",
  "description": "The OT Threat Monitoring with Defender for IoT Workbook features OT filtering for Security Alerts, Incidents, Vulnerabilities and Asset Inventory. The workbook features a dynamic assessment of the MITRE ATT&CK for ICS matrix across your environment to analyze and respond to OT-based threats. This workbook is designed to enable SecOps Analysts, Security Engineers, and MSSPs to gain situational awareness for IT/OT security posture.",
  "dataTypesDependencies": [
      "SecurityAlert",
      "SecurityIncident"
  ],
  "dataConnectorsDependencies": [],
  "previewImagesFileNames": [
    "IoTOTThreatMonitoringwithDefenderforIoTBlack.png",
    "IoTOTThreatMonitoringwithDefenderforIoTWhite.png"
  ],
  "version": "1.0.0",
  "title": "Microsoft Defender for IoT",
  "templateRelativePath": "IoTOTThreatMonitoringwithDefenderforIoT.json",
  "subtitle": "",
  "provider": "Microsoft"
},
{
  "workbookKey": "ZeroTrust(TIC3.0)Workbook",
  "logoFileName": "Azure_Sentinel.svg",
  "description": "Sets the time name for analysis",
  "dataTypesDependencies": [
      "SecurityRecommendation"
  ],
  "dataConnectorsDependencies": [],
  "previewImagesFileNames": [
      "ZeroTrust(TIC3.0)Black1.PNG",
      "ZeroTrust(TIC3.0)White1.PNG"
  ],
  "version": "1.0.0",
  "title": "ZeroTrust(TIC3.0)",
  "templateRelativePath": "ZeroTrustTIC3.json",
  "subtitle": "",
  "provider": "Microsoft"
},
{
  "workbookKey": "CybersecurityMaturityModelCertification(CMMC)2.0Workbook",
  "logoFileName": "Azure_Sentinel.svg",
  "description": "Sets the time name for analysis.",
  "dataTypesDependencies": [
      "InformationProtectionLogs_CL",
      "AuditLogs",
      "SecurityIncident",
      "SigninLogs",
      "AzureActivity"
  ],
  "dataConnectorsDependencies": [],
  "previewImagesFileNames": [
    "CybersecurityMaturityModelCertificationBlack.png",
    "CybersecurityMaturityModelCertificationWhite.png"
  ],
  "version": "1.0.0",
  "title": "CybersecurityMaturityModelCertification(CMMC)2.0",
  "templateRelativePath": "CybersecurityMaturityModelCertification_CMMCV2.json",
  "subtitle": "",
  "provider": "Microsoft"
},
{
  "workbookKey": "NISTSP80053Workbook",
  "logoFileName": "Azure_Sentinel.svg",
  "description": "Sets the time name for analysis.",
  "dataTypesDependencies": [
      "SigninLogs",
      "AuditLogs",
      "AzureActivity",
      "OfficeActivity",
      "SecurityEvents",
      "CommonSecurityLog",
      "SecurityIncident",
      "SecurityRecommendation"
  ],
  "dataConnectorsDependencies": [
      "SecurityEvents"
  ],
  "previewImagesFileNames": [
    "NISTSP80053Black.png",
    "NISTSP80053White.png"
  ],
  "version": "1.0.0",
  "title": "NISTSP80053workbook",
  "templateRelativePath": "NISTSP80053.json",
  "subtitle": "",
  "provider": "Microsoft"
},
{
  "workbookKey": "DarktraceWorkbook",
  "logoFileName": "Darktrace.svg",
  "description": "The Darktrace Workbook visualises Model Breach and AI Analyst data received by the Darktrace Data Connector and visualises events across the network, SaaS, IaaS and Email.",
  "dataTypesDependencies": [
      "darktrace_model_alerts_CL"
  ],
  "dataConnectorsDependencies": [
      "DarktraceRESTConnector"
  ],
  "previewImagesFileNames": [
      "DarktraceWorkbookBlack01.png",
      "DarktraceWorkbookBlack02.png",
      "DarktraceWorkbookWhite01.png",
      "DarktraceWorkbookWhite02.png"
  ],
  "version": "1.0.1",
  "title": "Darktrace",
  "templateRelativePath": "DarktraceWorkbook.json",
  "subtitle": "",
  "provider": "Darktrace"
},
{
  "workbookKey": "MaturityModelForEventLogManagement_M2131",
  "logoFileName": "contrastsecurity_logo.svg",
  "description": "Select the time range for this Overview.",
  "dataTypesDependencies": [],
  "dataConnectorsDependencies": [],
  "previewImagesFileNames": [
      "MaturityModelForEventLogManagement_M2131Black.png",
      "MaturityModelForEventLogManagement_M2131White.png"
  ],
  "version": "1.0.0",
  "title": "MaturityModelForEventLogManagementM2131",
  "templateRelativePath": "MaturityModelForEventLogManagement_M2131.json",
  "subtitle": "",
  "provider": "Microsoft"
},
{
  "workbookKey": "AzureSQLSecurityWorkbook",
  "logoFileName": "AzureSQL.svg",
  "description": "Sets the time window in days to search around the alert",
  "dataTypesDependencies": [
      "AzureDiagnostics",
      "SecurityAlert",
      "SecurityIncident"
  ],
  "dataConnectorsDependencies": [
      "AzureSql"
  ],
  "previewImagesFileNames": [""],
  "version": "1.0.0",
  "title": "Azure SQL Database Workbook",
  "templateRelativePath": "Workbook-AzureSQLSecurity.json",
  "subtitle": "",
  "provider": "Microsoft"
},
{
  "workbookKey": "ContinuousDiagnostics&Mitigation",
  "logoFileName": "Azure_Sentinel.svg",
  "description": "Select the time range for this Overview.",
  "dataTypesDependencies": [],
  "dataConnectorsDependencies": [],
  "previewImagesFileNames": [
      "ContinuousDiagnostics&MitigationBlack.png",
      "ContinuousDiagnostics&MitigationWhite.png"
  ],
  "version": "1.0.0",
  "title": "ContinuousDiagnostics&Mitigation",
  "templateRelativePath": "ContinuousDiagnostics&Mitigation.json",
  "subtitle": "",
  "provider": "Microsoft"
},
{
  "workbookKey": "AtlasianJiraAuditWorkbook",
  "logoFileName": "atlassian.svg",
  "description": "Select the time range for this Overview.",
  "dataTypesDependencies": [
      "AtlassianJiraNativePoller_CL"
  ],
  "dataConnectorsDependencies": [
      "AtlassianJira"
  ],
  "previewImagesFileNames": [
      "AtlassianJiraAuditBlack.png",
      "AtlassianJiraAuditWhite.png"
  ],
  "version": "1.0.0",
  "title": "AtlasianJiraAuditWorkbook",
  "templateRelativePath": "AtlasianJiraAuditWorkbook.json",
  "subtitle": "",
  "provider": "Microsoft"
},
{
  "workbookKey": "AzureSecurityBenchmark",
  "logoFileName": "Azure_Sentinel.svg",
  "description": "Azure Security Benchmark v3 Workbook provides a mechanism for viewing log queries, azure resource graph, and policies aligned to ASB controls across Microsoft security offerings, Azure, Microsoft 365, 3rd Party, On-Premises, and Multi-cloud workloads. This workbook enables Security Architects, Engineers, SecOps Analysts, Managers, and IT Pros to gain situational awareness visibility for the security posture of cloud workloads. There are also recommendations for selecting, designing, deploying, and configuring Microsoft offerings for alignment with respective ASB requirements and practices.",
  "dataTypesDependencies": [
      "SecurityRegulatoryCompliance",
      "AzureDiagnostics",
      "SecurityIncident",
      "SigninLogs",
      "SecurityAlert"
  ],
  "dataConnectorsDependencies": [],
  "previewImagesFileNames": [
      "AzureSecurityBenchmarkBlack.png",
      "AzureSecurityBenchmarkWhite.png"
  ],
  "version": "1.0.0",
  "title": "Azure Security Benchmark",
  "templateRelativePath": "AzureSecurityBenchmark.json",
  "subtitle": "",
  "provider": "Microsoft"
},
{
  "workbookKey": "ZNAccessOrchestratorAudit",
  "logoFileName": "ZeroNetworks.svg",
  "description": "This workbook provides a summary of ZeroNetworks data.",
  "dataTypesDependencies": [
      "ZNAccessOrchestratorAudit_CL",
      "ZNAccessOrchestratorAuditNativePoller_CL"
  ],
  "dataConnectorsDependencies": [
      "ZeroNetworksAccessOrchestratorAuditFunction",
      "ZeroNetworksAccessOrchestratorAuditNativePoller"
  ],
  "previewImagesFileNames": [""],
  "version": "1.0.0",
  "title": "Zero NetWork",
  "templateRelativePath": "ZNSegmentAudit.json",
  "subtitle": "",
  "provider": "Zero Networks"
},
{
  "workbookKey": "FireworkWorkbook",
  "logoFileName": "Flare.svg",
  "description": "Select the time range for this Overview.",
  "dataTypesDependencies": [
      "Firework_CL"
  ],
  "dataConnectorsDependencies": [
      "FlareSystemsFirework"
  ],
  "previewImagesFileNames": [
      "FireworkOverviewBlack01.png",
      "FireworkOverviewBlack02.png",
      "FireworkOverviewWhite01.png",
      "FireworkOverviewWhite02.png"
  ],
  "version": "1.0.0",
  "title": "FlareSystemsFirework",
  "templateRelativePath": "FlareSystemsFireworkOverview.json",
  "subtitle": "",
  "provider": "Flare Systems"
},
{
  "workbookKey": "TaniumWorkbook",
  "logoFileName": "Tanium.svg",
  "description": "Visualize Tanium endpoint and module data",
  "dataTypesDependencies": [
      "TaniumComplyCompliance_CL",
      "TaniumComplyVulnerabilities_CL",
      "TaniumDefenderHealth_CL",
      "TaniumDiscoverUnmanagedAssets_CL",
      "TaniumHighUptime_CL",
      "TaniumMainAsset_CL",
      "TaniumPatchListApplicability_CL",
      "TaniumPatchListCompliance_CL",
      "TaniumSCCMClientHealth_CL",
      "TaniumThreatResponse_CL"
  ],
  "dataConnectorsDependencies": [],
  "previewImagesFileNames": [
      "TaniumComplyBlack.png",
      "TaniumComplyWhite.png",
      "TaniumDiscoverBlack.png",
      "TaniumDiscoverWhite.png",
      "TaniumMSToolingHealthBlack.png",
      "TaniumMSToolingHealthWhite.png",
      "TaniumPatchBlack.png",
      "TaniumPatchWhite.png",
      "TaniumThreatResponseAlertsBlack.png",
      "TaniumThreatResponseAlertsWhite.png",
      "TaniumThreatResponseBlack.png",
      "TaniumThreatResponseWhite.png"
  ],
  "version": "1.0",
  "title": "Tanium Workbook",
  "templateRelativePath": "TaniumWorkbook.json",
  "subtitle": "",
  "provider": "Tanium"
},
{
  "workbookKey": "ActionableAlertsDashboard",
  "logoFileName": "Cybersixgill.svg",
  "description": "None.",
  "dataTypesDependencies": [
      "CyberSixgill_Alerts_CL"
  ],
  "dataConnectorsDependencies": [
      "CybersixgillActionableAlerts"
  ],
  "previewImagesFileNames": [
    "ActionableAlertsDashboardWhite.PNG",
    "ActionableAlertsDashboardBlack.PNG"
    ],
  "version": "1.0.0",
  "title": "Cybersixgill Actionable Alerts Dashboard",
  "templateRelativePath": "ActionableAlertsDashboard.json",
  "subtitle": "",
  "provider": "Cybersixgill"
},
{
  "workbookKey": "ActionableAlertsList",
  "logoFileName": "Cybersixgill.svg",
  "description": "None.",
  "dataTypesDependencies": [
      "CyberSixgill_Alerts_CL"
  ],
  "dataConnectorsDependencies": [
      "CybersixgillActionableAlerts"
  ],
  "previewImagesFileNames": [
    "ActionableAlertsListBlack.PNG",
    "ActionableAlertsListWhite.PNG"],
  "version": "1.0.0",
  "title": "Cybersixgill Actionable Alerts List",
  "templateRelativePath": "ActionableAlertsList.json",
  "subtitle": "",
  "provider": "Cybersixgill"
},
{
  "workbookKey": "ArgosCloudSecurityWorkbook",
  "logoFileName": "argos-logo.svg",
  "description": "The ARGOS Cloud Security integration for Microsoft Sentinel allows you to have all your important cloud security events in one place.",
  "dataTypesDependencies": [
      "ARGOS_CL"
  ],
  "dataConnectorsDependencies": [
      "ARGOSCloudSecurity"
  ],
  "previewImagesFileNames": [
      "ARGOSCloudSecurityWorkbookBlack.png",
      "ARGOSCloudSecurityWorkbookWhite.png"
  ],
  "version": "1.0.0",
  "title": "ARGOS Cloud Security",
  "templateRelativePath": "ARGOSCloudSecurityWorkbook.json",
  "subtitle": "",
  "provider": "ARGOS Cloud Security"
},
{
  "workbookKey": "JamfProtectWorkbook",
  "logoFileName": "jamf_logo.svg",
  "description": "This Jamf Protect Workbook for Microsoft Sentinel enables you to ingest Jamf Protect events forwarded into Microsoft Sentinel.\n Providing reports into all alerts, device controls and Unfied Logs.",
  "dataTypesDependencies": [
      "jamfprotect_CL"
  ],
  "dataConnectorsDependencies": [],
  "previewImagesFileNames": [
      "JamfProtectDashboardBlack.png",
      "JamfProtectDashboardWhite.png"
  ],
  "version": "2.0.0",
  "title": "Jamf Protect Workbook",
  "templateRelativePath": "JamfProtectDashboard.json",
  "subtitle": "",
  "provider": "Jamf Software, LLC"
},
{
  "workbookKey": "AIVectraStream",
  "logoFileName": "AIVectraDetect.svg",
  "description": "",
  "dataTypesDependencies": [
      "VectraStream_CL"
  ],
  "dataConnectorsDependencies": [
      "AIVectraStream"
  ],
  "previewImagesFileNames": [
    "AIVectraDetectBlack1.png",
    "AIVectraDetectWhite1.png"
    ],
  "version": "1.0.0",
  "title": "AIVectraStreamWorkbook",
  "templateRelativePath": "AIVectraStreamWorkbook.json",
  "subtitle": "",
  "provider": "Vectra AI"
},
{
  "workbookKey": "SecurityScorecardWorkbook",
  "logoFileName": "SecurityScorecard-Cybersecurity-Ratings.svg",
  "description": "This Workbook provides immediate insight into the data coming from SecurityScorecard's three Sentinel data connectors: SecurityScorecard Cybersecurity Ratings, SecurityScorecard Cybersecurity Ratings - Factors, and SecurityScorecard Cybersecurity Ratings - Issues.",
  "dataTypesDependencies": [
      "SecurityScorecardFactor_CL",
      "SecurityScorecardIssues_CL",
      "SecurityScorecardRatings_CL"
  ],
  "dataConnectorsDependencies": [
      "SecurityScorecardFactorAzureFunctions",
      "SecurityScorecardIssueAzureFunctions",
      "SecurityScorecardRatingsAzureFunctions"
  ],
  "previewImagesFileNames": [
      "SecurityScorecardBlack1.png",
      "SecurityScorecardBlack2.png",
      "SecurityScorecardBlack3.png",
      "SecurityScorecardBlack4.png",
      "SecurityScorecardBlack5.png",
      "SecurityScorecardBlack6.png",
      "SecurityScorecardWhite1.png",
      "SecurityScorecardWhite2.png",
      "SecurityScorecardWhite3.png",
      "SecurityScorecardWhite4.png",
      "SecurityScorecardWhite5.png",
      "SecurityScorecardWhite6.png"
  ],
  "version": "1.0.0",
  "title": "SecurityScorecard",
  "templateRelativePath": "SecurityScorecardWorkbook.json",
  "subtitle": "",
  "provider": "SecurityScorecard"
},
{
  "workbookKey": "DigitalShadowsWorkbook",
  "logoFileName": "DigitalShadowsLogo.svg",
  "description": "For gaining insights into Digital Shadows logs.",
  "dataTypesDependencies": [
      "DigitalShadows_CL"
  ],
  "dataConnectorsDependencies": [
      "DigitalShadowsSearchlightAzureFunctions"
  ],
  "previewImagesFileNames": [
      "DigitalShadowsBlack1.png",
      "DigitalShadowsBlack2.png",
      "DigitalShadowsBlack3.png",
      "DigitalShadowsWhite1.png",
      "DigitalShadowsWhite2.png",
      "DigitalShadowsWhite3.png"
  ],
  "version": "1.0.0",
  "title": "Digital Shadows",
  "templateRelativePath": "DigitalShadows.json",
  "subtitle": "",
  "provider": "Digital Shadows"
},
{
  "workbookKey": "SalesforceServiceCloudWorkbook",
  "logoFileName": "salesforce_logo.svg",
  "description": "Sets the time name for analysis.",
  "dataTypesDependencies": [
      "SalesforceServiceCloud"
  ],
  "dataConnectorsDependencies": [
      "SalesforceServiceCloud_CL"
  ],
  "previewImagesFileNames": [""],
  "version": "1.0.0",
  "title": "Salesforce Service Cloud",
  "templateRelativePath": "SalesforceServiceCloud.json",
  "subtitle": "",
  "provider": "Salesforce"
},
{
  "workbookKey": "NetworkSessionSolution",
  "logoFileName": "Azure_Sentinel.svg",
  "description": "This workbook is included as part of Network Session Essentials solution and gives a summary of analyzed traffic, helps with threat analysis and investigating suspicious IP's and traffic analysis. Network Session Essentials Solution also includes playbooks to periodically summarize the logs thus enhancing user experience and improving data search. For the effective usage of workbook, we highly recommend to enable the summarization playbooks that are provided with this solution.",
  "dataTypesDependencies": [
      "AWSVPCFlow",
      "DeviceNetworkEvents",
      "SecurityEvent",
      "WindowsEvent",
      "CommonSecurityLog",
      "Syslog",
      "CommonSecurityLog",
      "VMConnection",
      "AzureDiagnostics",
      "AzureDiagnostics",
      "CommonSecurityLog",
      "Corelight_CL",
      "VectraStream",
      "CommonSecurityLog",
      "CommonSecurityLog",
      "Syslog",
      "CiscoMerakiNativePoller"
  ],
  "dataConnectorsDependencies": [
      "AWSS3",
      "MicrosoftThreatProtection",
      "SecurityEvents",
      "WindowsForwardedEvents",
      "Zscaler",
      "MicrosoftSysmonForLinux",
      "PaloAltoNetworks",
      "AzureMonitor(VMInsights)",
      "AzureFirewall",
      "AzureNSG",
      "CiscoASA",
      "Corelight",
      "AIVectraStream",
      "CheckPoint",
      "Fortinet",
      "CiscoMeraki"
  ],
  "previewImagesFileNames": [""],
  "version": "1.0.0",
  "title": "Network Session Essentials",
  "templateRelativePath": "NetworkSessionEssentials.json",
  "subtitle": "",
  "provider": "Microsoft"
},
{
  "workbookKey": "SAPSODAnalysis",
  "logoFileName": "SAPVMIcon.svg",
  "description": "SAP SOD Analysis",
  "dataTypesDependencies": [
      "SAPAuditLog"
  ],
  "dataConnectorsDependencies": [
      "SAP"
  ],
  "previewImagesFileNames": [""],
  "version": "2.0.0",
  "title": "SAP SOD Analysis",
  "templateRelativePath": "SAP - Segregation of Duties v2.0 (by Aliter Consulting).json",
  "subtitle": "",
  "provider": "Aliter Consulting"
},
{
  "workbookKey": "TheomWorkbook",
  "logoFileName": "theom-logo.svg",
  "description": "Theom Alert Statistics",
  "dataTypesDependencies": [
      "TheomAlerts_CL"
  ],
  "dataConnectorsDependencies": [
      "Theom"
  ],
  "previewImagesFileNames": [
      "TheomWorkbook-black.png",
      "TheomWorkbook-white.png"
  ],
  "version": "1.0.0",
  "title": "Theom",
  "templateRelativePath": "Theom.json",
  "subtitle": "",
  "provider": "Theom"
},
{
  "workbookKey": "DynatraceWorkbooks",
  "logoFileName": "dynatrace.svg",
  "description": "This workbook brings together queries and visualizations to assist you in identifying potential threats surfaced by Dynatrace.",
  "dataTypesDependencies": [
      "DynatraceAttacks_CL",
      "DynatraceAuditLogs_CL",
      "DynatraceProblems_CL",
      "DynatraceSecurityProblems_CL"
  ],
  "dataConnectorsDependencies": [
      "DynatraceAttacks",
      "DynatraceAuditLogs",
      "DynatraceProblems",
      "DynatraceRuntimeVulnerabilities"
  ],
  "previewImagesFileNames": [
      "DynatraceWorkbookBlack.png",
      "DynatraceWorkbookWhite.png"
  ],
  "version": "2.0.0",
  "title": "Dynatrace",
  "templateRelativePath": "Dynatrace.json",
  "subtitle": "",
  "provider": "Dynatrace"
},
{
  "workbookKey": "MDOWorkbook",
  "logoFileName": "Azure_Sentinel.svg",
  "description": "Gain extensive insight into your organization's Microsoft Defender for Office Activity by analyzing, and correlating events.\nYou can track malware and phishing detection over time.",
  "dataTypesDependencies": [
      "SecurityAlert"
  ],
  "dataConnectorsDependencies": [
      "MicrosoftThreatProtection"
  ],
  "previewImagesFileNames": [
    "MDOBlack1.png",
    "MDOBlack2.png",
    "MDOWhite1.png",
    "MDOWhite2.png"
  ],
  "version": "1.0.0",
  "title": "Microsoft Defender XDR MDOWorkbook",
  "templateRelativePath": "MDO Insights.json",
  "subtitle": "",
  "provider": "Microsoft"
},
{
  "workbookKey": "AnomaliesVisualizationWorkbook",
  "logoFileName": "Azure_Sentinel.svg",
  "description": "A workbook that provides contextual information to a user for better insight on Anomalies and their impact. The workbook will help with investigation of anomalies as well as identify patterns that can lead to a threat.",
  "dataTypesDependencies": [
      "Anomalies"
  ],
  "dataConnectorsDependencies": [],
  "previewImagesFileNames": [
      "AnomaliesVisualizationWorkbookWhite.png",
      "AnomaliesVisualizationWorkbookBlack.png"
  ],
  "version": "1.0.0",
  "title": "AnomaliesVisulization",
  "templateRelativePath": "AnomaliesVisualization.json",
  "subtitle": "",
  "provider": "Microsoft Sentinel Community"
},
{
  "workbookKey": "AnomalyDataWorkbook",
  "logoFileName": "Azure_Sentinel.svg",
  "description": "A workbook providing details, related Incident, and related Hunting Workbook for a specific Anomaly.",
  "dataTypesDependencies": [
      "Anomalies"
  ],
  "dataConnectorsDependencies": [],
  "previewImagesFileNames": [
      "AnomalyDataWorkbookWhite.png",
      "AnomalyDataWorkbookBlack.png"
  ],
  "version": "1.0.0",
  "title": "AnomalyData",
  "templateRelativePath": "AnomalyData.json",
  "subtitle": "",
  "provider": "Microsoft Sentinel Community"
},
{
  "workbookKey": "MicrosoftExchangeLeastPrivilegewithRBAC-Online",
  "logoFileName": "Azure_Sentinel.svg",
  "description": "This Workbook, dedicated to Exchange Online environments is built to have a simple view of non-standard RBAC delegations on an Exchange Online tenant. This Workbook allow you to go deep dive on custom delegation and roles and also members of each delegation, including the nested level and the group imbrication on your environment.",
  "dataTypesDependencies": [
      "ESIExchangeOnlineConfig_CL"
  ],
  "dataConnectorsDependencies": [
      "ESI-ExchangeOnPremisesCollector",
      "ESI-ExchangeAdminAuditLogEvents",
      "ESI-ExchangeOnlineCollector"
  ],
  "previewImagesFileNames": [""],
  "version": "1.0.0",
  "title": "Microsoft Exchange Least Privilege with RBAC - Online",
  "templateRelativePath": "Microsoft Exchange Least Privilege with RBAC - Online.json",
  "subtitle": "",
  "provider": "Microsoft"
},
{
  "workbookKey": "MicrosoftExchangeSearchAdminAuditLog",
  "logoFileName": "Azure_Sentinel.svg",
  "description": "This workbook is dedicated to On-Premises Exchange organizations. It uses the MSExchange Management event logs to give you a simple way to view administrators' activities in your Exchange environment with Cmdlets usage statistics and multiple pivots to understand who and/or what is affected to modifications on your environment.",
  "dataTypesDependencies": [
      "ESIExchangeOnlineConfig_CL"
  ],
  "dataConnectorsDependencies": [
      "ESI-ExchangeOnPremisesCollector",
      "ESI-ExchangeAdminAuditLogEvents",
      "ESI-ExchangeOnlineCollector"
  ],
  "previewImagesFileNames": [""],
  "version": "1.0.0",
  "title": "Microsoft Exchange Search AdminAuditLog",
  "templateRelativePath": "Microsoft Exchange Search AdminAuditLog.json",
  "subtitle": "",
  "provider": "Microsoft"
},
{
  "workbookKey": "MicrosoftExchangeSecurityMonitoring",
  "logoFileName": "Azure_Sentinel.svg",
  "description": "This Workbook is dedicated to On-Premises Exchange organizations. It uses the MSExchange Management event logs and Microsoft Exchange Security configuration collected by data connectors. It helps to track admin actions, especially on VIP Users and/or on Sensitive Cmdlets. This workbook allows also to list Exchange Services changes, local account activities and local logon on Exchange Servers.",
  "dataTypesDependencies": [
      "ESIExchangeOnlineConfig_CL"
  ],
  "dataConnectorsDependencies": [
      "ESI-ExchangeOnPremisesCollector",
      "ESI-ExchangeAdminAuditLogEvents",
      "ESI-ExchangeOnlineCollector"
  ],
  "previewImagesFileNames": [""],
  "version": "1.0.0",
  "title": "Microsoft Exchange Admin Activity",
  "templateRelativePath": "Microsoft Exchange Admin Activity.json",
  "subtitle": "",
  "provider": "Microsoft"
},
{
  "workbookKey": "MicrosoftExchangeSecurityReview-Online",
  "logoFileName": "Azure_Sentinel.svg",
  "description": "This Workbook is dedicated to Exchange Online tenants. It displays and highlights current Security configuration on various Exchange components specific to Online including delegations, the transport configuration and the linked security risks, and risky protocols.",
  "dataTypesDependencies": [
      "ESIExchangeOnlineConfig_CL"
  ],
  "dataConnectorsDependencies": [
      "ESI-ExchangeOnPremisesCollector",
      "ESI-ExchangeAdminAuditLogEvents",
      "ESI-ExchangeOnlineCollector"
  ],
  "previewImagesFileNames": [""],
  "version": "1.0.0",
  "title": "Microsoft Exchange Security Review - Online",
  "templateRelativePath": "Microsoft Exchange Security Review - Online.json",
  "subtitle": "",
  "provider": "Microsoft"
},
{
  "workbookKey": "MicrosoftExchangeSecurityReview",
  "logoFileName": "Azure_Sentinel.svg",
  "description": "This Workbook is dedicated to On-Premises Exchange organizations. It displays and highlights current Security configuration on various Exchange components including delegations, rights on databases, Exchange and most important AD Groups with members including nested groups, local administrators of servers. This workbook helps also to understand the transport configuration and the linked security risks.",
  "dataTypesDependencies": [
      "ESIExchangeOnlineConfig_CL"
  ],
  "dataConnectorsDependencies": [
      "ESI-ExchangeOnPremisesCollector",
      "ESI-ExchangeAdminAuditLogEvents",
      "ESI-ExchangeOnlineCollector"
  ],
  "previewImagesFileNames": [""],
  "version": "1.0.0",
  "title": "Microsoft Exchange Security Review",
  "templateRelativePath": "Microsoft Exchange Security Review.json",
  "subtitle": "",
  "provider": "Microsoft"
},
{
  "workbookKey": "ibossMalwareAndC2Workbook",
  "logoFileName": "iboss_logo.svg",
  "description": "A workbook providing insights into malware and C2 activity detected by iboss.",
  "dataTypesDependencies": [],
  "dataConnectorsDependencies": [
  "ibossAma"
  ],
  "previewImagesFileNames": [""],
  "version": "1.0.0",
  "title": "iboss Malware and C2",
  "templateRelativePath": "ibossMalwareAndC2.json",
  "subtitle": "",
  "provider": "iboss"
},
{
  "workbookKey": "ibossWebUsageWorkbook",
  "logoFileName": "iboss_logo.svg",
  "description": "A workbook providing insights into web usage activity detected by iboss.",
  "dataTypesDependencies": [],
  "dataConnectorsDependencies": [
  "ibossAma"
  ],
  "previewImagesFileNames": [""],
  "version": "1.0.0",
  "title": "iboss Web Usage",
  "templateRelativePath": "ibossWebUsage.json",
  "subtitle": "",
  "provider": "iboss"
},
{
  "workbookKey": "CynerioOverviewWorkbook",
  "logoFileName": "Cynerio.svg",
  "description": "An overview of Cynerio Security events",
  "dataTypesDependencies": ["CynerioEvent_CL"],
  "dataConnectorsDependencies": ["CynerioSecurityEvents"],
  "previewImagesFileNames": ["CynerioOverviewBlack.png", "CynerioOverviewWhite.png"],
  "version": "1.0.0",
  "title": "Cynerio Overview Workbook",
  "templateRelativePath": "CynerioOverviewWorkbook.json",
  "subtitle": "",
  "provider": "Cynerio"
},
{
  "workbookKey": "ReversingLabs-CapabilitiesOverview",
  "logoFileName": "reversinglabs.svg",
  "description": "The ReversingLabs-CapabilitiesOverview workbook provides a high level look at your threat intelligence capabilities and how they relate to your operations.",
  "dataTypesDependencies": [],
  "dataConnectorsDependencies": [],
  "previewImagesFileNames": [
      "ReversingLabsTiSummary-White.png",
      "ReversingLabsTiSummary-Black.png",
      "ReversingLabsOpsSummary-White.png",
      "ReversingLabsOpsSummary-Black.png"
  ],
  "version": "1.1.1",
  "title": "ReversingLabs-CapabilitiesOverview",
  "templateRelativePath": "ReversingLabs-CapabilitiesOverview.json",
  "subtitle": "",
  "provider": "ReversingLabs"
},
{
  "workbookKey": "vCenter",
  "logoFileName": "Azure_Sentinel.svg",
  "description": "This data connector depends on a parser based on Kusto Function **vCenter** to work as expected. [Follow steps to get this Kusto Function](https://aka.ms/sentinel-vCenter-parser)",
  "dataTypesDependencies": [
      "vCenter_CL"
  ],
  "dataConnectorsDependencies": [
      "VMwarevCenter"
  ],
  "previewImagesFileNames": [""],
  "version": "1.0.0",
  "title": "vCenter",
  "templateRelativePath": "vCenter.json",
  "subtitle": "",
  "provider": "VMware"
},
{
  "workbookKey": "SAP-Monitors-AlertsandPerformance",
  "logoFileName": "SAPVMIcon.svg",
  "description": "SAP -Monitors- Alerts and Performance",
  "dataTypesDependencies": [
      "SAPAuditLog"
  ],
  "dataConnectorsDependencies": [
      "SAP"
  ],
  "previewImagesFileNames": [""],
  "version": "2.0.1",
  "title": "SAP -Monitors- Alerts and Performance",
  "templateRelativePath": "SAP -Monitors- Alerts and Performance.json",
  "subtitle": "",
  "provider": "Microsoft"
},
{
  "workbookKey": "SAP-SecurityAuditlogandInitialAccess",
  "logoFileName": "SAPVMIcon.svg",
  "description": "SAP -Security Audit log and Initial Access",
  "dataTypesDependencies": [
      "SAPAuditLog"
  ],
  "dataConnectorsDependencies": [
      "SAP"
  ],
  "previewImagesFileNames": [""],
  "version": "2.0.1",
  "title": "SAP -Security Audit log and Initial Access",
  "templateRelativePath": "SAP -Security Audit log and Initial Access.json",
  "subtitle": "",
  "provider": "Microsoft"
},
{
  "workbookKey": "DNSSolutionWorkbook",
  "logoFileName": "Azure_Sentinel.svg",
  "description": "This workbook is included as part of the DNS Essentials solution and gives a summary of analyzed DNS traffic. It also helps with threat analysis and investigating suspicious Domains, IPs and DNS traffic. DNS Essentials Solution also includes a playbook to periodically summarize the logs, thus enhancing the user experience and improving data search. For effective usage of workbook, we highly recommend enabling the summarization playbook that is provided with this solution.",
  "dataTypesDependencies": [],
  "dataConnectorsDependencies": [],
  "previewImagesFileNames": [
      "DNSDomainWorkbookWhite.png",
      "DNSDomainWorkbookBlack.png"
  ],
  "version": "1.0.0",
  "title": "DNS Solution Workbook",
  "templateRelativePath": "DNSSolutionWorkbook.json",
  "subtitle": "",
  "provider": "Microsoft"
},
{
  "workbookKey": "MicrosoftPowerBIActivityWorkbook",
  "logoFileName": "PowerBILogo.svg",
  "description": "This workbook provides details on Microsoft PowerBI Activity",
  "dataTypesDependencies": [
      "PowerBIActivity"
  ],
  "dataConnectorsDependencies": [
      "Microsoft PowerBI (Preview)"
  ],
  "previewImagesFileNames": [
      "MicrosoftPowerBIActivityWorkbookBlack.png",
      "MicrosoftPowerBIActivityWorkbookWhite.png"
  ],
  "version": "1.0.0",
  "title": "Microsoft PowerBI Activity Workbook",
  "templateRelativePath": "MicrosoftPowerBIActivityWorkbook.json",
  "subtitle": "",
  "provider": "Microsoft"
},
{
  "workbookKey": "MicrosoftThreatIntelligenceWorkbook",
  "logoFileName": "Azure_Sentinel.svg",
  "description": "Gain insights into threat indicators ingestion and search for indicators at scale across Microsoft 1st Party, 3rd Party, On-Premises, Hybrid, and Multi-Cloud Workloads. Indicators Search facilitates a simple interface for finding IP, File, Hash, Sender and more across your data. Seamless pivots to correlate indicators with Microsoft Sentinel: Incidents to make your threat intelligence actionable.",
  "dataTypesDependencies": [
      "ThreatIntelligenceIndicator",
      "SecurityIncident"
  ],
  "dataConnectorsDependencies": [
      "ThreatIntelligence",
      "ThreatIntelligenceTaxii"
  ],
  "previewImagesFileNames": [
      "ThreatIntelligenceWhite.png",
      "ThreatIntelligenceBlack.png"
  ],
  "version": "1.0.0",
  "title": "Threat Intelligence",
  "templateRelativePath": "MicrosoftThreatIntelligence.json",
  "subtitle": "",
  "provider": "Microsoft"
},
  {
    "workbookKey": "MicrosoftDefenderForEndPoint",
    "logoFileName": "Azure_Sentinel.svg",
    "description": "A wokbook to provide details about Microsoft Defender for Endpoint Advance Hunting to Overview & Analyse data brought through M365 Defender Connector.",
    "dataTypesDependencies": [],
    "dataConnectorsDependencies": [],
    "previewImagesFileNames": [
      "microsoftdefenderforendpointwhite.png",
      "microsoftdefenderforendpointblack.png"
    ],
    "version": "1.0.0",
    "title": "Microsoft Defender For EndPoint",
    "templateRelativePath": "MicrosoftDefenderForEndPoint.json",
    "subtitle": "",
    "provider": "Microsoft Sentinel Community"
  },
  {
    "workbookKey": "MicrosoftSentinelDeploymentandMigrationTracker",
    "logoFileName": "Azure_Sentinel.svg",
    "description": "Use this workbook as a tool to define, track, and complete key deployment/migraiton tasks for Microsoft Sentinel. This workbook serves as a central hub for monitoring and configuring key areas of the product without having to leave the workbook and start over.",
    "dataTypesDependencies": [],
    "dataConnectorsDependencies": [],
    "previewImagesFileNames": [
      "microsoftsentineldeploymentandmigration-black.png",
      "microsoftsentineldeploymentandmigration-white.png"
    ],
    "version": "1.1.0",
    "title": "Microsoft Sentinel Deployment and Migration Tracker",
    "templateRelativePath": "MicrosoftSentinelDeploymentandMigrationTracker.json",
    "subtitle": "",
    "provider": "Microsoft Sentinel Community",
    "support": {
      "tier": "Community"
    },
    "author": {
      "name": "Matt Lowe"
    },
    "source": {
      "kind": "Community"
    },
    "categories": {
      "domains": [
        "Platform"
      ]
    }
  },
  {
    "workbookKey": "MicrosoftDefenderForIdentity",
    "logoFileName": "Azure_Sentinel.svg",
    "description": "Use this workbook to analyse the advance hunting data ingested for Defender For Identity.",
    "dataTypesDependencies": [
      "IdentityLogonEvents",
      "IdentityQueryEvents",
      "IdentityDirectoryEvents",
      "SecurityAlert"
    ],
    "dataConnectorsDependencies": [],
    "previewImagesFileNames": [
        "microsoftdefenderforidentity-black.png",
        "microsoftdefenderforidentity-white.png"
    ],
    "version": "1.0.0",
    "title": "Microsoft Defender For Identity",
    "templateRelativePath": "MicrosoftDefenderForIdentity.json",
    "subtitle": "",
    "provider": "Microsoft Sentinel Community"
 },
{
  "workbookKey": "EsetProtect",
  "logoFileName": "eset-logo.svg",
  "description": "Visualize events and threats from Eset protect.",
  "dataTypesDependencies": [
      "ESETPROTECT"
  ],
  "dataConnectorsDependencies": [
      "ESETPROTECT"
  ],
  "previewImagesFileNames": [
      "ESETPROTECTBlack.png",
      "ESETPROTECTWhite.png"
  ],
  "version": "1.0.0",
  "title": "EsetProtect",
  "templateRelativePath": "ESETPROTECT.json",
  "subtitle": "",
  "provider": "Community"
},
{
  "workbookKey": "CyberArkEPMWorkbook",
  "logoFileName": "CyberArk_Logo.svg",
  "description": "Sets the time name for analysis",
  "dataTypesDependencies": [
      "CyberArkEPM_CL"
  ],
  "dataConnectorsDependencies": [
      "CyberArkEPM"
  ],
  "previewImagesFileNames": [
      "CyberArkEPMBlack.png",
      "CyberArkEPMWhite.png"
  ],
  "version": "1.0.0",
  "title": "CyberArk EPM",
  "templateRelativePath": "CyberArkEPM.json",
  "subtitle": "",
  "provider": "CyberArk"
},
{
  "workbookKey": "IncidentTasksWorkbook",
  "logoFileName": "Azure_Sentinel.svg",
  "description": "Use this workbook to review and modify existing incidents with tasks. This workbook provides views that higlight incident tasks that are open, closed, or deleted, as well as incidents with tasks that are either owned or unassigned. The workbook also provides SOC metrics around incident task performance, such as percentage of incidents without tasks, average time to close tasks, and more.",
  "dataTypesDependencies": [],
  "dataConnectorsDependencies": [],
  "previewImagesFileNames": [
    "Tasks-Black.png",
    "Tasks-White.png"
],
  "version": "1.1.0",
  "title": "Incident Tasks Workbook",
  "templateRelativePath": "IncidentTasksWorkbook.json",
  "subtitle": "",
  "provider": "Microsoft"
},
  {
    "workbookKey": "SentinelWorkspaceReconTools",
    "logoFileName": "Azure_Sentinel.svg",
    "description": "A workbook providing investigation tools for key tables. Good for incident response, tuning, and cost optimizaiton. An attempt to bring the Windows EventViewer experience to the cloud.",
    "dataTypesDependencies": [
      "AzureActivity",
      "AuditLogs",
      "SigninLogs",
      "SecurityIncident",
      "SecurityAlert",
      "CommonSecurityLog",
      "Events",
      "SecurityEvents",
      "Syslog",
      "WindowsSecurityEvents"
    ],
    "dataConnectorsDependencies": [
      "AzureActivity",
      "AzureActiveDirectory",
      "SecurityEvents",
      "WindowsSecurityEvents"
    ],
    "previewImagesFileNames": [
      "SentinelWorkspaceReconToolsWhite.png",
      "SentinelWorkspaceReconToolsBlack.png"
    ],
    "version": "1.0.0",
    "title": "Sentinel Workspace Recon Tools",
    "templateRelativePath": "SentinelWorkspaceReconTools.json",
    "subtitle": "",
    "provider": "Microsoft Sentinel Community",
    "support": {
      "tier": "Community"
    },
    "author": {
      "name": "Andrew Blumhardt"
    },
    "source": {
      "kind": "Community"
    },
    "categories": {
      "domains": [
        "Security - Others"
      ]
    }
  },
  {
    "workbookKey": "SyslogOverview",
    "logoFileName": "Azure_Sentinel.svg",
    "description": "A workbook designed to show an overview about the data ingested through Syslog.",
    "dataTypesDependencies": [
      "Syslog"
    ],
    "dataConnectorsDependencies": [],
    "previewImagesFileNames": [
      "syslogoverview-white.png",
      "syslogoverview-black.png"
    ],
    "version": "1.0.0",
    "title": "Syslog Overview",
    "templateRelativePath": "syslogoverview.json",
    "subtitle": "",
    "provider": "Microsoft Sentinel Community",
    "support": {
      "tier": "Community"
    },
    "author": {
      "name": "Samik Roy"
    },
    "source": {
      "kind": "Community"
    },
    "categories": {
      "domains": [
        "Application"
      ]
    }
  },
  {
    "workbookKey": "SentinelHealth",
    "logoFileName": "Azure_Sentinel.svg",
    "description": "A workbook to show data fo Sentinel Health.",
    "dataTypesDependencies": [
      "SentinelHealth"
    ],
    "dataConnectorsDependencies": [],
    "previewImagesFileNames": [
      "SentinelHealthWhite.png",
      "SentinelHealthBlack.png"
    ],
    "version": "1.0.0",
    "title": "Sentinel Health",
    "templateRelativePath": "SentinelHealth.json",
    "subtitle": "",
    "provider": "Microsoft Sentinel Community",
	  "support": {
      "tier": "Microsoft"
    },
    "author": {
      "name": "Samik Roy"
    },
    "source": {
      "kind": "Community"
    },
    "categories": {
      "domains": [ "Platform" ]
    }
  },
  {
    "workbookKey": "MicrosoftSentinelCostGBP",
    "logoFileName": "Azure_Sentinel.svg",
    "description": "This workbook provides an estimated cost in GBP (£) across the main billed items in Microsoft Sentinel: ingestion, retention and automation. It also provides insight about the possible impact of the Microsoft 365 E5 offer.",
    "dataTypesDependencies": [],
    "dataConnectorsDependencies": [],
    "previewImagesFileNames": [ "MicrosoftSentinelCostGBPWhite.png", "MicrosoftSentinelCostGBPBlack.png"],
    "version": "1.6.0",
    "title": "Microsoft Sentinel Cost (GBP)",
    "templateRelativePath": "MicrosoftSentinelCostGBP.json",
    "subtitle": "",
    "provider": "Microsoft Sentinel Community",
	  "support": {
      "tier": "Microsoft"
    },
    "author": {
      "name": "noodlemctwoodle"
    },
    "source": {
      "kind": "Community"
    },
    "categories": {
      "domains": [ "Platform" ]
    }
  },
  {
    "workbookKey": "SentinelCosts",
    "logoFileName": "Azure_Sentinel.svg",
    "description": "A workbook to demonstrate insights into the costs of Sentinel environment.",
    "dataTypesDependencies": [],
    "dataConnectorsDependencies": [],
    "previewImagesFileNames": [
      "SentinelCostsWhite.png",
      "SentinelCostsBlack.png"
    ],
    "version": "1.5.0",
    "title": "Sentinel Costs",
    "templateRelativePath": "SentinelCosts.json",
    "subtitle": "",
    "provider": "Microsoft Sentinel Community",
	  "support": {
      "tier": "Microsoft"
    },
    "author": {
      "name": "Yahya Abulhaj"
    },
    "source": {
      "kind": "Community"
    },
    "categories": {
      "domains": [ "Platform" ]
    }
  },
  {
    "workbookKey": "AnalyticsHealthAudit",
    "logoFileName": "Azure_Sentinel.svg",
    "description": "This workbook provides visibility on the health and audit of your analytics rules. You will be able to find out whether an analytics rule is running as expected and get a list of changes made to an analytic rule.",
    "dataTypesDependencies": ["SentinelHealth", "SentinelAudit"],
    "dataConnectorsDependencies": [],
    "previewImagesFileNames": [ "AnalyticsHealthAuditWhite.png", "AnalyticsHealthAuditBlack.png" ],
    "version": "1.0.0",
    "title": "Analytics Health & Audit",
    "templateRelativePath": "AnalyticsHealthAudit.json",
    "subtitle": "",
    "provider": "Microsoft Sentinel Community",
    "support": {
      "tier": "Microsoft"
    },
    "author": {
      "name": "Microsoft Corporation"
    },
    "source": {
      "kind": "Community"
    },
    "categories": {
      "domains": [
        "IT Operations",
        "Platform"
      ]
    }
  },
  {
    "workbookKey": "AzureLogCoverage",
    "logoFileName": "Azure_Sentinel.svg",
    "description": "This Workbook pulls the current Azure inventory via Azure Resource Graph explorer and compares it with data written to one or more selected Log Analytics workspaces to determine which resources are sending data and which ones are not. This can be used to expose gaps in your logging coverage and/or identify inactive resources.",
    "dataTypesDependencies": [],
    "dataConnectorsDependencies": [],
    "previewImagesFileNames": [
      "AzureLogCoverageWhite1.png",
      "AzureLogCoverageWhite2.png",
      "AzureLogCoverageBlack1.png",
      "AzureLogCoverageBlack2.png"
    ],
    "version": "1.0.0",
    "title": "Azure Log Coverage",
    "templateRelativePath": "AzureLogCoverage.json",
    "subtitle": "",
    "provider": "Microsoft Sentinel Community",
    "support": {
      "tier": "Community"
    },
    "author": {
      "name": "Alex Anders"
    },
    "source": {
      "kind": "Community"
    }
  },
	{
		"workbookKey": "AzureSensitiveOperationsReview",
		"logoFileName": "Azure_Sentinel.svg",
		"description": "Monitor Sesnitive Operations in Azure Activity using Azure Threat Research Matrix ",
		"dataTypesDependencies": [ "AzureActivity" ],
		"dataConnectorsDependencies": [ "AzureActivity" ],
		"previewImagesFileNames": [ "SensitiveoperationSecurityBlack.png", "SensitiveoperationSecurityWhite.png" ],
		"version": "1.0.0",
		"title": "Azure SensitiveOperations Review Workbook",
		"templateRelativePath": "SensitiveOperationsinAzureActivityLogReview.json",
		"subtitle": "",
		"provider": "Microsoft Sentinel community",
		"support": {
            "tier": "Microsoft"
        },
		"author": {
            "name": "Microsoft Corporation"
        },
		"source": {
            "kind": "Community"
        },
		"categories": {
            "domains": [
                "IT Operations",
                "Platform"
            ]
        }
    },
    {
      "workbookKey": "MicrosoftSentinelCostEUR",
      "logoFileName": "Azure_Sentinel.svg",
      "description": "This workbook provides an estimated cost in EUR (€) across the main billed items in Microsoft Sentinel: ingestion, retention and automation. It also provides insight about the possible impact of the Microsoft 365 E5 offer.",
      "dataTypesDependencies": [],
      "dataConnectorsDependencies": [],
      "previewImagesFileNames": [ "MicrosoftSentinelCostEURWhite.png", "MicrosoftSentinelCostEURBlack.png"],
      "version": "1.0.0",
      "title": "Microsoft Sentinel Cost (EUR)",
      "templateRelativePath": "MicrosoftSentinelCostEUR.json",
      "subtitle": "",
      "provider": "Microsoft Sentinel Community",
	    "support": {
      "tier": "Microsoft"
		},
		"author": {
		  "name": "Marco Passanisi"
		},
		"source": {
		  "kind": "Community"
		},
		"categories": {
		  "domains": [ "Platform" ]
		}
    },
    {
      "workbookKey": "LogAnalyticsQueryAnalysis",
      "logoFileName": "Azure_Sentinel.svg",
      "description": "This workbook provides an analysis on Log Analytics Query Logs.",
      "dataTypesDependencies": [],
      "dataConnectorsDependencies": [],
      "previewImagesFileNames": [ "LogAnalyticsQueryAnalysisBlack.PNG", "LogAnalyticsQueryAnalysisWhite.PNG"],
      "version": "1.0.0",
      "title": "Log Analytics Query Analysis",
      "templateRelativePath": "LogAnalyticsQueryAnalysis.json",
      "subtitle": "",
      "provider": "Microsoft Sentinel Community",
	    "support": {
      "tier": "Microsoft"
		},
		"author": {
		  "name": "Samik Roy"
		},
		"source": {
		  "kind": "Community"
		},
		"categories": {
		  "domains": [ "Platform" ]
		}
    },
    {
      "workbookKey": "AcscEssential8",
      "logoFileName": "ACSClogo.svg",
      "description": "This workbook provides insights on the health state of Azure resources against requirements by the ACSC Essential 8.",
      "dataTypesDependencies": [ "DeviceTvmSecureConfigurationAssessment" ],
      "dataConnectorsDependencies": [],
      "previewImagesFileNames": [ "AcscEssential8Black1.png", "AcscEssential8White1.png", "AcscEssential8Black2.png", "AcscEssential8White2.png" ],
      "version": "2.0.0",
      "title": "ACSC Essential 8",
      "templateRelativePath": "AcscEssential8.json",
      "subtitle": "",
      "provider": "Microsoft",
		  "support": {
            "tier": "Microsoft"
        },
		"author": {
            "name": "Microsoft Corporation"
        },
		"source": {
            "kind": "Community"
        },
		"categories": {
            "domains": [
                "Compliance",
				"IT Operations"
            ]
        }
    } ,
    {
      "workbookKey": "TalonInsights",
      "logoFileName": "Talon.svg",
      "description": "This workbook provides Talon Security Insights on Log Analytics Query Logs",
      "dataTypesDependencies": [],
      "dataConnectorsDependencies": [],
      "previewImagesFileNames": [
        "TalonInsightsBlack.png",
        "TalonInsightsWhite.png"
    ],
    "version": "2.0.0",
      "title": "Talon Insights",
      "templateRelativePath": "TalonInsights.json",
      "subtitle": "",
      "provider": "Talon Cyber Security"
    },
    {
      "workbookKey": "manualincident",
      "logoFileName": "Azure_Sentinel.svg",
      "description": "This workbook gives the ability for efficient incident management by enabling manual creation of Microsoft Sentinel incidents directly from within the workbook.",
      "dataTypesDependencies": [ "" ],
      "dataConnectorsDependencies": [ "" ],
      "previewImagesFileNames": [ "ManualincidentWhite.png", "ManualincidentBlack.png" ],
      "version": "1.0.0",
      "title": "Incident Management with Microsoft Sentinel Manual Creation of Incidents Workbook",
      "templateRelativePath": "ManualSentinelIncident.json",
      "subtitle": "",
      "provider": "Microsoft Sentinel community",
      "support": {
        "tier": "Community"
       },
      "author": {
            "name": "Microsoft Sentinel Community"
           },
      "source": {
            "kind": "Community"
        },
      "categories": {
            "domains": [
                "Security - Others"
            ]
        }     
    },
	{
      "workbookKey": "CofenseTriageThreatIndicators",
      "logoFileName": "CofenseTriage.svg",
      "description": "This workbook provides visualization of Cofense Triage threat indicators which are ingested in the Microsoft Sentinel Threat intelligence.",
      "dataTypesDependencies": [
          "ThreatIntelligenceIndicator",
          "Report_links_data_CL"
      ],
      "dataConnectorsDependencies": [
          "CofenseTriageDataConnector"
      ],
      "previewImagesFileNames": [
          "CofenseTriageThreatIndicatorsWhite1.png",
          "CofenseTriageThreatIndicatorsBlack1.png"
      ],
      "version": "1.0",
      "title": "CofenseTriageThreatIndicators",
      "templateRelativePath": "CofenseTriageThreatIndicators.json",
      "subtitle": "",
      "provider": "Cofense"
    },
    {
      "workbookKey": "OptimizationWorkbook",
      "logoFileName": "optimization.svg",
      "description": "This workbook aims to help you gain insights into your current Microsoft Sentinel environment, while also providing recommendations for optimizing costs, improving operational effectiveness, and offering a management overview.",
      "dataTypesDependencies": ["SentinelHealth", "SentinelAudit"],
      "dataConnectorsDependencies": [],
      "previewImagesFileNames": [
        "OptimizationWorkbookBlack.png",
        "OptimizationWorkbookWhite.png"
      ],
      "version": "1.2.0",
      "title": "Microsoft Sentinel Optimization Workbook",
      "templateRelativePath": "OptimizationWorkbook.json",
      "subtitle": "",
      "provider": "Microsoft",
      "support": {
        "tier": "Microsoft"
      },
      "author": {
        "name": "Jeremy Tan, Matthew Lowe, Margaret Mwaura"
      },
      "source": {
        "kind": "Community"
      },
      "categories": {
        "domains": [
          "IT Operations"
        ]
      }
    },
    {
      "workbookKey": "DataCollectionRuleToolkit",
      "logoFileName": "Azure_Sentinel.svg",
      "description": "Use this workbook solution to create, review, and modify data collection rules for Microsoft Sentinel. This workbook provides a click-through experience that centralizes key components from Microsoft Sentinel, Azure Log Analytics, and Azure Monitor to enable users to create new DCRs, modify existing DCRs, and review all DCRs in the environment.",
      "dataTypesDependencies": [],
      "dataConnectorsDependencies": [],
      "previewImagesFileNames": [ "Dcr-toolkit-Black.png", "Dcr-toolkit-White.png"],
      "version": "1.2.0",
      "title": "Data Collection Rule Toolkit",
      "templateRelativePath": "DCR-Toolkit.json",
      "subtitle": "",
      "provider": "Microsoft Sentinel Community",
      "support": {
          "tier": "Community"
      },
      "author": {
              "name": "Microsoft Sentinel Community"
          },
      "source": {
              "kind": "Community"
          },
      "categories": {
              "domains": [
                  "Data Collection"
              ]
          }
  },
 
  {
        "workbookKey": "NetskopeWorkbook",
        "logoFileName": "Netskope_logo.svg",
        "description": "Gain insights and comprehensive monitoring into Netskope events data by analyzing traffic and user activities.\nThis workbook provides insights into various Netskope events types such as Cloud Firewall, Network Private Access, Applications, Security Alerts as well as Web Transactions.\nYou can use this workbook to get visibility in to your Netskope Security Cloud and quickly identify threats, anamolies, traffic patterns, cloud application useage, blocked URL addresses and more.",
        "dataTypesDependencies": [
          "Netskope_Events_CL",
          "Netskope_Alerts_CL",
          "Netskope_WebTX_CL"
      ],
      "dataConnectorsDependencies": [],
      "previewImagesFileNames": [
          "Netskope-ApplicationEvents-Black.png",
          "Netskope-ApplicationEvents-White.png",
          "Netskope-SecurityAlerts-DLP-Black.png",
          "Netskope-SecurityAlerts-DLP-White.png",
          "Netskope-NetworkEvents-CFW-Black.png",
          "Netskope-NetworkEvents-CFW-White.png",
          "Netskope-SecurityAlerts-Malsite-Black.png",
          "Netskope-SecurityAlerts-Malsite-White.png",
          "Netskope-NetworkEvents-NPA-Black.png",
          "Netskope-NetworkEvents-NPA-White.png",
          "Netskope-SecurityAlerts-Malware-White.png",
          "Netskope-SecurityAlerts-Malware-Black.png",
          "Netskope-SecurityAlerts-BehaviorAnalytics-Black.png",
          "Netskope-SecurityAlerts-BehaviorAnalytics-White.png",
          "Netskope-SecurityAlerts-Overview-Black.png",
          "Netskope-SecurityAlerts-Overview-White.png",
          "Netskope-SecurityAlerts-CompormisedCredentials-Black.png",
          "Netskope-SecurityAlerts-CompromisedCredentials-White.png",
          "Netskope-WebTransactions-Black.png",
          "Netskope-WebTransactions-White.png"
      ],
        "version": "1.0",
        "title": "Netskope",
        "templateRelativePath": "NetskopeEvents.json",
        "subtitle": "",
        "provider": "Netskope"
      },
      {
        "workbookKey": "AIShield",
        "logoFileName": "AIShield_Logo.svg",
        "description": "Visualize events generated by AIShield. This workbook is dependent on a parser AIShield which is a part of the solution deployment.",
        "dataTypesDependencies": [
            "AIShield"
        ],
        "dataConnectorsDependencies": [
            "AIShield"
        ],
        "previewImagesFileNames": [
            "AIShieldBlack.png",
            "AIShieldWhite.png"
        ],
        "version": "1.0.0",
        "title": "AIShield Workbook",
        "templateRelativePath": "AIShield.json",
        "subtitle": "",
        "provider": "Community"
    },
  {
    "workbookKey": "AdvancedWorkbookConcepts",
    "logoFileName": "Azure_Sentinel.svg",
    "description": "Use this workbook to view and learn advanced concepts for workbooks in Azure Monitor and Microsoft Sentinel. Examples are provided in order to teach users how the concepts look, work, and are built.",
    "dataTypesDependencies": [],
    "dataConnectorsDependencies": [],
    "previewImagesFileNames": [ "Advancedworkbookconcepts-Black.png", "Advancedworkbookconcepts-White.png"],
    "version": "1.1.0",
    "title": "Advanced Workbook Concepts",
    "templateRelativePath": "AdvancedWorkbookConcepts.json",
    "subtitle": "",
    "provider": "Microsoft Sentinel Community",
    "support": {
        "tier": "Microsoft"
    },
"author": {
        "name": "Microsoft Sentinel Community"
    },
"source": {
        "kind": "Community"
    },
"categories": {
        "domains": [
            "Workbooks",
            "Reporting",
            "Visualization"
        ]
    }	  
},
{
  "workbookKey": "NetCleanProActiveWorkbook",
  "logoFileName": "NetCleanImpactLogo.svg",
  "description": "This workbook provides insights on NetClean ProActive Incidents.",
  "dataTypesDependencies": [
      "Netclean_Incidents_CL"
  ],
  "dataConnectorsDependencies": [
      "Netclean_ProActive_Incidents"
  ],
  "previewImagesFileNames": [
      "NetCleanProActiveBlack1.png",
      "NetCleanProActiveBlack2.png",
      "NetCleanProActiveWhite1.png",
      "NetCleanProActiveWhite2.png"
  ],
  "version": "1.0.0",
  "title": "NetClean ProActive",
  "templateRelativePath": "NetCleanProActiveWorkbook.json",
  "subtitle": "",
  "provider": "NetClean"
  },
  {
    "workbookKey": "AutomationHealth",
    "logoFileName": "Azure_Sentinel.svg",
    "description": "Have a holistic overview of your automation health, gain insights about failures, correlate Microsoft Sentinel health with Logic Apps diagnostics logs and deep dive automation details per incident",
    "dataTypesDependencies": [
      "SentinelHealth"
    ],
    "dataConnectorsDependencies": [],
    "previewImagesFileNames": [
      "AutomationHealthBlack.png",
      "AutomationHealthWhite.png"
  ],
    "version": "2.0.0",
    "title": "Automation health",
    "templateRelativePath": "AutomationHealth.json",
    "subtitle": "",
    "provider": "Microsoft Sentinel Community"
  },
{
    "workbookKey": "PlaybooksHealth",
    "logoFileName": "Azure_Sentinel.svg",
    "description": "The workbook will provide you with deeper insights regarding the status, activity, and billing of each playbook. You can use the workbook's logic to monitor the general health of the playbooks.",
    "dataTypesDependencies": [],
    "dataConnectorsDependencies": [],
    "previewImagesFileNames": [
      "PlaybookHealthWhite.PNG",
      "PlaybookHealthBlack.PNG"
    ],
    "version": "1.0.0",
    "title": "Playbooks health monitoring (preview)",
    "templateRelativePath": "PlaybookHealth.json",
    "subtitle": "",
    "provider": "Microsoft Sentinel Community",
    "support": {
      "tier": "Microsoft"
    },
    "author": {
      "name": "Microsoft Corporation"
    },
    "source": {
      "kind": "Community"
    },
    "categories": {
      "domains": [
        "IT Operations",
        "Platform"
      ]
    }
  },
  {
    "workbookKey": "CiscoSDWANWorkbook",
    "logoFileName": "cisco-logo-72px.svg",
    "description": "Cisco SD-WAN Workbook equips administrators with the necessary tools to implement robust security measures and stay ahead of emerging threats.By leveraging the insights and recommendations provided in the workbook, network administrators can effectively protect their SD-WAN infrastructure from potential vulnerabilities and ensure a secure and reliable network connectivity for their organization.",
    "dataTypesDependencies": [
        "Syslog",
        "CiscoSDWANNetflow_CL"
    ],
    "dataConnectorsDependencies": ["CiscoSDWAN"],
    "previewImagesFileNames": [
        "CiscoSDWANWhite1.png",
        "CiscoSDWANWhite2.png",
        "CiscoSDWANWhite3.png",
        "CiscoSDWANBlack1.png",
        "CiscoSDWANBlack2.png",
        "CiscoSDWANBlack3.png"
    ],
    "version": "1.0.0",
    "title": "Cisco SD-WAN",
    "templateRelativePath": "CiscoSDWAN.json",
    "provider": "Cisco"
  },
  {
    "workbookKey": "SAP-AuditControls",
    "logoFileName": "SAPVMIcon.svg",
    "description": "SAP -Audit Controls (Preview)",
    "dataTypesDependencies": [
        "SAPAuditLog"
    ],
    "dataConnectorsDependencies": [
        "SAP"
    ],
    "previewImagesFileNames": [""],
    "version": "1.0.0",
    "title": "SAP -Audit Controls (Preview)",
    "templateRelativePath": "SAP -Audit Controls (Preview).json",
    "subtitle": "",
    "provider": "Microsoft"
},
  {
    "workbookKey": "ZoomReports",
    "logoFileName": "Azure_Sentinel.svg",
    "description": "Visualize various details & visuals on Zoom Report data ingested though the solution. This also have a dependency on the parser which is available as a part of Zoom solution named Zoom",
    "dataTypesDependencies": [ "Zoom" ],
    "dataConnectorsDependencies": ["Zoom Reports"],
    "previewImagesFileNames": [ "ZoomReportsBlack.png", "ZoomReportsWhite.png" ],
    "version": "1.0.0",
    "title": "Zoom Reports",
    "templateRelativePath": "ZoomReports.json",
    "subtitle": "",
    "provider": "Community"
  },
  {
    "workbookKey": "InsiderRiskManagementWorkbook",
    "logoFileName": "Azure_Sentinel.svg",
    "description": "The Microsoft Insider Risk Management Workbook integrates telemetry from 25+ Microsoft security products to provide actionable insights into insider risk management. Reporting tools provide \u201cGo to Alert\u201d links to provide deeper integration between products and a simplified user experience for exploring alerts. ",
    "dataTypesDependencies": [
      "SigninLogs",
      "AuditLogs",
      "AzureActivity",
      "OfficeActivity",
      "MicrosoftPurviewInformationProtection",
      "SecurityIncident"
    ],
    "dataConnectorsDependencies": [],
    "previewImagesFileNames": [
      "InsiderRiskManagementBlack.png",
      "InsiderRiskManagementWhite.png"
    ],
    "version": "1.0.0",
    "title": "Insider Risk Management",
    "templateRelativePath": "InsiderRiskManagement.json",
    "subtitle": "",
    "provider": "Microsoft"
  },
  {
  "workbookKey": "Fortiweb-workbook",
  "logoFileName": "Azure_Sentinel.svg",
  "description": "This workbook depends on a parser based on a Kusto Function to work as expected [**Fortiweb**](https://aka.ms/sentinel-FortiwebDataConnector-parser) which is deployed with the Microsoft Sentinel Solution.",
  "dataTypesDependencies": [
    "CommonSecurityLog"
  ],
  "dataConnectorsDependencies": [
  "FortinetFortiWeb"
  ],
  "previewImagesFileNames": [""],
  "version": "1.0.0",
  "title": "Fortiweb-workbook",
  "templateRelativePath": "Fortiweb-workbook.json",
  "subtitle": "",
  "provider": "Microsoft"
  },
  {
    "workbookKey": "WebSessionEssentialsWorkbook",
    "logoFileName": "Azure_Sentinel.svg",
    "description": "The 'Web Session Essentials' workbook provides real-time insights into activity and potential threats in your network. This workbook is designed for network teams, security architects, analysts, and consultants to monitor, identify and investigate threats on Web servers, Web Proxies and Web Security Gateways assets. This Workbook gives a summary of analysed web traffic and helps with threat analysis and investigating suspicious http traffic.",
    "dataTypesDependencies": [],
    "dataConnectorsDependencies": [],
    "previewImagesFileNames": [
      "WebSessionEssentialsWorkbookWhite.png",
      "WebSessionEssentialsWorkbookBlack.png"
    ],
    "version": "1.0.0",
    "title": "Web Session Essentials Workbook",
    "templateRelativePath": "WebSessionEssentials.json",
    "subtitle": "",
    "provider": "Microsoft"
  },
  {
    "workbookKey": "IslandAdminAuditOverview",
    "logoFileName": "island.svg",
    "description": "This workbook provides a view into the activities of administrators in the Island Management Console.",
    "dataTypesDependencies": [],
    "dataConnectorsDependencies": [],
    "previewImagesFileNames": [""],
    "version": "1.0.0",
    "title": "Island Admin Audit Overview",
    "templateRelativePath": "IslandAdminAuditOverview.json",
    "subtitle": "",
    "provider": "Island"
  },
  {
  "workbookKey": "IslandUserActivityOverview",
  "logoFileName": "island.svg",
  "description": "This workbook provides a view into the activities of users while using the Island Enterprise Browser.",
  "dataTypesDependencies": [],
  "dataConnectorsDependencies": [],
  "previewImagesFileNames": [""],
  "version": "1.0.0",
  "title": "Island User Activity Overview",
  "templateRelativePath": "IslandUserActivityOverview.json",
  "subtitle": "",
  "provider": "Island"
  },
  {
    "workbookKey": "BloodHoundEnterpriseAttackPathWorkbook",
    "logoFileName": "BHE_Logo.svg",
    "description": "Gain insights into BloodHound Enterprise attack paths.",
    "dataTypesDependencies": [ "BloodHoundEnterprise" ],
    "dataConnectorsDependencies": [ "BloodHoundEnterprise" ],
    "previewImagesFileNames": [""],
    "version": "1.0",
    "title": "BloodHound Enterprise Attack Paths",
    "templateRelativePath": "BloodHoundEnterpriseAttackPath.json",
    "subtitle": "",
    "provider": "SpecterOps"
},
{
    "workbookKey": "BloodHoundEnterprisePostureWorkbook",
    "logoFileName": "BHE_Logo.svg",
    "description": "Gain insights into BloodHound Enterprise domain posture.",
    "dataTypesDependencies": [ "BloodHoundEnterprise" ],
    "dataConnectorsDependencies": [ "BloodHoundEnterprise" ],
    "previewImagesFileNames": [""],
    "version": "1.0",
    "title": "BloodHound Enterprise Posture",
    "templateRelativePath": "BloodHoundEnterprisePosture.json",
    "subtitle": "",
    "provider": "SpecterOps"
},
{
  "workbookKey": "BitSightWorkbook",
  "logoFileName": "BitSight.svg",
  "description": "Gain insights into BitSight data.",
  "dataTypesDependencies": ["Alerts_data_CL", "Breaches_data_CL", "Company_details_CL", "Company_rating_details_CL", "Diligence_historical_statistics_CL", "Diligence_statistics_CL", "Findings_summary_CL", "Findings_data_CL", "Graph_data_CL", "Industrial_statistics_CL", "Observation_statistics_CL"],
  "dataConnectorsDependencies": ["BitSightDatConnector"],
  "previewImagesFileNames": ["BitSightWhite1.png","BitSightBlack1.png"],
  "version": "1.0.0",
  "title": "BitSight",
  "templateRelativePath": "BitSightWorkbook.json",
  "subtitle": "",
  "provider": "BitSight"
},
  {
    "workbookKey": "VectraXDR",
    "logoFileName": "AIVectraDetect.svg",
    "description": "This workbook provides visualization of Audit, Detections, Entity Scoring, Lockdown and Health data.",
    "dataTypesDependencies": [
        "Audits_Data_CL",
        "Detections_Data_CL",
        "Entity_Scoring_Data_CL",
        "Lockdown_Data_CL",
        "Health_Data_CL"
    ],
    "dataConnectorsDependencies": [
        "VectraDataConnector"
    ],
    "previewImagesFileNames": [
        "VectraXDRWhite1.png",
        "VectraXDRWhite2.png",
        "VectraXDRWhite3.png",
        "VectraXDRWhite4.png",
        "VectraXDRWhite5.png",
        "VectraXDRBlack1.png",
        "VectraXDRBlack2.png",
        "VectraXDRBlack3.png",
        "VectraXDRBlack4.png",
        "VectraXDRBlack5.png"
    ],
    "version": "1.0.0",
    "title": "Vectra XDR",
    "templateRelativePath": "VectraXDR.json",
    "subtitle": "",
    "provider": "Vectra"
  },
  {
  "workbookKey": "CloudflareWorkbook",
  "logoFileName": "cloudflare.svg",
  "description": "Gain insights into Cloudflare events. You will get visibility on your Cloudflare web traffic, security, reliability.",
  "dataTypesDependencies": [ "Cloudflare_CL" ],
  "dataConnectorsDependencies": [ "CloudflareDataConnector" ],
  "previewImagesFileNames": ["CloudflareOverviewWhite01.png", "CloudflareOverviewWhite02.png", "CloudflareOverviewBlack01.png", "CloudflareOverviewBlack02.png"],
  "version": "1.0",
  "title": "Cloudflare",
  "templateRelativePath": "Cloudflare.json",
  "subtitle": "",
  "provider": "Cloudflare"
},
{
    "workbookKey": "CofenseIntelligenceWorkbook",
    "logoFileName": "CofenseTriage.svg",
    "description": "This workbook provides visualization of Cofense Intelligence threat indicators which are ingested in the Microsoft Sentinel Threat intelligence.",
    "dataTypesDependencies": [
        "ThreatIntelligenceIndicator",
        "Malware_Data"
    ],
    "dataConnectorsDependencies": [
        "CofenseIntelligenceDataConnector"
    ],
    "previewImagesFileNames": [
        "CofenseIntelligenceWhite1.png",
        "CofenseIntelligenceBlack1.png"
    ],
    "version": "1.0",
    "title": "CofenseIntelligenceThreatIndicators",
    "templateRelativePath": "CofenseIntelligenceThreatIndicators.json",
    "subtitle": "",
    "provider": "Cofense"
},
{
  "workbookKey": "EgressDefendMetricWorkbook",
  "logoFileName": "Egress-logo.svg",
  "description": "A workbook providing insights into Egress Defend.",
  "dataTypesDependencies": ["EgressDefend_CL"],
  "previewImagesFileNames": [ "EgressDefendMetricWorkbookBlack01.png", "EgressDefendMetricWorkbookWhite01.png" ],
  "version": "1.0.0",
  "title": "Egress Defend Insights",
  "templateRelativePath": "DefendMetrics.json",
  "subtitle": "Defend Metrics",
  "provider": "Egress Software Technologies"
  },
  {
    "workbookKey": "UserWorkbook-alexdemichieli-github-update-1",
    "logoFileName": "GitHub.svg",
    "description": "Gain insights to GitHub activities that may be interesting for security.",
    "dataTypesDependencies": [
        "GitHubAuditLogPolling_CL"
    ],
    "dataConnectorsDependencies": [
        "GitHubEcAuditLogPolling"
    ],
    "previewImagesFileNames": [""],
    "version": "1.0.0",
    "title": "GitHub Security",
    "templateRelativePath": "GitHubAdvancedSecurity.json",
    "subtitle": "",
    "provider": "Microsoft"
},
{
    "workbookKey": "SalemDashboard",
    "logoFileName": "salem_logo.svg",
    "description": "Monitor Salem Performance",
    "dataTypesDependencies": [ "SalemAlerts_CL" ],
    "dataConnectorsDependencies": [],
    "previewImagesFileNames": [""],
    "version": "1.0.0",
    "title": "Salem Alerts Workbook",
    "templateRelativePath": "SalemDashboard.json",
    "subtitle": "",
    "provider": "SalemCyber"
},
{
  "workbookKey": "MimecastAuditWorkbook",
  "logoFileName": "Mimecast.svg",
  "description": "A workbook providing insights into Mimecast Audit.",
  "dataTypesDependencies": [
      "MimecastAudit_CL"
  ],
  "previewImagesFileNames": [
      "MimecastAuditBlack1.png",
      "MimecastAuditBlack2.png",
      "MimecastAuditWhite1.png",
      "MimecastAuditWhite2.png"
  ],
  "version": "1.0.0",
  "title": "MimecastAudit",
  "templateRelativePath": "MimecastAudit.json",
  "subtitle": "Mimecast Audit",
  "provider": "Mimecast"
},
{
  "workbookKey": "MailGuard365Workbook",
  "logoFileName": "MailGuard365_logo.svg",
  "description": "MailGuard 365 Workbook",
  "dataTypesDependencies": [
    "MailGuard365_Threats_CL"
  ],
  "dataConnectorsDependencies": [
    "MailGuard365"
  ],
  "previewImagesFileNames": ["MailGuard365WorkbookWhite1.png",
    "MailGuard365WorkbookWhite2.png",
    "MailGuard365WorkbookBlack1.png",
    "MailGuard365WorkbookBlack2.png"
],
  "version": "1.0.0",
  "title": "MailGuard365",
  "templateRelativePath": "MailGuard365Dashboard.json",
  "subtitle": "",
  "provider": "MailGuard 365"
},
{
  "workbookKey": "MimecastTIRegionalWorkbook",
  "logoFileName": "Mimecast.svg",
  "description": "A workbook providing insights into Mimecast Regional Threat indicator.",
  "dataTypesDependencies": ["ThreatIntelligenceIndicator"],
  "dataConnectorsDependencies": [
     "MimecastTIRegionalConnectorAzureFunctions"
  ],
  "previewImagesFileNames": [
      "MimecastTIReginalWhite.png",
      "MimecastTIRegionalBlack.png"
  ],
  "version": "1.0.0",
  "title": "MimecastTIRegional",
  "templateRelativePath": "MimecastTIRegional.json",
  "subtitle": "Mimecast TI Regional",
  "provider": "Mimecast"
},
{
    "workbookKey": "DataminrPulseAlerts",
    "logoFileName": "DataminrPulse.svg",
    "description": "This Workbook provides insight into the data coming from DataminrPulse.",
    "dataTypesDependencies": ["DataminrPulse_Alerts_CL"],
    "dataConnectorsDependencies": ["DataminrPulseAlerts"],
    "previewImagesFileNames": [ "DataminrPulseAlertsBlack1.png",
        "DataminrPulseAlertsBlack2.png",
        "DataminrPulseAlertsBlack3.png",
        "DataminrPulseAlertsBlack4.png",
        "DataminrPulseAlertsBlack5.png",
        "DataminrPulseAlertsWhite1.png",
        "DataminrPulseAlertsWhite2.png",
        "DataminrPulseAlertsWhite3.png",
        "DataminrPulseAlertsWhite4.png",
        "DataminrPulseAlertsWhite5.png"
    ],
    "version": "1.0.0",
    "title": "Dataminr Pulse Alerts",
    "templateRelativePath": "DataminrPulseAlerts.json",
    "provider": "Dataminr"
},
{
    "workbookKey": "DoDZeroTrustWorkbook",
    "logoFileName": "",
    "description": "This workbook solution provides an intuitive, customizable, framework intended to help track/report Zero Trust implementation in accordance with the latest DoD Zero Trust Strategy.",
    "dataTypesDependencies": [],
    "dataConnectorsDependencies": [],
    "previewImagesFileNames": [
      "DoDZeroTrustWorkbook1Black.png",
      "DoDZeroTrustWorkbook2Black.png",
      "DoDZeroTrustWorkbook3Black.png",
      "DoDZeroTrustWorkbook1White.png",
      "DoDZeroTrustWorkbook2White.png",
      "DoDZeroTrustWorkbook3White.png"
    ],
    "version": "1.0.0",
    "title": "DoD Zero Trust Strategy Workbook",
    "templateRelativePath": "DoDZeroTrustWorkbook.json",
    "subtitle": "",
    "provider": "Microsoft",
    "support": {
      "tier": "Microsoft"
    },
    "author": {
      "name": "Lili Davoudian, Chhorn Lim, Jay Pelletier, Michael Crane"
    },
    "source": {
      "kind": "Community"
    },
    "categories": {
      "domains": [
        "IT Operations"
      ]
    }
},
{
    "workbookKey": "GreyNoiseIntellegenceOverviewWorkbook",
    "logoFileName": "greynoise_logomark_black.svg",
    "description": "This workbook provides visualization of GreyNoise Intelligence threat indicators which are ingested in the Microsoft Sentinel Threat intelligence.",
    "dataTypesDependencies": [
        "ThreatIntelligenceIndicator"
    ],
    "dataConnectorsDependencies": [
        "GreyNoise2SentinelAPI"
    ],
    "previewImagesFileNames": [
        "GreyNoiseOverviewWhite.png",
        "GreyNoiseOverviewBlack.png"
    ],
    "version": "1.0",
    "title": "GreyNoise Intelligence Threat Indicators",
    "templateRelativePath": "GreyNoiseOverview.json",
    "subtitle": "",
    "provider": "GreyNoise Intelligence, Inc."
},
{
    "workbookKey": "WizFindingsWorkbook",
    "logoFileName": "Wiz_logo.svg",
    "description": "A visualized overview of Wiz Findings.\nExplore, analize and learn about your security posture using Wiz Findings Overview",
    "dataTypesDependencies": [
      "WizIssues_CL",
      "WizVulnerabilities_CL",
      "WizAuditLogs_CL"
    ],
    "dataConnectorsDependencies": [
      "Wiz"
    ],
    "previewImagesFileNames": [
      "WizFindingsBlack1.png",
      "WizFindingsBlack2.png",
      "WizFindingsBlack3.png",
      "WizFindingsWhite1.png",
      "WizFindingsWhite2.png",
      "WizFindingsWhite3.png"
    ],
    "version": "1.0.0",
    "title": "Wiz Findings overview",
    "templateRelativePath": "WizFindings.json",
    "subtitle": "",
    "provider": "Wiz"
},
{
  "workbookKey": "RecordedFutureAlertOverviewWorkbook",
  "logoFileName": "RecordedFuture.svg",
  "description": "Recorded Future Alerts Overview Workbook. This workbook will visualize playbook alerts imported via the RecordedFuture-Alert-Importer.",
  "dataTypesDependencies": [
      "RecordedFuturePortalAlerts_CL"
  ],
  "dataConnectorsDependencies": [],
  "previewImagesFileNames": [
      "RecordedFutureAlertOverviewWhite.png",
      "RecordedFutureAlertOverviewBlack.png"
  ],
  "version": "1.0.0",
  "title": "Recorded Future - Alerts Overview",
  "templateRelativePath": "RecordedFutureAlertOverview.json",
  "subtitle": "",
  "provider": "Recorded Future"
},
{
  "workbookKey": "RecordedFuturePlaybookAlertOverviewWorkbook",
  "logoFileName": "RecordedFuture.svg",
  "description": "Recorded Future Playbook Alerts Overview Workbook. This workbook will visualize playbook alerts imported via the RecordedFuture-Playbook-Alert-Importer.",
  "dataTypesDependencies": [
      "RecordedFuturePlaybookAlerts_CL"
  ],
  "dataConnectorsDependencies": [],
  "previewImagesFileNames": [
      "RecordedFuturePlaybookAlertOverviewWhite1.png",
      "RecordedFuturePlaybookAlertOverviewBlack1.png"
  ],
  "version": "1.0.0",
  "title": "Recorded Future - Playbook Alerts Overview",
  "templateRelativePath": "RecordedFuturePlaybookAlertOverview.json",
  "subtitle": "",
  "provider": "Recorded Future"
},
{
  "workbookKey": "RecordedFutureDomainCorrelationWorkbook",
  "logoFileName": "RecordedFuture.svg",
  "description": "Recorded Future Domain Correlation Workbook. This workbook will visualize Recorded Future threat intelligence data together with infrastructure logs ingested in to Sentinel.",
  "dataTypesDependencies": [
      "ThreatIntelligenceIndicator"
  ],
  "dataConnectorsDependencies": [],
  "previewImagesFileNames": [
      "RecordedFutureDomainCorrelationWhite.png",
      "RecordedFutureDomainCorrelationBlack.png"
  ],
  "version": "1.0.1",
  "title": "Recorded Future - Domain Correlation",
  "templateRelativePath": "RecordedFutureDomainCorrelation.json",
  "subtitle": "",
  "provider": "Recorded Future"
},
{
  "workbookKey": "RecordedFutureHashCorrelationWorkbook",
  "logoFileName": "RecordedFuture.svg",
  "description": "Recorded Future Hash Correlation Workbook. This workbook will visualize Recorded Future threat intelligence data together with infrastructure logs ingested in to Sentinel.",
  "dataTypesDependencies": [
      "ThreatIntelligenceIndicator"
  ],
  "dataConnectorsDependencies": [],
  "previewImagesFileNames": [
      "RecordedFutureHashCorrelationWhite.png",
      "RecordedFutureHashCorrelationBlack.png"
  ],
  "version": "1.0.1",
  "title": "Recorded Future - Hash Correlation",
  "templateRelativePath": "RecordedFutureHashCorrelation.json",
  "subtitle": "",
  "provider": "Recorded Future"
},
{
  "workbookKey": "RecordedFutureIPCorrelationWorkbook",
  "logoFileName": "RecordedFuture.svg",
  "description": "Recorded Future IP Correlation Workbook. This workbook will visualize Recorded Future threat intelligence data together with infrastructure logs ingested in to Sentinel.",
  "dataTypesDependencies": [
      "ThreatIntelligenceIndicator"
  ],
  "dataConnectorsDependencies": [],
  "previewImagesFileNames": [
      "RecordedFutureIPCorrelationWhite.png",
      "RecordedFutureIPCorrelationBlack.png"
  ],
  "version": "1.0.1",
  "title": "Recorded Future - IP Correlation",
  "templateRelativePath": "RecordedFutureIPCorrelation.json",
  "subtitle": "",
  "provider": "Recorded Future"
},
{
  "workbookKey": "RecordedFutureURLCorrelationWorkbook",
  "logoFileName": "RecordedFuture.svg",
  "description": "Recorded Future URL Correlation Workbook. This workbook will visualize Recorded Future threat intelligence data together with infrastructure logs ingested in to Sentinel.",
  "dataTypesDependencies": [
      "ThreatIntelligenceIndicator"
  ],
  "dataConnectorsDependencies": [],
  "previewImagesFileNames": [
      "RecordedFutureUrlCorrelationWhite.png",
      "RecordedFutureUrlCorrelationBlack.png"
  ],
  "version": "1.0.1",
  "title": "Recorded Future - URL Correlation",
  "templateRelativePath": "RecordedFutureURLCorrelation.json",
  "subtitle": "",
  "provider": "Recorded Future"
},
{
    "workbookKey": "ThreatConnectOverviewWorkbook",
    "logoFileName": "ThreatConnect.svg",
    "description": "This workbook provides visualization of ThreatConnect threat indicators which are ingested in the Microsoft Sentinel Threat intelligence.",
    "dataTypesDependencies": [
        "ThreatIntelligenceIndicator"
    ],
    "dataConnectorsDependencies": [
        "ThreatIntelligence"
    ],
    "previewImagesFileNames": [
        "ThreatConnectOverviewBlack.png",
        "ThreatConnectOverviewWhite.png"
    ],
    "version": "1.0.0",
    "title": "ThreatConnect Overview Workbook",
    "templateRelativePath": "ThreatConnectOverview.json",
    "subtitle": "",
    "provider": "ThreatConnect, Inc."
},  
{
  "workbookKey": "Sentinel_Central",
  "logoFileName": "Azure_Sentinel.svg",
  "description": "Use this report to view Incident (and Alert data) across many workspaces, this works with Azure Lighthouse and across any subscription you have access to.",
  "dataTypesDependencies": ["SecurityEvent"],
  "dataConnectorsDependencies": ["IdentityAndAccessWhite.png", "IdentityAndAccessBlack.png"],
  "previewImagesFileNames": [ "SentinelCentralBlack.png", "SentinelCentralWhite.png"],
  "version": "2.1.2",
  "title": "Sentinel Central",
  "templateRelativePath": "Sentinel_Central.json",
  "subtitle": "",
  "provider": "Microsoft Sentinel community",
  "support": {
    "tier": "Community"
  },
  "author": {
    "name": "Clive Watson"
  },
  "source": {
    "kind": "Community"
  },
  "categories": {
    "domains": [
      "Security"
    ]
 }
},
{
      "workbookKey": "AuthomizeWorkbook",
      "logoFileName": "Authomize.svg",
      "description": "Manage your Authorization Security Lifecycle across all XaaS environments and Private Clouds. Using Authomize AI-based engine continuously monitor the relationships between identities and assets and gain insight into security risks and events.",
      "dataTypesDependencies": [ "Authomize_v2_CL" ],
      "dataConnectorsDependencies": [ "Authomize" ],
      "previewImagesFileNames": [ "AuthomizeITDREventMonitoring-Black.png", "AuthomizeITDREventMonitoring-White.png" ],
      "version": "1.0.0",
      "title": "Authomize ITDR Event Monitoring for Identities",
      "templateRelativePath": "Authomize.json",
      "subtitle": "",
      "provider": "Authomize"
    },
{
  "workbookKey": "GigamonConnector",
  "logoFileName": "gigamon.svg",
  "description": "A visualized overview of Gigamon AMX Data Connector .\nExplore, analize and learn about your security posture using Gigamon AMX data connector Overview.",
  "dataTypesDependencies": [
    "Gigamon_CL"
  ],
  "dataConnectorsDependencies": [
    "GigamonDataConnector"
  ],
  "previewImagesFileNames": [
    "GigamonWorkbookBlack.png",
    "GigamonWorkbookWhite.png"
  ],
  "version": "1.0.0",
  "title": "Gigamon Workbook",
  "templateRelativePath": "Gigamon.json",
  "subtitle": "",
  "provider": "Gigamon"
},
{
  "workbookKey": "PrancerSentinelAnalyticsWorkbook",
  "description": "Monitor and analyze Prancer PAC and CSPM scan results.",
  "logoFileName": "Prancer.svg",
  "dataTypesDependencies": [
     "prancer_CL"
  ],
  "dataConnectorsDependencies": [
     "PrancerLogData"
  ],
  "previewImagesFileNames": [
    "PrancerBlack.png",
    "PrancerWhite.png"
  ],
  "version": "1.0.0",
  "title": "Prancer Microsoft Sentinel Analytics Workbook",
  "templateRelativePath": "PrancerSentinelAnalytics.json",
  "subtitle": "",
  "provider": "Prancer"
}
]<|MERGE_RESOLUTION|>--- conflicted
+++ resolved
@@ -360,11 +360,7 @@
   {
     "workbookKey": "AzureActiveDirectorySigninLogsWorkbook",
     "logoFileName": "azureactivedirectory_logo.svg",
-<<<<<<< HEAD
     "description": "Gain insights into Microsoft Entra ID by connecting Microsoft Sentinel and using the sign-in logs to gather insights around Microsoft Entra ID scenarios. \nYou can learn about sign-in operations, such as user sign-ins and locations, email addresses, and  IP addresses of your users, as well as failed activities and the errors that triggered the failures.",
-=======
-    "description": "Gain insights into Microsoft Entra ID by connecting Microsoft Sentinel and using the sign-in logs to gather insights around Azure AD scenarios. \nYou can learn about sign-in operations, such as user sign-ins and locations, email addresses, and  IP addresses of your users, as well as failed activities and the errors that triggered the failures.",
->>>>>>> bc53b66c
     "dataTypesDependencies": [
       "SigninLogs"
     ],
@@ -421,11 +417,7 @@
   {
     "workbookKey": "AzureActiveDirectoryAuditLogsWorkbook",
     "logoFileName": "azureactivedirectory_logo.svg",
-<<<<<<< HEAD
     "description": "Gain insights into Microsoft Entra ID by connecting Microsoft Sentinel and using the audit logs to gather insights around Microsoft Entra ID scenarios. \nYou can learn about user operations, including password and group management, device activities, and top active users and apps.",
-=======
-    "description": "Gain insights into Microsoft Entra ID by connecting Microsoft Sentinel and using the audit logs to gather insights around Azure AD scenarios. \nYou can learn about user operations, including password and group management, device activities, and top active users and apps.",
->>>>>>> bc53b66c
     "dataTypesDependencies": [
       "AuditLogs"
     ],
