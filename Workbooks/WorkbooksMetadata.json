--- conflicted
+++ resolved
@@ -8913,7 +8913,6 @@
 		"templateRelativePath": "SemperisDSPADChanges.json",
 		"subtitle": "",
 		"provider": "Semperis"
-<<<<<<< HEAD
 	  },
 
   {
@@ -8998,90 +8997,6 @@
     "provider": "Forescout"
   },
   {
-=======
-	},
-	{
-		"workbookKey": "SemperisDSPNotificationsWorkbook",
-		"logoFileName": "Semperis.svg",
-		"description": "View notification data related to the Semperis DSP system.",
-		"dataTypesDependencies": [
-			"Event"
-		],
-		"dataConnectorsDependencies": [
-			"SemperisDSP-connector"
-		],
-		"previewImagesFileNames": [
-			"notifications-black.png",
-			"notifications-white.png"
-		],
-		"version": "1.0.0",
-		"title": "Semperis DSP Notifications",
-		"templateRelativePath": "SemperisDSPNotifications.json",
-		"subtitle": "",
-		"provider": "Semperis"
-	},
-	{
-		"workbookKey": "SemperisDSPQuickviewDashboardWorkbook",
-		"logoFileName": "Semperis.svg",
-		"description": "View data related to the Semperis DSP system.",
-		"dataTypesDependencies": [
-			"Event"
-		],
-		"dataConnectorsDependencies": [
-			"SemperisDSP-connector"
-		],
-		"previewImagesFileNames": [
-			"quickview-black.png",
-			"quickview-white.png"
-		],
-		"version": "1.0.0",
-		"title": "Semperis DSP Quickview Dashboard",
-		"templateRelativePath": "SemperisDSPQuickviewDashboard.json",
-		"subtitle": "",
-		"provider": "Semperis"
-	},
-	{
-		"workbookKey": "SemperisDSPSecurityIndicatorsWorkbook",
-		"logoFileName": "Semperis.svg",
-		"description": "View security indicator data related to the Semperis DSP system.",
-		"dataTypesDependencies": [
-			"dsp_parser"
-		],
-		"dataConnectorsDependencies": [
-			"SemperisDSP-connector"
-		],
-		"previewImagesFileNames": [
-			"indicators-black.png",
-			"indicators-white.png"
-		],
-		"version": "1.0.0",
-		"title": "Semperis DSP Security Indicators",
-		"templateRelativePath": "SemperisDSPSecurityIndicators.json",
-		"subtitle": "",
-		"provider": "Semperis"
-	},
-	{
-		"workbookKey": "ForescoutHostPropertyWorkbook",
-		"logoFileName": "forescout-logo.svg",
-		"description": "Gain insights into host properties in Forescout platform",
-		"dataTypesDependencies": [
-			"ForescoutHostProperties_CL",
-			"ForescoutPolicyStatus_CL",
-			"ForescoutComplianceStatus_CL"
-		],
-		"dataConnectorsDependencies": [],
-		"previewImagesFileNames": [
-			"ForescoutHostPropWorkbookBlack.png",
-			"ForescoutHostPropWorkbookWhite.png"
-		],
-		"version": "1.0",
-		"title": "Forescout Host Property Monitor Workbook",
-		"templateRelativePath": "ForescoutHostPropertyMonitorWorkbook.json",
-		"subtitle": "",
-		"provider": "Forescout"
-	},
-	{
->>>>>>> f865638f
 		"workbookKey": "MimecastTTPWorkbook",
 		"logoFileName": "Mimecast.svg",
 		"description": "A workbook providing insights into Mimecast TTP.",
@@ -9120,46 +9035,6 @@
 		"subtitle": "Mimecast SEG",
 		"provider": "Mimecast"
 	},
-<<<<<<< HEAD
-  {
-    "workbookKey": "GuardicoreInfoWorkbook",
-    "logoFileName": "guardicore.svg",
-    "description": "Gain insights into Guardicore workload protection coverage, policy enforcement effectiveness, and security posture. This workbook provides visibility into protected workloads, policy rules by action type, blocking rulesets, and application status trends over time.",
-    "dataTypesDependencies": [
-      "GuardicorePolicyRules_CL",
-      "GuardicoreApplications_CL",
-      "GuardicoreAgents_CL"
-    ],
-    "dataConnectorsDependencies": [
-      "GuardicoreDataConnector"
-    ],
-    "previewImagesFileNames": [
-    ],
-    "version": "1.0.0",
-    "title": "Guardicore Workload Protection Dashboard",
-    "templateRelativePath": "GuardicoreInfo.json",
-    "subtitle": "",
-    "provider": "Akamai Guardicore"
-  },
-  {
-    "workbookKey": "GuardicoreIncidentWorkbook",
-    "logoFileName": "guardicore.svg",
-    "description": "Analyze Guardicore security incidents and their associated network connections. This dashboard provides detailed analysis of connection patterns, traffic analysis, internet traffic direction, and port distribution for selected incidents.",
-    "dataTypesDependencies": [
-      "GuardicoreProcessedIncidents_CL",
-      "GuardicoreEnrichingConnections_CL"
-    ],
-    "dataConnectorsDependencies": [
-    ],
-    "previewImagesFileNames": [
-    ],
-    "version": "1.0.0",
-    "title": "Guardicore Incident Analysis Dashboard",
-    "templateRelativePath": "GuardicoreIndicent.json",
-    "subtitle": "",
-    "provider": "Akamai Guardicore"
-  }
-=======
 	{
 		"workbookKey": "ZeroTrustStrategyWorkbook",
 		"logoFileName": "Azure_Sentinel.svg",
@@ -9646,6 +9521,43 @@
 		"templateRelativePath": "HIPAACompliance.json",
 		"subtitle": "",
 		"provider": "Microsoft"
-	}
->>>>>>> f865638f
+	},
+    {
+      "workbookKey": "GuardicoreInfoWorkbook",
+      "logoFileName": "guardicore.svg",
+      "description": "Gain insights into Guardicore workload protection coverage, policy enforcement effectiveness, and security posture. This workbook provides visibility into protected workloads, policy rules by action type, blocking rulesets, and application status trends over time.",
+      "dataTypesDependencies": [
+        "GuardicorePolicyRules_CL",
+        "GuardicoreApplications_CL",
+        "GuardicoreAgents_CL"
+      ],
+      "dataConnectorsDependencies": [
+        "GuardicoreDataConnector"
+      ],
+      "previewImagesFileNames": [
+      ],
+      "version": "1.0.0",
+      "title": "Guardicore Workload Protection Dashboard",
+      "templateRelativePath": "GuardicoreInfo.json",
+      "subtitle": "",
+      "provider": "Akamai Guardicore"
+    },
+    {
+      "workbookKey": "GuardicoreIncidentWorkbook",
+      "logoFileName": "guardicore.svg",
+      "description": "Analyze Guardicore security incidents and their associated network connections. This dashboard provides detailed analysis of connection patterns, traffic analysis, internet traffic direction, and port distribution for selected incidents.",
+      "dataTypesDependencies": [
+        "GuardicoreProcessedIncidents_CL",
+        "GuardicoreEnrichingConnections_CL"
+      ],
+      "dataConnectorsDependencies": [
+      ],
+      "previewImagesFileNames": [
+      ],
+      "version": "1.0.0",
+      "title": "Guardicore Incident Analysis Dashboard",
+      "templateRelativePath": "GuardicoreIndicent.json",
+      "subtitle": "",
+      "provider": "Akamai Guardicore"
+    }
 ]