--- conflicted
+++ resolved
@@ -9,13 +9,15 @@
   }
 }
 
-<<<<<<< HEAD
 export class DataConnectorValidationError extends Error implements ValidationError {
   public name = "DataConnectorValidationError";
-=======
+  constructor(message?: string) {
+    super(message);
+  }
+}
+
 export class WorkbookTemplatesValidationError extends Error implements ValidationError {
   public name = "WorkbookTemplatesValidationError";
->>>>>>> 63327758
   constructor(message?: string) {
     super(message);
   }
