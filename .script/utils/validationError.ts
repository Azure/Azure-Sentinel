--- conflicted
+++ resolved
@@ -9,13 +9,15 @@
   }
 }
 
-<<<<<<< HEAD
 export class WorkbookTemplatesValidationError extends Error implements ValidationError {
   public name = "WorkbookTemplatesValidationError";
-=======
+  constructor(message?: string) {
+    super(message);
+  }
+}
+
 export class DataConnectorValidationError extends Error implements ValidationError {
   public name = "DataConnectorValidationError";
->>>>>>> b542587c
   constructor(message?: string) {
     super(message);
   }
