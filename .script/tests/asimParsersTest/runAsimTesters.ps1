$global:failed = 0

# Subscription ID which contains Log Analytics workspace where the ASim schema and data tests will be conducted
<<<<<<< HEAD
#$global:subscriptionId = "4383ac89-7cd1-48c1-8061-b0b3c5ccfd97"
$global:subscriptionId = "419581d6-4853-49bd-83b6-d94bb8a77887"

# Workspace ID for the Log Analytics workspace where the ASim schema and data tests will be conducted
#$global:workspaceId = "46bec743-35fa-4608-b7e2-2aa3c38a97c2"
$global:workspaceId = "059f037c-1b3b-42b1-bb90-e340e8c3142c"
=======
$global:subscriptionId = "4383ac89-7cd1-48c1-8061-b0b3c5ccfd97"

# Workspace ID for the Log Analytics workspace where the ASim schema and data tests will be conducted
$global:workspaceId = "e9beceee-7d61-429f-a177-ee5e2b7f481a"

# ANSI escape code for green text
$green = "`e[32m"
# ANSI escape code for yellow text
$yellow = "`e[33m"
# ANSI escape code to reset color
$reset = "`e[0m"
>>>>>>> c50c6568

Class Parser {
    [string] $Name
    [string] $OriginalQuery
    [string] $Schema
    [System.Collections.Generic.List`1[System.Object]] $Parameters

    Parser([string] $Name, [string] $OriginalQuery, [string] $Schema, [System.Collections.Generic.List`1[System.Object]] $Parameters) {
        $this.Name = $Name
        $this.OriginalQuery = $OriginalQuery
        $this.Schema = $Schema
        $this.Parameters = $Parameters
    }
}

function run {
    $subscription = Select-AzSubscription -SubscriptionId $global:subscriptionId
    # Get modified ASIM Parser files along with their status
    $modifiedFilesStatus = Invoke-Expression "git diff --name-status origin/master -- $($PSScriptRoot)/../../../Parsers/"
    # Split the output into lines
    $modifiedFilesStatusLines = $modifiedFilesStatus -split "`n"
    # Initialize an empty array to store the file names and their status
    $global:modifiedFiles = @()
    # Iterate over the lines
    foreach ($line in $modifiedFilesStatusLines) {
        # Split the line into status and file name
        $status, $file = $line -split "\t", 2
        # Check if the file is a YAML file
        if ($file -like "*.yaml") {
            # Add the file name and status to the array
            $global:modifiedFiles += New-Object PSObject -Property @{
                Name = $file
                Status = switch ($status) {
                    "A" { "Added" }
                    "M" { "Modified" }
                    "D" { "Deleted" }
                    default { "Unknown" }
                }
            }
        }
    }
    # Print the file names and their status
<<<<<<< HEAD
    Write-Host "The following ASIM parser files have been updated. 'Schema' and 'Data' tests will be performed for each of these parsers:"
    foreach ($file in $modifiedFiles) {
        Write-Host ("{0} ({1})" -f $file.Name, $file.Status) -ForegroundColor Green
=======
    Write-Host "${green}The following ASIM parser files have been updated. 'Schema' and 'Data' tests will be performed for each of these parsers:${reset}"
    foreach ($file in $modifiedFiles) {
        Write-Host ${yellow}("{0} ({1})" -f $file.Name, $file.Status)${reset}
>>>>>>> c50c6568
    }
    Write-Host "***************************************************"

    # Call testSchema function for each modified parser file
    $modifiedFiles | ForEach-Object { testSchema $_.Name }
}

function testSchema([string] $ParserFile) {
    $parsersAsObject = & "$($PSScriptRoot)/convertYamlToObject.ps1" -Path "$ParserFile"
    $functionName = "$($parsersAsObject.EquivalentBuiltInParser)V$($parsersAsObject.Parser.Version.Replace('.', ''))"
    # Iterate over the modified files
    for ($i = 0; $i -lt $modifiedFiles.Count; $i++) {
        # Check if the current file is the parser file
        if ($modifiedFiles[$i].Name -eq $parserfile) {
            # Replace 'Name' with the function name
            $modifiedFiles[$i].Name = $functionName
        }
    }
    $Schema = (Split-Path -Path $ParserFile -Parent | Split-Path -Parent)
    if ($parsersAsObject.Parsers) {
        Write-Host "***************************************************"
<<<<<<< HEAD
        Write-Host "The parser '$functionName' is a main parser, ignoring it" -ForegroundColor Yellow
=======
        Write-Host "${yellow}The parser '$functionName' is a main parser, ignoring it${reset}"
>>>>>>> c50c6568
        Write-Host "***************************************************"
    } else {
        testParser ([Parser]::new($functionName, $parsersAsObject.ParserQuery, $Schema.Replace("Parsers/ASim", ""), $parsersAsObject.ParserParams))
    }
}

function testParser([Parser] $parser) {
    Write-Host "***************************************************"
<<<<<<< HEAD
    Write-Host "Testing parser - '$($parser.Name)'" -ForegroundColor Green
    $letStatementName = "generated$($parser.Name)"
    $parserAsletStatement = "let $letStatementName = ($(getParameters($parser.Parameters))) { $($parser.OriginalQuery) };"
    
    Write-Host "Running ASIM 'Schema' tests for '$($parser.Name)' parser"
    Write-Host "***************************************************"
    $schemaTest = "$parserAsletStatement`r`n$letStatementName | getschema | invoke ASimSchemaTester('$($parser.Schema)')"
    Write-Host "Schema name is: $($parser.Schema)"
    invokeAsimTester $schemaTest $parser.Name "schema"
    
    Write-Host "***************************************************"
    Write-Host "Running ASIM 'Data' tests for '$($parser.Name)' parser"
=======
    Write-Host "${yellow}Testing parser - '$($parser.Name)'${reset}"
    $letStatementName = "generated$($parser.Name)"
    $parserAsletStatement = "let $letStatementName = ($(getParameters($parser.Parameters))) { $($parser.OriginalQuery) };"
    
    Write-Host "${yellow}Running ASIM 'Schema' tests for '$($parser.Name)' parser${reset}"
    Write-Host "***************************************************"
    $schemaTest = "$parserAsletStatement`r`n$letStatementName | getschema | invoke ASimSchemaTester('$($parser.Schema)')"
    Write-Host "${yellow}Schema name is: $($parser.Schema)${reset}"
    invokeAsimTester $schemaTest $parser.Name "schema"
    
    Write-Host "***************************************************"
    Write-Host "${yellow}Running ASIM 'Data' tests for '$($parser.Name)' parser${reset}"
>>>>>>> c50c6568
    $dataTest = "$parserAsletStatement`r`n$letStatementName | invoke ASimDataTester('$($parser.Schema)')"
    invokeAsimTester $dataTest $parser.Name "data"
    Write-Host "***************************************************"
}

function invokeAsimTester([string] $test, [string] $name, [string] $kind) {
    $query = $test
    $TestResults = ""
    try {
        $rawResults = Invoke-AzOperationalInsightsQuery -WorkspaceId $global:workspaceId -Query $query -ErrorAction Stop
        if ($rawResults.Results) {
            $resultsArray = [System.Linq.Enumerable]::ToArray($rawResults.Results)
            if ($resultsArray.Count) {
                # Iterate over the modified files
                foreach ($file in $modifiedFiles) {
                    # Check if the file name matches and the status is 'Added'
                    if ($file.Name -eq $name -and $file.Status -eq 'Added') {
                        # Iterate over the test results
                        for ($i = 0; $i -lt $resultsArray.Count; $i++) {
                            # Check if the test result contains the specified strings
                            if (($resultsArray[$i].Result -like '*Error: 1 invalid value(s)*') -and ($resultsArray[$i].Result -like '*EventProduct*' -or $resultsArray[$i].Result -like '*EventVendor*')) {
                                # Replace 'Error' with 'Warning'
                                $resultsArray[$i].Result = $resultsArray[$i].Result -replace 'Error', 'Warning'
                            }
                        }
                    }
                }
                $resultsArray | ForEach-Object { $TestResults += "$($_.Result)`r`n" }
                Write-Host $TestResults
                $Errorcount = ($resultsArray | Where-Object { $_.Result -like "(0) Error:*" }).Count
<<<<<<< HEAD
                if ($Errorcount -gt 0) {
                    $FinalMessage = "`r`n'$name' '$kind' - test failed with $Errorcount errors:`r`n"
                    Write-Host $FinalMessage -ForegroundColor Red
                    $global:failed = 1
                    throw "Test failed with errors. Please fix the errors and try again."
                } else {
                    $FinalMessage = "'$name' '$kind' - test completed successfully with no errors."
                    Write-Host $FinalMessage -ForegroundColor Green
                }
            } else {
                Write-Host "$name $kind test done successfully. No records found"
            }
        }
    } catch {
        Write-Host "  -- $_"
        Write-Host "     $(((Get-Error -Newest 1)?.Exception)?.Response?.Content)"
        $global:failed = 1
        throw $_
=======
                $IgnoreParserIsSet = IgnoreValidationForASIMParsers | Where-Object { $name -like "$_*" }
                if ($Errorcount -gt 0 -and $IgnoreParserIsSet)
                {
                    $FinalMessage = "'$name' '$kind' - test failed with $Errorcount error(s):"
                    Write-Host "::error::$FinalMessage"
                    Write-Host "::warning::Ignoring the errors for the parser '$name' as it is part of the exclusions list."
                }
                elseif ($Errorcount -gt 0) {
                    $FinalMessage = "'$name' '$kind' - test failed with $Errorcount error(s):"
                    Write-Host "::error:: $FinalMessage"
                    # $global:failed = 1 # Commented out to allow the script to continue running
                    # throw "Test failed with errors. Please fix the errors and try again." # Commented out to allow the script to continue running
                } else {
                    $FinalMessage = "'$name' '$kind' - test completed successfully with no error."
                    Write-Host "${green}$FinalMessage${reset}"
                }
            } else {
                Write-Host "::warning::$name $kind - test completed. No records found"
            }
        }
    } catch {
        Write-Host "::error::  -- $_"
        Write-Host "::error::     $(((Get-Error -Newest 1)?.Exception)?.Response?.Content)"
        # $global:failed = 1 # Commented out to allow the script to continue running
        # throw $_
>>>>>>> c50c6568
    }
}

function getParameters([System.Collections.Generic.List`1[System.Object]] $parserParams) {
    $paramsArray = @()
    if ($parserParams) {
        $parserParams | ForEach-Object {
            if ($_.Type -eq "string") {
                $_.Default = "'$($_.Default)'"
            }
            $paramsArray += "$($_.Name):$($_.Type)= $($_.Default)"
        }
        return $paramsArray -join ','
    }
    return ""
}

function IgnoreValidationForASIMParsers() {
    $csvPath = "$($PSScriptRoot)/ExclusionListForASimTests.csv"
    $csvContent = Import-Csv -Path $csvPath
    $parserNames = @()

    foreach ($row in $csvContent) {
        $parserNames += $row.ParserName
    }

    return $parserNames
}

# Call the run function. This is the entry point of the script
run

if ($global:failed -ne 0) {
<<<<<<< HEAD
    Write-Host "Script failed with errors." -ForegroundColor Red
    exit 1
} else {
    Write-Host "Script completed successfully." -ForegroundColor Green
=======
    Write-Host "::error::Script failed with errors."
    exit 0 # Exit with error code 1 if you want to fail the build
} else {
    Write-Host "${green}Script completed successfully.${reset}"
>>>>>>> c50c6568
    exit 0
}<|MERGE_RESOLUTION|>--- conflicted
+++ resolved
@@ -1,257 +1,150 @@
-$global:failed = 0
+# Each pull request that updates ASIM parsers triggers the script.
+# The script runs ASIM Schema and Data testers on the "eco-connector-test" workspace.
+name: Run ASIM tests on "ASIM-SchemaDataTester-GithubShared" workspace
+on:
+  pull_request:
+    types: [opened, edited, reopened, synchronize, labeled]
+    branches:
+      - master
+    paths:
+    - 'Parsers/ASimDns/Parsers/**'
+    - 'Parsers/ASimNetworkSession/Parsers/**'
+    - 'Parsers/ASimWebSession/Parsers/**'
+    - 'Parsers/ASimProcessEvent/Parsers/**'
+    - 'Parsers/ASimAuditEvent/Parsers/**'
+    - 'Parsers/ASimAuthentication/Parsers/**'
+    - 'Parsers/ASimFileEvent/Parsers/**'
+    - 'Parsers/ASimRegistryEvent/Parsers/**'
+    - 'Parsers/ASimUserManagement/Parsers/**'
+    - 'Parsers/ASimDhcpEvent/Parsers/**'
+    
+  # Allows you to run this workflow manually from the Actions tab
+  workflow_dispatch:
 
-# Subscription ID which contains Log Analytics workspace where the ASim schema and data tests will be conducted
-<<<<<<< HEAD
-#$global:subscriptionId = "4383ac89-7cd1-48c1-8061-b0b3c5ccfd97"
-$global:subscriptionId = "419581d6-4853-49bd-83b6-d94bb8a77887"
+permissions:
+  id-token: write
+  contents: read
 
-# Workspace ID for the Log Analytics workspace where the ASim schema and data tests will be conducted
-#$global:workspaceId = "46bec743-35fa-4608-b7e2-2aa3c38a97c2"
-$global:workspaceId = "059f037c-1b3b-42b1-bb90-e340e8c3142c"
-=======
-$global:subscriptionId = "4383ac89-7cd1-48c1-8061-b0b3c5ccfd97"
+jobs: 
+  Run-ASim-Schema-Data-tests:
+    name: Run ASim Schema and Data tests
+    runs-on: ubuntu-latest
+    steps:
+      - name: Checkout pull request branch
+        uses: actions/checkout@v3
+        with:
+          ref: ${{ github.event.pull_request.head.ref }}
+          repository: ${{ github.event.pull_request.head.repo.full_name }}
+          persist-credentials: false
+          fetch-depth: 0 # otherwise, there would be errors pushing refs to the destination repository.
+      
+      - name: Login to Azure Public Cloud with AzPowershell
+        uses: azure/login@v2
+        with:
+          client-id: ${{ secrets.AZURE_CLIENT_ID }}
+          tenant-id: ${{ secrets.AZURE_TENANT_ID }}
+          enable-AzPSSession: true
+          allow-no-subscriptions: true
 
-# Workspace ID for the Log Analytics workspace where the ASim schema and data tests will be conducted
-$global:workspaceId = "e9beceee-7d61-429f-a177-ee5e2b7f481a"
+      - name: Setup git config
+        run: |
+          git config --local user.name "github-actions[bot]"
+          git config --local user.email "<>"
 
-# ANSI escape code for green text
-$green = "`e[32m"
-# ANSI escape code for yellow text
-$yellow = "`e[33m"
-# ANSI escape code to reset color
-$reset = "`e[0m"
->>>>>>> c50c6568
-
-Class Parser {
-    [string] $Name
-    [string] $OriginalQuery
-    [string] $Schema
-    [System.Collections.Generic.List`1[System.Object]] $Parameters
-
-    Parser([string] $Name, [string] $OriginalQuery, [string] $Schema, [System.Collections.Generic.List`1[System.Object]] $Parameters) {
-        $this.Name = $Name
-        $this.OriginalQuery = $OriginalQuery
-        $this.Schema = $Schema
-        $this.Parameters = $Parameters
-    }
-}
-
-function run {
-    $subscription = Select-AzSubscription -SubscriptionId $global:subscriptionId
-    # Get modified ASIM Parser files along with their status
-    $modifiedFilesStatus = Invoke-Expression "git diff --name-status origin/master -- $($PSScriptRoot)/../../../Parsers/"
-    # Split the output into lines
-    $modifiedFilesStatusLines = $modifiedFilesStatus -split "`n"
-    # Initialize an empty array to store the file names and their status
-    $global:modifiedFiles = @()
-    # Iterate over the lines
-    foreach ($line in $modifiedFilesStatusLines) {
-        # Split the line into status and file name
-        $status, $file = $line -split "\t", 2
-        # Check if the file is a YAML file
-        if ($file -like "*.yaml") {
-            # Add the file name and status to the array
-            $global:modifiedFiles += New-Object PSObject -Property @{
-                Name = $file
-                Status = switch ($status) {
-                    "A" { "Added" }
-                    "M" { "Modified" }
-                    "D" { "Deleted" }
-                    default { "Unknown" }
-                }
-            }
-        }
-    }
-    # Print the file names and their status
-<<<<<<< HEAD
-    Write-Host "The following ASIM parser files have been updated. 'Schema' and 'Data' tests will be performed for each of these parsers:"
-    foreach ($file in $modifiedFiles) {
-        Write-Host ("{0} ({1})" -f $file.Name, $file.Status) -ForegroundColor Green
-=======
-    Write-Host "${green}The following ASIM parser files have been updated. 'Schema' and 'Data' tests will be performed for each of these parsers:${reset}"
-    foreach ($file in $modifiedFiles) {
-        Write-Host ${yellow}("{0} ({1})" -f $file.Name, $file.Status)${reset}
->>>>>>> c50c6568
-    }
-    Write-Host "***************************************************"
-
-    # Call testSchema function for each modified parser file
-    $modifiedFiles | ForEach-Object { testSchema $_.Name }
-}
-
-function testSchema([string] $ParserFile) {
-    $parsersAsObject = & "$($PSScriptRoot)/convertYamlToObject.ps1" -Path "$ParserFile"
-    $functionName = "$($parsersAsObject.EquivalentBuiltInParser)V$($parsersAsObject.Parser.Version.Replace('.', ''))"
-    # Iterate over the modified files
-    for ($i = 0; $i -lt $modifiedFiles.Count; $i++) {
-        # Check if the current file is the parser file
-        if ($modifiedFiles[$i].Name -eq $parserfile) {
-            # Replace 'Name' with the function name
-            $modifiedFiles[$i].Name = $functionName
-        }
-    }
-    $Schema = (Split-Path -Path $ParserFile -Parent | Split-Path -Parent)
-    if ($parsersAsObject.Parsers) {
-        Write-Host "***************************************************"
-<<<<<<< HEAD
-        Write-Host "The parser '$functionName' is a main parser, ignoring it" -ForegroundColor Yellow
-=======
-        Write-Host "${yellow}The parser '$functionName' is a main parser, ignoring it${reset}"
->>>>>>> c50c6568
-        Write-Host "***************************************************"
-    } else {
-        testParser ([Parser]::new($functionName, $parsersAsObject.ParserQuery, $Schema.Replace("Parsers/ASim", ""), $parsersAsObject.ParserParams))
-    }
-}
-
-function testParser([Parser] $parser) {
-    Write-Host "***************************************************"
-<<<<<<< HEAD
-    Write-Host "Testing parser - '$($parser.Name)'" -ForegroundColor Green
-    $letStatementName = "generated$($parser.Name)"
-    $parserAsletStatement = "let $letStatementName = ($(getParameters($parser.Parameters))) { $($parser.OriginalQuery) };"
-    
-    Write-Host "Running ASIM 'Schema' tests for '$($parser.Name)' parser"
-    Write-Host "***************************************************"
-    $schemaTest = "$parserAsletStatement`r`n$letStatementName | getschema | invoke ASimSchemaTester('$($parser.Schema)')"
-    Write-Host "Schema name is: $($parser.Schema)"
-    invokeAsimTester $schemaTest $parser.Name "schema"
-    
-    Write-Host "***************************************************"
-    Write-Host "Running ASIM 'Data' tests for '$($parser.Name)' parser"
-=======
-    Write-Host "${yellow}Testing parser - '$($parser.Name)'${reset}"
-    $letStatementName = "generated$($parser.Name)"
-    $parserAsletStatement = "let $letStatementName = ($(getParameters($parser.Parameters))) { $($parser.OriginalQuery) };"
-    
-    Write-Host "${yellow}Running ASIM 'Schema' tests for '$($parser.Name)' parser${reset}"
-    Write-Host "***************************************************"
-    $schemaTest = "$parserAsletStatement`r`n$letStatementName | getschema | invoke ASimSchemaTester('$($parser.Schema)')"
-    Write-Host "${yellow}Schema name is: $($parser.Schema)${reset}"
-    invokeAsimTester $schemaTest $parser.Name "schema"
-    
-    Write-Host "***************************************************"
-    Write-Host "${yellow}Running ASIM 'Data' tests for '$($parser.Name)' parser${reset}"
->>>>>>> c50c6568
-    $dataTest = "$parserAsletStatement`r`n$letStatementName | invoke ASimDataTester('$($parser.Schema)')"
-    invokeAsimTester $dataTest $parser.Name "data"
-    Write-Host "***************************************************"
-}
-
-function invokeAsimTester([string] $test, [string] $name, [string] $kind) {
-    $query = $test
-    $TestResults = ""
-    try {
-        $rawResults = Invoke-AzOperationalInsightsQuery -WorkspaceId $global:workspaceId -Query $query -ErrorAction Stop
-        if ($rawResults.Results) {
-            $resultsArray = [System.Linq.Enumerable]::ToArray($rawResults.Results)
-            if ($resultsArray.Count) {
-                # Iterate over the modified files
-                foreach ($file in $modifiedFiles) {
-                    # Check if the file name matches and the status is 'Added'
-                    if ($file.Name -eq $name -and $file.Status -eq 'Added') {
-                        # Iterate over the test results
-                        for ($i = 0; $i -lt $resultsArray.Count; $i++) {
-                            # Check if the test result contains the specified strings
-                            if (($resultsArray[$i].Result -like '*Error: 1 invalid value(s)*') -and ($resultsArray[$i].Result -like '*EventProduct*' -or $resultsArray[$i].Result -like '*EventVendor*')) {
-                                # Replace 'Error' with 'Warning'
-                                $resultsArray[$i].Result = $resultsArray[$i].Result -replace 'Error', 'Warning'
-                            }
-                        }
-                    }
-                }
-                $resultsArray | ForEach-Object { $TestResults += "$($_.Result)`r`n" }
-                Write-Host $TestResults
-                $Errorcount = ($resultsArray | Where-Object { $_.Result -like "(0) Error:*" }).Count
-<<<<<<< HEAD
-                if ($Errorcount -gt 0) {
-                    $FinalMessage = "`r`n'$name' '$kind' - test failed with $Errorcount errors:`r`n"
-                    Write-Host $FinalMessage -ForegroundColor Red
-                    $global:failed = 1
-                    throw "Test failed with errors. Please fix the errors and try again."
-                } else {
-                    $FinalMessage = "'$name' '$kind' - test completed successfully with no errors."
-                    Write-Host $FinalMessage -ForegroundColor Green
-                }
-            } else {
-                Write-Host "$name $kind test done successfully. No records found"
-            }
-        }
-    } catch {
-        Write-Host "  -- $_"
-        Write-Host "     $(((Get-Error -Newest 1)?.Exception)?.Response?.Content)"
-        $global:failed = 1
-        throw $_
-=======
-                $IgnoreParserIsSet = IgnoreValidationForASIMParsers | Where-Object { $name -like "$_*" }
-                if ($Errorcount -gt 0 -and $IgnoreParserIsSet)
-                {
-                    $FinalMessage = "'$name' '$kind' - test failed with $Errorcount error(s):"
-                    Write-Host "::error::$FinalMessage"
-                    Write-Host "::warning::Ignoring the errors for the parser '$name' as it is part of the exclusions list."
-                }
-                elseif ($Errorcount -gt 0) {
-                    $FinalMessage = "'$name' '$kind' - test failed with $Errorcount error(s):"
-                    Write-Host "::error:: $FinalMessage"
-                    # $global:failed = 1 # Commented out to allow the script to continue running
-                    # throw "Test failed with errors. Please fix the errors and try again." # Commented out to allow the script to continue running
-                } else {
-                    $FinalMessage = "'$name' '$kind' - test completed successfully with no error."
-                    Write-Host "${green}$FinalMessage${reset}"
-                }
-            } else {
-                Write-Host "::warning::$name $kind - test completed. No records found"
-            }
-        }
-    } catch {
-        Write-Host "::error::  -- $_"
-        Write-Host "::error::     $(((Get-Error -Newest 1)?.Exception)?.Response?.Content)"
-        # $global:failed = 1 # Commented out to allow the script to continue running
-        # throw $_
->>>>>>> c50c6568
-    }
-}
-
-function getParameters([System.Collections.Generic.List`1[System.Object]] $parserParams) {
-    $paramsArray = @()
-    if ($parserParams) {
-        $parserParams | ForEach-Object {
-            if ($_.Type -eq "string") {
-                $_.Default = "'$($_.Default)'"
-            }
-            $paramsArray += "$($_.Name):$($_.Type)= $($_.Default)"
-        }
-        return $paramsArray -join ','
-    }
-    return ""
-}
-
-function IgnoreValidationForASIMParsers() {
-    $csvPath = "$($PSScriptRoot)/ExclusionListForASimTests.csv"
-    $csvContent = Import-Csv -Path $csvPath
-    $parserNames = @()
-
-    foreach ($row in $csvContent) {
-        $parserNames += $row.ParserName
-    }
-
-    return $parserNames
-}
-
-# Call the run function. This is the entry point of the script
-run
-
-if ($global:failed -ne 0) {
-<<<<<<< HEAD
-    Write-Host "Script failed with errors." -ForegroundColor Red
-    exit 1
-} else {
-    Write-Host "Script completed successfully." -ForegroundColor Green
-=======
-    Write-Host "::error::Script failed with errors."
-    exit 0 # Exit with error code 1 if you want to fail the build
-} else {
-    Write-Host "${green}Script completed successfully.${reset}"
->>>>>>> c50c6568
-    exit 0
-}+      - name: Merge master into pull request branch
+        run: |
+          git merge origin/master
+          Conflicts=$(git ls-files -u | wc -l)
+          if [ "$Conflicts" -gt 0 ] ; then
+            echo "There is a merge conflict. Aborting"
+            git merge --abort
+            exit 1
+          fi
+      - name: Run ASIM testers
+        uses: azure/powershell@v2
+        with:
+          inlineScript: |
+            & ".script/tests/asimParsersTest/runAsimTesters.ps1"
+          azPSVersion: "latest"
+          errorActionPreference: continue
+          failOnStandardError: false
+  Run-ASim-TemplateValidation:
+    name: Run ASim Template Validation tests
+    runs-on: ubuntu-latest
+    steps:
+      - name: Checkout pull request branch
+        uses: actions/checkout@v3
+        with:
+            ref: ${{github.event.pull_request.head.ref}}
+            repository: ${{github.event.pull_request.head.repo.full_name}}
+            persist-credentials: false # otherwise, the token used is the GITHUB_TOKEN, instead of your personal access token.
+            fetch-depth: 0 # otherwise, there would be errors pushing refs to the destination repository.
+      - name: Setup git config
+        run: |
+              git config --local user.name "github-actions[bot]"
+              git config --local user.email "<>"
+      - name: Merge master into pull request branch
+        run: |
+              git merge origin/master
+              Conflicts=$(git ls-files -u | wc -l)
+              if [ "$Conflicts" -gt 0 ] ; then
+                echo "There is a merge conflict. Aborting"
+                git merge --abort
+                exit 1
+              fi
+      - name: Set up Python
+        uses: actions/setup-python@v2
+        with:
+          python-version: '3.x'
+      - name: Install dependencies
+        run: |
+              python -m pip install --upgrade pip
+              pip install requests
+              pip install PyYAML
+              pip install tabulate
+      - name: Run Python script
+        run: |
+              python .script/tests/asimParsersTest/VerifyASimParserTemplate.py
+  Run-ASim-Parser-Filtering-Tests:
+    name: Run ASim Parser Filtering tests
+    runs-on: ubuntu-latest
+    steps:
+      - name: Checkout pull request branch
+        uses: actions/checkout@v3
+        with:
+          ref: ${{ github.event.pull_request.head.ref }}
+          repository: ${{ github.event.pull_request.head.repo.full_name }}
+          persist-credentials: false # otherwise, the token used is the GITHUB_TOKEN, instead of your personal access token.
+          fetch-depth: 0 # otherwise, there would be errors pushing refs to the destination repository.
+      - name: Setup git config
+        run: |
+              git config --local user.name "github-actions[bot]"
+              git config --local user.email "<>"
+      - name: Merge master into pull request branch
+        run: |
+          git merge origin/master
+          Conflicts=$(git ls-files -u | wc -l)
+          if [ "$Conflicts" -gt 0 ] ; then
+            echo "There is a merge conflict. Aborting"
+            git merge --abort
+            exit 1
+          fi
+      - name: Setup Python
+        uses: actions/setup-python@v2
+        with:
+          python-version: '3.x'
+      - name: Install dependencies
+        run: |
+              python -m pip install --upgrade pip
+              pip install PyYAML
+              pip install azure-identity
+              pip install azure-monitor-query
+      - name: Login to Azure Public Cloud
+        uses: azure/login@v2
+        with:
+          client-id: ${{ secrets.AZURE_CLIENT_ID }}
+          tenant-id: ${{ secrets.AZURE_TENANT_ID }}
+          allow-no-subscriptions: true
+      - name: Run Python script
+        run: |
+          python .script/tests/asimParsersTest/ASimFilteringTest.py