--- conflicted
+++ resolved
@@ -190,7 +190,6 @@
             "name": "Type",
             "type": "String"
         },
-<<<<<<< HEAD
       {
         "name": "AccountDisplayName",
         "type": "String"
@@ -202,13 +201,7 @@
       {
         "name": "OnPremSid",
         "type": "String"
-      }
-    ]
-=======
-        {
-            "name": "AccountDisplayName",
-            "type": "String"
-        },
+      },
         {
             "name": "TenantId",
             "type": "String"
@@ -220,6 +213,6 @@
         {
             "name": "EntityRiskScore",
             "type": "String"
-        }    ]
->>>>>>> 11c70548
+        }    
+    ]    
 }