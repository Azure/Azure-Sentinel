--- conflicted
+++ resolved
@@ -1945,7 +1945,6 @@
     "validationFailReason": "Since the content moved to new location, created dummy file with guidence for redirecting the customers to new location"
   },
   {
-<<<<<<< HEAD
     "id": "7c04ce81-0e18-43a1-8936-0b6a00c41c1b",
     "templateName": "FailedLogonAttempts_UnknownUser.yaml",
     "validationFailReason": "Since the content moved to new location, created dummy file with guidence for redirecting the customers to new location"
@@ -2013,7 +2012,9 @@
   {
     "id": "c43430c6-0d03-4be5-9549-535a61770bf2",
     "templateName": "squid_volume_anomalies.yaml",
-=======
+    "validationFailReason": "Since the content moved to new location, created dummy file with guidence for redirecting the customers to new location"
+  },
+  {
     "id": "38f9d721-70a9-4570-9aff-1471eae7c844",
     "templateName": "ActiniumFeb2022.yaml",
     "validationFailReason": "Since the content moved to new location, created dummy file with guidence for redirecting the customers to new location"
@@ -2186,7 +2187,6 @@
   {
     "id": "ba2433b7-da6b-4faa-bdf1-1eae065ef7e9",
     "templateName": "ZincOct292020IOCs.yaml",
->>>>>>> 74d86d93
     "validationFailReason": "Since the content moved to new location, created dummy file with guidence for redirecting the customers to new location"
   },
   {
