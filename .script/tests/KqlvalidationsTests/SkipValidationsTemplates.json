--- conflicted
+++ resolved
@@ -1370,7 +1370,6 @@
     "validationFailReason": "Since the content moved to new location, created dummy file with guidence for redirecting the customers to new location"
   },
   {
-<<<<<<< HEAD
     "id": "7bce901b-9bc8-4948-8dfc-8f68878092d5",
     "templateName": "ServerOrientedWithUserOrientedAdministration.yaml",
     "validationFailReason": "The name 'canonicalName' does not refer to any known column, table, variable or function."
@@ -1389,7 +1388,8 @@
     "id": "7bce901b-9bc8-4948-8dfc-8f68878092d5",
     "templateName": "ServerOrientedWithUserOrientedAdministration.yaml",
     "validationFailReason": "The name 'sAMAccountName' does not refer to any known column, table, variable or function."
-=======
+ },
+ {
     "id": "2850f994-0815-4b67-814c-c6281099b861",
     "templateName": "Dev-0270PowershellSep2022.yaml",
     "validationFailReason": "Since the content moved to new location, created dummy file with guidence for redirecting the customers to new location"
@@ -1501,6 +1501,5 @@
     "id": "04651b8c-813b-4280-b0f2-fba37af08902",
     "templateName": "ZincOctober2022_IP_Domain_Hash_IOC.yaml",
     "validationFailReason": "Since the content moved to new location, created dummy file with guidence for redirecting the customers to new location"
->>>>>>> 95a6bb63
   }
 ]