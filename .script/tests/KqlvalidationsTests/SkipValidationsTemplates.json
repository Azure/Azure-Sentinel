[
  {
    "id": "87210ca1-49a4-4a7d-bb4a-4988752f978c",
    "templateName": "AzurePortalSigninfromanotherAzureTenant.yaml",
    "validationFailReason": "ipv4_lookup not recognized as a function."
  },
  {
    "id": "09c49590-4e9d-4da9-a34d-17222d0c9e7e",
    "templateName": "PotentiallyHarmfulFileTypes.yaml",
    "validationFailReason": "The name '_GetWatchList' does not refer to any known function"
  },
  {
    "id": "6cb193f3-7c6d-4b53-9153-49a09be830d7",
    "templateName": "CrashdumpdisabledonhostASIM.yaml",
    "validationFailReason": "Valid imTable"
  },
  {
    "id": "ac9e233e-44d4-45eb-b522-6e47445f6582",
    "templateName": "CrashdumpdisabledonhostASIM.yaml",
    "validationFailReason": "Valid imTable"
  },
  {
    "id": "d3ff27e1-714b-491e-8274-cf34e48cfee5",
    "templateName": "vimDnsInfobloxNIOS.yaml",
    "validationFailReason": "The name '_ASIM_ResolveDvcFQDN' does not refer to any known function."
  },
  {
    "id": "678b6e84-0308-461c-ae43-6bb287a9d970",
    "templateName": "ASimDnsInfobloxNIOS.yaml",
    "validationFailReason": "The name '_ASIM_ResolveDvcFQDN' does not refer to any known function."
  },
  {
    "id": "55073036-bb86-47d3-a85a-b113ac3d9396",
    "templateName": "PrivilegedUserLogonfromnewASN.yaml",
    "validationFailReason": "The name 'AutonomousSystemNumber' does not refer to any known column, table, variable or function."
  },
  {
    "id": "af435ca1-fb70-4de1-92c1-7435c48482a9",
    "templateName": "AuthenticationsofPrivilegedAccountsOutsideofExpectedControls.yaml",
    "validationFailReason": "The name 'AutonomousSystemNumber' does not refer to any known column, table, variable or function."
  },
  {
    "id": "ef895ada-e8e8-4cf0-9313-b1ab67fab69f",
    "templateName": "AuthenticationAttemptfromNewCountry.yaml",
    "validationFailReason": "The name 'city' does not refer to any known column, table, variable or function."
  },
  {
    "id": "84cccc86-5c11-4b3a-aca6-7c8f738ed0f7",
    "templateName": "AuthenticationAttemptfromNewCountry.yaml",
    "validationFailReason": "The name 'displayName' does not refer to any known column, table, variable or function."
  },
  {
    "id": "f7c3f5c8-71ea-49ff-b8b3-148f0e346291",
    "templateName": "AuthenticationAttemptfromNewCountry.yaml",
    "validationFailReason": "The name 'AutonomousSystemNumber' does not refer to any known column, table, variable or function."
  },
  {
    "id": "f7c3f5c8-71ea-49ff-b8b3-148f0e346291",
    "templateName": "AuthenticationAttemptfromNewCountry.yaml",
    "validationFailReason": "The name 'AutonomousSystemNumber' does not refer to any known column, table, variable or function."
  },
  {
    "id": "009b9bae-23dd-43c4-bcb9-11c4ba7c784a",
    "templateName": "AuthenticationAttemptfromNewCountry.yaml",
    "validationFailReason": "The name 'displayName' does not refer to any known column, table, variable or function."
  },
  {
    "id": "dd78a122-d377-415a-afe9-f22e08d2112c",
    "templateName": "AuthenticationAttemptfromNewCountry.yaml",
    "validationFailReason": "The name 'displayName' does not refer to any known column, table, variable or function."
  },
  {
    "id": "b6685757-3ed1-4b05-a5bd-absdcdjde783",
    "templateName": "ThisisOldPath.yaml",
    "validationFailReason": "This is a test for re-direction."
  },
  {
    "id": "3b446b66-acec-4cf8-9048-179eed4c81d5",
    "templateName": "AVSpringShell.yaml",
    "validationFailReason": "Since the content moved to new location, created dummy file with guidence for redirecting the customers to new location"
  },
  {
      "id": "8a20a6ab-da88-4634-b8a2-d026b7c940ff",
      "templateName": "AVTarrask.yaml",
      "validationFailReason": "Since the content moved to new location, created dummy file with guidence for redirecting the customers to new location"
  },
  {
      "id": "af6890bb-f364-4089-ab6a-2ec97ab8b46e",
      "templateName": "AVdetectionsrelatedtoUkrainebasedthreats.yaml",
      "validationFailReason": "Since the content moved to new location, created dummy file with guidence for redirecting the customers to new location"
  },
  {
      "id": "30b19d44-fe51-4626-9444-1fd1cd5e2ac4",
      "templateName": "PotentialBuildProcessCompromiseMDE.yaml",
      "validationFailReason": "Since the content moved to new location, created dummy file with guidence for redirecting the customers to new location"
  },
  {
      "id": "113c5614-cfab-4a58-9f63-9e189cd1e01f",
      "templateName": "SUNSPOTHashes.yaml",
      "validationFailReason": "Since the content moved to new location, created dummy file with guidence for redirecting the customers to new location"
  },
  {
      "id": "8ce98f23-4a0b-4efd-ab0f-a1d06fcc94f4",
      "templateName": "SolarWinds_SUNBURST_&_SUPERNOVA_File-IOCs.yaml",
      "validationFailReason": "Since the content moved to new location, created dummy file with guidence for redirecting the customers to new location"
  },
  {
      "id": "92dc16d9-efbd-4409-9f5d-54072d9e66b3",
      "templateName": "SolarWinds_SUNBURST_Network-IOCs.yaml",
      "validationFailReason": "Since the content moved to new location, created dummy file with guidence for redirecting the customers to new location"
  },
  {
      "id": "3755058f-8d97-4fca-b543-603d56c6fd30",
      "templateName": "SolarWinds_TEARDROP_Process-IOCs.yaml",
      "validationFailReason": "Since the content moved to new location, created dummy file with guidence for redirecting the customers to new location"
  },
  {
    "id": "bca035b7-7292-4145-ae8b-b7216bec9dd1",
    "templateName": "vimNetworkSessionMicrosoftMD4IoT.yaml",
    "validationFailReason": "The name 'LocalPort' does not refer to any known column, table, variable or function."
  },
  {
    "id": "078a6526-e94e-4cf1-a08e-83bc0186479f",
    "templateName": "Anomalous AAD Account Manipulation.yaml",
    "validationFailReason": "Since the content moved to new location, created dummy file guidence for redirecting the customers to new location"
  },  
  {
    "id": "6a497dfd-f4a5-4a60-949a-10ce6f505d3e",
    "templateName": "Anomalous Account Creation.yaml",
    "validationFailReason": "Since the content moved to new location, created dummy file guidence for redirecting the customers to new location"
  },
  {
    "id": "99288c08-226f-4e64-a12d-dc0a442c352d",
    "templateName": "Anomalous Activity Role Assignment.yaml",
    "validationFailReason": "Since the content moved to new location, created dummy file guidence for redirecting the customers to new location"
  },
  {
    "id": "2efb0c20-be16-45b7-b041-7e327a129976",
    "templateName": "Anomalous Code Execution.yaml",
    "validationFailReason": "Since the content moved to new location, created dummy file guidence for redirecting the customers to new location"
  },
  {
    "id": "0a8a8406-d216-4152-aa6e-778c4bfdd098",
    "templateName": "Anomalous Data Access.yaml",
    "validationFailReason": "Since the content moved to new location, created dummy file guidence for redirecting the customers to new location"
  },
  {
    "id": "0a4e446e-d702-441f-86f6-7e00b2b6b1df",
    "templateName": "Anomalous Defensive Mechanism Modification.yaml",
    "validationFailReason": "Since the content moved to new location, created dummy file guidence for redirecting the customers to new location"
  },
  {
    "id": "1db55a1c-3fcd-4bcb-9b6a-e05599aab7a4",
    "templateName": "Anomalous Failed Logon.yaml",
    "validationFailReason": "Since the content moved to new location, created dummy file guidence for redirecting the customers to new location"
  },
  {
    "id": "c590840f-1861-4a94-8bb2-e1b1e7b0a569",
    "templateName": "Anomalous Geo Location Logon.yaml",
    "validationFailReason": "Since the content moved to new location, created dummy file guidence for redirecting the customers to new location"
  },
  {
    "id": "8f7736c0-dc94-44f1-bdea-aa96581af8c7",
    "templateName": "Anomalous Login to Devices.yaml",
    "validationFailReason": "Since the content moved to new location, created dummy file guidence for redirecting the customers to new location"
  },
  {
    "id": "ab649c21-f9db-4dc8-a06e-84833203091a",
    "templateName": "Anomalous Password Reset.yaml",
    "validationFailReason": "Since the content moved to new location, created dummy file guidence for redirecting the customers to new location"
  },
  {
    "id": "805a56c5-8e80-4aea-b8ff-8e2e87d528b9",
    "templateName": "Anomalous RDP Activity.yaml",
    "validationFailReason": "Since the content moved to new location, created dummy file guidence for redirecting the customers to new location"
  },
  {
    "id": "8ab2722f-cb3d-4f2c-b59a-59f50d3143a6",
    "templateName": "Anomalous Resource Access.yaml",
    "validationFailReason": "Since the content moved to new location, created dummy file guidence for redirecting the customers to new location"
  },
  {
    "id": "c82d43a4-edac-4ebe-98d5-3b907907d0f9",
    "templateName": "Anomalous Role Assignment.yaml",
    "validationFailReason": "Since the content moved to new location, created dummy file guidence for redirecting the customers to new location"
  },
  {
    "id": "683b103c-7d37-4136-b33f-53d52400098a",
    "templateName": "Anomalous Sign-in Activity.yaml",
    "validationFailReason": "Since the content moved to new location, created dummy file guidence for redirecting the customers to new location"
  },
  {
      "id": "96c8f92e-a617-4158-94ea-dea51557b40e",
      "templateName": "ActiniumAVHits.yaml",
      "validationFailReason": "Since the content moved to new location, created dummy file with guidence for redirecting the customers to new location"
  },
  {
    "id": "089e2363-8a7a-4899-9ac4-23fcad3104c1",
    "templateName": "HighNumberofVulnDetectedV2.yaml",
    "validationFailReason": "Since the content moved to new location, created dummy file with guidence for redirecting the customers to new location"
  },
  {
    "id": "da498ea0-f3bd-437f-9f36-eaf5ba5e0a6c",
    "templateName": "NewHighSeverityVulnDetectedAcrossMulitpleHostsV2.yaml",
    "validationFailReason": "Since the content moved to new location, created dummy file with guidence for redirecting the customers to new location"
  },
  {
<<<<<<< HEAD
    "id": "61e1b765-da84-47a5-adb3-ace3ae7f2937",
    "templateName": "SeveralDenyActionsRegistered.yaml",
=======
    "id": "dbba4298-45b2-4ded-887f-874632a701b4",
    "templateName": "AccountCreatedandDeletedinShortTimeframe.yaml",
    "validationFailReason": "Since the content moved to new location, created dummy file with guidence for redirecting the customers to new location"
  },
  {
    "id": "1116337d-c2dd-4e58-9e5b-afd6bfcb51c1",
    "templateName": "AccountCreatedDeletedByNonApprovedUser.yaml",
    "validationFailReason": "Since the content moved to new location, created dummy file with guidence for redirecting the customers to new location"
  },
  {
    "id": "70838318-445a-4366-9434-6593f5082c59",
    "templateName": "ADFSDomainTrustMods.yaml",
    "validationFailReason": "Since the content moved to new location, created dummy file with guidence for redirecting the customers to new location"
  },
  {
    "id": "eff0c910-6a13-4bc1-b3c4-1b4b2d285e67",
    "templateName": "AdminPromoAfterRoleMgmtAppPermissionGrant.yaml",
    "validationFailReason": "Since the content moved to new location, created dummy file with guidence for redirecting the customers to new location"
  },
  {
    "id": "396c2909-7489-4b87-95a9-1429ab40ad96",
    "templateName": "AzureADRoleManagementPermissionGrant.yaml",
    "validationFailReason": "Since the content moved to new location, created dummy file with guidence for redirecting the customers to new location"
  },
  {
    "id": "15535fa9-4262-4e76-bbe7-792b57da9331",
    "templateName": "BulkChangestoPrivilegedAccountPermissions.yaml",
    "validationFailReason": "Since the content moved to new location, created dummy file with guidence for redirecting the customers to new location"
  },
  {
    "id": "ffb7b057-a1de-4604-bee8-22518c0b8bb3",
    "templateName": "CredentialAddedAfterAdminConsent.yaml",
    "validationFailReason": "Since the content moved to new location, created dummy file with guidence for redirecting the customers to new location"
  },
  {
    "id": "902ec8be-b89c-45a9-bf40-28407c8a8428",
    "templateName": "FirstAppOrServicePrincipalCredential.yaml",
    "validationFailReason": "Since the content moved to new location, created dummy file with guidence for redirecting the customers to new location"
  },
  {
    "id": "0b130033-bd5a-48c4-b606-84a8614ff3c0",
    "templateName": "MailPermissionsAddedToApplication.yaml",
    "validationFailReason": "Since the content moved to new location, created dummy file with guidence for redirecting the customers to new location"
  },
  {
    "id": "f13f3c0d-7e04-4de3-a737-f929871fb2b1",
    "templateName": "MaliciousOAuthApp_O365AttackToolkit.yaml",
    "validationFailReason": "Since the content moved to new location, created dummy file with guidence for redirecting the customers to new location"
  },
  {
    "id": "e8f33204-9e18-4df0-8ff7-aeb35947c67d",
    "templateName": "MaliciousOAuthApp_PwnAuth.yaml",
    "validationFailReason": "Since the content moved to new location, created dummy file with guidence for redirecting the customers to new location"
  },
  {
    "id": "0f670e09-32aa-4943-bf48-8855645d6af0",
    "templateName": "MultipleAdmin_membership_removals_from_NewAdmin.yaml",
    "validationFailReason": "Since the content moved to new location, created dummy file with guidence for redirecting the customers to new location"
  },
  {
    "id": "97faa5fe-b9a1-45f4-8981-8fd57a67a5e2",
    "templateName": "NewAppOrServicePrincipalCredential.yaml",
    "validationFailReason": "Since the content moved to new location, created dummy file with guidence for redirecting the customers to new location"
  },
  {
    "id": "e7b9ea73-1980-4318-96a6-da559486664b",
    "templateName": "NRT_ADFSDomainTrustMods.yaml",
    "validationFailReason": "Since the content moved to new location, created dummy file with guidence for redirecting the customers to new location"
  },
  {
    "id": "a43ba78f-ba8d-4918-b578-257bf17bd096",
    "templateName": "NRT_NewAppOrServicePrincipalCredential.yaml",
    "validationFailReason": "Since the content moved to new location, created dummy file with guidence for redirecting the customers to new location"
  },
  {
    "id": "c199378e-51d8-4e55-9e30-426b0c7e1452",
    "templateName": "NRT_PIMElevationRequestRejected.yaml",
    "validationFailReason": "Since the content moved to new location, created dummy file with guidence for redirecting the customers to new location"
  },
  {
    "id": "7d237897-ac1b-4e59-b73e-f2f22c23a2bc",
    "templateName": "NRT_PrivlegedRoleAssignedOutsidePIM.yaml",
    "validationFailReason": "Since the content moved to new location, created dummy file with guidence for redirecting the customers to new location"
  },
  {
    "id": "0124b561-b8d3-4043-b126-e2bb8904a61f",
    "templateName": "NRT_UseraddedtoPrivilgedGroups.yaml",
    "validationFailReason": "Since the content moved to new location, created dummy file with guidence for redirecting the customers to new location"
  },
  {
    "id": "852fd76e-ca5b-4889-93b1-0762f4f005a7",
    "templateName": "PIMElevationRequestRejected.yaml",
    "validationFailReason": "Since the content moved to new location, created dummy file with guidence for redirecting the customers to new location"
  },
  {
    "id": "d4cc3972-25a8-47a6-b1c7-70bbda67ee73",
    "templateName": "PrivlegedRoleAssignedOutsidePIM.yaml",
    "validationFailReason": "Since the content moved to new location, created dummy file with guidence for redirecting the customers to new location"
  },
  {
    "id": "81eaf5bf-3a30-4aa2-af0f-f8ef523e0f32",
    "templateName": "RareApplicationConsent.yaml",
    "validationFailReason": "Since the content moved to new location, created dummy file with guidence for redirecting the customers to new location"
  },
  {
    "id": "e9b4f1f5-d8eb-4e0c-83ff-e5d75642cfad",
    "templateName": "SuspiciousOAuthApp_OfflineAccess.yaml",
    "validationFailReason": "Since the content moved to new location, created dummy file with guidence for redirecting the customers to new location"
  },
  {
    "id": "f30361cb-373a-4bb7-93a0-7060572f82fb",
    "templateName": "SuspiciousServicePrincipalcreationactivity.yaml",
    "validationFailReason": "Since the content moved to new location, created dummy file with guidence for redirecting the customers to new location"
  },
  {
    "id": "9e89f397-7ced-4896-8006-1fea53bd0885",
    "templateName": "UseraddedtoPrivilgedGroups.yaml",
    "validationFailReason": "Since the content moved to new location, created dummy file with guidence for redirecting the customers to new location"
  },
  {
    "id": "8df409b7-fc2a-44ab-8d23-97674c58d5d9",
    "templateName": "UserAssignedPrivilegedRole.yaml",
    "validationFailReason": "Since the content moved to new location, created dummy file with guidence for redirecting the customers to new location"
  },
  {
    "id": "649c81c2-0388-40ca-80b1-868d9df2ed9b",
    "templateName": "AuthenticationMethodsChangedforPrivilegedAccount.yaml",
    "validationFailReason": "Since the content moved to new location, created dummy file with guidence for redirecting the customers to new location"
  },
  {
    "id": "9458956f-1489-45f8-a0e0-f9eab679f225",
    "templateName": "PrivilegedAccountsSigninFailureSpikes.yaml",
    "validationFailReason": "Since the content moved to new location, created dummy file with guidence for redirecting the customers to new location"
  },
  {
    "id": "04388176-79ac-4d52-87c0-ab597b33e9a7",
    "templateName": "UnusualGuestActivity.yaml",
    "validationFailReason": "Since the content moved to new location, created dummy file with guidence for redirecting the customers to new location"
  },
  {
    "id": "7820558f-caae-4436-9f98-a51cde2d6154",
    "templateName": "ADFSSignInLogsPasswordSpray.yaml",
    "validationFailReason": "Since the content moved to new location, created dummy file with guidence for redirecting the customers to new location"
  },
  {
    "id": "0269c54a-8ec8-4f92-8948-da4c9fe6521f",
    "templateName": "AnomalousUserAppSigninLocationIncrease-detection.yaml",
    "validationFailReason": "Since the content moved to new location, created dummy file with guidence for redirecting the customers to new location"
  },
  {
    "id": "00000003-0000-0000-c000-000000000000",
    "templateName": "AzureAADPowerShellAnomaly.yaml",
    "validationFailReason": "Since the content moved to new location, created dummy file with guidence for redirecting the customers to new location"
  },
  {
    "id": "71D86715-5596-4529-9B13-DA13A5DE5B63",
    "templateName": "AzurePortalSigninfromanotherAzureTenant.yaml",
    "validationFailReason": "Since the content moved to new location, created dummy file with guidence for redirecting the customers to new location"
  },
  {
    "id": "01cc337d-a5e6-4a0f-b65d-6908cdbb8166",
    "templateName": "BruteForceCloudPC.yaml",
    "validationFailReason": "Since the content moved to new location, created dummy file with guidence for redirecting the customers to new location"
  },
  {
    "id": "e59d1916-19b2-4ddb-a6f7-dc6c4a252e30",
    "templateName": "BypassCondAccessRule.yaml",
    "validationFailReason": "Since the content moved to new location, created dummy file with guidence for redirecting the customers to new location"
  },
  {
    "id": "de67574e-790f-44a6-9ca0-92ebfa48817f",
    "templateName": "DisabledAccountSigninsAcrossManyApplications.yaml",
    "validationFailReason": "Since the content moved to new location, created dummy file with guidence for redirecting the customers to new location"
  },
  {
    "id": "87459d4d-6d12-4730-ba17-1a017fdb2774",
    "templateName": "DistribPassCrackAttempt.yaml",
    "validationFailReason": "Since the content moved to new location, created dummy file with guidence for redirecting the customers to new location"
  },
  {
    "id": "4bcf5724-c348-4f89-999a-f937f2246020",
    "templateName": "ExplicitMFADeny.yaml",
    "validationFailReason": "Since the content moved to new location, created dummy file with guidence for redirecting the customers to new location"
  },
  {
    "id": "149c628b-7ae8-421a-9ef9-76d30d57d7a5",
    "templateName": "FailedLogonToAzurePortal.yaml",
    "validationFailReason": "Since the content moved to new location, created dummy file with guidence for redirecting the customers to new location"
  },
  {
    "id": "f8100782-cb35-466b-831a-72ef4c53edfd",
    "templateName": "MFARejectedbyUser.yaml",
    "validationFailReason": "Since the content moved to new location, created dummy file with guidence for redirecting the customers to new location"
  },
  {
    "id": "f33e8879-bd6e-4313-9ffc-f3d43c74c41e",
    "templateName": "NRT_MFARejectedbyUser.yaml",
    "validationFailReason": "Since the content moved to new location, created dummy file with guidence for redirecting the customers to new location"
  },
  {
    "id": "15022eca-c933-4c3b-9e25-650c915df33c",
    "templateName": "SeamlessSSOPasswordSpray.yaml",
    "validationFailReason": "Since the content moved to new location, created dummy file with guidence for redirecting the customers to new location"
  },
  {
    "id": "5dab366d-efcb-422f-8b63-f91d688d8f28",
    "templateName": "SigninAttemptsByIPviaDisabledAccounts.yaml",
    "validationFailReason": "Since the content moved to new location, created dummy file with guidence for redirecting the customers to new location"
  },
  {
    "id": "fbc7167c-c6c9-4689-932a-affe3123de87",
    "templateName": "SigninBruteForce-AzurePortal.yaml",
    "validationFailReason": "Since the content moved to new location, created dummy file with guidence for redirecting the customers to new location"
  },
  {
    "id": "67bf9e2f-5454-4a95-95ae-28930915eb24",
    "templateName": "SigninPasswordSpray.yaml",
    "validationFailReason": "Since the content moved to new location, created dummy file with guidence for redirecting the customers to new location"
  },
  {
    "id": "f37ad409-e70d-4852-8996-7e0726015620",
    "templateName": "SuccessThenFail_DiffIP_SameUserandApp.yaml",
    "validationFailReason": "Since the content moved to new location, created dummy file with guidence for redirecting the customers to new location"
  },
  {
    "id": "0a148944-dbbb-454f-a032-48ef02d0a0d7",
    "templateName": "UserAccounts-CABlockedSigninSpikes.yaml",
>>>>>>> 90668a50
    "validationFailReason": "Since the content moved to new location, created dummy file with guidence for redirecting the customers to new location"
  }
]<|MERGE_RESOLUTION|>--- conflicted
+++ resolved
@@ -205,10 +205,10 @@
     "validationFailReason": "Since the content moved to new location, created dummy file with guidence for redirecting the customers to new location"
   },
   {
-<<<<<<< HEAD
     "id": "61e1b765-da84-47a5-adb3-ace3ae7f2937",
-    "templateName": "SeveralDenyActionsRegistered.yaml",
-=======
+    "templateName": "SeveralDenyActionsRegistered.yaml"
+  },
+  {
     "id": "dbba4298-45b2-4ded-887f-874632a701b4",
     "templateName": "AccountCreatedandDeletedinShortTimeframe.yaml",
     "validationFailReason": "Since the content moved to new location, created dummy file with guidence for redirecting the customers to new location"
@@ -436,7 +436,6 @@
   {
     "id": "0a148944-dbbb-454f-a032-48ef02d0a0d7",
     "templateName": "UserAccounts-CABlockedSigninSpikes.yaml",
->>>>>>> 90668a50
     "validationFailReason": "Since the content moved to new location, created dummy file with guidence for redirecting the customers to new location"
   }
 ]