--- conflicted
+++ resolved
@@ -1170,16 +1170,12 @@
     "validationFailReason": "Since the content moved to new location, created dummy file with guidence for redirecting the customers to new location"
   },
   {
-<<<<<<< HEAD
     "id": "4f971586-9624-429b-80c4-3c0c940c1962",
-=======
-    "id": "c0288d87-0665-496d-aff1-d6f6c6ada3c4",
->>>>>>> fb954398
+
     "templateName": "AzureWAFmatching_log4j_vuln.yaml",
     "validationFailReason": "Since the content moved to new location, created dummy file with guidence for redirecting the customers to new location"
   },
   {
-<<<<<<< HEAD
     "id": "85695071-6425-4ebf-a2f9-e7a827569848",
     "templateName": "Log4jVulnerableMachines.yaml",
     "validationFailReason": "Since the content moved to new location, created dummy file with guidence for redirecting the customers to new location"
@@ -1191,19 +1187,7 @@
   },
   {
     "id": "939d1daa-9ee5-43ae-ae96-12c30c41e528",
-=======
-    "id": "8fb23d17-aaf1-4b66-bd2c-54d9295f4caa",
-    "templateName": "Log4J_IPIOC_Dec112021.yaml",
-    "validationFailReason": "Since the content moved to new location, created dummy file with guidence for redirecting the customers to new location"
-  },
-  {
-    "id": "f867a704-0801-48c8-88bd-242828be2b73",
-    "templateName": "Log4jVulnerableMachines.yaml",
-    "validationFailReason": "Since the content moved to new location, created dummy file with guidence for redirecting the customers to new location"
-  },
-  {
-    "id": "6d7e0658-0000-4dda-9d48-b3485f31ce71",
->>>>>>> fb954398
+
     "templateName": "UserAgentSearch_log4j.yaml",
     "validationFailReason": "Since the content moved to new location, created dummy file with guidence for redirecting the customers to new location"
   },
