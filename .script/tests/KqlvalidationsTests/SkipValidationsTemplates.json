[
  {
    "id": "09c49590-4e9d-4da9-a34d-17222d0c9e7e",
    "templateName": "PotentiallyHarmfulFileTypes.yaml",
    "validationFailReason": "The name '_GetWatchList' does not refer to any known function"
  },
  {
    "id": "ef895ada-e8e8-4cf0-9313-b1ab67fab69f",
    "templateName": "AuthenticationAttemptfromNewCountry.yaml",
    "validationFailReason": "The name 'city' does not refer to any known column, table, variable or function."
  },
  {
    "id": "84cccc86-5c11-4b3a-aca6-7c8f738ed0f7",
    "templateName": "AuthenticationAttemptfromNewCountry.yaml",
    "validationFailReason": "The name 'displayName' does not refer to any known column, table, variable or function."
  },
  {
    "id": "009b9bae-23dd-43c4-bcb9-11c4ba7c784a",
    "templateName": "AuthenticationAttemptfromNewCountry.yaml",
    "validationFailReason": "The name 'displayName' does not refer to any known column, table, variable or function."
  },
  {
    "id": "dd78a122-d377-415a-afe9-f22e08d2112c",
    "templateName": "AuthenticationAttemptfromNewCountry.yaml",
    "validationFailReason": "The name 'displayName' does not refer to any known column, table, variable or function."
  },
  {
    "id": "b6685757-3ed1-4b05-a5bd-absdcdjde783",
    "templateName": "ThisisOldPath.yaml",
    "validationFailReason": "This is a test for re-direction."
  },
  {
    "id": "3b446b66-acec-4cf8-9048-179eed4c81d5",
    "templateName": "AVSpringShell.yaml",
    "validationFailReason": "Since the content moved to new location, created dummy file with guidence for redirecting the customers to new location"
  },
  {
    "id": "8a20a6ab-da88-4634-b8a2-d026b7c940ff",
    "templateName": "AVTarrask.yaml",
    "validationFailReason": "Since the content moved to new location, created dummy file with guidence for redirecting the customers to new location"
  },
  {
    "id": "af6890bb-f364-4089-ab6a-2ec97ab8b46e",
    "templateName": "AVdetectionsrelatedtoUkrainebasedthreats.yaml",
    "validationFailReason": "Since the content moved to new location, created dummy file with guidence for redirecting the customers to new location"
  },
  {
    "id": "30b19d44-fe51-4626-9444-1fd1cd5e2ac4",
    "templateName": "PotentialBuildProcessCompromiseMDE.yaml",
    "validationFailReason": "Since the content moved to new location, created dummy file with guidence for redirecting the customers to new location"
  },
  {
    "id": "113c5614-cfab-4a58-9f63-9e189cd1e01f",
    "templateName": "SUNSPOTHashes.yaml",
    "validationFailReason": "Since the content moved to new location, created dummy file with guidence for redirecting the customers to new location"
  },
  {
    "id": "8ce98f23-4a0b-4efd-ab0f-a1d06fcc94f4",
    "templateName": "SolarWinds_SUNBURST_&_SUPERNOVA_File-IOCs.yaml",
    "validationFailReason": "Since the content moved to new location, created dummy file with guidence for redirecting the customers to new location"
  },
  {
    "id": "92dc16d9-efbd-4409-9f5d-54072d9e66b3",
    "templateName": "SolarWinds_SUNBURST_Network-IOCs.yaml",
    "validationFailReason": "Since the content moved to new location, created dummy file with guidence for redirecting the customers to new location"
  },
  {
    "id": "3755058f-8d97-4fca-b543-603d56c6fd30",
    "templateName": "SolarWinds_TEARDROP_Process-IOCs.yaml",
    "validationFailReason": "Since the content moved to new location, created dummy file with guidence for redirecting the customers to new location"
  },
  {
    "id": "bca035b7-7292-4145-ae8b-b7216bec9dd1",
    "templateName": "vimNetworkSessionMicrosoftMD4IoT.yaml",
    "validationFailReason": "The name 'LocalPort' does not refer to any known column, table, variable or function."
  },
  {
    "id": "29e99017-e28d-47be-8b9a-c8c711f8a903",
    "templateName": "NRT_AuthenticationMethodsChangedforVIPUsers.yaml",
    "validationFailReason": "The name 'User Principal Name' does not refer to any known column, table, variable or function"
  },
  {
    "id": "078a6526-e94e-4cf1-a08e-83bc0186479f",
    "templateName": "Anomalous AAD Account Manipulation.yaml",
    "validationFailReason": "Since the content moved to new location, created dummy file guidence for redirecting the customers to new location"
  },
  {
    "id": "6a497dfd-f4a5-4a60-949a-10ce6f505d3e",
    "templateName": "Anomalous Account Creation.yaml",
    "validationFailReason": "Since the content moved to new location, created dummy file guidence for redirecting the customers to new location"
  },
  {
    "id": "99288c08-226f-4e64-a12d-dc0a442c352d",
    "templateName": "Anomalous Activity Role Assignment.yaml",
    "validationFailReason": "Since the content moved to new location, created dummy file guidence for redirecting the customers to new location"
  },
  {
    "id": "2efb0c20-be16-45b7-b041-7e327a129976",
    "templateName": "Anomalous Code Execution.yaml",
    "validationFailReason": "Since the content moved to new location, created dummy file guidence for redirecting the customers to new location"
  },
  {
    "id": "0a8a8406-d216-4152-aa6e-778c4bfdd098",
    "templateName": "Anomalous Data Access.yaml",
    "validationFailReason": "Since the content moved to new location, created dummy file guidence for redirecting the customers to new location"
  },
  {
    "id": "0a4e446e-d702-441f-86f6-7e00b2b6b1df",
    "templateName": "Anomalous Defensive Mechanism Modification.yaml",
    "validationFailReason": "Since the content moved to new location, created dummy file guidence for redirecting the customers to new location"
  },
  {
    "id": "1db55a1c-3fcd-4bcb-9b6a-e05599aab7a4",
    "templateName": "Anomalous Failed Logon.yaml",
    "validationFailReason": "Since the content moved to new location, created dummy file guidence for redirecting the customers to new location"
  },
  {
    "id": "c590840f-1861-4a94-8bb2-e1b1e7b0a569",
    "templateName": "Anomalous Geo Location Logon.yaml",
    "validationFailReason": "Since the content moved to new location, created dummy file guidence for redirecting the customers to new location"
  },
  {
    "id": "8f7736c0-dc94-44f1-bdea-aa96581af8c7",
    "templateName": "Anomalous Login to Devices.yaml",
    "validationFailReason": "Since the content moved to new location, created dummy file guidence for redirecting the customers to new location"
  },
  {
    "id": "ab649c21-f9db-4dc8-a06e-84833203091a",
    "templateName": "Anomalous Password Reset.yaml",
    "validationFailReason": "Since the content moved to new location, created dummy file guidence for redirecting the customers to new location"
  },
  {
    "id": "805a56c5-8e80-4aea-b8ff-8e2e87d528b9",
    "templateName": "Anomalous RDP Activity.yaml",
    "validationFailReason": "Since the content moved to new location, created dummy file guidence for redirecting the customers to new location"
  },
  {
    "id": "8ab2722f-cb3d-4f2c-b59a-59f50d3143a6",
    "templateName": "Anomalous Resource Access.yaml",
    "validationFailReason": "Since the content moved to new location, created dummy file guidence for redirecting the customers to new location"
  },
  {
    "id": "c82d43a4-edac-4ebe-98d5-3b907907d0f9",
    "templateName": "Anomalous Role Assignment.yaml",
    "validationFailReason": "Since the content moved to new location, created dummy file guidence for redirecting the customers to new location"
  },
  {
    "id": "683b103c-7d37-4136-b33f-53d52400098a",
    "templateName": "Anomalous Sign-in Activity.yaml",
    "validationFailReason": "Since the content moved to new location, created dummy file guidence for redirecting the customers to new location"
  },
  {
    "id": "96c8f92e-a617-4158-94ea-dea51557b40e",
    "templateName": "ActiniumAVHits.yaml",
    "validationFailReason": "Since the content moved to new location, created dummy file with guidence for redirecting the customers to new location"
  },
  {
    "id": "089e2363-8a7a-4899-9ac4-23fcad3104c1",
    "templateName": "HighNumberofVulnDetectedV2.yaml",
    "validationFailReason": "Since the content moved to new location, created dummy file with guidence for redirecting the customers to new location"
  },
  {
    "id": "da498ea0-f3bd-437f-9f36-eaf5ba5e0a6c",
    "templateName": "NewHighSeverityVulnDetectedAcrossMulitpleHostsV2.yaml",
    "validationFailReason": "Since the content moved to new location, created dummy file with guidence for redirecting the customers to new location"
  },
  {
    "id": "61e1b765-da84-47a5-adb3-ace3ae7f2937",
    "templateName": "SeveralDenyActionsRegistered.yaml",
    "validationFailReason": "Since the content moved to new location, created dummy file with guidence for redirecting the customers to new location"
  },
  {
    "id": "dbba4298-45b2-4ded-887f-874632a701b4",
    "templateName": "AccountCreatedandDeletedinShortTimeframe.yaml",
    "validationFailReason": "Since the content moved to new location, created dummy file with guidence for redirecting the customers to new location"
  },
  {
    "id": "1116337d-c2dd-4e58-9e5b-afd6bfcb51c1",
    "templateName": "AccountCreatedDeletedByNonApprovedUser.yaml",
    "validationFailReason": "Since the content moved to new location, created dummy file with guidence for redirecting the customers to new location"
  },
  {
    "id": "70838318-445a-4366-9434-6593f5082c59",
    "templateName": "ADFSDomainTrustMods.yaml",
    "validationFailReason": "Since the content moved to new location, created dummy file with guidence for redirecting the customers to new location"
  },
  {
    "id": "eff0c910-6a13-4bc1-b3c4-1b4b2d285e67",
    "templateName": "AdminPromoAfterRoleMgmtAppPermissionGrant.yaml",
    "validationFailReason": "Since the content moved to new location, created dummy file with guidence for redirecting the customers to new location"
  },
  {
    "id": "396c2909-7489-4b87-95a9-1429ab40ad96",
    "templateName": "AzureADRoleManagementPermissionGrant.yaml",
    "validationFailReason": "Since the content moved to new location, created dummy file with guidence for redirecting the customers to new location"
  },
  {
    "id": "15535fa9-4262-4e76-bbe7-792b57da9331",
    "templateName": "BulkChangestoPrivilegedAccountPermissions.yaml",
    "validationFailReason": "Since the content moved to new location, created dummy file with guidence for redirecting the customers to new location"
  },
  {
    "id": "ffb7b057-a1de-4604-bee8-22518c0b8bb3",
    "templateName": "CredentialAddedAfterAdminConsent.yaml",
    "validationFailReason": "Since the content moved to new location, created dummy file with guidence for redirecting the customers to new location"
  },
  {
    "id": "902ec8be-b89c-45a9-bf40-28407c8a8428",
    "templateName": "FirstAppOrServicePrincipalCredential.yaml",
    "validationFailReason": "Since the content moved to new location, created dummy file with guidence for redirecting the customers to new location"
  },
  {
    "id": "0b130033-bd5a-48c4-b606-84a8614ff3c0",
    "templateName": "MailPermissionsAddedToApplication.yaml",
    "validationFailReason": "Since the content moved to new location, created dummy file with guidence for redirecting the customers to new location"
  },
  {
    "id": "f13f3c0d-7e04-4de3-a737-f929871fb2b1",
    "templateName": "MaliciousOAuthApp_O365AttackToolkit.yaml",
    "validationFailReason": "Since the content moved to new location, created dummy file with guidence for redirecting the customers to new location"
  },
  {
    "id": "e8f33204-9e18-4df0-8ff7-aeb35947c67d",
    "templateName": "MaliciousOAuthApp_PwnAuth.yaml",
    "validationFailReason": "Since the content moved to new location, created dummy file with guidence for redirecting the customers to new location"
  },
  {
    "id": "0f670e09-32aa-4943-bf48-8855645d6af0",
    "templateName": "MultipleAdmin_membership_removals_from_NewAdmin.yaml",
    "validationFailReason": "Since the content moved to new location, created dummy file with guidence for redirecting the customers to new location"
  },
  {
    "id": "97faa5fe-b9a1-45f4-8981-8fd57a67a5e2",
    "templateName": "NewAppOrServicePrincipalCredential.yaml",
    "validationFailReason": "Since the content moved to new location, created dummy file with guidence for redirecting the customers to new location"
  },
  {
    "id": "e7b9ea73-1980-4318-96a6-da559486664b",
    "templateName": "NRT_ADFSDomainTrustMods.yaml",
    "validationFailReason": "Since the content moved to new location, created dummy file with guidence for redirecting the customers to new location"
  },
  {
    "id": "a43ba78f-ba8d-4918-b578-257bf17bd096",
    "templateName": "NRT_NewAppOrServicePrincipalCredential.yaml",
    "validationFailReason": "Since the content moved to new location, created dummy file with guidence for redirecting the customers to new location"
  },
  {
    "id": "c199378e-51d8-4e55-9e30-426b0c7e1452",
    "templateName": "NRT_PIMElevationRequestRejected.yaml",
    "validationFailReason": "Since the content moved to new location, created dummy file with guidence for redirecting the customers to new location"
  },
  {
    "id": "7d237897-ac1b-4e59-b73e-f2f22c23a2bc",
    "templateName": "NRT_PrivlegedRoleAssignedOutsidePIM.yaml",
    "validationFailReason": "Since the content moved to new location, created dummy file with guidence for redirecting the customers to new location"
  },
  {
    "id": "0124b561-b8d3-4043-b126-e2bb8904a61f",
    "templateName": "NRT_UseraddedtoPrivilgedGroups.yaml",
    "validationFailReason": "Since the content moved to new location, created dummy file with guidence for redirecting the customers to new location"
  },
  {
    "id": "852fd76e-ca5b-4889-93b1-0762f4f005a7",
    "templateName": "PIMElevationRequestRejected.yaml",
    "validationFailReason": "Since the content moved to new location, created dummy file with guidence for redirecting the customers to new location"
  },
  {
    "id": "d4cc3972-25a8-47a6-b1c7-70bbda67ee73",
    "templateName": "PrivlegedRoleAssignedOutsidePIM.yaml",
    "validationFailReason": "Since the content moved to new location, created dummy file with guidence for redirecting the customers to new location"
  },
  {
    "id": "81eaf5bf-3a30-4aa2-af0f-f8ef523e0f32",
    "templateName": "RareApplicationConsent.yaml",
    "validationFailReason": "Since the content moved to new location, created dummy file with guidence for redirecting the customers to new location"
  },
  {
    "id": "e9b4f1f5-d8eb-4e0c-83ff-e5d75642cfad",
    "templateName": "SuspiciousOAuthApp_OfflineAccess.yaml",
    "validationFailReason": "Since the content moved to new location, created dummy file with guidence for redirecting the customers to new location"
  },
  {
    "id": "f30361cb-373a-4bb7-93a0-7060572f82fb",
    "templateName": "SuspiciousServicePrincipalcreationactivity.yaml",
    "validationFailReason": "Since the content moved to new location, created dummy file with guidence for redirecting the customers to new location"
  },
  {
    "id": "9e89f397-7ced-4896-8006-1fea53bd0885",
    "templateName": "UseraddedtoPrivilgedGroups.yaml",
    "validationFailReason": "Since the content moved to new location, created dummy file with guidence for redirecting the customers to new location"
  },
  {
    "id": "8df409b7-fc2a-44ab-8d23-97674c58d5d9",
    "templateName": "UserAssignedPrivilegedRole.yaml",
    "validationFailReason": "Since the content moved to new location, created dummy file with guidence for redirecting the customers to new location"
  },
  {
    "id": "649c81c2-0388-40ca-80b1-868d9df2ed9b",
    "templateName": "AuthenticationMethodsChangedforPrivilegedAccount.yaml",
    "validationFailReason": "Since the content moved to new location, created dummy file with guidence for redirecting the customers to new location"
  },
  {
    "id": "9458956f-1489-45f8-a0e0-f9eab679f225",
    "templateName": "PrivilegedAccountsSigninFailureSpikes.yaml",
    "validationFailReason": "Since the content moved to new location, created dummy file with guidence for redirecting the customers to new location"
  },
  {
    "id": "04388176-79ac-4d52-87c0-ab597b33e9a7",
    "templateName": "UnusualGuestActivity.yaml",
    "validationFailReason": "Since the content moved to new location, created dummy file with guidence for redirecting the customers to new location"
  },
  {
    "id": "7820558f-caae-4436-9f98-a51cde2d6154",
    "templateName": "ADFSSignInLogsPasswordSpray.yaml",
    "validationFailReason": "Since the content moved to new location, created dummy file with guidence for redirecting the customers to new location"
  },
  {
    "id": "0269c54a-8ec8-4f92-8948-da4c9fe6521f",
    "templateName": "AnomalousUserAppSigninLocationIncrease-detection.yaml",
    "validationFailReason": "Since the content moved to new location, created dummy file with guidence for redirecting the customers to new location"
  },
  {
    "id": "00000003-0000-0000-c000-000000000000",
    "templateName": "AzureAADPowerShellAnomaly.yaml",
    "validationFailReason": "Since the content moved to new location, created dummy file with guidence for redirecting the customers to new location"
  },
  {
    "id": "71D86715-5596-4529-9B13-DA13A5DE5B63",
    "templateName": "AzurePortalSigninfromanotherAzureTenant.yaml",
    "validationFailReason": "Since the content moved to new location, created dummy file with guidence for redirecting the customers to new location"
  },
  {
    "id": "01cc337d-a5e6-4a0f-b65d-6908cdbb8166",
    "templateName": "BruteForceCloudPC.yaml",
    "validationFailReason": "Since the content moved to new location, created dummy file with guidence for redirecting the customers to new location"
  },
  {
    "id": "e59d1916-19b2-4ddb-a6f7-dc6c4a252e30",
    "templateName": "BypassCondAccessRule.yaml",
    "validationFailReason": "Since the content moved to new location, created dummy file with guidence for redirecting the customers to new location"
  },
  {
    "id": "de67574e-790f-44a6-9ca0-92ebfa48817f",
    "templateName": "DisabledAccountSigninsAcrossManyApplications.yaml",
    "validationFailReason": "Since the content moved to new location, created dummy file with guidence for redirecting the customers to new location"
  },
  {
    "id": "87459d4d-6d12-4730-ba17-1a017fdb2774",
    "templateName": "DistribPassCrackAttempt.yaml",
    "validationFailReason": "Since the content moved to new location, created dummy file with guidence for redirecting the customers to new location"
  },
  {
    "id": "4bcf5724-c348-4f89-999a-f937f2246020",
    "templateName": "ExplicitMFADeny.yaml",
    "validationFailReason": "Since the content moved to new location, created dummy file with guidence for redirecting the customers to new location"
  },
  {
    "id": "149c628b-7ae8-421a-9ef9-76d30d57d7a5",
    "templateName": "FailedLogonToAzurePortal.yaml",
    "validationFailReason": "Since the content moved to new location, created dummy file with guidence for redirecting the customers to new location"
  },
  {
    "id": "f8100782-cb35-466b-831a-72ef4c53edfd",
    "templateName": "MFARejectedbyUser.yaml",
    "validationFailReason": "Since the content moved to new location, created dummy file with guidence for redirecting the customers to new location"
  },
  {
    "id": "f33e8879-bd6e-4313-9ffc-f3d43c74c41e",
    "templateName": "NRT_MFARejectedbyUser.yaml",
    "validationFailReason": "Since the content moved to new location, created dummy file with guidence for redirecting the customers to new location"
  },
  {
    "id": "15022eca-c933-4c3b-9e25-650c915df33c",
    "templateName": "SeamlessSSOPasswordSpray.yaml",
    "validationFailReason": "Since the content moved to new location, created dummy file with guidence for redirecting the customers to new location"
  },
  {
    "id": "5dab366d-efcb-422f-8b63-f91d688d8f28",
    "templateName": "SigninAttemptsByIPviaDisabledAccounts.yaml",
    "validationFailReason": "Since the content moved to new location, created dummy file with guidence for redirecting the customers to new location"
  },
  {
    "id": "fbc7167c-c6c9-4689-932a-affe3123de87",
    "templateName": "SigninBruteForce-AzurePortal.yaml",
    "validationFailReason": "Since the content moved to new location, created dummy file with guidence for redirecting the customers to new location"
  },
  {
    "id": "67bf9e2f-5454-4a95-95ae-28930915eb24",
    "templateName": "SigninPasswordSpray.yaml",
    "validationFailReason": "Since the content moved to new location, created dummy file with guidence for redirecting the customers to new location"
  },
  {
    "id": "f37ad409-e70d-4852-8996-7e0726015620",
    "templateName": "SuccessThenFail_DiffIP_SameUserandApp.yaml",
    "validationFailReason": "Since the content moved to new location, created dummy file with guidence for redirecting the customers to new location"
  },
  {
    "id": "0a148944-dbbb-454f-a032-48ef02d0a0d7",
    "templateName": "UserAccounts-CABlockedSigninSpikes.yaml",
    "validationFailReason": "Since the content moved to new location, created dummy file with guidence for redirecting the customers to new location"
  },
  {
    "id": "d0d9aa03-561a-4855-b386-99a858259404",
    "templateName": "WAF_log4j_vulnerability.yaml",
    "validationFailReason": "Since the content moved to new location, created dummy file with guidence for redirecting the customers to new location"
  },
  {
    "id": "06b7ca56-3869-4b7a-93b3-a0502e1c22b1",
    "templateName": "NetworkConnectionToNewExternalLDAPServer.yaml",
    "validationFailReason": "Since the content moved to new location, created dummy file with guidence for redirecting the customers to new location"
  },
  {
    "id": "d2e78738-1ae7-4453-baf4-3ec7142e0534",
    "templateName": "NetworkConnectionldap_log4j.yaml",
    "validationFailReason": "Since the content moved to new location, created dummy file with guidence for redirecting the customers to new location"
  },
  {
    "id": "cb637bc8-03e5-4c69-85c9-02fb36cf2e0c",
    "templateName": "Apache_log4j_Vulnerability.yaml",
    "validationFailReason": "Since the content moved to new location, created dummy file with guidence for redirecting the customers to new location"
  },
  {
    "id": "82cd9228-c724-4dfd-a14b-96af4af8974e",
    "templateName": "Base64_Download_Activity.yaml",
    "validationFailReason": "Since the content moved to new location, created dummy file with guidence for redirecting the customers to new location"
  },
  {
    "id": "e92cb2cb-6475-4984-8553-90d3f92f0a09",
    "templateName": "Container_Miner_Activity.yaml",
    "validationFailReason": "Since the content moved to new location, created dummy file with guidence for redirecting the customers to new location"
  },
  {
    "id": "7f220c5b-677e-44a1-9b50-56c03b208b85",
    "templateName": "Firewall_Disable_Activity.yaml",
    "validationFailReason": "Since the content moved to new location, created dummy file with guidence for redirecting the customers to new location"
  },
  {
    "id": "6bb091a5-ddda-419f-bc69-684a7a2b5945",
    "templateName": "Linux_Toolkit_Detected.yaml",
    "validationFailReason": "Since the content moved to new location, created dummy file with guidence for redirecting the customers to new location"
  },
  {
    "id": "df0add0f-de42-4099-9657-34ae9de7a7f8",
    "templateName": "Process_Termination_Activity.yaml",
    "validationFailReason": "Since the content moved to new location, created dummy file with guidence for redirecting the customers to new location"
  },
  {
    "id": "9700f1da-7b1c-4702-820e-9c9ec8f2ec55",
    "templateName": "Suspicious_ShellScript_Activity.yaml",
    "validationFailReason": "Since the content moved to new location, created dummy file with guidence for redirecting the customers to new location"
  },
  {
    "id": "7916a17d-d1d1-4ede-af52-46de56a4c467",
    "templateName": "ChiaCryptoMining_WindowsEvent.yaml",
    "validationFailReason": "Since the content moved to new location, created dummy file with guidence for redirecting the customers to new location"
  },
  {
    "id": "5c798a48-df20-4cc0-8b56-1e0878be29b0",
    "templateName": "SOURGUM_IOC_WindowsEvent.yaml",
    "validationFailReason": "Since the content moved to new location, created dummy file with guidence for redirecting the customers to new location"
  },
  {
    "id": "45a4ea87-ee44-4244-b9d6-b530d5c46938",
    "templateName": "AdditionalFilesUploadedByActor.yaml",
    "validationFailReason": "Since the content moved to new location, created dummy file with guidence for redirecting the customers to new location"
  },
  {
    "id": "c81732c7-d46d-4349-b8e3-4a2af143c983",
    "templateName": "KeyVaultSensitiveOperations.yaml",
    "validationFailReason": "Since the content moved to new location, created dummy file with guidence for redirecting the customers to new location"
  },
  {
    "id": "8cae6e77-e04e-42ce-b5cb-50d82bce26b1",
    "templateName": "KeyvaultMassSecretRetrieval.yaml",
    "validationFailReason": "Since the content moved to new location, created dummy file with guidence for redirecting the customers to new location"
  },
  {
    "id": "34c25eeb-7365-4037-a03b-70763ff65281",
    "templateName": "NRT_KeyVaultSensitiveOperations.yaml",
    "validationFailReason": "Since the content moved to new location, created dummy file with guidence for redirecting the customers to new location"
  },
  {
    "id": "509e4652-da8d-478d-a730-e9d4a1996ca4",
    "templateName": "TimeSeriesKeyvaultAccessAnomaly.yaml",
    "validationFailReason": "Since the content moved to new location, created dummy file with guidence for redirecting the customers to new location"
  },
  {
    "id": "fa6cfcf1-b267-46d4-b348-ae7870325507",
    "templateName": "CorrelateIPC_Unfamiliar-Atypical.yaml",
    "validationFailReason": "Since the content moved to new location, created dummy file with guidence for redirecting the customers to new location"
  },
  {
    "id": "2fef12fe-e61e-4af1-a286-d54ec47ae370",
    "templateName": "ADOAgentPoolCreatedDeleted.yaml",
    "validationFailReason": "Since the content moved to new location, created dummy file with guidence for redirecting the customers to new location"
  },
  {
    "id": "3da2706a-7dcb-4123-98f3-f849322229a1",
    "templateName": "ADOAuditStreamDisabled.yaml",
    "validationFailReason": "Since the content moved to new location, created dummy file with guidence for redirecting the customers to new location"
  },
  {
    "id": "c6e0943c-8095-471b-9caa-94ed9bd5b56f",
    "templateName": "ADONewExtensionAdded.yaml",
    "validationFailReason": "Since the content moved to new location, created dummy file with guidence for redirecting the customers to new location"
  },
  {
    "id": "75b439d0-1a23-4e87-9f45-176134263085",
    "templateName": "ADOPATUsedWithBrowser.yaml",
    "validationFailReason": "Since the content moved to new location, created dummy file with guidence for redirecting the customers to new location"
  },
  {
    "id": "460cceba-d28e-4265-be52-18481dbc7ff6",
    "templateName": "ADOPipelineModifiedbyNewUser.yaml",
    "validationFailReason": "Since the content moved to new location, created dummy file with guidence for redirecting the customers to new location"
  },
  {
    "id": "b05379de-a21e-4b1c-b4c3-672a14e5f1b3",
    "templateName": "ADORetentionReduced.yaml",
    "validationFailReason": "Since the content moved to new location, created dummy file with guidence for redirecting the customers to new location"
  },
  {
    "id": "8b964449-8d63-4718-afa3-5c79cbd3a9f5",
    "templateName": "ADOSecretNotSecured.yaml",
    "validationFailReason": "Since the content moved to new location, created dummy file with guidence for redirecting the customers to new location"
  },
  {
    "id": "43fb0b13-5a51-44f6-8a2b-a24ab642436b",
    "templateName": "ADOVariableModifiedByNewUser.yaml",
    "validationFailReason": "Since the content moved to new location, created dummy file with guidence for redirecting the customers to new location"
  },
  {
    "id": "d78e9b71-ca67-47a5-9a75-34f681074893",
    "templateName": "AzDOAdminGroupAdditions.yaml",
    "validationFailReason": "Since the content moved to new location, created dummy file with guidence for redirecting the customers to new location"
  },
  {
    "id": "f9d3041f-cb05-47b6-82c5-a0a82d51b8b7",
    "templateName": "AzDOHistoricPrPolicyBypassing.yaml",
    "validationFailReason": "Since the content moved to new location, created dummy file with guidence for redirecting the customers to new location"
  },
  {
    "id": "87fa4676-4fd4-430b-b158-3a5fd68cb7d6",
    "templateName": "AzDOHistoricServiceConnectionAdds.yaml",
    "validationFailReason": "Since the content moved to new location, created dummy file with guidence for redirecting the customers to new location"
  },
  {
    "id": "925f5fa0-179c-412f-8604-64f910f8bafd",
    "templateName": "AzDOPatSessionMisuse.yaml",
    "validationFailReason": "Since the content moved to new location, created dummy file with guidence for redirecting the customers to new location"
  },
  {
    "id": "02e7248e-c278-4c80-b3ed-9e8bfc9e9393",
    "templateName": "AzDOPipelineCreatedDeletedOneDay.yaml",
    "validationFailReason": "Since the content moved to new location, created dummy file with guidence for redirecting the customers to new location"
  },
  {
    "id": "2020b50a-64b5-42cc-811b-70426841d7bf",
    "templateName": "AzDOServiceConnectionUsage.yaml",
    "validationFailReason": "Since the content moved to new location, created dummy file with guidence for redirecting the customers to new location"
  },
  {
    "id": "ea428211-e04e-4709-9d75-7064f8150bfe",
    "templateName": "ExternalUpstreamSourceAddedtoAzureDevOpsFeed.yaml",
    "validationFailReason": "Since the content moved to new location, created dummy file with guidence for redirecting the customers to new location"
  },
  {
    "id": "1d62399b-90f0-44e2-9ef4-cf8dd6209c31",
    "templateName": "NewAgentAddedToPoolbyNewUserorofNewOS.yaml",
    "validationFailReason": "Since the content moved to new location, created dummy file with guidence for redirecting the customers to new location"
  },
  {
    "id": "13045624-b966-41ba-823f-f1e9bddc0cbe",
    "templateName": "NewPAPCAPCASaddedtoADO.yaml",
    "validationFailReason": "Since the content moved to new location, created dummy file with guidence for redirecting the customers to new location"
  },
  {
    "id": "c12f4d6e-b76c-4294-868d-3c058e005269",
    "templateName": "NRT_ADOAuditStreamDisable.yaml",
    "validationFailReason": "Since the content moved to new location, created dummy file with guidence for redirecting the customers to new location"
  },
  {
    "id": "db57233e-c058-4a5b-b609-ebe96c336e63",
    "templateName": "AAD Conditional Access Disabled.yaml",
    "validationFailReason": "Since the content moved to new location, created dummy file with guidence for redirecting the customers to new location"
  },
  {
    "id": "fab491b1-6a72-4028-95a0-8c1270933732",
    "templateName": "Addtional Org Admin Added.yaml",
    "validationFailReason": "Since the content moved to new location, created dummy file with guidence for redirecting the customers to new location"
  },
  {
    "id": "ddec3bb6-1db2-4de1-b2be-e9fe4b59c9bb",
    "templateName": "ADOBuildCheckDeleted.yaml",
    "validationFailReason": "Since the content moved to new location, created dummy file with guidence for redirecting the customers to new location"
  },
  {
    "id": "0e818400-499f-47f4-ba77-ba0f33d83818",
    "templateName": "ADOBuildDeletedAfterPipelineMod.yaml",
    "validationFailReason": "Since the content moved to new location, created dummy file with guidence for redirecting the customers to new location"
  },
  {
    "id": "733c3919-d4f9-430c-8d38-92a8f595439d",
    "templateName": "ADOInternalUpstreamPacakgeFeedAdded.yaml",
    "validationFailReason": "Since the content moved to new location, created dummy file with guidence for redirecting the customers to new location"
  },
  {
    "id": "4ed5b58e-c9e6-4b4f-9258-9e9ca42e3ce6",
    "templateName": "ADONewAgentPoolCreated.yaml",
    "validationFailReason": "Since the content moved to new location, created dummy file with guidence for redirecting the customers to new location"
  },
  {
    "id": "57bbaf80-9935-4c6f-ae2b-3c63138790dd",
    "templateName": "ADONewPackageFeedCreated.yaml",
    "validationFailReason": "Since the content moved to new location, created dummy file with guidence for redirecting the customers to new location"
  },
  {
    "id": "bec97b8f-569e-45eb-9c85-0e5ca88f6482",
    "templateName": "ADONewPATOperation.yaml",
    "validationFailReason": "Since the content moved to new location, created dummy file with guidence for redirecting the customers to new location"
  },
  {
    "id": "7f6b79cb-7201-4391-9bd3-c84ea7f97ea6",
    "templateName": "ADONewReleaseApprover.yaml",
    "validationFailReason": "Since the content moved to new location, created dummy file with guidence for redirecting the customers to new location"
  },
  {
    "id": "5cd2e5dc-e2e0-4d7f-9c94-9fe932bbd44b",
    "templateName": "ADOReleasePipelineCreated.yaml",
    "validationFailReason": "Since the content moved to new location, created dummy file with guidence for redirecting the customers to new location"
  },
  {
    "id": "83d08e81-fd3b-42e7-842b-02fb11da5350",
    "templateName": "ADOVariableCreatedDeleted.yaml",
    "validationFailReason": "Since the content moved to new location, created dummy file with guidence for redirecting the customers to new location"
  },
  {
    "id": "c56813d6-8e1e-4c36-8e54-ca18982fe60d",
    "templateName": "AzDODisplayNameSwapping.yaml",
    "validationFailReason": "Since the content moved to new location, created dummy file with guidence for redirecting the customers to new location"
  },
  {
    "id": "59ea15d5-22be-443f-9164-8a5aeaad8724",
    "templateName": "AzDOPrPolicyBypassers.yaml",
    "validationFailReason": "Since the content moved to new location, created dummy file with guidence for redirecting the customers to new location"
  },
  {
    "id": "8af62a18-d517-4ee1-a31e-5ea3814f8f9c",
    "templateName": "Guest users access enabled.yaml",
    "validationFailReason": "Since the content moved to new location, created dummy file with guidence for redirecting the customers to new location"
  },
  {
    "id": "c2548475-4695-4ad4-a915-2c6b8d5ea259",
    "templateName": "Project visibility changed to public.yaml",
    "validationFailReason": "Since the content moved to new location, created dummy file with guidence for redirecting the customers to new location"
  },
  {
    "id": "2976b248-ff39-412d-80dd-de06cf260b63",
    "templateName": "Public project created.yaml",
    "validationFailReason": "Since the content moved to new location, created dummy file with guidence for redirecting the customers to new location"
  },
  {
    "id": "f4c96c6f-79a6-4aaf-828e-2ddcf5465796",
    "templateName": "Public Projects enabled.yaml",
    "validationFailReason": "Since the content moved to new location, created dummy file with guidence for redirecting the customers to new location"
  },
  {
    "id": "ed6a0168-eb06-454d-8f8f-99c2fdd4ecd0",
    "templateName": "DNS_HighNXDomainCount_detection.yaml",
    "validationFailReason": "Since the content moved to new location, created dummy file with guidence for redirecting the customers to new location"
  },
  {
    "id": "0c672f3e-3f53-42fc-9ae0-c78efcfe54bd",
    "templateName": "DNS_HighReverseDNSCount_detection.yaml",
    "validationFailReason": "Since the content moved to new location, created dummy file with guidence for redirecting the customers to new location"
  },
  {
    "id": "ad318563-acbc-484e-8674-2b052966c09e",
    "templateName": "DNS_Miners.yaml",
    "validationFailReason": "Since the content moved to new location, created dummy file with guidence for redirecting the customers to new location"
  },
  {
    "id": "0bed3203-3659-44f6-a711-6ed53bab29db",
    "templateName": "DNS_TorProxies.yaml",
    "validationFailReason": "Since the content moved to new location, created dummy file with guidence for redirecting the customers to new location"
  },
  {
    "id": "138fab04-5d68-4ac9-9aa0-6fd260a0b089",
    "templateName": "NRT_DNS_Related_To_Mining_Pools.yaml",
    "validationFailReason": "Since the content moved to new location, created dummy file with guidence for redirecting the customers to new location"
  },
  {
    "id": "6bdfaf78-b93b-4629-8082-9f628a3129f6",
    "templateName": "DNS_CommonlyAbusedTLDs.yaml",
    "validationFailReason": "Since the content moved to new location, created dummy file with guidence for redirecting the customers to new location"
  },
  {
    "id": "ac96ee83-106e-4407-8e3b-c6b6702b735b",
    "templateName": "DNS_DomainAnomalousLookupIncrease.yaml",
    "validationFailReason": "Since the content moved to new location, created dummy file with guidence for redirecting the customers to new location"
  },
  {
    "id": "3565d81d-cccf-4e0a-ad6b-6cd53415608c",
    "templateName": "DNS_FullNameAnomalousLookupIncrease.yaml",
    "validationFailReason": "Since the content moved to new location, created dummy file with guidence for redirecting the customers to new location"
  },
  {
    "id": "cc7eba34-f268-438f-860f-e7059967e251",
    "templateName": "DNS_HighPercentNXDomainCount.yaml",
    "validationFailReason": "Since the content moved to new location, created dummy file with guidence for redirecting the customers to new location"
  },
  {
    "id": "6116c627-0aa1-4e4d-82ce-f3d86b0545e1",
    "templateName": "DNS_HighReverseDNSCount.yaml",
    "validationFailReason": "Since the content moved to new location, created dummy file with guidence for redirecting the customers to new location"
  },
  {
    "id": "f1a4a59b-fa6c-41c1-926e-0f52eb196d4b",
    "templateName": "DNS_LongURILookup.yaml",
    "validationFailReason": "Since the content moved to new location, created dummy file with guidence for redirecting the customers to new location"
  },
  {
    "id": "8c7ea0df-cd1b-4c65-bd54-926ddff85944",
    "templateName": "DNS_WannaCry.yaml",
    "validationFailReason": "Since the content moved to new location, created dummy file with guidence for redirecting the customers to new location"
  },
  {
    "id": "ef055f03-858e-496e-8029-b99c59273966",
    "templateName": "Solorigate-DNS-Pattern.yaml",
    "validationFailReason": "Since the content moved to new location, created dummy file with guidence for redirecting the customers to new location"
  },
  {
    "id": "82c41ab6-3ec7-44f8-80fd-8b829a4b390d",
    "templateName": "Solorigate-Encoded-Domain-URL.yaml",
    "validationFailReason": "Since the content moved to new location, created dummy file with guidence for redirecting the customers to new location"
  },
  {
    "id": "a7663271-964e-42da-a54f-df19d6ea4fcd",
    "templateName": "CoreBackupDeletionwithSecurityAlert.yaml",
    "validationFailReason": "Since the content moved to new location, created dummy file with guidence for redirecting the customers to new location"
  },
  {
    "id": "b4c7fb1b-17fc-43dc-b7d7-cc49a5fc48b7",
    "templateName": "ADFSDBNamedPipeConnection.yaml",
    "validationFailReason": "Since the content moved to new location, created dummy file with guidence for redirecting the customers to new location"
  },
  {
    "id": "4e909ec8-19b2-4193-9f4b-6edb254ca06d",
    "templateName": "ADFSRemoteAuthSyncConnection.yaml",
    "validationFailReason": "Since the content moved to new location, created dummy file with guidence for redirecting the customers to new location"
  },
  {
    "id": "5deb2e18-6c5a-43b7-a37d-2c66351e04bc",
    "templateName": "ADFSRemoteHTTPNetworkConnection.yaml",
    "validationFailReason": "Since the content moved to new location, created dummy file with guidence for redirecting the customers to new location"
  },
  {
    "id": "d59a5634-e1c2-4a86-8b46-24011e94e2a7",
    "templateName": "ExcessiveLogonFailures.yaml",
    "validationFailReason": "Since the content moved to new location, created dummy file with guidence for redirecting the customers to new location"
  },
  {
    "id": "964ab6fd-1ecb-4233-96a0-9646d56d0816",
    "templateName": "ExchangeOABVirtualDirectoryAttributeContainingPotentialWebshell.yaml",
    "validationFailReason": "Since the content moved to new location, created dummy file with guidence for redirecting the customers to new location"
  },
  {
    "id": "7b739379-85ed-448f-bfb2-9d7cb8ebc572",
    "templateName": "GainCodeExecutionADFSViaSMB.yaml",
    "validationFailReason": "Since the content moved to new location, created dummy file with guidence for redirecting the customers to new location"
  },
  {
    "id": "e6e43b3a-6fee-4c9d-9403-10a28b7078ab",
    "templateName": "LocalDeviceJoinInfoAndTransportKeyRegKeysAccess.yaml",
    "validationFailReason": "Since the content moved to new location, created dummy file with guidence for redirecting the customers to new location"
  },
  {
    "id": "3ee4eb8c-e134-479b-b1e5-be66077cac16",
    "templateName": "MultipleFailedFollowedBySuccess.yaml",
    "validationFailReason": "Since the content moved to new location, created dummy file with guidence for redirecting the customers to new location"
  },
  {
    "id": "31B2F340-016D-11D2-945F-00C04FB984F9",
    "templateName": "NewEXEdeployedviaDefaultDomainorDefaultDomainControllerPolicies.yaml",
    "validationFailReason": "Since the content moved to new location, created dummy file with guidence for redirecting the customers to new location"
  },
  {
    "id": "89e95b76-444d-4c62-991a-0facbeda640c",
    "templateName": "NonDCActiveDirectoryReplication.yaml",
    "validationFailReason": "Since the content moved to new location, created dummy file with guidence for redirecting the customers to new location"
  },
  {
    "id": "0ebc1856-4c7d-4e45-9e62-119e7c369771",
    "templateName": "NRT_base64_encoded_pefile.yaml",
    "validationFailReason": "Since the content moved to new location, created dummy file with guidence for redirecting the customers to new location"
  },
  {
    "id": "1391964c-db87-43ef-905a-35cf792e7d06",
    "templateName": "NRT_execute_base64_decodedpayload.yaml",
    "validationFailReason": "Since the content moved to new location, created dummy file with guidence for redirecting the customers to new location"
  },
  {
    "id": "0bbc22d2-0a6a-4dd3-a200-f465708c44a0",
    "templateName": "NRT_SecurityEventLogCleared.yaml",
    "validationFailReason": "Since the content moved to new location, created dummy file with guidence for redirecting the customers to new location"
  },
  {
    "id": "d17bc061-5994-4f18-8c97-7735bf9fbde9",
    "templateName": "password_not_set.yaml",
    "validationFailReason": "Since the content moved to new location, created dummy file with guidence for redirecting the customers to new location"
  },
  {
    "id": "d583fe35-01c5-48e1-a47e-6bdd25cdb6f8",
    "templateName": "PotentialFodhelperUACBypass.yaml",
    "validationFailReason": "Since the content moved to new location, created dummy file with guidence for redirecting the customers to new location"
  },
  {
    "id": "ea43148b-7fb4-49bd-8657-6a84067adbb4",
    "templateName": "Potentialre-namedsdeleteusage.yaml",
    "validationFailReason": "Since the content moved to new location, created dummy file with guidence for redirecting the customers to new location"
  },
  {
    "id": "8e557718-c3b3-4989-8b78-fc821f677e2c",
    "templateName": "ScheduleTaskHide.yaml",
    "validationFailReason": "Since the content moved to new location, created dummy file with guidence for redirecting the customers to new location"
  },
  {
    "id": "7a900c97-2e6e-4ac6-bd4b-f030a131fa3a",
    "templateName": "SdeletedeployedviaGPOandrunrecursively.yaml",
    "validationFailReason": "Since the content moved to new location, created dummy file with guidence for redirecting the customers to new location"
  },
  {
    "id": "ee0e2ee4-42e7-41c1-ba76-7d8e9954b81c",
    "templateName": "StartStopHealthService.yaml",
    "validationFailReason": "Since the content moved to new location, created dummy file with guidence for redirecting the customers to new location"
  },
  {
    "id": "b48c9fc6-d765-472e-b441-5eddd1738f28",
    "templateName": "TimeSeriesAnomaly-ProcessExecutions.yaml",
    "validationFailReason": "Since the content moved to new location, created dummy file with guidence for redirecting the customers to new location"
  },
  {
    "id": "8d5f8c5b-fccb-4fff-a901-c0ed9e48641c",
    "templateName": "CommandsexecutedbyWMIonnewhosts-potentialImpacket.yaml",
    "validationFailReason": "Since the content moved to new location, created dummy file with guidence for redirecting the customers to new location"
  },
  {
    "id": "2998bc9b-0ffb-4829-a583-4d868ff460ad",
    "templateName": "Crashdumpdisabledonhost.yaml",
    "validationFailReason": "Since the content moved to new location, created dummy file with guidence for redirecting the customers to new location"
  },
  {
    "id": "7ba21612-85a4-4c72-b3ea-5a51c1fddb51",
    "templateName": "cscript_summary.yaml",
    "validationFailReason": "Since the content moved to new location, created dummy file with guidence for redirecting the customers to new location"
  },
  {
    "id": "55c47120-7050-466b-8fea-f27a5b50ab9f",
    "templateName": "CustomUserList_FailedLogons.yaml",
    "validationFailReason": "Since the content moved to new location, created dummy file with guidence for redirecting the customers to new location"
  },
  {
    "id": "ed78fc57-7bf4-420d-be69-40845a7f9026",
    "templateName": "DecoyUserAccountAuthenticationAttempt.yaml",
    "validationFailReason": "Since the content moved to new location, created dummy file with guidence for redirecting the customers to new location"
  },
  {
    "id": "c4cf5e50-bc8a-4b6d-9385-69e0e68dd711",
    "templateName": "Discorddownloadinvokedfromcmdline.yaml",
    "validationFailReason": "Since the content moved to new location, created dummy file with guidence for redirecting the customers to new location"
  },
  {
    "id": "6908f79e-1f30-458e-b012-e23cab145c14",
    "templateName": "enumeration_user_and_group.yaml",
    "validationFailReason": "Since the content moved to new location, created dummy file with guidence for redirecting the customers to new location"
  },
  {
    "id": "13e3f63b-34a1-4411-89dd-87e7fc1779b3",
    "templateName": "ExchangePowerShellSnapin.yaml",
    "validationFailReason": "Since the content moved to new location, created dummy file with guidence for redirecting the customers to new location"
  },
  {
    "id": "8e855858-a7a5-4dfc-9bf4-96b2e82e7997",
    "templateName": "FailedUserLogons.yaml",
    "validationFailReason": "Since the content moved to new location, created dummy file with guidence for redirecting the customers to new location"
  },
  {
    "id": "606d455c-c97c-40b6-bb18-cad76d24159d",
    "templateName": "GroupAddedToPrivlegeGroup.yaml",
    "validationFailReason": "Since the content moved to new location, created dummy file with guidence for redirecting the customers to new location"
  },
  {
    "id": "9004f639-59e3-4d3f-992b-68c7c83c447b",
    "templateName": "HostExportingMailboxAndRemovingExport.yaml",
    "validationFailReason": "Since the content moved to new location, created dummy file with guidence for redirecting the customers to new location"
  },
  {
    "id": "7c407f49-a498-41cb-871e-497fa86949fb",
    "templateName": "HostsWithNewLogons.yaml",
    "validationFailReason": "Since the content moved to new location, created dummy file with guidence for redirecting the customers to new location"
  },
  {
    "id": "3e750b94-88d3-4911-9102-09601f30348d",
    "templateName": "Invoke-PowerShellTcpOneLine.yaml",
    "validationFailReason": "Since the content moved to new location, created dummy file with guidence for redirecting the customers to new location"
  },
  {
    "id": "f7bfc2c2-0900-424b-bc3a-fe2bf5659371",
    "templateName": "Least_Common_Parent_Child_Process.yaml",
    "validationFailReason": "Since the content moved to new location, created dummy file with guidence for redirecting the customers to new location"
  },
  {
    "id": "542c8a57-fe1e-4229-913a-d9466917fc43",
    "templateName": "Least_Common_Process_Command_Lines.yaml",
    "validationFailReason": "Since the content moved to new location, created dummy file with guidence for redirecting the customers to new location"
  },
  {
    "id": "23d1a6c4-6c46-4e28-b091-7252660cb2c7",
    "templateName": "Least_Common_Process_With_Depth.yaml",
    "validationFailReason": "Since the content moved to new location, created dummy file with guidence for redirecting the customers to new location"
  },
  {
    "id": "34b026e1-622f-4cd6-9a5a-d59ff067a12c",
    "templateName": "masquerading_files.yaml",
    "validationFailReason": "Since the content moved to new location, created dummy file with guidence for redirecting the customers to new location"
  },
  {
    "id": "5bfdeabd-5f85-440e-baf0-13dfed4dc1f9",
    "templateName": "MSRPRN_Printer_Bug_Exploitation.yaml",
    "validationFailReason": "Since the content moved to new location, created dummy file with guidence for redirecting the customers to new location"
  },
  {
    "id": "fe00f86f-523b-4e3c-9b4a-4a64e961248a",
    "templateName": "MultipleExplicitCredentialUsage4648Events.yaml",
    "validationFailReason": "Since the content moved to new location, created dummy file with guidence for redirecting the customers to new location"
  },
  {
    "id": "2a09665a-9c60-4dc1-8d72-66611bb85580",
    "templateName": "new_processes.yaml",
    "validationFailReason": "Since the content moved to new location, created dummy file with guidence for redirecting the customers to new location"
  },
  {
    "id": "d95d2a06-64ff-4eb7-a2a0-93954e14f016",
    "templateName": "NewChildProcessOfW3WP.yaml",
    "validationFailReason": "Since the content moved to new location, created dummy file with guidence for redirecting the customers to new location"
  },
  {
    "id": "8c26819f-87d6-4cce-8024-0b2f254295a4",
    "templateName": "NishangReverseTCPShellBase64.yaml",
    "validationFailReason": "Since the content moved to new location, created dummy file with guidence for redirecting the customers to new location"
  },
  {
    "id": "9730f589-8726-466b-9dbb-69c9428c9992",
    "templateName": "persistence_create_account.yaml",
    "validationFailReason": "Since the content moved to new location, created dummy file with guidence for redirecting the customers to new location"
  },
  {
    "id": "37e19244-0359-430a-999c-2e6f091f07f5",
    "templateName": "PowerCatDownload.yaml",
    "validationFailReason": "Since the content moved to new location, created dummy file with guidence for redirecting the customers to new location"
  },
  {
    "id": "8519a7d1-db41-4f60-93af-aac86c8231c8",
    "templateName": "powershell_downloads.yaml",
    "validationFailReason": "Since the content moved to new location, created dummy file with guidence for redirecting the customers to new location"
  },
  {
    "id": "a1752686-2ac1-4b33-bb1f-8baa8abba9c6",
    "templateName": "powershell_newencodedscipts.yaml",
    "validationFailReason": "Since the content moved to new location, created dummy file with guidence for redirecting the customers to new location"
  },
  {
    "id": "d3f6ba66-1a8c-40f6-a473-fa768603ee3f",
    "templateName": "ProcessEntropy.yaml",
    "validationFailReason": "Since the content moved to new location, created dummy file with guidence for redirecting the customers to new location"
  },
  {
    "id": "6c17f205-bda3-41ee-8a21-77fe61af39ea",
    "templateName": "RareProcbyServiceAccount.yaml",
    "validationFailReason": "Since the content moved to new location, created dummy file with guidence for redirecting the customers to new location"
  },
  {
    "id": "41c3f295-8920-4070-951c-4c78625cacf5",
    "templateName": "RareProcess_forWinHost.yaml",
    "validationFailReason": "Since the content moved to new location, created dummy file with guidence for redirecting the customers to new location"
  },
  {
    "id": "ddc93cc2-154e-4acd-9691-73dbda5736e9",
    "templateName": "RareProcessPath.yaml",
    "validationFailReason": "Since the content moved to new location, created dummy file with guidence for redirecting the customers to new location"
  },
  {
    "id": "c98cee55-3ad0-451b-a9fd-95cd781b517d",
    "templateName": "RareProcessWithCmdLine.yaml",
    "validationFailReason": "Since the content moved to new location, created dummy file with guidence for redirecting the customers to new location"
  },
  {
    "id": "90b0efe8-56d4-46eb-9ac2-f4d72cca5c07",
    "templateName": "ServiceInstallationFromUsersWritableDirectory.yaml",
    "validationFailReason": "Since the content moved to new location, created dummy file with guidence for redirecting the customers to new location"
  },
  {
    "id": "2841b25a-54d1-4c2a-8d06-3e73ef3b6dbc",
    "templateName": "SuspectedLSASSDump.yaml",
    "validationFailReason": "Since the content moved to new location, created dummy file with guidence for redirecting the customers to new location"
  },
  {
    "id": "5b6770dc-8490-42fd-8f20-93087a744633",
    "templateName": "Suspicious_enumeration_using_adfind.yaml",
    "validationFailReason": "Since the content moved to new location, created dummy file with guidence for redirecting the customers to new location"
  },
  {
    "id": "484e561d-94ad-4626-bbc6-586558f1f069",
    "templateName": "Suspicious_Windows_Login_outside_normal_hours.yaml",
    "validationFailReason": "Since the content moved to new location, created dummy file with guidence for redirecting the customers to new location"
  },
  {
    "id": "667cc590-c81c-4592-8764-aaca9dad6cf4",
    "templateName": "uncommon_processes.yaml",
    "validationFailReason": "Since the content moved to new location, created dummy file with guidence for redirecting the customers to new location"
  },
  {
    "id": "275b65d2-f621-4503-aacd-44c3cf6ad6c2",
    "templateName": "User Logons By Logon Type.yaml",
    "validationFailReason": "Since the content moved to new location, created dummy file with guidence for redirecting the customers to new location"
  },
  {
    "id": "ace1a7a8-25c1-4b80-9103-2e3e11713f31",
    "templateName": "UserAccountAddedToPrivlegeGroup.yaml",
    "validationFailReason": "Since the content moved to new location, created dummy file with guidence for redirecting the customers to new location"
  },
  {
    "id": "09d3679e-2ad0-4663-bc35-65f6e82a759c",
    "templateName": "UserAccountCreatedDeleted.yaml",
    "validationFailReason": "Since the content moved to new location, created dummy file with guidence for redirecting the customers to new location"
  },
  {
    "id": "1f73fda4-4892-4a44-8359-9363f473c969",
    "templateName": "UserAdd_RemToGroupByUnauthorizedUser.yaml",
    "validationFailReason": "Since the content moved to new location, created dummy file with guidence for redirecting the customers to new location"
  },
  {
    "id": "b9ebdc07-9fd1-49c6-8cea-45467b2ec468",
    "templateName": "UserCreatedByUnauthorizedUser.yaml",
    "validationFailReason": "Since the content moved to new location, created dummy file with guidence for redirecting the customers to new location"
  },
  {
    "id": "d5b1e835-3a4c-4c8a-ab53-dbe7a85a345c",
    "templateName": "VIPAccountFailedLogons.yaml",
    "validationFailReason": "Since the content moved to new location, created dummy file with guidence for redirecting the customers to new location"
  },
  {
    "id": "4c5efcbe-e420-49c8-8263-6c0928cabad3",
    "templateName": "WindowsSystemTimeChange.yaml",
    "validationFailReason": "Since the content moved to new location, created dummy file with guidence for redirecting the customers to new location"
  },
  {
    "id": "b3130fa0-9f9b-4f55-b7ea-f7569814c95d",
    "templateName": "AWS_ChangeToRDSDatabase.yaml",
    "validationFailReason": "Since the content moved to new location, created dummy file with guidence for redirecting the customers to new location"
  },
  {
    "id": "3ac541b4-ae7b-4d92-aa0b-af2680ebadaf",
    "templateName": "AWS_ChangeToVPC.yaml",
    "validationFailReason": "Since the content moved to new location, created dummy file with guidence for redirecting the customers to new location"
  },
  {
    "id": "33b5d770-62ed-4c12-8803-d2d82a7d0b4d",
    "templateName": "AWS_ClearStopChangeTrailLogs.yaml",
    "validationFailReason": "Since the content moved to new location, created dummy file with guidence for redirecting the customers to new location"
  },
  {
    "id": "fb75da4f-8510-489d-a647-b370569b6df9",
    "templateName": "AWS_ConsoleLogonWithoutMFA.yaml",
    "validationFailReason": "Since the content moved to new location, created dummy file with guidence for redirecting the customers to new location"
  },
  {
    "id": "c2f0bc12-3975-4b76-9b4a-6c056097297b",
    "templateName": "AWS_CredentialHijack.yaml",
    "validationFailReason": "Since the content moved to new location, created dummy file with guidence for redirecting the customers to new location"
  },
  {
    "id": "15643adf-dc26-4951-a1c1-3d9c6968fc0f",
    "templateName": "AWS_FullAdminPolicyAttachedToRolesUsersGroups.yaml",
    "validationFailReason": "Since the content moved to new location, created dummy file with guidence for redirecting the customers to new location"
  },
  {
    "id": "60c59ec8-c579-4d0a-b759-5cf0321dfc74",
    "templateName": "AWS_GuardDuty_template.yaml",
    "validationFailReason": "Since the content moved to new location, created dummy file with guidence for redirecting the customers to new location"
  },
  {
    "id": "06a2c253-1549-4fc3-8afa-d9c5e1888da7",
    "templateName": "AWS_IngressEgressSecurityGroupChange.yaml",
    "validationFailReason": "Since the content moved to new location, created dummy file with guidence for redirecting the customers to new location"
  },
  {
    "id": "be364eb8-4b32-4136-90ef-4104d4cd9255",
    "templateName": "AWS_LoadBalancerSecGroupChange.yaml",
    "validationFailReason": "Since the content moved to new location, created dummy file with guidence for redirecting the customers to new location"
  },
  {
    "id": "aaa32b85-9f9e-4fe7-8e71-7f0c579af0ca",
    "templateName": "NRT_AWS_ConsoleLogonWithoutMFA.yaml",
    "validationFailReason": "Since the content moved to new location, created dummy file with guidence for redirecting the customers to new location"
  },
  {
    "id": "f8a0808c-4c22-44a8-8aa4-a6caa35afc31",
    "templateName": "AWS_IAM_PolicyChange.yaml",
    "validationFailReason": "Since the content moved to new location, created dummy file with guidence for redirecting the customers to new location"
  },
  {
    "id": "4b746dd8-80e6-4f5f-a2a4-881ba9f1ee00",
    "templateName": "AWS_IAM_PrivilegeEscalationbyAttachment.yaml",
    "validationFailReason": "Since the content moved to new location, created dummy file with guidence for redirecting the customers to new location"
  },
  {
    "id": "c9c217f3-1540-4293-b328-d0c5f736244f",
    "templateName": "AWS_PrivilegedRoleAttachedToInstance.yaml",
    "validationFailReason": "Since the content moved to new location, created dummy file with guidence for redirecting the customers to new location"
  },
  {
    "id": "13258fd7-2ee6-4204-b5fb-15c48b5dea49",
    "templateName": "AWS_SuspiciousCredentialTokenAccessOfValid_IAM_Roles.yaml",
    "validationFailReason": "Since the content moved to new location, created dummy file with guidence for redirecting the customers to new location"
  },
  {
    "id": "06bc1995-6e36-4cd0-be2b-53789476aec6",
    "templateName": "AWS_Unused_UnsupportedCloudRegions.yaml",
    "validationFailReason": "Since the content moved to new location, created dummy file with guidence for redirecting the customers to new location"
  },
  {
    "id": "4f971586-9624-429b-80c4-3c0c940c1962",
    "templateName": "AzureWAFmatching_log4j_vuln.yaml",
    "validationFailReason": "Since the content moved to new location, created dummy file with guidence for redirecting the customers to new location"
  },
  {
    "id": "85695071-6425-4ebf-a2f9-e7a827569848",
    "templateName": "Log4jVulnerableMachines.yaml",
    "validationFailReason": "Since the content moved to new location, created dummy file with guidence for redirecting the customers to new location"
  },
  {
    "id": "9bbf2a02-a20d-4eaa-ab74-3b60cfe6f3d3",
    "templateName": "Log4J_IPIOC_Dec112021.yaml",
    "validationFailReason": "Since the content moved to new location, created dummy file with guidence for redirecting the customers to new location"
  },
  {
    "id": "939d1daa-9ee5-43ae-ae96-12c30c41e528",
    "templateName": "UserAgentSearch_log4j.yaml",
    "validationFailReason": "Since the content moved to new location, created dummy file with guidence for redirecting the customers to new location"
  },
  {
    "id": "d43ecbe5-361e-4569-8bc9-e6a97ccf02b2",
    "templateName": "MFADisable.yaml",
    "validationFailReason": "Since the content moved to new location, created dummy file with guidence for redirecting the customers to new location"
  },
  {
    "id": "aadf8376-561a-4e35-a1c2-2a471515a3d5",
    "templateName": "NewExtUserGrantedAdmin.yaml",
    "validationFailReason": "Since the content moved to new location, created dummy file with guidence for redirecting the customers to new location"
  },
  {
    "id": "8efb258d-1987-4add-8fab-df6cb2e7886c",
    "templateName": "ApplicationGrantedEWSPermissions.yaml",
    "validationFailReason": "Since the content moved to new location, created dummy file with guidence for redirecting the customers to new location"
  },
  {
    "id": "1d78a512-ca1c-4370-8cd0-05b338a253ef",
    "templateName": "DisabledAccountSigninAttempts.yaml",
    "validationFailReason": "Since the content moved to new location, created dummy file with guidence for redirecting the customers to new location"
  },
  {
    "id": "2a0096b0-85df-4fce-8f5d-e12eb65d18d0",
    "templateName": "DisabledAccountSigninAttemptsByIP.yaml",
    "validationFailReason": "Since the content moved to new location, created dummy file with guidence for redirecting the customers to new location"
  },
  {
    "id": "afac3fac-bbd9-4dfa-a2b1-b974982cd6ab",
    "templateName": "Signins-From-VPS-Providers.yaml",
    "validationFailReason": "Since the content moved to new location, created dummy file with guidence for redirecting the customers to new location"
  },
  {
    "id": "0fb3574a-3b04-415c-9eb8-512c5bea775f",
    "templateName": "Signins-from-NordVPN-Providers.yaml",
    "validationFailReason": "Since the content moved to new location, created dummy file with guidence for redirecting the customers to new location"
  },
  {
    "id": "10486bfd-70f6-4ba6-9ffb-1217c31d8deb",
    "templateName": "StsRefreshTokenModification.yaml",
    "validationFailReason": "Since the content moved to new location, created dummy file with guidence for redirecting the customers to new location"
  },
  {
    "id": "e8a66d91-2de6-4050-8eb5-e12d190e96dc",
    "templateName": "SuspiciousSignintoPrivilegedAccount.yaml",
    "validationFailReason": "Since the content moved to new location, created dummy file with guidence for redirecting the customers to new location"
  },
  {
    "id": "9ef19cf3-3478-437c-a5f5-7718bd317183",
    "templateName": "UserGrantedAccess_GrantsOthersAccess.yaml",
    "validationFailReason": "Since the content moved to new location, created dummy file with guidence for redirecting the customers to new location"
  },
  {
    "id": "0f28250d-5a01-4be3-83f0-6e16199652d0",
    "templateName": "Malicious_Inbox_Rule.yaml",
    "validationFailReason": "Since the content moved to new location, created dummy file with guidence for redirecting the customers to new location"
  },
  {
    "id": "dcc82219-c8e4-474a-9bbd-3169c138160e",
    "templateName": "MultipleTeamsDeletes.yaml",
    "validationFailReason": "Since the content moved to new location, created dummy file with guidence for redirecting the customers to new location"
  },
  {
    "id": "84c1c385-c3b7-4885-a92f-285e8411be2b",
    "templateName": "Office_MailForwarding.yaml",
    "validationFailReason": "Since the content moved to new location, created dummy file with guidence for redirecting the customers to new location"
  },
  {
    "id": "2458128d-a3c7-4af3-9476-f8a9bbb24f49",
    "templateName": "office_policytampering.yaml",
    "validationFailReason": "Since the content moved to new location, created dummy file with guidence for redirecting the customers to new location"
  },
  {
    "id": "3821c666-f600-49dd-ac2a-19c61bcae619",
    "templateName": "Office_Uploaded_Executables.yaml",
    "validationFailReason": "Since the content moved to new location, created dummy file with guidence for redirecting the customers to new location"
  },
  {
    "id": "642f20de-b4cb-4cf3-8879-6073ef504fcd",
    "templateName": "RareOfficeOperations.yaml",
    "validationFailReason": "Since the content moved to new location, created dummy file with guidence for redirecting the customers to new location"
  },
  {
    "id": "8630a18a-60a1-428a-ae63-59b5129a1c72",
    "templateName": "SharePoint_Downloads_byNewIP.yaml",
    "validationFailReason": "Since the content moved to new location, created dummy file with guidence for redirecting the customers to new location"
  },
  {
    "id": "c4f6f1e2-2cbb-4e48-90f4-cd8c11b45483",
    "templateName": "SharePoint_Downloads_byNewUserAgent.yaml",
    "validationFailReason": "Since the content moved to new location, created dummy file with guidence for redirecting the customers to new location"
  },
  {
    "id": "ad6882a8-7749-471e-b7d6-6c7e42a8eca3",
    "templateName": "StrontiumCredHarvesting.yaml",
    "validationFailReason": "Since the content moved to new location, created dummy file with guidence for redirecting the customers to new location"
  },
  {
    "id": "c1c2d0a6-aab4-4f6d-8786-8bb0d37eba03",
    "templateName": "exchange_auditlogdisabled.yaml",
    "validationFailReason": "Since the content moved to new location, created dummy file with guidence for redirecting the customers to new location"
  },
  {
    "id": "e027ec78-39eb-4cdc-8fda-ed41c8cd3d4f",
    "templateName": "External User added to Team and immediately uploads file.yaml",
    "validationFailReason": "Since the content moved to new location, created dummy file with guidence for redirecting the customers to new location"
  },
  {
    "id": "ea60f4af-d37c-442f-a83e-6d9f9c5d0d2d",
    "templateName": "ExternalUserAddedRemovedInTeams.yaml",
    "validationFailReason": "Since the content moved to new location, created dummy file with guidence for redirecting the customers to new location"
  },
  {
    "id": "a0dde092-d143-449d-8cbc-b5e4b5b261b8",
    "templateName": "Mail_redirect_via_ExO_transport_rule.yaml",
    "validationFailReason": "Since the content moved to new location, created dummy file with guidence for redirecting the customers to new location"
  },
  {
    "id": "94f9ffe1-7d9a-4fe9-8949-93322f090d04",
    "templateName": "MailItemsAccessedTimeSeries.yaml",
    "validationFailReason": "Since the content moved to new location, created dummy file with guidence for redirecting the customers to new location"
  },
  {
    "id": "80456d9e-6fd4-11ed-aaa7-87fe23a5a9c4",
    "templateName": "ExternalUserAddedRemovedInTeams_HuntVersion.yaml",
    "validationFailReason": "Since the content moved to new location, created dummy file with guidence for redirecting the customers to new location"
  },
  {
    "id": "804570c8-6fd4-11ed-aaa8-3365d1f2a229",
    "templateName": "AnomolousUserAccessingOtherUsersMailbox.yaml",
    "validationFailReason": "Since the content moved to new location, created dummy file with guidence for redirecting the customers to new location"
  },
  {
    "id": "8045710e-6fd4-11ed-aaa9-bba9e9e32da9",
    "templateName": "WindowsReservedFileNamesOnOfficeFileServices.yaml",
    "validationFailReason": "Since the content moved to new location, created dummy file with guidence for redirecting the customers to new location"
  },
  {
    "id": "80457136-6fd4-11ed-aaaa-bb6bde6b7259",
    "templateName": "UserAddToTeamsAndUploadsFile.yaml",
    "validationFailReason": "Since the content moved to new location, created dummy file with guidence for redirecting the customers to new location"
  },
  {
    "id": "80457154-6fd4-11ed-aaab-bbdc2a72ca08",
    "templateName": "TeamsFilesUploaded.yaml",
    "validationFailReason": "Since the content moved to new location, created dummy file with guidence for redirecting the customers to new location"
  },
  {
    "id": "8045717c-6fd4-11ed-aaac-5f8ae810c44f",
    "templateName": "double_file_ext_exes.yaml",
    "validationFailReason": "Since the content moved to new location, created dummy file with guidence for redirecting the customers to new location"
  },
  {
    "id": "804571a4-6fd4-11ed-aaad-ff7d3c4c320c",
    "templateName": "sharepoint_downloads.yaml",
    "validationFailReason": "Since the content moved to new location, created dummy file with guidence for redirecting the customers to new location"
  },
  {
    "id": "804571cc-6fd4-11ed-aaae-1f20f5f80e73",
    "templateName": "powershell_or_nonbrowser_MailboxLogin.yaml",
    "validationFailReason": "Since the content moved to new location, created dummy file with guidence for redirecting the customers to new location"
  },
  {
    "id": "80457212-6fd4-11ed-aab0-5f10cb6ef07d",
    "templateName": "OfficeMailForwarding_hunting.yaml",
    "validationFailReason": "Since the content moved to new location, created dummy file with guidence for redirecting the customers to new location"
  },
  {
    "id": "80457230-6fd4-11ed-aab1-8f2a540d3bbc",
    "templateName": "ExternalUserFromNewOrgAddedToTeams.yaml",
    "validationFailReason": "Since the content moved to new location, created dummy file with guidence for redirecting the customers to new location"
  },
  {
    "id": "80457258-6fd4-11ed-aab2-7b8775c65927",
    "templateName": "Mail_redirect_via_ExO_transport_rule_hunting.yaml",
    "validationFailReason": "Since the content moved to new location, created dummy file with guidence for redirecting the customers to new location"
  },
  {
    "id": "80457276-6fd4-11ed-aab3-4b896bf3d0c8",
    "templateName": "MultipleTeamsDeletes.yaml",
    "validationFailReason": "Since the content moved to new location, created dummy file with guidence for redirecting the customers to new location"
  },
  {
    "id": "8045729e-6fd4-11ed-aab4-4b0d5d503128",
    "templateName": "MultiTeamBot.yaml",
    "validationFailReason": "Since the content moved to new location, created dummy file with guidence for redirecting the customers to new location"
  },
  {
    "id": "804572c6-6fd4-11ed-aab5-eb054d2b19b2",
    "templateName": "MultiTeamOwner.yaml",
    "validationFailReason": "Since the content moved to new location, created dummy file with guidence for redirecting the customers to new location"
  },
  {
    "id": "804572ee-6fd4-11ed-aab6-6b48e66d78dc",
    "templateName": "new_adminaccountactivity.yaml",
    "validationFailReason": "Since the content moved to new location, created dummy file with guidence for redirecting the customers to new location"
  },
  {
    "id": "8045730c-6fd4-11ed-aab7-b330235d721e",
    "templateName": "new_sharepoint_downloads_by_IP.yaml",
    "validationFailReason": "Since the content moved to new location, created dummy file with guidence for redirecting the customers to new location"
  },
  {
    "id": "80457334-6fd4-11ed-aab8-272fa377d740",
    "templateName": "new_sharepoint_downloads_by_UserAgent.yaml",
    "validationFailReason": "Since the content moved to new location, created dummy file with guidence for redirecting the customers to new location"
  },
  {
    "id": "8045735c-6fd4-11ed-aab9-c398e5e6c591",
    "templateName": "New_WindowsReservedFileNamesOnOfficeFileServices.yaml",
    "validationFailReason": "Since the content moved to new location, created dummy file with guidence for redirecting the customers to new location"
  },
  {
    "id": "80457384-6fd4-11ed-aaba-036dbd3b13f3",
    "templateName": "NewBotAddedToTeams.yaml",
    "validationFailReason": "Since the content moved to new location, created dummy file with guidence for redirecting the customers to new location"
  },
  {
    "id": "804573ac-6fd4-11ed-aabb-a7ea58f63edb",
    "templateName": "nonowner_MailboxLogin.yaml",
    "validationFailReason": "Since the content moved to new location, created dummy file with guidence for redirecting the customers to new location"
  },
  {
    "id": "b226c3e4-b909-45ef-9c03-5ae9db8dc2de",
    "templateName": "AzureKeyVaultAccessManipulation.yaml",
    "validationFailReason": "Since the content moved to new location, created dummy file with guidence for redirecting the customers to new location"
  },
  {
    "id": "fedcfc8f-8bc5-463e-ad35-ae68790f7d65",
    "templateName": "AzureResourceAssignedPublicIP.yaml",
    "validationFailReason": "Since the content moved to new location, created dummy file with guidence for redirecting the customers to new location"
  },
  {
    "id": "216630a8-b01a-4028-a987-659eabc6c3bc",
    "templateName": "AdFind_Usage.yaml",
    "validationFailReason": "Since the content moved to new location, created dummy file with guidence for redirecting the customers to new location"
  },
  {
    "id": "e7494988-910e-49a2-83fb-0d3ff0a3bb3e",
    "templateName": "CredentialDumpingServiceInstallation.yaml",
    "validationFailReason": "Since the content moved to new location, created dummy file with guidence for redirecting the customers to new location"
  },
  {
    "id": "81becf02-9f95-456c-8dba-661f5383dcf2",
    "templateName": "CredentialDumpingToolsFileArtifacts.yaml",
    "validationFailReason": "Since the content moved to new location, created dummy file with guidence for redirecting the customers to new location"
  },
  {
    "id": "d5496a8e-7651-463c-8430-da0d96e5528e",
    "templateName": "powershell_empire.yaml",
    "validationFailReason": "Since the content moved to new location, created dummy file with guidence for redirecting the customers to new location"
  },
  {
    "id": "49ac87df-b0e4-417d-b915-20185f669833",
    "templateName": "CobaltDNSBeacon.yaml",
    "validationFailReason": "Since the content moved to new location, created dummy file with guidence for redirecting the customers to new location"
  },
  {
    "id": "11c3b83c-39e6-4ad1-8067-90eac05b27b3",
    "templateName": "PotentialImpacketExecution.yaml",
    "validationFailReason": "Since the content moved to new location, created dummy file with guidence for redirecting the customers to new location"
  },
  {
    "id": "e8f35698-1bdd-4f8d-b416-8d1e4f7ae195",
    "templateName": "FileEntity_OfficeActivity.yaml",
    "validationFailReason": "Since the content moved to new location, created dummy file with guidence for redirecting the customers to new location"
  },
  {
    "id": "4fb17aa0-d404-4a66-aa68-b37156c8c506",
    "templateName": "FileEntity_SecurityEvent.yaml",
    "validationFailReason": "Since the content moved to new location, created dummy file with guidence for redirecting the customers to new location"
  },
  {
    "id": "d5a41ea2-3dbb-476f-94fe-8df6521af740",
    "templateName": "FileEntity_Syslog.yaml",
    "validationFailReason": "Since the content moved to new location, created dummy file with guidence for redirecting the customers to new location"
  },
  {
    "id": "c23db0e9-0caa-4904-96fb-e72d2317b0af",
    "templateName": "FileEntity_VMConnection.yaml",
    "validationFailReason": "Since the content moved to new location, created dummy file with guidence for redirecting the customers to new location"
  },
  {
    "id": "629ecb36-3d3c-4567-8e13-7688b0ed4414",
    "templateName": "FileEntity_WireData.yaml",
    "validationFailReason": "Since the content moved to new location, created dummy file with guidence for redirecting the customers to new location"
  },
  {
    "id": "1e010080-cadc-40f2-a281-f5c43c56d15c",
    "templateName": "DomainEntity_CommonSecurityLog.yaml",
    "validationFailReason": "Since the content moved to new location, created dummy file with guidence for redirecting the customers to new location"
  },
  {
    "id": "08e2db6e-18a8-44b8-a3fe-3f7d90a0e94f",
    "templateName": "DomainEntity_DnsEvents.yaml",
    "validationFailReason": "Since the content moved to new location, created dummy file with guidence for redirecting the customers to new location"
  },
  {
    "id": "433db69c-98e2-4a62-a007-0ca6a6268d32",
    "templateName": "DomainEntity_PaloAlto.yaml",
    "validationFailReason": "Since the content moved to new location, created dummy file with guidence for redirecting the customers to new location"
  },
  {
    "id": "d2599aab-5956-432a-a73a-2674f0b7f000",
    "templateName": "DomainEntity_SecurityAlert.yaml",
    "validationFailReason": "Since the content moved to new location, created dummy file with guidence for redirecting the customers to new location"
  },
  {
    "id": "e2ee2c85-1caf-409f-b57d-22c64ae3e196",
    "templateName": "DomainEntity_Syslog.yaml",
    "validationFailReason": "Since the content moved to new location, created dummy file with guidence for redirecting the customers to new location"
  },
  {
    "id": "d9cc42ff-4485-4762-9726-6ecfe96a609c",
    "templateName": "DomainEntity_imWebSession.yaml",
    "validationFailReason": "Since the content moved to new location, created dummy file with guidence for redirecting the customers to new location"
  },
  {
    "id": "ac77f22a-7280-4f24-abc4-988bd13dc38e",
    "templateName": "EmailEntity_AzureActivity.yaml",
    "validationFailReason": "Since the content moved to new location, created dummy file with guidence for redirecting the customers to new location"
  },
  {
    "id": "9af36b10-cab1-4372-9cbc-46a2f008ed49",
    "templateName": "EmailEntity_OfficeActivity.yaml",
    "validationFailReason": "Since the content moved to new location, created dummy file with guidence for redirecting the customers to new location"
  },
  {
    "id": "6bb63ef4-9083-4dc3-bc48-7aeb569b13b2",
    "templateName": "EmailEntity_PaloAlto.yaml",
    "validationFailReason": "Since the content moved to new location, created dummy file with guidence for redirecting the customers to new location"
  },
  {
    "id": "6db4b928-4029-454e-a4e3-cf761db681e8",
    "templateName": "EmailEntity_SecurityAlert.yaml",
    "validationFailReason": "Since the content moved to new location, created dummy file with guidence for redirecting the customers to new location"
  },
  {
    "id": "e098d139-17f2-4ac7-b80d-fcf40dde423f",
    "templateName": "EmailEntity_SecurityEvent.yaml",
    "validationFailReason": "Since the content moved to new location, created dummy file with guidence for redirecting the customers to new location"
  },
  {
    "id": "6d33f647-149a-4339-9db7-0cbf7d7c4e60",
    "templateName": "EmailEntity_SigninLogs.yaml",
    "validationFailReason": "Since the content moved to new location, created dummy file with guidence for redirecting the customers to new location"
  },
  {
    "id": "6bbefa0a-d0f2-4a45-91a5-9b8f332edb41",
    "templateName": "FileHashEntity_CommonSecurityLog.yaml",
    "validationFailReason": "Since the content moved to new location, created dummy file with guidence for redirecting the customers to new location"
  },
  {
    "id": "2729127c-fc57-4bc8-9c4f-0ddec154e737",
    "templateName": "FileHashEntity_SecurityEvent.yaml",
    "validationFailReason": "Since the content moved to new location, created dummy file with guidence for redirecting the customers to new location"
  },
  {
    "id": "c3591644-c626-4b21-9513-48b6e6671d1c",
    "templateName": "IPEntity_AWSCloudTrail.yaml",
    "validationFailReason": "Since the content moved to new location, created dummy file with guidence for redirecting the customers to new location"
  },
  {
    "id": "af732dbd-af8d-42e6-8b62-a69150a0d35d",
    "templateName": "IPEntity_AppServiceHTTPLogs.yaml",
    "validationFailReason": "Since the content moved to new location, created dummy file with guidence for redirecting the customers to new location"
  },
  {
    "id": "2e98fb56-1cd4-40c0-97fa-7005244206ec",
    "templateName": "IPEntity_AzureActivity.yaml",
    "validationFailReason": "Since the content moved to new location, created dummy file with guidence for redirecting the customers to new location"
  },
  {
    "id": "299e2855-1197-47ef-9684-e65037b7d200",
    "templateName": "IPEntity_AzureFirewall.yaml",
    "validationFailReason": "Since the content moved to new location, created dummy file with guidence for redirecting the customers to new location"
  },
  {
    "id": "39790330-df61-427b-a315-0aad296ab755",
    "templateName": "IPEntity_AzureKeyVault.yaml",
    "validationFailReason": "Since the content moved to new location, created dummy file with guidence for redirecting the customers to new location"
  },
  {
    "id": "a5bc4f1d-a51a-4882-bb1b-a0fd11fb156a",
    "templateName": "IPEntity_AzureNetworkAnalytics.yaml",
    "validationFailReason": "Since the content moved to new location, created dummy file with guidence for redirecting the customers to new location"
  },
  {
    "id": "1fdf0323-ec15-4828-9782-e4fc29278ae7",
    "templateName": "IPEntity_AzureSQL.yaml",
    "validationFailReason": "Since the content moved to new location, created dummy file with guidence for redirecting the customers to new location"
  },
  {
    "id": "3da03ca8-f09d-4ef3-b1a2-5c5326dcffcf",
    "templateName": "IPEntity_CustomSecurityLog.yaml",
    "validationFailReason": "Since the content moved to new location, created dummy file with guidence for redirecting the customers to new location"
  },
  {
    "id": "7569d97b-6166-4d7c-82a4-73fb2a53c0ed",
    "templateName": "IPEntity_DnsEvents.yaml",
    "validationFailReason": "Since the content moved to new location, created dummy file with guidence for redirecting the customers to new location"
  },
  {
    "id": "1cf29277-c906-4f59-a8fa-6b8662e00b2a",
    "templateName": "IPEntity_OfficeActivity.yaml",
    "validationFailReason": "Since the content moved to new location, created dummy file with guidence for redirecting the customers to new location"
  },
  {
    "id": "cf09fd1c-aeaa-49fc-a471-a7aafc2174c0",
    "templateName": "IPEntity_VMConnection.yaml",
    "validationFailReason": "Since the content moved to new location, created dummy file with guidence for redirecting the customers to new location"
  },
  {
    "id": "4e497233-983d-472f-b696-e7205a7cdeb0",
    "templateName": "IPEntity_W3CIISLog.yaml",
    "validationFailReason": "Since the content moved to new location, created dummy file with guidence for redirecting the customers to new location"
  },
  {
    "id": "13f9a355-c09d-4e44-bf92-1c3aa800278e",
    "templateName": "IPEntity_imWebSession.yaml",
    "validationFailReason": "Since the content moved to new location, created dummy file with guidence for redirecting the customers to new location"
  },
  {
    "id": "f43ca70c-614f-4c86-bf77-6cd37f51a787",
    "templateName": "IPentity_SigninLogs.yaml",
    "validationFailReason": "Since the content moved to new location, created dummy file with guidence for redirecting the customers to new location"
  },
  {
    "id": "690f4f6d-8a8c-4791-a9c3-1a716d350eab",
    "templateName": "URLEntity_AuditLogs.yaml",
    "validationFailReason": "Since the content moved to new location, created dummy file with guidence for redirecting the customers to new location"
  },
  {
    "id": "ef706d36-91e2-4335-b81e-b96303f95e14",
    "templateName": "URLEntity_OfficeActivity.yaml",
    "validationFailReason": "Since the content moved to new location, created dummy file with guidence for redirecting the customers to new location"
  },
  {
    "id": "577522eb-a970-4a77-98f9-80612adebbcc",
    "templateName": "URLEntity_PaloAlto.yaml",
    "validationFailReason": "Since the content moved to new location, created dummy file with guidence for redirecting the customers to new location"
  },
  {
    "id": "b1a1623b-32a7-4b6d-a45f-3ee41911a2a8",
    "templateName": "URLEntity_SecurityAlerts.yaml",
    "validationFailReason": "Since the content moved to new location, created dummy file with guidence for redirecting the customers to new location"
  },
  {
    "id": "e0284ea8-882b-4a68-a189-954a1f41f35e",
    "templateName": "URLEntity_Syslog.yaml",
    "validationFailReason": "Since the content moved to new location, created dummy file with guidence for redirecting the customers to new location"
  },
  {
    "id": "7bce901b-9bc8-4948-8dfc-8f68878092d5",
    "templateName": "ServerOrientedWithUserOrientedAdministration.yaml",
    "validationFailReason": "The name 'canonicalName' does not refer to any known column, table, variable or function."
  },
  {
    "id": "7bce901b-9bc8-4948-8dfc-8f68878092d5",
    "templateName": "ServerOrientedWithUserOrientedAdministration.yaml",
    "validationFailReason": "The name 'userPrincipalName' does not refer to any known column, table, variable or function."
  },
  {
    "id": "7bce901b-9bc8-4948-8dfc-8f68878092d5",
    "templateName": "ServerOrientedWithUserOrientedAdministration.yaml",
    "validationFailReason": "The name 'objectGUID' does not refer to any known column, table, variable or function."
  },
  {
    "id": "7bce901b-9bc8-4948-8dfc-8f68878092d5",
    "templateName": "ServerOrientedWithUserOrientedAdministration.yaml",
    "validationFailReason": "The name 'sAMAccountName' does not refer to any known column, table, variable or function."
  },
  {
    "id": "2438bfb0-4217-4b0c-917a-34566d11d3e8",
    "templateName": "AADHybridHealthADFSNewServer.yaml",
    "validationFailReason": "Since the content moved to new location, created dummy file with guidence for redirecting the customers to new location"
  },
  {
    "id": "e7af6711-6eb2-43bd-b9b8-4aa2193f5b54",
    "templateName": "AADHybridHealthADFSServiceDelete.yaml",
    "validationFailReason": "Since the content moved to new location, created dummy file with guidence for redirecting the customers to new location"
  },
  {
    "id": "49677316-622c-4935-a033-490a17b10d3f",
    "templateName": "AADHybridHealthADFSSuspApp.yaml",
    "validationFailReason": "Since the content moved to new location, created dummy file with guidence for redirecting the customers to new location"
  },
  {
    "id": "4f2dd864-d7fb-4874-b1a7-da9a82db0b2a",
    "templateName": "Creating_Anomalous_Number_Of_Resources_detection.yaml",
    "validationFailReason": "Since the content moved to new location, created dummy file with guidence for redirecting the customers to new location"
  },
  {
    "id": "4b1083c9-3147-4409-b6f2-808d2d247856",
    "templateName": "Creation_of_Expensive_Computes_in_Azure.yaml",
    "validationFailReason": "Since the content moved to new location, created dummy file with guidence for redirecting the customers to new location"
  },
  {
    "id": "bbb39a4b-9d88-49c3-a08f-321146fe1af1",
    "templateName": "Granting_Permissions_To_Account_detection.yaml",
    "validationFailReason": "Since the content moved to new location, created dummy file with guidence for redirecting the customers to new location"
  },
  {
    "id": "dea7b33f-9c4d-4437-84b5-aa8436e406d7",
    "templateName": "New-CloudShell-User.yaml",
    "validationFailReason": "Since the content moved to new location, created dummy file with guidence for redirecting the customers to new location"
  },
  {
    "id": "1d4b66f1-9ab1-49a6-aed4-2ff4d8adf4ef",
    "templateName": "NewResourceGroupsDeployedTo.yaml",
    "validationFailReason": "Since the content moved to new location, created dummy file with guidence for redirecting the customers to new location"
  },
  {
    "id": "50b055d6-c726-4be0-b2e5-2f81227b6290",
    "templateName": "NRT_Creation_of_Expensive_Computes_in_Azure.yaml",
    "validationFailReason": "Since the content moved to new location, created dummy file with guidence for redirecting the customers to new location"
  },
  {
    "id": "e0aa0b90-addb-4c42-8a1a-d3327dc7ebff",
    "templateName": "RareOperations.yaml",
    "validationFailReason": "Since the content moved to new location, created dummy file with guidence for redirecting the customers to new location"
  },
  {
    "id": "cbc96b1a-efd8-42b6-aeae-db9dbc555819",
    "templateName": "NRT-AADHybridHealthADFSNewServer.yaml",
    "validationFailReason": "Since the content moved to new location, created dummy file with guidence for redirecting the customers to new location"
  },
  {
    "id": "39234d5e-6869-489c-9803-30077ef17419",
    "templateName": "TimeSeriesAnomaly_Mass_Cloud_Resource_Deletions.yaml",
    "validationFailReason": "Since the content moved to new location, created dummy file with guidence for redirecting the customers to new location"
  },
  {
    "id": "15d2ee4a-3c49-41a0-a8e9-a86d1827532d",
    "templateName": "Granting_Permissions_to_Account.yaml",
    "validationFailReason": "Since the content moved to new location, created dummy file with guidence for redirecting the customers to new location"
  },
  {
    "id": "c3a0996e-76d2-4713-9c32-a421b2210b2c",
    "templateName": "PortOpenedForAzureResource.yaml",
    "validationFailReason": "Since the content moved to new location, created dummy file with guidence for redirecting the customers to new location"
  },
  {
    "id": "a88a1c7f-915c-400b-8e2e-37b802066017",
    "templateName": "AzureSentinelWorkbooks_AdministrativeOperation.yaml",
    "validationFailReason": "Since the content moved to new location, created dummy file with guidence for redirecting the customers to new location"
  },
  {
    "id": "bc672304-7544-44f9-b634-26ed98093767",
    "templateName": "AzureVirtualNetworkSubnets_AdministrativeOperationset.yaml",
    "validationFailReason": "Since the content moved to new location, created dummy file with guidence for redirecting the customers to new location"
  },
  {
    "id": "f761816b-71ca-42d0-a26d-2434621933ba",
    "templateName": "Common_Deployed_Resources.yaml",
    "validationFailReason": "Since the content moved to new location, created dummy file with guidence for redirecting the customers to new location"
  },
  {
    "id": "6374d3b9-5fe2-4025-b6d7-621a5755fc8b",
    "templateName": "Creating_Anomalous_Number_Of_Resources.yaml",
    "validationFailReason": "Since the content moved to new location, created dummy file with guidence for redirecting the customers to new location"
  },
  {
    "id": "a10a33bd-b31b-4249-bf3f-68e141782b18",
    "templateName": "AnalyticsRulesAdministrativeOperations.yaml",
    "validationFailReason": "Since the content moved to new location, created dummy file with guidence for redirecting the customers to new location"
  },
  {
    "id": "1820b16e-8c42-4458-b1b3-41443e0c5518",
    "templateName": "Anomalous_Listing_Of_Storage_Keys.yaml",
    "validationFailReason": "Since the content moved to new location, created dummy file with guidence for redirecting the customers to new location"
  },
  {
    "id": "815ed3e6-73be-4af7-9811-eb92e90357ed",
    "templateName": "AnomalousAzureOperationModel.yaml",
    "validationFailReason": "Since the content moved to new location, created dummy file with guidence for redirecting the customers to new location"
  },
  {
    "id": "5c1086ae-4298-4772-9e11-d1be506d1d11",
    "templateName": "AzureAdministrationFromVPS.yaml",
    "validationFailReason": "Since the content moved to new location, created dummy file with guidence for redirecting the customers to new location"
  },
  {
    "id": "c868574f-7301-4eff-b4e3-60a3145f8a97",
    "templateName": "AzureNSG_AdministrativeOperations.yaml",
    "validationFailReason": "Since the content moved to new location, created dummy file with guidence for redirecting the customers to new location"
  },
  {
    "id": "8c076f9f-ebc5-4018-8795-e1ed4879f68e",
    "templateName": "AzureRunCommandFromAzureIP.yaml",
    "validationFailReason": "Since the content moved to new location, created dummy file with guidence for redirecting the customers to new location"
  },
  {
    "id": "9d19882e-6380-4ca8-bae3-ac8bd0e3c852",
    "templateName": "AzureSentinelConnectors_AdministrativeOperations.yaml",
    "validationFailReason": "Since the content moved to new location, created dummy file with guidence for redirecting the customers to new location"
  },
  {
    "id": "cf97363c-aa66-4069-bf02-68941f3a1cb1",
    "templateName": "Rare_Custom_Script_Extension.yaml",
    "validationFailReason": "Since the content moved to new location, created dummy file with guidence for redirecting the customers to new location"
  },
  {
    "id": "5dcdd936-da7a-44ee-9ecf-efee9425fa53",
    "templateName": "NetworkEndpointCorrelation.yaml",
    "validationFailReason": "Since the content moved to new location, created dummy file with guidence for redirecting the customers to new location"
  },
  {
    "id": "8607dcbc-ba62-42c6-9076-8aec11279c92",
    "templateName": "NewUserAgentLast24h.yaml",
    "validationFailReason": "Since the content moved to new location, created dummy file with guidence for redirecting the customers to new location"
  },
  {
    "id": "b7b9051d-ce6c-45a1-bb33-2e106db10be5",
    "templateName": "B64IPInURL.yaml",
    "validationFailReason": "Since the content moved to new location, created dummy file with guidence for redirecting the customers to new location"
  },
  {
    "id": "10d67da4-b434-4b77-ab33-c4e24afe0591",
    "templateName": "RiskyCommandB64EncodedInUrl.yaml",
    "validationFailReason": "Since the content moved to new location, created dummy file with guidence for redirecting the customers to new location"
  },
  {
    "id": "4d52434d-c5cf-4e46-9a0c-d22a8b9f3d60",
    "templateName": "UseragentExploitPentest.yaml",
    "validationFailReason": "Since the content moved to new location, created dummy file with guidence for redirecting the customers to new location"
  },
  {
    "id": "cf40c2f6-2d70-4ff4-9d7b-c6ae12282b0a",
    "templateName": "IPEntity_DuoSecurity.yaml",
    "validationFailReason": "Since the content moved to new location, created dummy file with guidence for redirecting the customers to new location"
  },
  {
    "id": "a73bd4e7-3408-4c2a-8066-4e22452d1425",
    "templateName": "SQL-Failed SQL Logons.yaml",
    "validationFailReason": "Since the content moved to new location, created dummy file with guidence for redirecting the customers to new location"
  },
  {
    "id": "938af80b-6727-44bb-8694-c399e326b5e8",
    "templateName": "SQL-MultipleFailedLogon_FromSameIP.yaml",
    "validationFailReason": "Since the content moved to new location, created dummy file with guidence for redirecting the customers to new location"
  },
  {
    "id": "a303d4cd-2ca3-4f0b-a46c-8be9f64182fc",
    "templateName": "SQL-MultipleFailedLogon_InShortSpan.yaml",
    "validationFailReason": "Since the content moved to new location, created dummy file with guidence for redirecting the customers to new location"
  },
  {
    "id": "792d3c90-66ce-4c35-809b-6b66e7d2f9d9",
    "templateName": "SQL-New_UserCreated.yaml",
    "validationFailReason": "Since the content moved to new location, created dummy file with guidence for redirecting the customers to new location"
  },
  {
    "id": "1df731d9-0d6c-4ea3-9498-fca874e45d0c",
    "templateName": "SQL-UserAdded_to_SecurityAdmin.yaml",
    "validationFailReason": "Since the content moved to new location, created dummy file with guidence for redirecting the customers to new location"
  },
  {
    "id": "a0384314-baf6-4bf9-8cfd-2952697d71dd",
    "templateName": "SQL-UserDeletedFromDatabase.yaml",
    "validationFailReason": "Since the content moved to new location, created dummy file with guidence for redirecting the customers to new location"
  },
  {
    "id": "b36464d3-0135-4df0-a5b0-0d61bc6e2da5",
    "templateName": "SQL-UserRemovedFromSecurityAdmin.yaml",
    "validationFailReason": "Since the content moved to new location, created dummy file with guidence for redirecting the customers to new location"
  },
  {
    "id": "8f20e85c-33e2-42cd-80ff-0ae7fa504b58",
    "templateName": "SQL-UserRemovedFromServerRole.yaml",
    "validationFailReason": "Since the content moved to new location, created dummy file with guidence for redirecting the customers to new location"
  },
  {
    "id": "45ba87e7-e052-4dd4-b68b-789d3f9b507f",
    "templateName": "SQL-UserRoleChanged.yaml",
    "validationFailReason": "Since the content moved to new location, created dummy file with guidence for redirecting the customers to new location"
  },
  {
    "id": "2850f994-0815-4b67-814c-c6281099b861",
    "templateName": "Dev-0270PowershellSep2022.yaml",
    "validationFailReason": "Since the content moved to new location, created dummy file with guidence for redirecting the customers to new location"
  },
  {
    "id": "a0303f4d-1eb2-417d-a02a-fedeb31821d4",
    "templateName": "Dev-0270RegistryIOCSep2022.yaml",
    "validationFailReason": "Since the content moved to new location, created dummy file with guidence for redirecting the customers to new location"
  },
  {
    "id": "5cea0706-86b7-4a00-8b4e-e5b2b78316fd",
    "templateName": "Dev-0270WMICDiscoverySep2022.yaml",
    "validationFailReason": "Since the content moved to new location, created dummy file with guidence for redirecting the customers to new location"
  },
  {
    "id": "63645035-93cc-40e3-b9cc-a5ffeacf82f0",
    "templateName": "ProofpointPODBinaryInAttachment.yaml",
    "validationFailReason": "Since the content moved to new location, created dummy file with guidence for redirecting the customers to new location"
  },
  {
    "id": "d26f70bb-cc10-499a-8360-cdabeed0258c",
    "templateName": "ProofpointPODDataExfiltrationToPrivateEmail.yaml",
    "validationFailReason": "Since the content moved to new location, created dummy file with guidence for redirecting the customers to new location"
  },
  {
    "id": "6377ad71-a68f-48b0-98a8-dc6a4d7a05fd",
    "templateName": "ProofpointPODHighRiskNotDiscarded.yaml",
    "validationFailReason": "Since the content moved to new location, created dummy file with guidence for redirecting the customers to new location"
  },
  {
    "id": "e3a396c8-2c78-43b3-9650-15bf226b2a67",
    "templateName": "ProofpointPODMultipleArchivedAttachmentsToSameRecipient.yaml",
    "validationFailReason": "Since the content moved to new location, created dummy file with guidence for redirecting the customers to new location"
  },
  {
    "id": "5d4cf6cf-3aca-4298-a6c2-360fcaa43ff3",
    "templateName": "ProofpointPODMultipleLargeEmailsToSameRecipient.yaml",
    "validationFailReason": "Since the content moved to new location, created dummy file with guidence for redirecting the customers to new location"
  },
  {
    "id": "2d1b3bfc-4647-4b48-8fff-faabc3210866",
    "templateName": "ProofpointPODMultipleProtectedEmailsToUnknownRecipient.yaml",
    "validationFailReason": "Since the content moved to new location, created dummy file with guidence for redirecting the customers to new location"
  },
  {
    "id": "e6028912-5c26-4eef-80dc-ea785771e01a",
    "templateName": "ProofpointPODSuspiciousAttachment.yaml",
    "validationFailReason": "Since the content moved to new location, created dummy file with guidence for redirecting the customers to new location"
  },
  {
    "id": "8e111d19-fe03-4205-aa39-9ddeef3fb23a",
    "templateName": "ProofpointPODWeakCiphers.yaml",
    "validationFailReason": "Since the content moved to new location, created dummy file with guidence for redirecting the customers to new location"
  },
  {
    "id": "826bd4b8-6fb2-11ed-a14d-7f86986dd42d",
    "templateName": "ProofpointPODHighScoreSuspectValue.yaml",
    "validationFailReason": "Since the content moved to new location, created dummy file with guidence for redirecting the customers to new location"
  },
  {
    "id": "826bd8fa-6fb2-11ed-a14e-d33d5809058a",
    "templateName": "ProofpointPODLargeOutboundEmails.yaml",
    "validationFailReason": "Since the content moved to new location, created dummy file with guidence for redirecting the customers to new location"
  },
  {
    "id": "826bd940-6fb2-11ed-a14f-db057fd91a76",
    "templateName": "ProofpointPODRecipientsHighNumberDiscardReject.yaml",
    "validationFailReason": "Since the content moved to new location, created dummy file with guidence for redirecting the customers to new location"
  },
  {
    "id": "826bd972-6fb2-11ed-a150-837b68593a8e",
    "templateName": "ProofpointPODRecipientsLargeNumberOfCorruptedEmails.yaml",
    "validationFailReason": "Since the content moved to new location, created dummy file with guidence for redirecting the customers to new location"
  },
  {
    "id": "826bd99a-6fb2-11ed-a151-0be010c9700a",
    "templateName": "ProofpointPODSendersLargeNumberOfCorruptedEmails.yaml",
    "validationFailReason": "Since the content moved to new location, created dummy file with guidence for redirecting the customers to new location"
  },
  {
    "id": "826bd9c2-6fb2-11ed-a152-ff12ca35c88e",
    "templateName": "ProofpointPODSuspiciousFileTypesInAttachments.yaml",
    "validationFailReason": "Since the content moved to new location, created dummy file with guidence for redirecting the customers to new location"
  },
  {
    "id": "826bd9ea-6fb2-11ed-a153-57d6ef85adfe",
    "templateName": "ProofpointPODHighScoreAdultValue.yaml",
    "validationFailReason": "Since the content moved to new location, created dummy file with guidence for redirecting the customers to new location"
  },
  {
    "id": "826bda12-6fb2-11ed-a154-832181844031",
    "templateName": "ProofpointPODHighScoreMalwareValue.yaml",
    "validationFailReason": "Since the content moved to new location, created dummy file with guidence for redirecting the customers to new location"
  },
  {
    "id": "826bda44-6fb2-11ed-a155-eb5d8f41b479",
    "templateName": "ProofpointPODHighScorePhishValue.yaml",
    "validationFailReason": "Since the content moved to new location, created dummy file with guidence for redirecting the customers to new location"
  },
  {
    "id": "826bda6c-6fb2-11ed-a156-e3bee5b06d53",
    "templateName": "ProofpointPODHighScoreSpamValue.yaml",
    "validationFailReason": "Since the content moved to new location, created dummy file with guidence for redirecting the customers to new location"
  },
  {
    "id": "26cf7f7c-a1bb-4dae-a2fd-6b25060e8e6a",
    "templateName": "ZincOctober2022_AVHits_IOC.yaml",
    "validationFailReason": "Since the content moved to new location, created dummy file with guidence for redirecting the customers to new location"
  },
  {
    "id": "5c21eb3b-afe5-4d38-be4a-58465f6a51f7",
    "templateName": "ZincOctober2022_Filename_Commandline_IOC.yaml",
    "validationFailReason": "Since the content moved to new location, created dummy file with guidence for redirecting the customers to new location"
  },
  {
    "id": "04651b8c-813b-4280-b0f2-fba37af08902",
    "templateName": "ZincOctober2022_IP_Domain_Hash_IOC.yaml",
    "validationFailReason": "Since the content moved to new location, created dummy file with guidence for redirecting the customers to new location"
  },
  {
    "id": "7c04ce81-0e18-43a1-8936-0b6a00c41c1b",
    "templateName": "FailedLogonAttempts_UnknownUser.yaml",
    "validationFailReason": "Since the content moved to new location, created dummy file with guidence for redirecting the customers to new location"
  },
  {
    "id": "c6cce259-a44a-4f9e-aa09-1a83c768fddd",
    "templateName": "NRT_squid_events_for_mining_pools.yaml",
    "validationFailReason": "Since the content moved to new location, created dummy file with guidence for redirecting the customers to new location"
  },
  {
    "id": "2e7bb903-8a01-4f3a-b201-e6a8839ce29f",
    "templateName": "squid_cryptomining_pools.yaml",
    "validationFailReason": "Since the content moved to new location, created dummy file with guidence for redirecting the customers to new location"
  },
  {
    "id": "8fbc4a12-39a1-4021-bf74-d174d4d70be0",
    "templateName": "squid_tor_proxies.yaml",
    "validationFailReason": "Since the content moved to new location, created dummy file with guidence for redirecting the customers to new location"
  },
  {
    "id": "e94c00f4-a809-493b-91d4-c46f9a86fde5",
    "templateName": "ssh_potentialBruteForce.yaml",
    "validationFailReason": "Since the content moved to new location, created dummy file with guidence for redirecting the customers to new location"
  },
  {
    "id": "5e90f8fb-2966-49cf-9dd3-be6c22babb9a",
    "templateName": "CryptoCurrencyMiners.yaml",
    "validationFailReason": "Since the content moved to new location, created dummy file with guidence for redirecting the customers to new location"
  },
  {
    "id": "782d2776-789f-42e1-92bb-7e6d662f3c6b",
    "templateName": "CryptoThreatActivity.yaml",
    "validationFailReason": "Since the content moved to new location, created dummy file with guidence for redirecting the customers to new location"
  },
  {
    "id": "47a9a19a-724b-443d-bda3-01a25bb2aeb5",
    "templateName": "RareProcess_ForLxHost.yaml",
    "validationFailReason": "Since the content moved to new location, created dummy file with guidence for redirecting the customers to new location"
  },
  {
    "id": "6963e4f9-ac8e-4b6d-933e-a7fc2142a78e",
    "templateName": "SCXExecuteRunAsProviders.yaml",
    "validationFailReason": "Since the content moved to new location, created dummy file with guidence for redirecting the customers to new location"
  },
  {
    "id": "deb432fc-683b-4f8d-976e-d65e2bcf9a4e",
    "templateName": "SchedTaskAggregation.yaml",
    "validationFailReason": "Since the content moved to new location, created dummy file with guidence for redirecting the customers to new location"
  },
  {
    "id": "4dbfdd9c-187a-49d8-8744-2af0f91f36b5",
    "templateName": "SchedTaskEditViaCrontab.yaml",
    "validationFailReason": "Since the content moved to new location, created dummy file with guidence for redirecting the customers to new location"
  },
  {
    "id": "2115e5f0-7dca-4469-8e67-e7a100f1f6ab",
    "templateName": "squid_abused_tlds.yaml",
    "validationFailReason": "Since the content moved to new location, created dummy file with guidence for redirecting the customers to new location"
  },
  {
    "id": "5a615b8f-a22c-48a7-9014-b2d3da112a44",
    "templateName": "squid_malformed_requests.yaml",
    "validationFailReason": "Since the content moved to new location, created dummy file with guidence for redirecting the customers to new location"
  },
  {
    "id": "c43430c6-0d03-4be5-9549-535a61770bf2",
    "templateName": "squid_volume_anomalies.yaml",
    "validationFailReason": "Since the content moved to new location, created dummy file with guidence for redirecting the customers to new location"
  },
  {
    "id": "38f9d721-70a9-4570-9aff-1471eae7c844",
    "templateName": "ActiniumFeb2022.yaml",
    "validationFailReason": "Since the content moved to new location, created dummy file with guidence for redirecting the customers to new location"
  },
  {
    "id": "54f3e0f1-7ab4-45c6-87b0-1cf774d54588",
    "templateName": "BariumDomainIOC112020.yaml",
    "validationFailReason": "Since the content moved to new location, created dummy file with guidence for redirecting the customers to new location"
  },
  {
    "id": "f9017237-af8a-455c-a7e6-a54f3fb039c5",
    "templateName": "BariumIPIOC112020.yaml",
    "validationFailReason": "Since the content moved to new location, created dummy file with guidence for redirecting the customers to new location"
  },
  {
    "id": "50bf97ef-43f9-470a-a3cd-de15a9204050",
    "templateName": "CERIUMOct292020IOCs.yaml",
    "validationFailReason": "Since the content moved to new location, created dummy file with guidence for redirecting the customers to new location"
  },
  {
    "id": "886024e0-e38e-4fae-aa3b-e30a0b8ee2c0",
    "templateName": "ChiaCryptoMining.yaml",
    "validationFailReason": "Since the content moved to new location, created dummy file with guidence for redirecting the customers to new location"
  },
  {
    "id": "6688d4c9-16e2-46a9-b2b6-564d9367a8b1",
    "templateName": "DEV-0322_SolarWinds_Serv-U_IOC.yaml",
    "validationFailReason": "Since the content moved to new location, created dummy file with guidence for redirecting the customers to new location"
  },
  {
    "id": "1028a99a-a549-4843-abfb-f83c9d4fff79",
    "templateName": "Dev-0530_July2022.yaml",
    "validationFailReason": "Since the content moved to new location, created dummy file with guidence for redirecting the customers to new location"
  },
  {
    "id": "d0edc52e-2f0a-4183-b5fb-9a73b3cd0393",
    "templateName": "Dev-0586_Jan2022_IOC.yaml",
    "validationFailReason": "Since the content moved to new location, created dummy file with guidence for redirecting the customers to new location"
  },
  {
    "id": "698afbd8-2fc5-48b1-b701-00294e26b510",
    "templateName": "ExchangeServerVulnerabilitiesMarch2021IoCs.yaml",
    "validationFailReason": "Since the content moved to new location, created dummy file with guidence for redirecting the customers to new location"
  },
  {
    "id": "00f44734-35a9-4103-b6b9-fd7752e70385",
    "templateName": "GalliumIOCs.yaml",
    "validationFailReason": "Since the content moved to new location, created dummy file with guidence for redirecting the customers to new location"
  },
  {
    "id": "dd7201f2-8e9b-4f9d-ba2a-1e97a785caa7",
    "templateName": "HAFNIUMUmServiceSuspiciousFile.yaml",
    "validationFailReason": "Since the content moved to new location, created dummy file with guidence for redirecting the customers to new location"
  },
  {
    "id": "5e343198-38c7-4057-ac53-2f306c6cb1c3",
    "templateName": "HiveRansomwareJuly2022.yaml",
    "validationFailReason": "Since the content moved to new location, created dummy file with guidence for redirecting the customers to new location"
  },
  {
    "id": "d9fabf56-2688-454e-a2f3-d0a28c6ff0b8",
    "templateName": "IridiumIOCs.yaml",
    "validationFailReason": "Since the content moved to new location, created dummy file with guidence for redirecting the customers to new location"
  },
  {
    "id": "69fe6e85-8867-4872-a707-f589d3554375",
    "templateName": "KNOTWEEDAVDetection.yaml",
    "validationFailReason": "Since the content moved to new location, created dummy file with guidence for redirecting the customers to new location"
  },
  {
    "id": "357ce603-e6ac-4afe-a2d8-b3dd8ab1d6e8",
    "templateName": "KNOTWEEDC2DomainsJuly2022.yaml",
    "validationFailReason": "Since the content moved to new location, created dummy file with guidence for redirecting the customers to new location"
  },
  {
    "id": "24e91fb1-01e5-47d0-845d-75d74e9b8a61",
    "templateName": "KNOTWEEDFileHashesJuly2022.yaml",
    "validationFailReason": "Since the content moved to new location, created dummy file with guidence for redirecting the customers to new location"
  },
  {
    "id": "1bcfc5db-042d-4009-9989-45c3abd61352",
    "templateName": "KnownPHOSPHORUSDomainsIP-October2020.yaml",
    "validationFailReason": "Since the content moved to new location, created dummy file with guidence for redirecting the customers to new location"
  },
  {
    "id": "15223e74-d05a-4d76-8932-f5598d09118b",
    "templateName": "MSHTMLVuln.yaml",
    "validationFailReason": "Since the content moved to new location, created dummy file with guidence for redirecting the customers to new location"
  },
  {
    "id": "416239cd-d0d1-4a91-90f9-b1f0b95e0663",
    "templateName": "Manganese_VPN-IOCs.yaml",
    "validationFailReason": "Since the content moved to new location, created dummy file with guidence for redirecting the customers to new location"
  },
  {
    "id": "286559b0-d88d-4c9f-bbc4-3b4a57485e5d",
    "templateName": "NICKELIOCsNov2021.yaml",
    "validationFailReason": "Since the content moved to new location, created dummy file with guidence for redirecting the customers to new location"
  },
  {
    "id": "943923cb-1b6d-4a44-aeee-b0cf393748b3",
    "templateName": "NOBELIUM_DomainIOCsMarch2021.yaml",
    "validationFailReason": "Since the content moved to new location, created dummy file with guidence for redirecting the customers to new location"
  },
  {
    "id": "173be96f-c41a-4f83-a8c0-0bd2609cda14",
    "templateName": "NOBELIUM_IOCsMay2021.yaml",
    "validationFailReason": "Since the content moved to new location, created dummy file with guidence for redirecting the customers to new location"
  },
  {
    "id": "18119187-a22f-4042-8941-ffcaf62b730f",
    "templateName": "Nobelium_FoggyWeb.yaml",
    "validationFailReason": "Since the content moved to new location, created dummy file with guidence for redirecting the customers to new location"
  },
  {
    "id": "4f9ac632-7153-4545-9c3d-3e6354c62149",
    "templateName": "PHOSPHORUSMarch2019IOCs.yaml",
    "validationFailReason": "Since the content moved to new location, created dummy file with guidence for redirecting the customers to new location"
  },
  {
    "id": "a514564b-b010-4c0b-bd71-20e0ce814c66",
    "templateName": "POLONIUMIPIoC.yaml",
    "validationFailReason": "Since the content moved to new location, created dummy file with guidence for redirecting the customers to new location"
  },
  {
    "id": "2b68903a-cb95-4e31-a2db-4a0a15803761",
    "templateName": "SOURGUM_IOC.yaml",
    "validationFailReason": "Since the content moved to new location, created dummy file with guidence for redirecting the customers to new location"
  },
  {
    "id": "9fc7eaad-3cff-4ed0-837a-868ceb3e0886",
    "templateName": "STRONTIUMOct292020IOCs.yaml",
    "validationFailReason": "Since the content moved to new location, created dummy file with guidence for redirecting the customers to new location"
  },
  {
    "id": "a36b1ebf-41c9-43a3-9913-edcc0675bab5",
    "templateName": "SUNSPOTLogFile.yaml",
    "validationFailReason": "Since the content moved to new location, created dummy file with guidence for redirecting the customers to new location"
  },
  {
    "id": "618edc72-5dd3-4147-94af-78689c30ca03",
    "templateName": "Solorigate-Network-Beacon.yaml",
    "validationFailReason": "Since the content moved to new location, created dummy file with guidence for redirecting the customers to new location"
  },
  {
    "id": "2fe07162-8988-41b2-9aaa-462e5eef61d3",
    "templateName": "Solorigate-VM-Network.yaml",
    "validationFailReason": "Since the content moved to new location, created dummy file with guidence for redirecting the customers to new location"
  },
  {
    "id": "09446fbf-8873-4f97-b834-43b4f211a77b",
    "templateName": "TarraskHashIoC.yaml",
    "validationFailReason": "Since the content moved to new location, created dummy file with guidence for redirecting the customers to new location"
  },
  {
    "id": "993b32e3-f097-4fcb-b555-3078a4af63be",
    "templateName": "ThalliumIOCs.yaml",
    "validationFailReason": "Since the content moved to new location, created dummy file with guidence for redirecting the customers to new location"
  },
  {
    "id": "98e912e2-9e9c-4b95-8989-c5aedd1fd09d",
    "templateName": "WSLMalwareCorrelation.yaml",
    "validationFailReason": "Since the content moved to new location, created dummy file with guidence for redirecting the customers to new location"
  },
  {
    "id": "17184571-f7cd-42fb-a6a5-3478f09f5fa0",
    "templateName": "ZincJan272021IOCs.yaml",
    "validationFailReason": "Since the content moved to new location, created dummy file with guidence for redirecting the customers to new location"
  },
  {
    "id": "ba2433b7-da6b-4faa-bdf1-1eae065ef7e9",
    "templateName": "ZincOct292020IOCs.yaml",
    "validationFailReason": "Since the content moved to new location, created dummy file with guidence for redirecting the customers to new location"
  },
  {
    "id": "16d0fc8a-04d2-4c98-8e66-312a045d042c",
    "templateName": "MaliciousWAFSessions.yaml",
    "validationFailReason": "Since the content moved to new location, created dummy file with guidence for redirecting the customers to new location"
  },
  {
    "id": "b776c001-fec5-4954-96b1-602e56f8399e",
    "templateName": "DumpingLSASSProcessIntoaFile.yaml",
    "validationFailReason": "Since the content moved to new location, created dummy file with guidence for redirecting the customers to new location"
  },
  {
    "id": "59ed5e53-23b7-4ed3-b144-7d5863ca5335",
    "templateName": "LateralMovementViaDCOM.yaml",
    "validationFailReason": "Since the content moved to new location, created dummy file with guidence for redirecting the customers to new location"
  },
  {
    "id": "13a38884-79b5-4d04-ae61-b2747b3d7296",
    "templateName": "MacroInvokingShellBrowserWindowCOMObjects.yaml",
    "validationFailReason": "Since the content moved to new location, created dummy file with guidence for redirecting the customers to new location"
  },
  {
    "id": "59b6e6b6-f967-413c-b110-55328b31d9e2",
    "templateName": "PotentialRemoteDesktopTunneling.yaml",
    "validationFailReason": "Since the content moved to new location, created dummy file with guidence for redirecting the customers to new location"
  },
  {
    "id": "acf86ae4-a493-4acd-95a7-8123fbf3b554",
    "templateName": "RegistryPersistenceViaAppCertDLLModification.yaml",
    "validationFailReason": "Since the content moved to new location, created dummy file with guidence for redirecting the customers to new location"
  },
  {
    "id": "1045e473-ccd5-4a70-8ba9-f776ca5fd6ab",
    "templateName": "RegistryPersistenceViaAppInt_DLLsModification.yaml",
    "validationFailReason": "Since the content moved to new location, created dummy file with guidence for redirecting the customers to new location"
  },
  {
    "id": "2141523d-e043-4192-b5cf-8a080929c11c",
    "templateName": "SecurityEventLogCleared.yaml",
    "validationFailReason": "Since the content moved to new location, created dummy file with guidence for redirecting the customers to new location"
  },
  {
    "id": "d66805bd-2659-4873-8385-36a9badcb0c6",
    "templateName": "WDigestDowngradeAttack.yaml",
    "validationFailReason": "Since the content moved to new location, created dummy file with guidence for redirecting the customers to new location"
  },
  {
    "id": "cc76793b-9d35-4f06-a243-c344f5ad789d",
    "templateName": "WindowsBinariesExecutedfromNon-DefaultDirectory.yaml",
    "validationFailReason": "Since the content moved to new location, created dummy file with guidence for redirecting the customers to new location"
  },
  {
    "id": "e299a991-e435-4692-ae59-1e495c090139",
    "templateName": "WindowsBinariesLolbinsRenamed.yaml",
    "validationFailReason": "Since the content moved to new location, created dummy file with guidence for redirecting the customers to new location"
  },
  {
    "id": "33ce5aae-a721-4970-8923-03a1e9488be5",
    "templateName": "base64_encoded_pefile.yaml",
    "validationFailReason": "Since the content moved to new location, created dummy file with guidence for redirecting the customers to new location"
  },
  {
    "id": "6927dcf6-af78-43c1-bf82-b9e3e01179cc",
    "templateName": "execute_base64_decodedpayload.yaml",
    "validationFailReason": "Since the content moved to new location, created dummy file with guidence for redirecting the customers to new location"
  },
  {
    "id": "020992d0-4c17-4633-9b3f-8485a158a6fd",
    "templateName": "malware_in_recyclebin.yaml",
    "validationFailReason": "Since the content moved to new location, created dummy file with guidence for redirecting the customers to new location"
  },
  {
    "id": "80e284b1-af29-4e92-bb08-466d709afb16",
    "templateName": "BackupDeletion.yaml",
    "validationFailReason": "Since the content moved to new location, created dummy file with guidence for redirecting the customers to new location"
  },
  {
    "id": "a27a8907-bc7a-4a3c-aa6d-d5d19b54832b",
    "templateName": "Certutil-LOLBins.yaml",
    "validationFailReason": "Since the content moved to new location, created dummy file with guidence for redirecting the customers to new location"
  },
  {
    "id": "62d07703-b192-4a13-b4e9-18594eb4f0f2",
    "templateName": "FileExecutionWithOneCharacterInTheName.yaml",
    "validationFailReason": "Since the content moved to new location, created dummy file with guidence for redirecting the customers to new location"
  },
  {
    "id": "a77f1518-7aeb-42d6-87da-1ebb30160760",
    "templateName": "PersistViaIFEORegistryKey.yaml",
    "validationFailReason": "Since the content moved to new location, created dummy file with guidence for redirecting the customers to new location"
  },
  {
    "id": "d653db8d-3512-40ea-b8ac-b7cd0c36d71a",
    "templateName": "PotentialMicrosoftSecurityServicesTampering.yaml",
    "validationFailReason": "Since the content moved to new location, created dummy file with guidence for redirecting the customers to new location"
  },
  {
    "id": "0434ad80-c059-40eb-9d8a-ce4e75d5897b",
    "templateName": "RemoteLoginPerformedwithWMI.yaml",
    "validationFailReason": "Since the content moved to new location, created dummy file with guidence for redirecting the customers to new location"
  },
  {
    "id": "5f8c7e58-e105-47bd-a87f-7488111beb82",
    "templateName": "RemoteScheduledTaskCreationUpdateUsingATSVCNamedPipe.yaml",
    "validationFailReason": "Since the content moved to new location, created dummy file with guidence for redirecting the customers to new location"
  },
  {
    "id": "a9c5c660-e2cf-4229-89a7-4266467ca94c",
    "templateName": "ScheduledTaskCreationUpdateFromUserWritableDrectory.yaml",
    "validationFailReason": "Since the content moved to new location, created dummy file with guidence for redirecting the customers to new location"
  },
  {
    "id": "18b565c8-79c7-44f2-84eb-ffc4b509900c",
    "templateName": "SignedBinaryProxyExecutionRundll32.yaml",
    "validationFailReason": "Since the content moved to new location, created dummy file with guidence for redirecting the customers to new location"
  },
  {
    "id": "aa96fa15-a3a0-4772-9409-321306b04836",
    "templateName": "UnicodeObfuscationInCommandLine.yaml",
    "validationFailReason": "Since the content moved to new location, created dummy file with guidence for redirecting the customers to new location"
  },
  {
    "id": "c22a046b-8c2b-49e6-b8de-9b03bc615118",
    "templateName": "Dev-0056CommandLineActivityNovember2021.yaml",
    "validationFailReason": "Since the content moved to new location, created dummy file with guidence for redirecting the customers to new location"
  },
  {
    "id": "bbc72d37-8f67-4a8b-950e-657ef9c8cea7",
    "templateName": "Dev-0322CommandLineActivityNovember2021(ASIMVersion).yaml",
    "validationFailReason": "Since the content moved to new location, created dummy file with guidence for redirecting the customers to new location"
  },
  {
    "id": "19214a3a-eae4-4ed0-9bf1-7b02e9e95229",
    "templateName": "Dev-0322CommandLineActivityNovember2021.yaml",
    "validationFailReason": "Since the content moved to new location, created dummy file with guidence for redirecting the customers to new location"
  },
  {
    "id": "ae9ac609-dac3-4b5e-8919-e16a005d7d98",
    "templateName": "Dev-0322FileDropActivityNovember2021(ASIMVersion).yaml",
    "validationFailReason": "Since the content moved to new location, created dummy file with guidence for redirecting the customers to new location"
  },
  {
    "id": "2030cf0f-220f-4e57-bb61-10a89797bf81",
    "templateName": "Dev-0322FileDropActivityNovember2021.yaml",
    "validationFailReason": "Since the content moved to new location, created dummy file with guidence for redirecting the customers to new location"
  },
  {
    "id": "b05a2ccb-b683-4462-9a87-d878c36e3c28",
    "templateName": "NICKELCommandLineActivity-Nov2021.yaml",
    "validationFailReason": "Since the content moved to new location, created dummy file with guidence for redirecting the customers to new location"
  },
  {
    "id": "6c1a3159-cced-40ba-923d-2f0a871febf8",
    "templateName": "NetworkConnectiontoOMIPorts.yaml",
    "validationFailReason": "Since the content moved to new location, created dummy file with guidence for redirecting the customers to new location"
  },
  {
    "id": "0516dd04-5944-4ff0-b61f-d80666e433e4",
    "templateName": "NickelRegIOCPatterns.yaml",
    "validationFailReason": "Since the content moved to new location, created dummy file with guidence for redirecting the customers to new location"
  },
  {
    "id": "68f31c3e-2d0c-4984-9700-2fc0b9feed7b",
    "templateName": "STRONTIUM_IOC_RetroHunt.yaml",
    "validationFailReason": "Since the content moved to new location, created dummy file with guidence for redirecting the customers to new location"
  },
  {
    "id": "7eafa7f4-6071-4e88-a031-b91c316200ae",
    "templateName": "SolarWindsInventory.yaml",
    "validationFailReason": "Since the content moved to new location, created dummy file with guidence for redirecting the customers to new location"
  },
<<<<<<< HEAD
  {
    "id": "20733e72-4231-11ec-81d3-0242ac130003",
    "templateName": "ZscalerIPsByPorts.yaml",
    "validationFailReason": "Temporarily Added for Hunting Query validation"
  },
=======
  //Skipping templates with hunting query issues temporarily, we will remove these gradually once we fix the issue
 
>>>>>>> 436646e6
  {
    "id": "33aa0e01-87e2-43ea-87f9-2f7e3ff1d532",
    "templateName": "WireDataBeacon.yaml",
    "validationFailReason": "Temporarily Added for Hunting Query validation"
  },
  {
    "id": "ab8b5893-0c82-4a8c-ae19-43669b3d1eba",
    "templateName": "VulnComputers.yaml",
    "validationFailReason": "Temporarily Added for Hunting Query validation"
  },
  {
    "id": "1d468d49-ffea-4daf-ba6b-72525ec17b61",
    "templateName": "VMWare-LPE-2022-22960.yaml",
    "validationFailReason": "Temporarily Added for Hunting Query validation"
  },
  {
    "id": "5e3e6cd2-1fba-44c0-8ddf-ad599a06a9df",
    "templateName": "VectraUnsecuredCredsGPP.yaml",
    "validationFailReason": "Temporarily Added for Hunting Query validation"
  },
  {
    "id": "b8bacbda-3faa-49fb-b000-9334b2b51c8e",
    "templateName": "VectraSuspiciousNbOfSubDomains.yaml",
    "validationFailReason": "Temporarily Added for Hunting Query validation"
  },
  {
    "id": "3826de45-7300-44d7-800d-a2b457439dda",
    "templateName": "VectraSuspiciousLongDNSQueries.yaml",
    "validationFailReason": "Temporarily Added for Hunting Query validation"
  },
  {
    "id": "b8661942-b3ba-48a4-ae9d-db7c326ebd46",
    "templateName": "VectraSuspiciousBeacon.yaml",
    "validationFailReason": "Temporarily Added for Hunting Query validation"
  },
  {
    "id": "98ce0ffc-eb1d-458e-835f-6c72ff4d53d1",
    "templateName": "VectraSuspectedKali.yaml",
    "validationFailReason": "Temporarily Added for Hunting Query validation"
  },
  {
    "id": "489d1c70-5fe2-426b-afbe-371ab58605fe",
    "templateName": "VectraPotentialDCSync.yaml",
    "validationFailReason": "Temporarily Added for Hunting Query validation"
  },
  {
    "id": "797a5246-351e-407a-92cd-f60f9d9f890c",
    "templateName": "VectraPoshC2.yaml",
    "validationFailReason": "Temporarily Added for Hunting Query validation"
  },
  {
    "id": "59aae46b-38a4-4540-b6da-caa59bc34685",
    "templateName": "VectraNetbiosLLMNRUsage.yaml",
    "validationFailReason": "Temporarily Added for Hunting Query validation"
  },
  {
    "id": "e10782ff-f379-4b59-bccf-4724b73e21f9",
    "templateName": "VectraMaliciousToolFileCopy.yaml",
    "validationFailReason": "Temporarily Added for Hunting Query validation"
  },
  {
    "id": "9e8038a8-926f-48cd-9075-5f69b15f5192",
    "templateName": "VectraHighVolumeOfNXDOMAIN.yaml",
    "validationFailReason": "Temporarily Added for Hunting Query validation"
  },
  {
    "id": "a2fca6ac-1155-4eec-934b-65aa62cdbb09",
    "templateName": "UserRunningMultipleQueriesThatFail.yaml",
    "validationFailReason": "Temporarily Added for Hunting Query validation"
  },
  {
    "id": "8699df3f-f89e-431f-9dea-056c4ce7014a",
    "templateName": "UserReturningMoreDataThanDailyAverage.yaml",
    "validationFailReason": "Temporarily Added for Hunting Query validation"
  },
  {
    "id": "8c5bc38a-438d-48fb-ae3f-7f356d3e5ba9",
    "templateName": "UserDetectPrivilegeGroup.yaml",
    "validationFailReason": "Temporarily Added for Hunting Query validation"
  },
  {
    "id": "f56b2223-0d4d-4347-9de4-822d195624ee",
    "templateName": "UserAccounts-UnusualLogonTimes.yaml",
    "validationFailReason": "Temporarily Added for Hunting Query validation"
  },
  {
    "id": "8eace93b-f38c-47b7-a21d-739556d31db6",
    "templateName": "UserAccounts-NewSingleFactorAuth.yaml",
    "validationFailReason": "Temporarily Added for Hunting Query validation"
  },
  {
    "id": "dbc82bc1-c7df-44e3-838a-5846a313cf35",
    "templateName": "UserAccounts-BlockedAccounts.yaml",
    "validationFailReason": "Temporarily Added for Hunting Query validation"
  },
  {
    "id": "bafc1446-1cc4-4f6d-ad76-1250b8c3b60c",
    "templateName": "unusual-volume-of-file-sharing.yaml",
    "validationFailReason": "Temporarily Added for Hunting Query validation"
  },
  {
    "id": "611ebbc2-c789-42ad-93e3-6dc02bfa5e3d",
    "templateName": "unusual-volume-of-file-deletion.yaml",
    "validationFailReason": "Temporarily Added for Hunting Query validation"
  },
  {
    "id": "ccef3c74-4b4f-445b-8109-06d38687e4a4",
    "templateName": "Unusual Number of Repository Clones.yaml",
    "validationFailReason": "Temporarily Added for Hunting Query validation"
  },
  {
    "id": "6962473c-bcb8-421d-a0db-826078cad280",
    "templateName": "UnfamiliarsignincorrelationwithPortalSigninandAuditlogs.yaml",
    "validationFailReason": "Temporarily Added for Hunting Query validation"
  },
  {
    "id": "431cccd3-2dff-46ee-b34b-61933e45f556",
    "templateName": "TrackingPrivAccounts.yaml",
    "validationFailReason": "Temporarily Added for Hunting Query validation"
  },
  {
    "id": "506955be-648f-11ec-90d6-0242ac120003",
    "templateName": "TMApexOneSpywareDetection.yaml",
    "validationFailReason": "Temporarily Added for Hunting Query validation"
  },
  {
    "id": "6c7f9bfe-67b5-11ec-90d6-0242ac120003",
    "templateName": "TMApexOneDataLossPreventionAction.yaml",
    "validationFailReason": "Temporarily Added for Hunting Query validation"
  },
  {
    "id": "14a4a824-67b6-11ec-90d6-0242ac120003",
    "templateName": "TMApexOneBehaviorMonitoringTriggeredPolicy.yaml",
    "validationFailReason": "Temporarily Added for Hunting Query validation"
  },
  {
    "id": "e091e85d-4376-48cd-9bff-4beaa2ed4280",
    "templateName": "terminatedEmployeeActivity.yaml",
    "validationFailReason": "Temporarily Added for Hunting Query validation"
  },
  {
    "id": "f0ad3b3f-72ac-48b1-9f01-ad408b3af88e",
    "templateName": "terminatedEmployeeAccessHVA.yaml",
    "validationFailReason": "Temporarily Added for Hunting Query validation"
  },
  {
    "id": "959f8d6a-53b8-488f-a628-999b3410702e",
    "templateName": "SuspiciousUrlClicked.yaml",
    "validationFailReason": "Temporarily Added for Hunting Query validation"
  },
  {
    "id": "bc17381e-07ee-48a2-931f-06a3d9e149c9",
    "templateName": "SuccessThenFail_SameUserDiffApp.yaml",
    "validationFailReason": "Temporarily Added for Hunting Query validation"
  },
  {
    "id": "3c82774a-df78-44eb-9ab3-13ef37c63ae4",
    "templateName": "Sticky Keys.yaml",
    "validationFailReason": "Temporarily Added for Hunting Query validation"
  },
  {
    "id": "80a420b3-6a97-4b8f-9d86-4b43ee522fb2",
    "templateName": "SQL-UserRoleChanged.yaml",
    "validationFailReason": "Temporarily Added for Hunting Query validation"
  },
  {
    "id": "5dd79877-8066-4ce4-ae03-eedd8ebf04f8",
    "templateName": "SQL-UserRemovedFromServerRole.yaml",
    "validationFailReason": "Temporarily Added for Hunting Query validation"
  },
  {
    "id": "f35b879c-c836-4502-94f2-c76b7f06f02d",
    "templateName": "SQL-UserRemovedFromSecurityAdmin.yaml",
    "validationFailReason": "Temporarily Added for Hunting Query validation"
  },
  {
    "id": "7b8fa5f5-4f5b-4698-a4cf-720bbb215bea",
    "templateName": "SQL-UserDeletedFromDatabase.yaml",
    "validationFailReason": "Temporarily Added for Hunting Query validation"
  },
  {
    "id": "363ea6d1-b30d-4a44-b56a-63c3c8a99621",
    "templateName": "SQL-UserAdded_to_SecurityAdmin.yaml",
    "validationFailReason": "Temporarily Added for Hunting Query validation"
  },
  {
    "id": "2b96760d-5307-44f0-94bd-8cf0ec52b1fb",
    "templateName": "SQL-New_UserCreated.yaml",
    "validationFailReason": "Temporarily Added for Hunting Query validation"
  },
  {
    "id": "aef212b5-c770-42e1-9abf-bc513e4e749c",
    "templateName": "SQL-MultipleFailedLogon_InShortSpan.yaml",
    "validationFailReason": "Temporarily Added for Hunting Query validation"
  },
  {
    "id": "72727649-6445-46a3-b249-997a009fad89",
    "templateName": "SQL-MultipleFailedLogon_FromSameIP.yaml",
    "validationFailReason": "Temporarily Added for Hunting Query validation"
  },
  {
    "id": "d98256d5-0c9a-4ffc-8618-66a3404412f8",
    "templateName": "SQL-Failed SQL Logons.yaml",
    "validationFailReason": "Temporarily Added for Hunting Query validation"
  },
  {
    "id": "86d343dd-1b7c-496f-adba-be52469574d6",
    "templateName": "SensitiveLdaps.yaml",
    "validationFailReason": "Temporarily Added for Hunting Query validation"
  },
  {
    "id": "89ce68d5-dd48-4f3f-b102-336fc4ebdda9",
    "templateName": "SAM-Name-Changes-CVE-2021-42278.yaml",
    "validationFailReason": "Temporarily Added for Hunting Query validation"
  },
  {
    "id": "17a34f6c-b3ba-42a0-810a-1746281e672d",
    "templateName": "Roasting.yaml",
    "validationFailReason": "Temporarily Added for Hunting Query validation"
  },
  {
    "id": "0f57238b-e764-4246-b101-f78bf8c942a7",
    "templateName": "riskySignInToNewMFAMethod.yaml",
    "validationFailReason": "Temporarily Added for Hunting Query validation"
  },
  {
    "id": "158b565b-411b-4dec-81de-2d2bcaf0c34c",
    "templateName": "riskySignInToElevateAccess.yaml",
    "validationFailReason": "Temporarily Added for Hunting Query validation"
  },
  {
    "id": "ce2b03f8-92a4-4ec7-b55b-e9fa562fafa4",
    "templateName": "riskySignInToDeviceRegistration.yaml",
    "validationFailReason": "Temporarily Added for Hunting Query validation"
  },
  {
    "id": "2b2e8b89-ba54-48f9-a24f-b9ae16a7ef6d",
    "templateName": "Renamed Rclone Exfil.yaml",
    "validationFailReason": "Temporarily Added for Hunting Query validation"
  },
  {
    "id": "bfb8eaed-941c-4866-a2cc-d5d4465bfc2a",
    "templateName": "redmenshen-bpfdoor-backdoor.yaml",
    "validationFailReason": "Temporarily Added for Hunting Query validation"
  },
  {
    "id": "18667b4a-18e5-4982-ba75-92ace62bc79c",
    "templateName": "RareMFAOperation.yaml",
    "validationFailReason": "Temporarily Added for Hunting Query validation"
  },
  {
    "id": "66fb97d1-55c3-4268-ac22-b9742d0fdccc",
    "templateName": "RareDomainsInCloudLogs.yaml",
    "validationFailReason": "Temporarily Added for Hunting Query validation"
  },
  {
    "id": "06c52a66-fffe-4d3b-a05a-646ff65b7ec2",
    "templateName": "RareDNSLookupWithDataTransfer.yaml",
    "validationFailReason": "Temporarily Added for Hunting Query validation"
  },
  {
    "id": "a787a819-40df-4c9f-a5ae-850d5a2a0cf6",
    "templateName": "RareClientFileAccess.yaml",
    "validationFailReason": "Temporarily Added for Hunting Query validation"
  },
  {
    "id": "f4506828-36f5-4668-8203-de062963be63",
    "templateName": "Ransomware hits healthcare - Possible compromised accounts.yaml",
    "validationFailReason": "Temporarily Added for Hunting Query validation"
  },
  {
    "id": "b0188e2d-734d-4d54-8e70-c4157a195bb1",
    "templateName": "Ransomware hits healthcare - Backup deletion.yaml",
    "validationFailReason": "Temporarily Added for Hunting Query validation"
  },
  {
    "id": "2bf19f27-0466-4c16-a821-ce84e524476d",
    "templateName": "QueryLookingForSecrets.yaml",
    "validationFailReason": "Temporarily Added for Hunting Query validation"
  },
  {
    "id": "97543188-a4e8-4439-980d-17b231149617",
    "templateName": "QueryDataVolumeAnomolies.yaml",
    "validationFailReason": "Temporarily Added for Hunting Query validation"
  },
  {
    "id": "97ff9459-dade-404a-b90e-d93b9acde1a4",
    "templateName": "PotentialProcessDoppelganging.yaml",
    "validationFailReason": "Temporarily Added for Hunting Query validation"
  },
  {
    "id": "95db9b9c-7a12-4c0b-85c8-1c54f67c5ac7",
    "templateName": "Potential ransomware activity related to Cobalt Strike.yaml",
    "validationFailReason": "Temporarily Added for Hunting Query validation"
  },
  {
    "id": "2d1a3e86-f1a0-49d0-b88a-55789e1d6660",
    "templateName": "PossibleCommandInjectionagainstAzureIR.yaml",
    "validationFailReason": "Temporarily Added for Hunting Query validation"
  },
  {
    "id": "ee0f4b76-c9dc-4d54-96c2-78145d6a0fe0",
    "templateName": "possible-affected-software-orion[Nobelium].yaml",
    "validationFailReason": "Temporarily Added for Hunting Query validation"
  },
  {
    "id": "f82c89fa-c969-4d12-832f-04d55d14522c",
    "templateName": "PersistViaIFEORegistryKey.yaml",
    "validationFailReason": "Temporarily Added for Hunting Query validation"
  },
  {
    "id": "ba3da496-7559-4288-834e-8de26a90eb6e",
    "templateName": "PasswordSearch.yaml",
    "validationFailReason": "Temporarily Added for Hunting Query validation"
  },
  {
    "id": "6e4b6758-23a5-409b-a444-9bdef78e9dcc",
    "templateName": "PaloAltoCDLOutdatedConfigVersions.yaml",
    "validationFailReason": "Temporarily Added for Hunting Query validation"
  },
  {
    "id": "555bf415-e171-4ad2-920f-1a4a96a9644c",
    "templateName": "PaloAltoCDLOutdatedAgentVersions.yaml",
    "validationFailReason": "Temporarily Added for Hunting Query validation"
  },
  {
    "id": "67be3fdd-6942-45f8-8663-d825b61d1ab9",
    "templateName": "Open email link.yaml",
    "validationFailReason": "Temporarily Added for Hunting Query validation"
  },
  {
    "id": "bb30abbc-9af6-4a37-9536-e9207e023989",
    "templateName": "NICKELCommandLineActivity-Nov2021.yaml",
    "validationFailReason": "Temporarily Added for Hunting Query validation"
  },
  {
    "id": "bfb4c0e1-aa4b-45c4-9035-75c9ae63ce21",
    "templateName": "NotOnboarded Devices by DeviceName Suffix.yaml",
    "validationFailReason": "Temporarily Added for Hunting Query validation"
  },
  {
    "id": "6ed94608-316e-4a2d-85dd-91fc9294749e",
    "templateName": "NotOnboarded Devices by DeviceName Prefix.yaml",
    "validationFailReason": "Temporarily Added for Hunting Query validation"
  },
  {
    "id": "1ad620f0-fee4-4bb7-a2b3-62af7f18332b",
    "templateName": "NonredeemedGuesUserInvites.yaml",
    "validationFailReason": "Temporarily Added for Hunting Query validation"
  },
  {
    "id": "435fead8-a25e-44be-9508-1985f8d724e6",
    "templateName": "Non-local logons with -500 account.yaml",
    "validationFailReason": "Temporarily Added for Hunting Query validation"
  },
  {
    "id": "ef645ae9-da22-4ebe-b2ad-c3ad024b807c",
    "templateName": "Non_intended_user_logon.yaml",
    "validationFailReason": "Temporarily Added for Hunting Query validation"
  },
  {
    "id": "f090f8f4a-b986-42d2-b536-e0795c723e25",
    "templateName": "NickelRegIOCPatterns.yaml",
    "validationFailReason": "Temporarily Added for Hunting Query validation"
  },
  {
    "id": "58ad26ee-3bed-11ec-8d3d-0242ac130003",
    "templateName": "NGINXTopURLsServerErrors.yaml",
    "validationFailReason": "Temporarily Added for Hunting Query validation"
  },
  {
    "id": "d8dd00ec-3bec-11ec-8d3d-0242ac130003",
    "templateName": "NGINXTopURLsClientErrors.yaml",
    "validationFailReason": "Temporarily Added for Hunting Query validation"
  },
  {
    "id": "a7d4b6f2-3bec-11ec-8d3d-0242ac130003",
    "templateName": "NGINXTopFilesWithErrorRequests.yaml",
    "validationFailReason": "Temporarily Added for Hunting Query validation"
  },
  {
    "id": "98e4df23-7bd2-480d-814a-a03f77efc670",
    "templateName": "NewServicePrincipalRunningQueries.yaml",
    "validationFailReason": "Temporarily Added for Hunting Query validation"
  },
  {
    "id": "1dd98313-f43f-4d8b-9870-5a1dfb2cf93f",
    "templateName": "NewClientRunningQueries.yaml",
    "validationFailReason": "Temporarily Added for Hunting Query validation"
  },
  {
    "id": "767b8f6d-8029-4c92-afe1-282167d9d49a",
    "templateName": "NetworkConnectiontoOMIPorts.yaml",
    "validationFailReason": "Temporarily Added for Hunting Query validation"
  },
  {
    "id": "36582cd7-ddd2-43bc-be79-293a61c42cbe",
    "templateName": "MultipleSensitiveLdaps.yaml",
    "validationFailReason": "Temporarily Added for Hunting Query validation"
  },
  {
    "id": "e119c365-9213-45a1-bbd7-8faf6d103d30",
    "templateName": "MultipleRegistrationDenies.yaml",
    "validationFailReason": "Temporarily Added for Hunting Query validation"
  },
  {
    "id": "13476066-24d0-4b19-8fd5-28fe42ab35f6",
    "templateName": "MultipleLdaps.yaml",
    "validationFailReason": "Temporarily Added for Hunting Query validation"
  },
  {
    "id": "cd11d6a1-e2ad-47fa-9a9f-4c70b143d4fd",
    "templateName": "MultipleLargeQueriesByUser.yaml",
    "validationFailReason": "Temporarily Added for Hunting Query validation"
  },
  {
    "id": "4a5e9079-8fca-451a-99f5-a3384755a6e8",
    "templateName": "Most Common Services.yaml",
    "validationFailReason": "Temporarily Added for Hunting Query validation"
  },
  {
    "id": "9FDDF2F5-88AC-4186-BA48-7A4187A4F755",
    "templateName": "Microsoft Defender AV mode device count.yaml",
    "validationFailReason": "Temporarily Added for Hunting Query validation"
  },
  {
    "id": "FEE07B7B-E704-4216-BBFC-3B1344136E07",
    "templateName": "Microsoft Defender AV details.yaml",
    "validationFailReason": "Temporarily Added for Hunting Query validation"
  },
  {
    "id": "0F2179FB-BACC-4B71-80B3-29DE436E965C",
    "templateName": "Microsoft Defender Anti virus Security Intelligence details.yaml",
    "validationFailReason": "Temporarily Added for Hunting Query validation"
  },
  {
    "id": "4EBA78B0-8E8E-4E9A-9AFF-160372BDD201",
    "templateName": "Microsoft Defender Anti virus Platform details.yaml",
    "validationFailReason": "Temporarily Added for Hunting Query validation"
  },
  {
    "id": "02BE358B-8733-46B7-8E3D-624B1F918237",
    "templateName": "Microsoft Defender Anti virus Engine details.yaml",
    "validationFailReason": "Temporarily Added for Hunting Query validation"
  },
  {
    "id": "30035880-b7af-4d5e-8617-be7f070a5c1c",
    "templateName": "MD AV Signature and Platform Version.yaml",
    "validationFailReason": "Temporarily Added for Hunting Query validation"
  },
  {
    "id": "3d217bb4-9cc2-4aba-838a-48e606e910e6",
    "templateName": "LowAndSlowPasswordAttempt.yaml",
    "validationFailReason": "Temporarily Added for Hunting Query validation"
  },
  {
    "id": "562900b1-39c4-4baf-a050-9cad1641db35",
    "templateName": "LogonwithExpiredAccount.yaml",
    "validationFailReason": "Temporarily Added for Hunting Query validation"
  },
  {
    "id": "44a5c680-d2ac-4bed-8210-c3aafea47308",
    "templateName": "logon-attempts-after-malicious-email.yaml",
    "validationFailReason": "Temporarily Added for Hunting Query validation"
  },
  {
    "id": "dd2c4f48-b732-4a75-b2c4-b44bacc66d00",
    "templateName": "LocalAdminGroupChanges.yaml",
    "validationFailReason": "Temporarily Added for Hunting Query validation"
  },
  {
    "id": "392533b7-a31a-488e-a553-5223811092de",
    "templateName": "Linux Agent Age Report.yaml",
    "validationFailReason": "Temporarily Added for Hunting Query validation"
  },
  {
    "id": "720e10a2-d005-4d0d-bbae-0c31ed952d83",
    "templateName": "known-affected-software-orion[Nobelium].yaml",
    "validationFailReason": "Temporarily Added for Hunting Query validation"
  },
  {
    "id": "24b0f252-08fd-4f70-b387-9015bea1b34c",
    "templateName": "KNOTWEED-AVDetections.yaml",
    "validationFailReason": "Temporarily Added for Hunting Query validation"
  },
  {
    "id": "72e7f2c9-aba5-427e-b2ec-f68c191010ec",
    "templateName": "insider-threat-detection-queries (3).yaml",
    "validationFailReason": "Temporarily Added for Hunting Query validation"
  },
  {
    "id": "c3f1606e-48eb-464e-a60c-d53af5a5796e",
    "templateName": "imProcess_SolarWindsInventory.yaml",
    "validationFailReason": "Temporarily Added for Hunting Query validation"
  },
  {
    "id": "24e66452-2aaa-455f-b0c6-a0d8216bbe79",
    "templateName": "imProcess_ProcessEntropy.yaml",
    "validationFailReason": "Temporarily Added for Hunting Query validation"
  },
  {
    "id": "93a4ed6c-83e6-4202-8df4-e340dbd20a38",
    "templateName": "imProcess_powershell_downloads.yaml",
    "validationFailReason": "Temporarily Added for Hunting Query validation"
  },
  {
    "id": "98fdd28d-9c13-431b-aca9-e6cfbb90a5a9",
    "templateName": "imProcess_Dev-0056CommandLineActivityNovember2021(ASIMVersion).yaml",
    "validationFailReason": "Temporarily Added for Hunting Query validation"
  },
  {
    "id": "aeb65be9-7a40-409e-a227-56ebbcf33de4",
    "templateName": "ImpersonatedUserFootprint.yaml",
    "validationFailReason": "Temporarily Added for Hunting Query validation"
  },
  {
    "id": "28558a10-d431-443b-886d-543a5b5d1871",
    "templateName": "identify-accounts-logged-on-to-endpoints-affected-by-cobalt-strike.yaml",
    "validationFailReason": "Temporarily Added for Hunting Query validation"
  },
  {
    "id": "d02275d6-45ba-4ddc-be90-8fa260aebe55",
    "templateName": "Identify Microsoft Defender Antivirus detection related to EUROPIUM.yaml",
    "validationFailReason": "Temporarily Added for Hunting Query validation"
  },
  {
    "id": "e0944dec-3c92-4b2d-8e81-a950afeaba69",
    "templateName": "HuntingQuery-TimeBasedQuerySizeAnomaly.yaml",
    "validationFailReason": "Temporarily Added for Hunting Query validation"
  },
  {
    "id": "db5b0a77-1b1d-4a31-8ebb-c508ebc3bb38",
    "templateName": "HuntingQuery-SuspiciousStoredProcedures.yaml",
    "validationFailReason": "Temporarily Added for Hunting Query validation"
  },
  {
    "id": "2a21303e-be48-404f-a6f6-883a6acfe5ad",
    "templateName": "HuntingQuery-PrevalenceBasedQuerySizeAnomaly.yaml",
    "validationFailReason": "Temporarily Added for Hunting Query validation"
  },
  {
    "id": "af55d5b0-6b4a-4874-8299-9d845bf7c1fd",
    "templateName": "HuntingQuery-ExecutionTimeAnomaly.yaml",
    "validationFailReason": "Temporarily Added for Hunting Query validation"
  },
  {
    "id": "4cda0673-37f9-4765-af1f-556de2295cd7",
    "templateName": "HuntingQuery-BooleanBlindSQLi.yaml",
    "validationFailReason": "Temporarily Added for Hunting Query validation"
  },
  {
    "id": "724c7010-0afe-4d46-95ab-32f6737e658b",
    "templateName": "HuntingQuery-AffectedRowAnomaly.yaml",
    "validationFailReason": "Temporarily Added for Hunting Query validation"
  },
  {
    "id": "4a6030de-c11c-4206-b4ea-cd005ebf80a2",
    "templateName": "hunt_LOLBins.yaml",
    "validationFailReason": "Temporarily Added for Hunting Query validation"
  },
  {
    "id": "79cf4646-0959-442f-9707-60fc66eb8145",
    "templateName": "HighCPURoom.yaml",
    "validationFailReason": "Temporarily Added for Hunting Query validation"
  },
  {
    "id": "c8796d76-9a84-4cc8-91b5-d01f882869d4",
    "templateName": "Gootkit-malware.yaml",
    "validationFailReason": "Temporarily Added for Hunting Query validation"
  },
  {
    "id": "11d725f5-93d8-4b34-a64f-bf8450cdb184",
    "templateName": "Gootkit File Delivery.yaml",
    "validationFailReason": "Temporarily Added for Hunting Query validation"
  },
  {
    "id": "c4c6a792-2309-4218-bd2c-13f3cbe0600f",
    "templateName": "fireeye-red-team-tools-CVEs [Nobelium].yaml",
    "validationFailReason": "Temporarily Added for Hunting Query validation"
  },
  {
    "id": "929d1046-11a9-40c1-977e-bd1984b30c31",
    "templateName": "Find Software By Name and Version.yaml",
    "validationFailReason": "Temporarily Added for Hunting Query validation"
  },
  {
    "id": "21444f27-9184-45bf-a335-7b7169a56790",
    "templateName": "File Backup Deletion Alerts.yaml",
    "validationFailReason": "Temporarily Added for Hunting Query validation"
  },
  {
    "id": "47bf14f0-c6b7-4dd3-a13f-b9a3e7972e2f",
    "templateName": "ExploitGuardNetworkProtectionEvents.yaml",
    "validationFailReason": "Temporarily Added for Hunting Query validation"
  },
  {
    "id": "521f58f9-92b8-407b-9434-798a9f527b3c",
    "templateName": "ExploitGuardBlockOfficeChildProcess (3).yaml",
    "validationFailReason": "Temporarily Added for Hunting Query validation"
  },
  {
    "id": "fed32a95-bba6-47a6-8519-8d2a2cee97f9",
    "templateName": "ExploitGuardBlockOfficeChildProcess (1).yaml",
    "validationFailReason": "Temporarily Added for Hunting Query validation"
  },
  {
    "id": "c4955324-02ff-46fa-a642-64952334482d",
    "templateName": "Events surrounding alert (3).yaml",
    "validationFailReason": "Temporarily Added for Hunting Query validation"
  },
  {
    "id": "55a29d46-2cd5-44af-80aa-20d0ac4c86f8",
    "templateName": "Events surrounding alert (1).yaml",
    "validationFailReason": "Temporarily Added for Hunting Query validation"
  },
  {
    "id": "64c0f54f-9a8d-4630-95c8-aa2751e5da0c",
    "templateName": "Endpoint Agent Health Status Report.yaml",
    "validationFailReason": "Temporarily Added for Hunting Query validation"
  },
  {
    "id": "c561bf69-6a6c-4d0a-960a-b69e0e7c8f51",
    "templateName": "EncodedDomainURL [Nobelium].yaml",
    "validationFailReason": "Temporarily Added for Hunting Query validation"
  },
  {
    "id": "afe13b7c-test-11ec-8d3d-0242ac130003",
    "templateName": "Empty.yaml",
    "validationFailReason": "Temporarily Added for Hunting Query validation"
  },
  {
    "id": "6c87bdb8-a44e-452a-b782-542640d985e3",
    "templateName": "DNSPattern [Nobelium].yaml",
    "validationFailReason": "Temporarily Added for Hunting Query validation"
  },
  {
    "id": "4e070afe-7a9b-4313-a964-c3168fffc1e2",
    "templateName": "Distribution from remote location.yaml",
    "validationFailReason": "Temporarily Added for Hunting Query validation"
  },
  {
    "id": "3169dc83-9e97-452c-afcc-baebdb0ddf7c",
    "templateName": "Discorddownloadinvokedfromcmdline(ASIMVersion).yaml",
    "validationFailReason": "Temporarily Added for Hunting Query validation"
  },
  {
    "id": "fbcb7ff3-0d5a-4565-9caa-fc454138081f",
    "templateName": "devices_with_vuln_and_users_received_payload.yaml",
    "validationFailReason": "Temporarily Added for Hunting Query validation"
  },
  {
    "id": "9c2ba784-c664-40f1-b0df-8f34c6626be5",
    "templateName": "devices_with_vuln_and_users_received_payload (1).yaml",
    "validationFailReason": "Temporarily Added for Hunting Query validation"
  },
  {
    "id": "f0f222ae-a6c9-4992-9fdb-4b1601da244c",
    "templateName": "Devices with Log4j vulnerability alerts and additional other alert related context.yaml",
    "validationFailReason": "Temporarily Added for Hunting Query validation"
  },
  {
    "id": "88adf141-5058-4f0f-a665-cd56eed754a5",
    "templateName": "Devices By Specific DeviceType and DeviceSubtype.yaml",
    "validationFailReason": "Temporarily Added for Hunting Query validation"
  },
  {
    "id": "a6d76204-efb2-4ccd-a068-d5a9e6876236",
    "templateName": "Device Logons from Unknown IPs.yaml",
    "validationFailReason": "Temporarily Added for Hunting Query validation"
  },
  {
    "id": "6bfea14f-2122-46b3-8f8b-3947e0fb6d92",
    "templateName": "Dev-0322CommandLineActivityNovember2021(ASIMVersion).yaml",
    "validationFailReason": "Temporarily Added for Hunting Query validation"
  },
  {
    "id": "9131b716-334f-416e-a50f-809927d63b42",
    "templateName": "Detect-Not-Active-AD-User-Accounts.yaml",
    "validationFailReason": "Temporarily Added for Hunting Query validation"
  },
  {
    "id": "755f0151-223f-4234-b534-9fc74b19903d",
    "templateName": "Detect_CISA_Alert_AA22-117A2021_Top_Routinely_Exploited_Vulnerabilities.yaml",
    "validationFailReason": "Temporarily Added for Hunting Query validation"
  },
  {
    "id": "8f18c6ea-fcd0-4d9a-a8fd-19a6aaa1660c",
    "templateName": "CrossWorkspaceQueryAnomolies.yaml",
    "validationFailReason": "Temporarily Added for Hunting Query validation"
  },
  {
    "id": "58b17f82-f594-4d36-9b78-4e4b03992708",
    "templateName": "CrossServiceADXQueries.yaml",
    "validationFailReason": "Temporarily Added for Hunting Query validation"
  },
  {
    "id": "37b7a9cb-1304-49c3-84e6-9de8545f4043",
    "templateName": "Count and Percentage of DeviceType.yaml",
    "validationFailReason": "Temporarily Added for Hunting Query validation"
  },
  {
    "id": "5a540d69-a196-4e1f-9029-df8a100aa4a7",
    "templateName": "Commonality of Operating Systems.yaml",
    "validationFailReason": "Temporarily Added for Hunting Query validation"
  },
  {
    "id": "0a6e58fa-0689-418e-b05c-758c41664081",
    "templateName": "cobalt-strike.yaml",
    "validationFailReason": "Temporarily Added for Hunting Query validation"
  },
  {
    "id": "1212ae5c-43cc-4c17-bcbb-d23cf9ad3483",
    "templateName": "Cobalt Strike Lateral Movement.yaml",
    "validationFailReason": "Temporarily Added for Hunting Query validation"
  },
  {
    "id": "eb7b88ab-47b1-483f-95b3-2b315d98d465",
    "templateName": "CloudflareTopNetworkRules.yaml",
    "validationFailReason": "Temporarily Added for Hunting Query validation"
  },
  {
    "id": "cdac93ef-56c0-45bf-9e7f-9cbf0ad034234",
    "templateName": "Check for spoofing attempts on the domain with Authentication failures.yaml",
    "validationFailReason": "Temporarily Added for Hunting Query validation"
  },
  {
    "id": "3b0a6901-6149-4856-bc6e-149ca654bc8c",
    "templateName": "Check for multiple signs of ransomware activity.yaml",
    "validationFailReason": "Temporarily Added for Hunting Query validation"
  },
  {
    "id": "90f30a21-5de6-4c5e-85cf-d81347361aec",
    "templateName": "Can Be Onboarded Devices.yaml",
    "validationFailReason": "Temporarily Added for Hunting Query validation"
  },
  {
    "id": "10a55c6e-8cce-4c6a-891c-99ead1771446",
    "templateName": "c2-lookup-response[Nobelium] (1).yaml",
    "validationFailReason": "Temporarily Added for Hunting Query validation"
  },
  {
    "id": "58899f81-6ad4-4f42-9003-5e315c43585e",
    "templateName": "c2-lookup-from-nonbrowser[Nobelium] (1).yaml",
    "validationFailReason": "Temporarily Added for Hunting Query validation"
  },
  {
    "id": "4d17ae75-87e8-4272-9aec-16448b1430bc",
    "templateName": "Baseline Comparison.yaml",
    "validationFailReason": "Temporarily Added for Hunting Query validation"
  },
  {
    "id": "56ebae61-89cf-42d9-99f4-3dff8ba33885",
    "templateName": "BackupDeletion.yaml",
    "validationFailReason": "Temporarily Added for Hunting Query validation"
  },
  {
    "id": "1df2054c-5c63-4a2c-943b-0069af45bd38",
    "templateName": "backup-deletion.yaml",
    "validationFailReason": "Temporarily Added for Hunting Query validation"
  },
  {
    "id": "669e1338-b1a2-4d73-b720-a1e60d5d1474",
    "templateName": "AWSBucketAPILogs-SuspiciousDataAccessToS3BucketsfromUnknownIP.yaml",
    "validationFailReason": "Temporarily Added for Hunting Query validation"
  },
  {
    "id": "0ef8dee1-eb94-44c8-b59b-2eb096a4b983",
    "templateName": "AWSBucketAPILogs-S3BucketDataTransferTimeSeriesAnomaly.yaml",
    "validationFailReason": "Temporarily Added for Hunting Query validation"
  },
  {
    "id": "6eb59239-78c5-401d-acfa-5cb9b3d31cd4",
    "templateName": "AWS_S3BucketEncryptionModified.yaml",
    "validationFailReason": "Temporarily Added for Hunting Query validation"
  },
  {
    "id": "77d0aadc-aaea-4346-b61a-bf7ac6b71bba",
    "templateName": "AWS_LambdaLayerImportedExternalAccount.yaml",
    "validationFailReason": "Temporarily Added for Hunting Query validation"
  },
  {
    "id": "05250700-5123-45be-826d-dd14c623fade",
    "templateName": "Antivirus detections (1).yaml",
    "validationFailReason": "Temporarily Added for Hunting Query validation"
  },
  {
    "id": "9ec67c0b-e319-4f1c-bbea-67119d03740a",
    "templateName": "Anomalous Device Models.yaml",
    "validationFailReason": "Temporarily Added for Hunting Query validation"
  },
  {
    "id": "11d808a1-32fe-4618-946a-cfd43523347a",
    "templateName": "AlertsWithFile.yaml",
    "validationFailReason": "Temporarily Added for Hunting Query validation"
  },
  {
    "id": "61a6edc0-e71a-4084-8f3c-05a58e1b9012",
    "templateName": "AlertsOnHost.yaml",
    "validationFailReason": "Temporarily Added for Hunting Query validation"
  },
  {
    "id": "ef76733a-86ab-4592-b341-64a4b369f4b7",
    "templateName": "Alerts related to Log4j vulnerability.yaml",
    "validationFailReason": "Temporarily Added for Hunting Query validation"
  },
  {
    "id": "f936ddfa-58e3-4db1-834b-fb50e8bd55c5",
    "templateName": "Alert Events from Internal IP Address.yaml",
    "validationFailReason": "Temporarily Added for Hunting Query validation"
  },
  {
    "id": "5309ea6b-463c-4449-a3c4-2fc8ee0080ee",
    "templateName": "AdminPrivilegeGrant.yaml",
    "validationFailReason": "Temporarily Added for Hunting Query validation"
  },
  {
    "id": "9644e2ae-07a2-4086-a85a-6ee2bca45f4e",
    "templateName": "AddedCredentialFromContryXAndSigninFromCountryY.yaml",
    "validationFailReason": "Temporarily Added for Hunting Query validation"
  },
  {
    "id": "20774145-ef68-42ab-9f3f-19fecbcdbac9",
    "templateName": "Active Directory Sensitive Group Modifications.yaml",
    "validationFailReason": "Temporarily Added for Hunting Query validation"
  },
  {
    "id": "532133dd-a8ed-4062-bf0d-f04dc97bb71a",
    "templateName": "ActionableAlerts.yaml",
    "validationFailReason": "Temporarily Added for Hunting Query validation"
  },
  {
    "id": "16daa67c-b137-48dc-8eb7-76598a44791a",
    "templateName": "PossibleAiTMPhishingAttemptAgainstAAD.yaml",
    "validationFailReason": "The argument name does not refer to a declared parameter for built in Parsers"
  },
  {
    "id": "8e4a010a-972c-4124-8c27-1efcd7e3125a",
    "templateName": "DNSRequestToKnownDomainIOCs.yaml",
    "validationFailReason": "KQL validation is failing to validate schema since Watchlist custom columns are used being used in query. This is a known issue when using Watchlist"
  },
  {
    "id": "89ba52fa-96a7-4653-829a-ca49bb13336c",
    "templateName": "PotentialDGADetectedviaRepetitiveFailuresStaticThresholdBased.yaml",
    "validationFailReason": "KQL validation is failing to validate schema since Watchlist custom columns are used being used in query. This is a known issue when using Watchlist"
  },
  {
    "id": "5b8344eb-fa28-4ac3-bcff-bc19d5d63089",
    "templateName": "MultipleErrorsReportedForSameDNSQueryStaticThresholdBased.yaml",
    "validationFailReason": "KQL validation is failing to validate schema since Watchlist custom columns are used being used in query. This is a known issue when using Watchlist"
  },
  {
    "id": "01191239-274e-43c9-b154-3a042692af06",
    "templateName": "PotentialDGADetectedviaRepetitiveFailuresAnomalyBased.yaml",
    "validationFailReason": "KQL validation is failing to validate schema since Watchlist custom columns are used being used in query. This is a known issue when using Watchlist"
  },
  {
    "id": "77b7c820-5f60-4779-8bdb-f06e21add5f1",
    "templateName": "RareClientObservedWithHighReverseDNSLookupCountStaticThresholdBased.yaml",
    "validationFailReason": "KQL validation is failing to validate schema since Watchlist custom columns are used being used in query. This is a known issue when using Watchlist"
  },
  {
    "id": "02f23312-1a33-4390-8b80-f7cd4df4dea0",
    "templateName": "ExcessiveNXDOMAINDNSQueriesAnomalyBased.yaml",
    "validationFailReason": "KQL validation is failing to validate schema since Watchlist custom columns are used being used in query. This is a known issue when using Watchlist"
  },
  {
    "id": "cf687598-5a2c-46f8-81c8-06b15ed489b1",
    "templateName": "MultipleErrorsReportedForSameDNSQueryAnomalyBased.yaml",
    "validationFailReason": "KQL validation is failing to validate schema since Watchlist custom columns are used being used in query. This is a known issue when using Watchlist"
  },
  {
    "id": "4ab8b09e-3c23-4974-afbe-7e653779eb2b",
    "templateName": "ExcessiveNXDOMAINDNSQueriesStaticThresholdBased.yaml",
    "validationFailReason": "KQL validation is failing to validate schema since Watchlist custom columns are used being used in query. This is a known issue when using Watchlist"
  },
  {
    "id": "0fe6bde4-b215-480c-99b4-84a96edcdbd7",
    "templateName": "RareClientObservedWithHighReverseDNSLookupCountAnomalyBased.yaml",
    "validationFailReason": "KQL validation is failing to validate schema since Watchlist custom columns are used being used in query. This is a known issue when using Watchlist"
  },
  {
    "id": "83e70a34-d96f-419d-815b-43d1499e88ed",
    "templateName": "ConnectionToUnpopularWebsiteDetected.yaml",
    "validationFailReason": "KQL validation is failing to validate schema since Watchlist custom columns are used being used in query. This is a known issue when using Watchlist"
  },
  {
    "id": "50f0cdfb-8b01-4eca-823d-2bbe6b8a5b95",
    "templateName": "AnomalousIncreaseInDNSActivityByClients.yaml",
    "validationFailReason": "KQL validation is failing to validate schema since Watchlist custom columns are used being used in query. This is a known issue when using Watchlist"
  },
  {
    "id": "c5d0fea4-dc84-437e-b859-692b6358238e",
    "templateName": "DNSRequestToKnownDomainIOCs.yaml",
    "validationFailReason": "KQL validation is failing to validate schema since Watchlist custom columns are used being used in query. This is a known issue when using Watchlist"
  }
]<|MERGE_RESOLUTION|>--- conflicted
+++ resolved
@@ -2359,16 +2359,12 @@
     "templateName": "SolarWindsInventory.yaml",
     "validationFailReason": "Since the content moved to new location, created dummy file with guidence for redirecting the customers to new location"
   },
-<<<<<<< HEAD
   {
     "id": "20733e72-4231-11ec-81d3-0242ac130003",
     "templateName": "ZscalerIPsByPorts.yaml",
     "validationFailReason": "Temporarily Added for Hunting Query validation"
   },
-=======
   //Skipping templates with hunting query issues temporarily, we will remove these gradually once we fix the issue
- 
->>>>>>> 436646e6
   {
     "id": "33aa0e01-87e2-43ea-87f9-2f7e3ff1d532",
     "templateName": "WireDataBeacon.yaml",
