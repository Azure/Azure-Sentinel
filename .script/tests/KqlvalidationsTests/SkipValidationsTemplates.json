--- conflicted
+++ resolved
@@ -60,55 +60,55 @@
     "validationFailReason": "Since the content moved to new location, created dummy file with guidence for redirecting the customers to new location"
   },
   {
-      "id": "8a20a6ab-da88-4634-b8a2-d026b7c940ff",
-      "templateName": "AVTarrask.yaml",
-      "validationFailReason": "Since the content moved to new location, created dummy file with guidence for redirecting the customers to new location"
-  },
-  {
-      "id": "af6890bb-f364-4089-ab6a-2ec97ab8b46e",
-      "templateName": "AVdetectionsrelatedtoUkrainebasedthreats.yaml",
-      "validationFailReason": "Since the content moved to new location, created dummy file with guidence for redirecting the customers to new location"
-  },
-  {
-      "id": "30b19d44-fe51-4626-9444-1fd1cd5e2ac4",
-      "templateName": "PotentialBuildProcessCompromiseMDE.yaml",
-      "validationFailReason": "Since the content moved to new location, created dummy file with guidence for redirecting the customers to new location"
-  },
-  {
-      "id": "113c5614-cfab-4a58-9f63-9e189cd1e01f",
-      "templateName": "SUNSPOTHashes.yaml",
-      "validationFailReason": "Since the content moved to new location, created dummy file with guidence for redirecting the customers to new location"
-  },
-  {
-      "id": "8ce98f23-4a0b-4efd-ab0f-a1d06fcc94f4",
-      "templateName": "SolarWinds_SUNBURST_&_SUPERNOVA_File-IOCs.yaml",
-      "validationFailReason": "Since the content moved to new location, created dummy file with guidence for redirecting the customers to new location"
-  },
-  {
-      "id": "92dc16d9-efbd-4409-9f5d-54072d9e66b3",
-      "templateName": "SolarWinds_SUNBURST_Network-IOCs.yaml",
-      "validationFailReason": "Since the content moved to new location, created dummy file with guidence for redirecting the customers to new location"
-  },
-  {
-      "id": "3755058f-8d97-4fca-b543-603d56c6fd30",
-      "templateName": "SolarWinds_TEARDROP_Process-IOCs.yaml",
-      "validationFailReason": "Since the content moved to new location, created dummy file with guidence for redirecting the customers to new location"
+    "id": "8a20a6ab-da88-4634-b8a2-d026b7c940ff",
+    "templateName": "AVTarrask.yaml",
+    "validationFailReason": "Since the content moved to new location, created dummy file with guidence for redirecting the customers to new location"
+  },
+  {
+    "id": "af6890bb-f364-4089-ab6a-2ec97ab8b46e",
+    "templateName": "AVdetectionsrelatedtoUkrainebasedthreats.yaml",
+    "validationFailReason": "Since the content moved to new location, created dummy file with guidence for redirecting the customers to new location"
+  },
+  {
+    "id": "30b19d44-fe51-4626-9444-1fd1cd5e2ac4",
+    "templateName": "PotentialBuildProcessCompromiseMDE.yaml",
+    "validationFailReason": "Since the content moved to new location, created dummy file with guidence for redirecting the customers to new location"
+  },
+  {
+    "id": "113c5614-cfab-4a58-9f63-9e189cd1e01f",
+    "templateName": "SUNSPOTHashes.yaml",
+    "validationFailReason": "Since the content moved to new location, created dummy file with guidence for redirecting the customers to new location"
+  },
+  {
+    "id": "8ce98f23-4a0b-4efd-ab0f-a1d06fcc94f4",
+    "templateName": "SolarWinds_SUNBURST_&_SUPERNOVA_File-IOCs.yaml",
+    "validationFailReason": "Since the content moved to new location, created dummy file with guidence for redirecting the customers to new location"
+  },
+  {
+    "id": "92dc16d9-efbd-4409-9f5d-54072d9e66b3",
+    "templateName": "SolarWinds_SUNBURST_Network-IOCs.yaml",
+    "validationFailReason": "Since the content moved to new location, created dummy file with guidence for redirecting the customers to new location"
+  },
+  {
+    "id": "3755058f-8d97-4fca-b543-603d56c6fd30",
+    "templateName": "SolarWinds_TEARDROP_Process-IOCs.yaml",
+    "validationFailReason": "Since the content moved to new location, created dummy file with guidence for redirecting the customers to new location"
   },
   {
     "id": "bca035b7-7292-4145-ae8b-b7216bec9dd1",
     "templateName": "vimNetworkSessionMicrosoftMD4IoT.yaml",
     "validationFailReason": "The name 'LocalPort' does not refer to any known column, table, variable or function."
   },
-  {    
+  {
     "id": "29e99017-e28d-47be-8b9a-c8c711f8a903",
     "templateName": "NRT_AuthenticationMethodsChangedforVIPUsers.yaml",
-    "validationFailReason": "The name 'User Principal Name' does not refer to any known column, table, variable or function"  
+    "validationFailReason": "The name 'User Principal Name' does not refer to any known column, table, variable or function"
   },
   {
     "id": "078a6526-e94e-4cf1-a08e-83bc0186479f",
     "templateName": "Anomalous AAD Account Manipulation.yaml",
     "validationFailReason": "Since the content moved to new location, created dummy file guidence for redirecting the customers to new location"
-  },  
+  },
   {
     "id": "6a497dfd-f4a5-4a60-949a-10ce6f505d3e",
     "templateName": "Anomalous Account Creation.yaml",
@@ -175,9 +175,9 @@
     "validationFailReason": "Since the content moved to new location, created dummy file guidence for redirecting the customers to new location"
   },
   {
-      "id": "96c8f92e-a617-4158-94ea-dea51557b40e",
-      "templateName": "ActiniumAVHits.yaml",
-      "validationFailReason": "Since the content moved to new location, created dummy file with guidence for redirecting the customers to new location"
+    "id": "96c8f92e-a617-4158-94ea-dea51557b40e",
+    "templateName": "ActiniumAVHits.yaml",
+    "validationFailReason": "Since the content moved to new location, created dummy file with guidence for redirecting the customers to new location"
   },
   {
     "id": "089e2363-8a7a-4899-9ac4-23fcad3104c1",
@@ -514,180 +514,180 @@
     "templateName": "CorrelateIPC_Unfamiliar-Atypical.yaml",
     "validationFailReason": "Since the content moved to new location, created dummy file with guidence for redirecting the customers to new location"
   },
-   {
+  {
     "id": "2fef12fe-e61e-4af1-a286-d54ec47ae370",
     "templateName": "ADOAgentPoolCreatedDeleted.yaml",
     "validationFailReason": "Since the content moved to new location, created dummy file with guidence for redirecting the customers to new location"
   },
-   {
+  {
     "id": "3da2706a-7dcb-4123-98f3-f849322229a1",
     "templateName": "ADOAuditStreamDisabled.yaml",
     "validationFailReason": "Since the content moved to new location, created dummy file with guidence for redirecting the customers to new location"
   },
-   {
+  {
     "id": "c6e0943c-8095-471b-9caa-94ed9bd5b56f",
     "templateName": "ADONewExtensionAdded.yaml",
     "validationFailReason": "Since the content moved to new location, created dummy file with guidence for redirecting the customers to new location"
   },
-   {
+  {
     "id": "75b439d0-1a23-4e87-9f45-176134263085",
     "templateName": "ADOPATUsedWithBrowser.yaml",
     "validationFailReason": "Since the content moved to new location, created dummy file with guidence for redirecting the customers to new location"
   },
-   {
+  {
     "id": "460cceba-d28e-4265-be52-18481dbc7ff6",
     "templateName": "ADOPipelineModifiedbyNewUser.yaml",
     "validationFailReason": "Since the content moved to new location, created dummy file with guidence for redirecting the customers to new location"
   },
-   {
+  {
     "id": "b05379de-a21e-4b1c-b4c3-672a14e5f1b3",
     "templateName": "ADORetentionReduced.yaml",
     "validationFailReason": "Since the content moved to new location, created dummy file with guidence for redirecting the customers to new location"
   },
-   {
+  {
     "id": "8b964449-8d63-4718-afa3-5c79cbd3a9f5",
     "templateName": "ADOSecretNotSecured.yaml",
     "validationFailReason": "Since the content moved to new location, created dummy file with guidence for redirecting the customers to new location"
   },
-   {
+  {
     "id": "43fb0b13-5a51-44f6-8a2b-a24ab642436b",
     "templateName": "ADOVariableModifiedByNewUser.yaml",
     "validationFailReason": "Since the content moved to new location, created dummy file with guidence for redirecting the customers to new location"
   },
-   {
+  {
     "id": "d78e9b71-ca67-47a5-9a75-34f681074893",
     "templateName": "AzDOAdminGroupAdditions.yaml",
     "validationFailReason": "Since the content moved to new location, created dummy file with guidence for redirecting the customers to new location"
   },
-   {
+  {
     "id": "f9d3041f-cb05-47b6-82c5-a0a82d51b8b7",
     "templateName": "AzDOHistoricPrPolicyBypassing.yaml",
     "validationFailReason": "Since the content moved to new location, created dummy file with guidence for redirecting the customers to new location"
   },
-   {
+  {
     "id": "87fa4676-4fd4-430b-b158-3a5fd68cb7d6",
     "templateName": "AzDOHistoricServiceConnectionAdds.yaml",
     "validationFailReason": "Since the content moved to new location, created dummy file with guidence for redirecting the customers to new location"
   },
-   {
+  {
     "id": "925f5fa0-179c-412f-8604-64f910f8bafd",
     "templateName": "AzDOPatSessionMisuse.yaml",
     "validationFailReason": "Since the content moved to new location, created dummy file with guidence for redirecting the customers to new location"
   },
-   {
+  {
     "id": "02e7248e-c278-4c80-b3ed-9e8bfc9e9393",
     "templateName": "AzDOPipelineCreatedDeletedOneDay.yaml",
     "validationFailReason": "Since the content moved to new location, created dummy file with guidence for redirecting the customers to new location"
   },
-   {
+  {
     "id": "2020b50a-64b5-42cc-811b-70426841d7bf",
     "templateName": "AzDOServiceConnectionUsage.yaml",
     "validationFailReason": "Since the content moved to new location, created dummy file with guidence for redirecting the customers to new location"
   },
-   {
+  {
     "id": "ea428211-e04e-4709-9d75-7064f8150bfe",
     "templateName": "ExternalUpstreamSourceAddedtoAzureDevOpsFeed.yaml",
     "validationFailReason": "Since the content moved to new location, created dummy file with guidence for redirecting the customers to new location"
   },
-   {
+  {
     "id": "1d62399b-90f0-44e2-9ef4-cf8dd6209c31",
     "templateName": "NewAgentAddedToPoolbyNewUserorofNewOS.yaml",
     "validationFailReason": "Since the content moved to new location, created dummy file with guidence for redirecting the customers to new location"
   },
-   {
+  {
     "id": "13045624-b966-41ba-823f-f1e9bddc0cbe",
     "templateName": "NewPAPCAPCASaddedtoADO.yaml",
     "validationFailReason": "Since the content moved to new location, created dummy file with guidence for redirecting the customers to new location"
   },
-   {
+  {
     "id": "c12f4d6e-b76c-4294-868d-3c058e005269",
     "templateName": "NRT_ADOAuditStreamDisable.yaml",
     "validationFailReason": "Since the content moved to new location, created dummy file with guidence for redirecting the customers to new location"
   },
-   {
+  {
     "id": "db57233e-c058-4a5b-b609-ebe96c336e63",
     "templateName": "AAD Conditional Access Disabled.yaml",
     "validationFailReason": "Since the content moved to new location, created dummy file with guidence for redirecting the customers to new location"
   },
-   {
+  {
     "id": "fab491b1-6a72-4028-95a0-8c1270933732",
     "templateName": "Addtional Org Admin Added.yaml",
     "validationFailReason": "Since the content moved to new location, created dummy file with guidence for redirecting the customers to new location"
   },
-   {
+  {
     "id": "ddec3bb6-1db2-4de1-b2be-e9fe4b59c9bb",
     "templateName": "ADOBuildCheckDeleted.yaml",
     "validationFailReason": "Since the content moved to new location, created dummy file with guidence for redirecting the customers to new location"
   },
-   {
+  {
     "id": "0e818400-499f-47f4-ba77-ba0f33d83818",
     "templateName": "ADOBuildDeletedAfterPipelineMod.yaml",
     "validationFailReason": "Since the content moved to new location, created dummy file with guidence for redirecting the customers to new location"
   },
-   {
+  {
     "id": "733c3919-d4f9-430c-8d38-92a8f595439d",
     "templateName": "ADOInternalUpstreamPacakgeFeedAdded.yaml",
     "validationFailReason": "Since the content moved to new location, created dummy file with guidence for redirecting the customers to new location"
   },
-   {
+  {
     "id": "4ed5b58e-c9e6-4b4f-9258-9e9ca42e3ce6",
     "templateName": "ADONewAgentPoolCreated.yaml",
     "validationFailReason": "Since the content moved to new location, created dummy file with guidence for redirecting the customers to new location"
   },
-   {
+  {
     "id": "57bbaf80-9935-4c6f-ae2b-3c63138790dd",
     "templateName": "ADONewPackageFeedCreated.yaml",
     "validationFailReason": "Since the content moved to new location, created dummy file with guidence for redirecting the customers to new location"
   },
-   {
+  {
     "id": "bec97b8f-569e-45eb-9c85-0e5ca88f6482",
     "templateName": "ADONewPATOperation.yaml",
     "validationFailReason": "Since the content moved to new location, created dummy file with guidence for redirecting the customers to new location"
   },
-   {
+  {
     "id": "7f6b79cb-7201-4391-9bd3-c84ea7f97ea6",
     "templateName": "ADONewReleaseApprover.yaml",
     "validationFailReason": "Since the content moved to new location, created dummy file with guidence for redirecting the customers to new location"
   },
-   {
+  {
     "id": "5cd2e5dc-e2e0-4d7f-9c94-9fe932bbd44b",
     "templateName": "ADOReleasePipelineCreated.yaml",
     "validationFailReason": "Since the content moved to new location, created dummy file with guidence for redirecting the customers to new location"
   },
-   {
+  {
     "id": "83d08e81-fd3b-42e7-842b-02fb11da5350",
     "templateName": "ADOVariableCreatedDeleted.yaml",
     "validationFailReason": "Since the content moved to new location, created dummy file with guidence for redirecting the customers to new location"
   },
-   {
+  {
     "id": "c56813d6-8e1e-4c36-8e54-ca18982fe60d",
     "templateName": "AzDODisplayNameSwapping.yaml",
     "validationFailReason": "Since the content moved to new location, created dummy file with guidence for redirecting the customers to new location"
   },
-   {
+  {
     "id": "59ea15d5-22be-443f-9164-8a5aeaad8724",
     "templateName": "AzDOPrPolicyBypassers.yaml",
     "validationFailReason": "Since the content moved to new location, created dummy file with guidence for redirecting the customers to new location"
   },
-   {
+  {
     "id": "8af62a18-d517-4ee1-a31e-5ea3814f8f9c",
     "templateName": "Guest users access enabled.yaml",
     "validationFailReason": "Since the content moved to new location, created dummy file with guidence for redirecting the customers to new location"
   },
-   {
+  {
     "id": "c2548475-4695-4ad4-a915-2c6b8d5ea259",
     "templateName": "Project visibility changed to public.yaml",
     "validationFailReason": "Since the content moved to new location, created dummy file with guidence for redirecting the customers to new location"
   },
-   {
+  {
     "id": "2976b248-ff39-412d-80dd-de06cf260b63",
     "templateName": "Public project created.yaml",
     "validationFailReason": "Since the content moved to new location, created dummy file with guidence for redirecting the customers to new location"
   },
-   {
+  {
     "id": "f4c96c6f-79a6-4aaf-828e-2ddcf5465796",
     "templateName": "Public Projects enabled.yaml",
-      "validationFailReason": "Since the content moved to new location, created dummy file with guidence for redirecting the customers to new location"
+    "validationFailReason": "Since the content moved to new location, created dummy file with guidence for redirecting the customers to new location"
   },
   {
     "id": "ed6a0168-eb06-454d-8f8f-99c2fdd4ecd0",
@@ -1175,7 +1175,6 @@
     "validationFailReason": "Since the content moved to new location, created dummy file with guidence for redirecting the customers to new location"
   },
   {
-<<<<<<< HEAD
     "id": "216630a8-b01a-4028-a987-659eabc6c3bc",
     "templateName": "AdFind_Usage.yaml",
     "validationFailReason": "Since the content moved to new location, created dummy file with guidence for redirecting the customers to new location"
@@ -1203,7 +1202,9 @@
   {
     "id": "11c3b83c-39e6-4ad1-8067-90eac05b27b3",
     "templateName": "PotentialImpacketExecution.yaml",
-=======
+    "validationFailReason": "Since the content moved to new location, created dummy file with guidence for redirecting the customers to new location"
+  },
+  {
     "id": "e8f35698-1bdd-4f8d-b416-8d1e4f7ae195",
     "templateName": "FileEntity_OfficeActivity.yaml",
     "validationFailReason": "Since the content moved to new location, created dummy file with guidence for redirecting the customers to new location"
@@ -1417,31 +1418,38 @@
     "id": "63645035-93cc-40e3-b9cc-a5ffeacf82f0",
     "templateName": "ProofpointPODBinaryInAttachment.yaml",
     "validationFailReason": "Since the content moved to new location, created dummy file with guidence for redirecting the customers to new location"
-  },{
+  },
+  {
     "id": "d26f70bb-cc10-499a-8360-cdabeed0258c",
     "templateName": "ProofpointPODDataExfiltrationToPrivateEmail.yaml",
     "validationFailReason": "Since the content moved to new location, created dummy file with guidence for redirecting the customers to new location"
-  },{
+  },
+  {
     "id": "6377ad71-a68f-48b0-98a8-dc6a4d7a05fd",
     "templateName": "ProofpointPODHighRiskNotDiscarded.yaml",
     "validationFailReason": "Since the content moved to new location, created dummy file with guidence for redirecting the customers to new location"
-  },{
+  },
+  {
     "id": "e3a396c8-2c78-43b3-9650-15bf226b2a67",
     "templateName": "ProofpointPODMultipleArchivedAttachmentsToSameRecipient.yaml",
     "validationFailReason": "Since the content moved to new location, created dummy file with guidence for redirecting the customers to new location"
-  },{
+  },
+  {
     "id": "5d4cf6cf-3aca-4298-a6c2-360fcaa43ff3",
     "templateName": "ProofpointPODMultipleLargeEmailsToSameRecipient.yaml",
     "validationFailReason": "Since the content moved to new location, created dummy file with guidence for redirecting the customers to new location"
-  },{
+  },
+  {
     "id": "2d1b3bfc-4647-4b48-8fff-faabc3210866",
     "templateName": "ProofpointPODMultipleProtectedEmailsToUnknownRecipient.yaml",
     "validationFailReason": "Since the content moved to new location, created dummy file with guidence for redirecting the customers to new location"
-  },{
+  },
+  {
     "id": "e6028912-5c26-4eef-80dc-ea785771e01a",
     "templateName": "ProofpointPODSuspiciousAttachment.yaml",
     "validationFailReason": "Since the content moved to new location, created dummy file with guidence for redirecting the customers to new location"
-  },{
+  },
+  {
     "id": "8e111d19-fe03-4205-aa39-9ddeef3fb23a",
     "templateName": "ProofpointPODWeakCiphers.yaml",
     "validationFailReason": "Since the content moved to new location, created dummy file with guidence for redirecting the customers to new location"
@@ -1509,7 +1517,6 @@
   {
     "id": "04651b8c-813b-4280-b0f2-fba37af08902",
     "templateName": "ZincOctober2022_IP_Domain_Hash_IOC.yaml",
->>>>>>> b9efd10d
     "validationFailReason": "Since the content moved to new location, created dummy file with guidence for redirecting the customers to new location"
   }
 ]