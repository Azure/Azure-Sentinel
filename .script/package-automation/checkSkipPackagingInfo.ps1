--- conflicted
+++ resolved
@@ -69,13 +69,8 @@
                     $isPackagingRequired = $true
                     # has changes in Solution folder and valid files
                     # WE NEED PACKAGING
-<<<<<<< HEAD
-                    $customProperties['isPackagingRequired'] = $true
-                    Write-Output "isPackagingRequired=$true" >> $env:GITHUB_OUTPUT
-=======
                     $customProperties['isPackagingRequired'] = $isPackagingRequired
                     Write-Output "isPackagingRequired=$isPackagingRequired" >> $env:GITHUB_OUTPUT
->>>>>>> 9f1783db
                     Write-Host "isPackagingRequired $isPackagingRequired"
                     if ($instrumentationKey -ne '')
                     {
