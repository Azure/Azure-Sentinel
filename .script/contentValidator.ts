import fs from "fs";
import { runCheckOverChangedFiles } from "./utils/changedFilesValidator";
import { ExitCode } from "./utils/exitCode";
import * as logger from "./utils/logger";

export async function ValidateFileContent(filePath: string): Promise<ExitCode> 
{
    if (!filePath.includes("azure-pipelines"))
    {
        const fileContent = fs.readFileSync(filePath, "utf8");
        const searchText = "Azure Sentinel"
        const replaceText = '"targetProduct": "Azure Sentinel"';

        const hasTargetProductAzureSentinel = fileContent.includes(replaceText);
        const replacedFileContent = fileContent.replace(replaceText, "");
<<<<<<< HEAD
        console.log(replacedFileContent);
=======
>>>>>>> eb2f4dba
        const hasAzureSentinelText = replacedFileContent.toLowerCase().includes(searchText.toLowerCase());

        if (hasAzureSentinelText)
        {
            if (hasTargetProductAzureSentinel)
            {
                throw new Error(`Please update text from 'Azure Sentinel' to 'Microsoft Sentinel' except 'targetProduct' key-value pair in file '${filePath}'`);
            }
            else
            {
                throw new Error(`Please update text from 'Azure Sentinel' to 'Microsoft Sentinel' in file '${filePath}'`);
            }
        }
    }
    return ExitCode.SUCCESS;
}

let fileTypeSuffixes = ["json", "txt", "md", "yaml", "yml", "py"];
let fileKinds = ["Added", "Modified"];
let CheckOptions = {
    onCheckFile: (filePath: string) => {
        return ValidateFileContent(filePath)
    },
    onExecError: async (e: any) => {
        logger.logError(`Content Validation check Failed: ${e.message}`);
    },
    onFinalFailed: async () => {
        logger.logError("An error occurred, please open an issue");
    },
};

runCheckOverChangedFiles(CheckOptions, fileKinds, fileTypeSuffixes);<|MERGE_RESOLUTION|>--- conflicted
+++ resolved
@@ -13,10 +13,8 @@
 
         const hasTargetProductAzureSentinel = fileContent.includes(replaceText);
         const replacedFileContent = fileContent.replace(replaceText, "");
-<<<<<<< HEAD
         console.log(replacedFileContent);
-=======
->>>>>>> eb2f4dba
+
         const hasAzureSentinelText = replacedFileContent.toLowerCase().includes(searchText.toLowerCase());
 
         if (hasAzureSentinelText)
